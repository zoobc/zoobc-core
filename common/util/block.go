--- conflicted
+++ resolved
@@ -96,21 +96,6 @@
 	blockQuery query.BlockQueryInterface,
 ) (*model.Block, error) {
 	var (
-<<<<<<< HEAD
-		blocks []*model.Block
-		rows   *sql.Rows
-		qry    = blockQuery.GetBlockByHeight(height)
-		err    error
-	)
-
-	rows, err = queryExecutor.ExecuteSelect(qry, false)
-	if err != nil {
-		return nil, blocker.NewBlocker(blocker.DBErr, err.Error())
-	}
-	defer rows.Close()
-
-	blocks, err = blockQuery.BuildModel(blocks, rows)
-=======
 		block model.Block
 		row   *sql.Row
 		err   error
@@ -121,7 +106,6 @@
 		return nil, blocker.NewBlocker(blocker.DBErr, err.Error())
 	}
 	err = blockQuery.Scan(&block, row)
->>>>>>> f151c43c
 	if err != nil {
 		if err != sql.ErrNoRows {
 			return nil, blocker.NewBlocker(blocker.DBErr, "failed build block into block model")
