--- conflicted
+++ resolved
@@ -47,21 +47,11 @@
 			case <-time.NewTicker(period).C:
 				// Execute method and log the error value
 				values := jobFunction.Call(jobParams)
-<<<<<<< HEAD
-				if len(values) > 0 {
-					rf := reflect.ValueOf(values[0]).Interface()
-					if rf != nil {
-						func() {
-							s.Logger.Error(rf)
-						}()
-					}
-=======
 				if len(values) > 0 && !values[0].IsNil() {
 					rf := reflect.ValueOf(values[0]).Interface()
 					func() {
 						s.Logger.Error(rf)
 					}()
->>>>>>> 28375970
 				}
 			}
 		}
