// ZooBC Copyright (C) 2020 Quasisoft Limited - Hong Kong
// This file is part of ZooBC <https://github.com/zoobc/zoobc-core>
//
// ZooBC is free software: you can redistribute it and/or modify
// it under the terms of the GNU General Public License as published by
// the Free Software Foundation, either version 3 of the License, or
// (at your option) any later version.
//
// ZooBC is distributed in the hope that it will be useful, but
// WITHOUT ANY WARRANTY; without even the implied warranty of
// MERCHANTABILITY or FITNESS FOR A PARTICULAR PURPOSE.
// See the GNU General Public License for more details.
//
// You should have received a copy of the GNU General Public License
// along with ZooBC.  If not, see <http://www.gnu.org/licenses/>.
//
// Additional Permission Under GNU GPL Version 3 section 7.
// As the special exception permitted under Section 7b, c and e,
// in respect with the Author’s copyright, please refer to this section:
//
// 1. You are free to convey this Program according to GNU GPL Version 3,
//     as long as you respect and comply with the Author’s copyright by
//     showing in its user interface an Appropriate Notice that the derivate
//     program and its source code are “powered by ZooBC”.
//     This is an acknowledgement for the copyright holder, ZooBC,
//     as the implementation of appreciation of the exclusive right of the
//     creator and to avoid any circumvention on the rights under trademark
//     law for use of some trade names, trademarks, or service marks.
//
// 2. Complying to the GNU GPL Version 3, you may distribute
//     the program without any permission from the Author.
//     However a prior notification to the authors will be appreciated.
//
// ZooBC is architected by Roberto Capodieci & Barton Johnston
//             contact us at roberto.capodieci[at]blockchainzoo.com
//             and barton.johnston[at]blockchainzoo.com
//
// Core developers that contributed to the current implementation of the
// software are:
//             Ahmad Ali Abdilah ahmad.abdilah[at]blockchainzoo.com
//             Allan Bintoro allan.bintoro[at]blockchainzoo.com
//             Andy Herman
//             Gede Sukra
//             Ketut Ariasa
//             Nawi Kartini nawi.kartini[at]blockchainzoo.com
//             Stefano Galassi stefano.galassi[at]blockchainzoo.com
//
// IMPORTANT: The above copyright notice and this permission notice
// shall be included in all copies or substantial portions of the Software.
package util

import (
	"github.com/zoobc/zoobc-core/common/constant"
)

// CalculateParticipationScore to calculate score change of node
func CalculateParticipationScore(linkedReceipt, unlinkedReceipt uint32, networkSize int64) int64 {
	var (
		result         int64
		pivot          = int64(constant.ReceiptScorePivot / 2)
<<<<<<< HEAD
		halfMaxReceipt = int64(constant.PriorityStrategyMaxPriorityPeers / 2)
=======
		halfMaxReceipt = int64(constant.MaxReceiptCount / 2)
>>>>>>> 16d6a673
	)

	receiptScore := int64(linkedReceipt*constant.LinkedReceiptScore + unlinkedReceipt*constant.UnlinkedReceiptScore)

	// The larger the network, the fewer blocks made by each node, so the score change per block increases
	if receiptScore < pivot {
		result -= (pivot - receiptScore) * networkSize * constant.DecreaseScoreUnit / halfMaxReceipt
	} else {
		result += (receiptScore - pivot) * networkSize * constant.IncreaseScoreUnit / halfMaxReceipt
	}

	return result
}<|MERGE_RESOLUTION|>--- conflicted
+++ resolved
@@ -58,11 +58,7 @@
 	var (
 		result         int64
 		pivot          = int64(constant.ReceiptScorePivot / 2)
-<<<<<<< HEAD
-		halfMaxReceipt = int64(constant.PriorityStrategyMaxPriorityPeers / 2)
-=======
 		halfMaxReceipt = int64(constant.MaxReceiptCount / 2)
->>>>>>> 16d6a673
 	)
 
 	receiptScore := int64(linkedReceipt*constant.LinkedReceiptScore + unlinkedReceipt*constant.UnlinkedReceiptScore)
