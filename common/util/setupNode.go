--- conflicted
+++ resolved
@@ -56,42 +56,24 @@
 			return err
 		}
 	}
-<<<<<<< HEAD
-	if sn.Config.Smithing {
-		_, err := os.Stat(filepath.Join(sn.Config.ResourcePath, sn.Config.NodeKeyFileName))
-		if err != nil {
-			if ok := os.IsNotExist(err); ok {
-				if sn.Config.NodeSeed != "" {
-					sn.Config.NodeKey = &model.NodeKey{
-						Seed: sn.Config.NodeSeed,
-					}
-				} else {
-					color.Cyan("node keys has not been setup")
-					sn.nodeKeysPrompt()
-=======
-	_, err := os.Stat(filepath.Join(config.ResourcePath, config.NodeKeyFileName))
+	_, err := os.Stat(filepath.Join(sn.Config.ResourcePath, sn.Config.NodeKeyFileName))
 	if err != nil {
 		if ok := os.IsNotExist(err); ok {
-			if config.NodeSeed != "" {
-				config.NodeKey = &model.NodeKey{
-					Seed: config.NodeSeed,
->>>>>>> d3b9de74
+			if sn.Config.NodeSeed != "" {
+				sn.Config.NodeKey = &model.NodeKey{
+					Seed: sn.Config.NodeSeed,
 				}
 			} else {
 				color.Cyan("node keys has not been setup")
-				sn.nodeKeysPrompt(config)
+				sn.nodeKeysPrompt()
 			}
 		} else {
 			color.Red("unknown error occurred when scanning for node keys file")
 			return err
 		}
 	}
-<<<<<<< HEAD
+
 	if len(sn.Config.WellknownPeers) == 0 {
-=======
-
-	if len(config.WellknownPeers) == 0 {
->>>>>>> d3b9de74
 		color.Yellow("no wellknown peers found, set it in config.toml:wellknownPeers if you are starting " +
 			"from scratch.")
 	}
@@ -100,9 +82,6 @@
 	sn.Config.RPCAPIPort = sn.portAvailability("API", sn.Config.RPCAPIPort)
 	sn.Config.HTTPAPIPort = sn.portAvailability("API PROXY", sn.Config.HTTPAPIPort)
 
-	fmt.Println("PEER", sn.Config.PeerPort)
-	fmt.Println("RPC", sn.Config.RPCAPIPort)
-	fmt.Println("HTTP", sn.Config.HTTPAPIPort)
 	return nil
 }
 
