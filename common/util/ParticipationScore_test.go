--- conflicted
+++ resolved
@@ -25,11 +25,7 @@
 				unlinkedReceipt: 0,
 				maxReceipt:      10,
 			},
-<<<<<<< HEAD
-			want:    (-1 * constant.MaxScoreChange) + constant.BetaBlockBonus,
-=======
-			want:    -1 * (constant.MaxScoreChange),
->>>>>>> 861d6103
+			want:    -1*(constant.MaxScoreChange) + constant.BetaBlockBonus,
 			wantErr: false,
 		},
 		{
@@ -59,11 +55,7 @@
 				unlinkedReceipt: 20,
 				maxReceipt:      20,
 			},
-<<<<<<< HEAD
-			want:    -1*constant.MaxScoreChange/2 + constant.BetaBlockBonus,
-=======
-			want:    -1 * (constant.MaxScoreChange / 2),
->>>>>>> 861d6103
+			want:    -1*(constant.MaxScoreChange/2) + constant.BetaBlockBonus,
 			wantErr: false,
 		},
 		{
