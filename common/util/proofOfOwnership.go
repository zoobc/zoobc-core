--- conflicted
+++ resolved
@@ -28,19 +28,14 @@
 // poownBytes if true returns size of message + signature
 func ParseProofOfOwnershipBytes(poownBytes []byte) (*model.ProofOfOwnership, error) {
 	buffer := bytes.NewBuffer(poownBytes)
-<<<<<<< HEAD
 	poownMessageBytes, err := ReadTransactionBytes(buffer, int(GetProofOfOwnershipSize(false)))
 	if err != nil {
 		return nil, err
 	}
-	signature, err := ReadTransactionBytes(buffer, int(constant.NodeSignature+constant.SignatureType))
+	signature, err := ReadTransactionBytes(buffer, int(constant.NodeSignature))
 	if err != nil {
 		return nil, err
 	}
-=======
-	poownMessageBytes := buffer.Next(int(GetProofOfOwnershipSize(false)))
-	signature := buffer.Next(int(constant.NodeSignature))
->>>>>>> e2fbe5ba
 	return &model.ProofOfOwnership{
 		MessageBytes: poownMessageBytes,
 		Signature:    signature,
