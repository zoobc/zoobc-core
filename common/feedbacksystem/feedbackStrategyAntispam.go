--- conflicted
+++ resolved
@@ -7,7 +7,6 @@
 	"syscall"
 	"time"
 
-	"github.com/shirou/gopsutil/cpu"
 	log "github.com/sirupsen/logrus"
 	"github.com/zoobc/zoobc-core/common/constant"
 	"github.com/zoobc/zoobc-core/common/monitoring"
@@ -39,13 +38,8 @@
 // NewAntiSpamStrategy initialize system internal variables
 func NewAntiSpamStrategy(
 	logger *log.Logger,
-<<<<<<< HEAD
-	cpuPercentageLimit int,
+	cpuPercentageLimit,
 	p2pRequestLimit int,
-=======
-	CPUPercentageLimit,
-	P2PRequestLimit int,
->>>>>>> 518b0af9
 ) *AntiSpamStrategy {
 	return &AntiSpamStrategy{
 		Logger:                      logger,
@@ -64,13 +58,8 @@
 			"P2PIncomingRequests": 0,
 			"P2POutgoingRequests": 0,
 		},
-<<<<<<< HEAD
 		CPUPercentageLimit: cpuPercentageLimit,
-		P2PRequestLimit:    p2pRequestLimit,
-=======
-		CPUPercentageLimit: CPUPercentageLimit,
-		P2pRequestLimit:    P2PRequestLimit,
->>>>>>> 518b0af9
+		P2pRequestLimit:    p2pRequestLimit,
 	}
 }
 
