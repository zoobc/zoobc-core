package query

import (
	"reflect"
	"testing"

	"github.com/zoobc/zoobc-core/common/model"
)

var (
	mockParticipationScoreQuery = NewParticipationScoreQuery()
	mockParticipationScore      = &model.ParticipationScore{
		NodeID: 1,
		Score:  100000000,
		Latest: true,
		Height: 0,
	}
)

func TestParticipationScoreQuery_InsertParticipationScore(t *testing.T) {
	t.Run("InsertParticipationScore:success", func(t *testing.T) {

		q, args := mockParticipationScoreQuery.InsertParticipationScore(mockParticipationScore)
		wantQ := "INSERT INTO participation_score (node_id,score,latest,height) VALUES(? , ?, ?, ?)"
		wantArg := []interface{}{
			mockParticipationScore.NodeID, mockParticipationScore.Score,
			mockParticipationScore.Latest, mockParticipationScore.Height,
		}
		if q != wantQ {
			t.Errorf("query returned wrong: get: %s\nwant: %s", q, wantQ)
		}
		if !reflect.DeepEqual(args, wantArg) {
			t.Errorf("arguments returned wrong: get: %v\nwant: %v", args, wantArg)
		}
	})
}

func TestParticipationScoreQuery_GetParticipationScoreByNodeID(t *testing.T) {
	t.Run("GetParticipationScoreByNodeID", func(t *testing.T) {
		res, arg := mockParticipationScoreQuery.GetParticipationScoreByNodeID(1)
		want := "SELECT node_id, score, latest, height FROM participation_score WHERE node_id = ? AND latest=1"
		wantArg := []interface{}{int64(1)}
		if res != want {
			t.Errorf("string not match:\nget: %s\nwant: %s", res, want)
		}
		if !reflect.DeepEqual(arg, wantArg) {
			t.Errorf("argument not match:\nget: %v\nwant: %v", arg, wantArg)
		}
	})
}

func TestParticipationScoreQuery_GetParticipationScoreByAccountAddress(t *testing.T) {
	testAccountAddress := "TESTACCOUNTADDRESS"
	t.Run("GetParticipationScoreByAccountAddress", func(t *testing.T) {
		res := mockParticipationScoreQuery.GetParticipationScoreByAccountAddress(testAccountAddress)
		want := "SELECT A.node_id, A.score, A.latest, A.height FROM participation_score as A INNER JOIN node_registry as B " +
			"ON A.node_id = B.id WHERE B.account_address='" + testAccountAddress + "' AND B.latest=1 AND B.registration_status=0 AND A.latest=1"
		if res != want {
			t.Errorf("string not match:\nget: %s\nwant: %s", res, want)
		}
	})
}

func TestParticipationScoreQuery_GetParticipationScoreByNodePublicKey(t *testing.T) {
	t.Run("GetParticipationScoreByNodePublicKey", func(t *testing.T) {
		res, _ := mockParticipationScoreQuery.GetParticipationScoreByNodePublicKey([]byte{})
		want := "SELECT A.node_id, A.score, A.latest, A.height FROM participation_score as A " +
			"INNER JOIN node_registry as B ON A.node_id = B.id WHERE B.node_public_key=? AND B.latest=1 AND B.registration_status=0 AND A.latest=1"
		if res != want {
			t.Errorf("string not match:\nget: %s\nwant: %s", res, want)
		}
	})
}

func TestParticipationScoreQuery_UpdateParticipationScore(t *testing.T) {
	t.Run("UpdateParticipationScore", func(t *testing.T) {
		res := mockParticipationScoreQuery.UpdateParticipationScore(int64(1111), int64(10), uint32(1))
		want0 := "INSERT INTO participation_score (node_id, score, height, latest) VALUES(1111, 10, 1, 1) " +
			"ON CONFLICT(node_id, height) DO UPDATE SET (score) = 10"
		want1 := "UPDATE participation_score SET latest = false WHERE node_id = 1111 AND height != 1 AND latest = true"
		if res[0][0] != want0 {
			t.Errorf("string not match:\nget: %s\nwant: %s", res[0][0], want0)
		}
		if res[1][0] != want1 {
			t.Errorf("string not match:\nget: %s\nwant: %s", res[1][0], want1)
		}
	})
}

func TestParticipationScoreQuery_SelectDataForSnapshot(t *testing.T) {
	t.Run("SelectDataForSnapshot", func(t *testing.T) {
		res := mockParticipationScoreQuery.SelectDataForSnapshot(0, 1)
<<<<<<< HEAD
		want := "SELECT node_id, score, latest, height FROM participation_score WHERE height >= 0 AND height <= 1 AND (" +
			"height || '_' || node_id) IN (SELECT (MAX(height) || '_' || node_id) as con FROM participation_score GROUP BY node_id ) ORDER" +
			" by height"
=======
		want := "SELECT node_id,score,latest,height FROM participation_score WHERE (node_id, height) IN (SELECT t2.node_id, " +
			"MAX(t2.height) FROM participation_score as t2 WHERE t2.height >= 0 AND t2.height <= 1 GROUP BY t2.node_id ) ORDER by height"
>>>>>>> 8902947a
		if res != want {
			t.Errorf("string not match:\nget: %s\nwant: %s", res, want)
		}
	})
}

func TestParticipationScoreQuery_TrimDataBeforeSnapshot(t *testing.T) {
	t.Run("TrimDataBeforeSnapshot", func(t *testing.T) {
		res := mockParticipationScoreQuery.TrimDataBeforeSnapshot(0, 10)
		want := "DELETE FROM participation_score WHERE height >= 0 AND height <= 10"
		if res != want {
			t.Errorf("string not match:\nget: %s\nwant: %s", res, want)
		}
	})
}<|MERGE_RESOLUTION|>--- conflicted
+++ resolved
@@ -90,14 +90,8 @@
 func TestParticipationScoreQuery_SelectDataForSnapshot(t *testing.T) {
 	t.Run("SelectDataForSnapshot", func(t *testing.T) {
 		res := mockParticipationScoreQuery.SelectDataForSnapshot(0, 1)
-<<<<<<< HEAD
-		want := "SELECT node_id, score, latest, height FROM participation_score WHERE height >= 0 AND height <= 1 AND (" +
-			"height || '_' || node_id) IN (SELECT (MAX(height) || '_' || node_id) as con FROM participation_score GROUP BY node_id ) ORDER" +
-			" by height"
-=======
 		want := "SELECT node_id,score,latest,height FROM participation_score WHERE (node_id, height) IN (SELECT t2.node_id, " +
 			"MAX(t2.height) FROM participation_score as t2 WHERE t2.height >= 0 AND t2.height <= 1 GROUP BY t2.node_id ) ORDER by height"
->>>>>>> 8902947a
 		if res != want {
 			t.Errorf("string not match:\nget: %s\nwant: %s", res, want)
 		}
