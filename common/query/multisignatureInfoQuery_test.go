--- conflicted
+++ resolved
@@ -511,15 +511,9 @@
 				toHeight:   10,
 			},
 			want: "SELECT multisig_address,minimum_signatures,nonce,addresses,block_height," +
-<<<<<<< HEAD
-				"latest FROM multisignature_info WHERE block_height >= 1 AND block_height <= 10 AND (" +
-				"block_height || '_' || multisig_address) IN (SELECT (MAX(" +
-				"block_height) || '_' || multisig_address) as con FROM multisignature_info GROUP BY multisig_address) ORDER BY block_height",
-=======
 				"latest FROM multisignature_info WHERE (multisig_address, block_height) IN (SELECT t2.multisig_address, " +
 				"MAX(t2.block_height) FROM multisignature_info as t2 WHERE t2.block_height >= 1 AND t2.block_height <= 10 GROUP BY t2." +
 				"multisig_address) ORDER BY block_height",
->>>>>>> 8902947a
 		},
 	}
 	for _, tt := range tests {
