--- conflicted
+++ resolved
@@ -199,16 +199,10 @@
 			},
 			wantStr: "SELECT multisig_address, minimum_signatures, nonce, block_height, latest, " +
 				"(SELECT GROUP_CONCAT(account_address, ',') FROM " +
-<<<<<<< HEAD
-				"multisignature_participant GROUP BY multisig_address, block_height ORDER BY account_address_index DESC) as addresses " +
-				"FROM multisignature_info WHERE multisig_address = ? AND block_height >= ? AND latest = true",
-			wantArgs: []interface{}{"A", uint32(0)},
-=======
 				"multisignature_participant WHERE multisig_address = ? GROUP BY multisig_address, block_height " +
 				"ORDER BY account_address_index DESC) as addresses " +
 				"FROM multisignature_info WHERE multisig_address = ? AND block_height >= ? AND latest = true",
 			wantArgs: []interface{}{"A", "A", uint32(0)},
->>>>>>> 14000aa9
 		},
 	}
 	for _, tt := range tests {
