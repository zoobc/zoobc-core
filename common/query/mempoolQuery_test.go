package query

import (
<<<<<<< HEAD
	"database/sql"
	"fmt"
	"reflect"
	"testing"

	"github.com/DATA-DOG/go-sqlmock"
=======
	"reflect"
	"testing"

	sqlmock "github.com/DATA-DOG/go-sqlmock"

	"github.com/zoobc/zoobc-core/common/model"

>>>>>>> 3e728b97
	"github.com/zoobc/zoobc-core/common/chaintype"
	"github.com/zoobc/zoobc-core/common/model"
)

var mockMempoolQuery = &MempoolQuery{
	ChainType: &chaintype.MainChain{},
	TableName: "mempool",
	Fields: []string{
		"id", "fee_per_byte", "arrival_timestamp", "transaction_bytes",
		"sender_account_address", "recipient_account_address",
	},
}

var mockMempool = &model.MempoolTransaction{
	ID:                      1,
	ArrivalTimestamp:        1000,
	FeePerByte:              10,
	TransactionBytes:        []byte{1, 2, 3, 4, 5},
	SenderAccountAddress:    "BCZ",
	RecipientAccountAddress: "ZCB",
}

func TestNewMempoolQuery(t *testing.T) {
	type args struct {
		chaintype chaintype.ChainType
	}
	tests := []struct {
		name string
		args args
		want *MempoolQuery
	}{
		{
			name: "NewMempoolQuery",
			args: args{
				chaintype: &chaintype.MainChain{},
			},
			want: mockMempoolQuery,
		},
	}
	for _, tt := range tests {
		t.Run(tt.name, func(t *testing.T) {
			if got := NewMempoolQuery(tt.args.chaintype); !reflect.DeepEqual(got, tt.want) {
				t.Errorf("NewMempoolQuery() = %v, want %v", got, tt.want)
			}
		})
	}
}

func TestMempoolQuery_getTableName(t *testing.T) {
	t.Run("MempoolQuery-getTableName:mainchain", func(t *testing.T) {
		tableName := mockMempoolQuery.getTableName()
		if tableName != mockMempoolQuery.TableName {
			t.Errorf("getTableName mainchain should return mempool")
		}
	})
}

func TestMempoolQuery_GetMempoolTransactions(t *testing.T) {
	t.Run("GetMempoolTransactions:success", func(t *testing.T) {
		q := mockMempoolQuery.GetMempoolTransactions()
		wantQ := "SELECT id, fee_per_byte, arrival_timestamp, transaction_bytes, sender_account_address" +
			", recipient_account_address FROM mempool"
		if q != wantQ {
			t.Errorf("query returned wrong: get: %s\nwant: %s", q, wantQ)
		}
	})
}

func TestMempoolQuery_GetMempoolTransaction(t *testing.T) {
	t.Run("GetMempoolTransaction:success", func(t *testing.T) {
		q := mockMempoolQuery.GetMempoolTransaction()
		wantQ := "SELECT id, fee_per_byte, arrival_timestamp, transaction_bytes, sender_account_address," +
			" recipient_account_address FROM mempool WHERE id = :id"
		if q != wantQ {
			t.Errorf("query returned wrong: get: %s\nwant: %s", q, wantQ)
		}
	})
}

func TestMempoolQuery_InsertMempoolTransaction(t *testing.T) {
	t.Run("InsertMempoolTransaction:success", func(t *testing.T) {
		q := mockMempoolQuery.InsertMempoolTransaction()
		wantQ := "INSERT INTO mempool (id, fee_per_byte, arrival_timestamp, transaction_bytes, sender_account_address," +
			" recipient_account_address) VALUES(:id, :fee_per_byte, :arrival_timestamp, :transaction_bytes," +
			" :sender_account_address, :recipient_account_address)"
		if q != wantQ {
			t.Errorf("query returned wrong: get: %s\nwant: %s", q, wantQ)
		}
	})
}

func TestMempoolQuery_DeleteMempoolTransaction(t *testing.T) {
	t.Run("DeleteMempoolTransaction:success", func(t *testing.T) {
		q := mockMempoolQuery.DeleteMempoolTransaction()
		wantQ := "DELETE FROM mempool WHERE id = :id"
		if q != wantQ {
			t.Errorf("query returned wrong: get: %s\nwant: %s", q, wantQ)
		}
	})
}

func TestMempoolQuery_DeleteMempoolTransactions(t *testing.T) {
	t.Run("DeleteMempoolTransactions:success", func(t *testing.T) {
		q := mockMempoolQuery.DeleteMempoolTransactions([]string{"'7886972234269775174'", "'2392517098252617169'"})
		wantQ := "DELETE FROM mempool WHERE id IN ('7886972234269775174','2392517098252617169')"
		if q != wantQ {
			t.Errorf("query returned wrong: get: %s\nwant: %s", q, wantQ)
		}
	})
}

func TestMempoolQuery_ExtractModel(t *testing.T) {
	t.Run("MempoolQuery-ExtractModel:success", func(t *testing.T) {
		res := mockMempoolQuery.ExtractModel(mockMempool)
		want := []interface{}{
			mockMempool.ID,
			mockMempool.FeePerByte,
			mockMempool.ArrivalTimestamp,
			mockMempool.TransactionBytes,
			mockMempool.SenderAccountAddress,
			mockMempool.RecipientAccountAddress,
		}
		if !reflect.DeepEqual(res, want) {
			t.Errorf("arguments returned wrong: get: %v\nwant: %v", res, want)
		}
	})
}

func TestMempoolQuery_BuildModel(t *testing.T) {
	t.Run("MempoolQuery-BuildModel:success", func(t *testing.T) {
		db, mock, _ := sqlmock.New()
		defer db.Close()
		mock.ExpectQuery("foo").WillReturnRows(sqlmock.NewRows([]string{
			"ID", "FeePerByte", "ArrivalTimestamp", "TransactionBytes", "SenderAccountAddress", "RecipientAccountAddress"}).
			AddRow(mockMempool.ID, mockMempool.FeePerByte, mockMempool.ArrivalTimestamp, mockMempool.TransactionBytes,
				mockMempool.SenderAccountAddress, mockMempool.RecipientAccountAddress))
		rows, _ := db.Query("foo")
		var tempMempool []*model.MempoolTransaction
		res := mockMempoolQuery.BuildModel(tempMempool, rows)
		if !reflect.DeepEqual(res[0], mockMempool) {
			t.Errorf("returned wrong: get: %v\nwant: %v", res, mockMempool)
		}
	})
}

type (
	mockRowMempoolQueryScan struct {
		Executor
	}
)

func (*mockRowMempoolQueryScan) ExecuteSelectRow(qStr string, args ...interface{}) *sql.Row {
	db, mock, _ := sqlmock.New()
	mock.ExpectQuery("").WillReturnRows(
		sqlmock.NewRows(NewMempoolQuery(&chaintype.MainChain{}).Fields).AddRow(
			1,
			1,
			1000,
			make([]byte, 88),
			"accountA",
			"accountB",
		),
	)
	return db.QueryRow("")
}

func TestMempoolQuery_Scan(t *testing.T) {
	type fields struct {
		Fields    []string
		TableName string
		ChainType chaintype.ChainType
	}
	type args struct {
		mempool *model.MempoolTransaction
		row     *sql.Row
	}

	mempoolQ := NewMempoolQuery(&chaintype.MainChain{})
	mempoolTX := model.MempoolTransaction{}

	tests := []struct {
		name    string
		fields  fields
		args    args
		want    model.MempoolTransaction
		wantErr bool
	}{
		{
			name: "wantSuccess",
			fields: fields{
				Fields:    mempoolQ.Fields,
				TableName: mempoolQ.TableName,
				ChainType: &chaintype.MainChain{},
			},
			args: args{
				mempool: &mempoolTX,
				row:     (&mockRowMempoolQueryScan{}).ExecuteSelectRow("", ""),
			},
			want: model.MempoolTransaction{
				ID:                      1,
				FeePerByte:              1,
				ArrivalTimestamp:        1000,
				TransactionBytes:        make([]byte, 88),
				SenderAccountAddress:    "accountA",
				RecipientAccountAddress: "accountB",
			},
			wantErr: false,
		},
	}
	for _, tt := range tests {
		t.Run(tt.name, func(t *testing.T) {
			m := &MempoolQuery{
				Fields:    tt.fields.Fields,
				TableName: tt.fields.TableName,
				ChainType: tt.fields.ChainType,
			}
			if err := m.Scan(tt.args.mempool, tt.args.row); (err != nil) != tt.wantErr {
				t.Errorf("MempoolQuery.Scan() error = %v, wantErr %v", err, tt.wantErr)
				return
			}
			if !reflect.DeepEqual(mempoolTX, tt.want) {
				t.Errorf("MempoolQuery.Scan() = %v, want %v", mempoolTX, tt.want)
			}
		})
	}
}
func ExampleMempoolQuery_Scan() {
	var (
		mempool  model.MempoolTransaction
		mempoolQ MempoolQueryInterface
		err      error
	)
	mempoolQ = NewMempoolQuery(&chaintype.MainChain{})
	err = mempoolQ.Scan(&mempool, (&mockRowMempoolQueryScan{}).ExecuteSelectRow("", ""))
	fmt.Println(err)
	// Output: <nil>

}<|MERGE_RESOLUTION|>--- conflicted
+++ resolved
@@ -1,22 +1,13 @@
 package query
 
 import (
-<<<<<<< HEAD
 	"database/sql"
 	"fmt"
 	"reflect"
 	"testing"
 
-	"github.com/DATA-DOG/go-sqlmock"
-=======
-	"reflect"
-	"testing"
-
 	sqlmock "github.com/DATA-DOG/go-sqlmock"
 
-	"github.com/zoobc/zoobc-core/common/model"
-
->>>>>>> 3e728b97
 	"github.com/zoobc/zoobc-core/common/chaintype"
 	"github.com/zoobc/zoobc-core/common/model"
 )
