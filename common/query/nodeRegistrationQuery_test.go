--- conflicted
+++ resolved
@@ -534,8 +534,6 @@
 			}
 		})
 	}
-<<<<<<< HEAD
-=======
 }
 
 func TestNodeRegistrationQuery_InsertNodeRegistrations(t *testing.T) {
@@ -582,5 +580,4 @@
 			}
 		})
 	}
->>>>>>> 88549b96
 }