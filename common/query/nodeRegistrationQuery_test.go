package query

import (
	"database/sql"
	"reflect"
	"testing"

	"github.com/DATA-DOG/go-sqlmock"
	"github.com/zoobc/zoobc-core/common/model"
)

var (
	mockNodeRegistrationQuery = NewNodeRegistrationQuery()
	mockNodeAddress           = &model.NodeAddress{Address: "127.0.0.1", Port: 8000}
	mockNodeRegistry          = &model.NodeRegistration{
		NodeID:             1,
		NodePublicKey:      []byte{1},
		AccountAddress:     "BCZ",
		RegistrationHeight: 1,
		NodeAddress:        mockNodeAddress,
		LockedBalance:      10000,
		RegistrationStatus: uint32(model.NodeRegistrationState_NodeQueued),
		Latest:             true,
		Height:             0,
	}
)

func TestNewNodeRegistrationQuery(t *testing.T) {
	tests := []struct {
		name string
		want *NodeRegistrationQuery
	}{
		{
			name: "NewNodeRegistrationQuery:success",
			want: mockNodeRegistrationQuery,
		},
	}
	for _, tt := range tests {
		t.Run(tt.name, func(t *testing.T) {
			if got := NewNodeRegistrationQuery(); !reflect.DeepEqual(got, tt.want) {
				t.Errorf("NewNodeRegistrationQuery() = %v, want %v", got, tt.want)
			}
		})
	}
}

func TestNodeRegistrationQuery_getTableName(t *testing.T) {
	t.Run("NodeRegistrationQuery", func(t *testing.T) {
		if mockNodeRegistrationQuery.getTableName() != mockNodeRegistrationQuery.TableName {
			t.Error("gettableName not returning tablename")
		}
	})
}

func TestNodeRegistrationQuery_GetNodeRegistrations(t *testing.T) {
	t.Run("GetNodeRegistrations", func(t *testing.T) {
		res := mockNodeRegistrationQuery.GetNodeRegistrations(0, 2)
		want := "SELECT id, node_public_key, account_address, registration_height, node_address, locked_balance, " +
			"registration_status, latest, height FROM node_registry WHERE height >= 0 AND latest=1 LIMIT 2"
		if res != want {
			t.Errorf("string not match:\nget: %s\nwant: %s", res, want)
		}
	})
}

func TestNodeRegistrationQuery_GetNodeRegistrationByNodePublicKey(t *testing.T) {
	t.Run("GetNodeRegistrationByNodePublicKey:success", func(t *testing.T) {
		res := mockNodeRegistrationQuery.GetNodeRegistrationByNodePublicKey()
		want := "SELECT id, node_public_key, account_address, registration_height, node_address, locked_balance, " +
			"registration_status, latest, height FROM node_registry WHERE node_public_key = ? AND latest=1 ORDER BY height DESC LIMIT 1"
		if res != want {
			t.Errorf("string not match:\nget: %s\nwant: %s", res, want)
		}
	})
}

func TestNodeRegistrationQuery_GetNodeRegistrationByAccountAddress(t *testing.T) {
	t.Run("GetNodeRegistrationByAccountAddress:success", func(t *testing.T) {
		res, args := mockNodeRegistrationQuery.GetNodeRegistrationByAccountAddress("BCZ")
		want := "SELECT id, node_public_key, account_address, registration_height, node_address, locked_balance, " +
			"registration_status, latest, height FROM node_registry WHERE account_address = ? AND latest=1 ORDER BY height DESC LIMIT 1"
		if res != want {
			t.Errorf("string not match:\nget: %s\nwant: %s", res, want)
		}
		wantArg := []interface{}{
			mockNodeRegistry.AccountAddress,
		}
		if !reflect.DeepEqual(args, wantArg) {
			t.Errorf("arguments returned wrong: get: %v\nwant: %v", args, wantArg)
		}
	})
}

func TestNodeRegistrationQuery_ExtractModel(t *testing.T) {
	t.Run("NodeRegistration:ExtractModel:success", func(t *testing.T) {
		res := mockNodeRegistrationQuery.ExtractModel(mockNodeRegistry)
		want := []interface{}{
			mockNodeRegistry.NodeID,
			mockNodeRegistry.NodePublicKey,
			mockNodeRegistry.AccountAddress,
			mockNodeRegistry.RegistrationHeight,
			mockNodeRegistrationQuery.ExtractNodeAddress(mockNodeRegistry.GetNodeAddress()),
			mockNodeRegistry.LockedBalance,
			mockNodeRegistry.RegistrationStatus,
			mockNodeRegistry.Latest,
			mockNodeRegistry.Height,
		}
		if !reflect.DeepEqual(res, want) {
			t.Errorf("arguments returned wrong: get: %v\nwant: %v", res, want)
		}
	})
}

func TestNodeRegistrationQuery_BuildModel(t *testing.T) {

	t.Run("NodeRegistrationQuery-BuildModel:success", func(t *testing.T) {
		db, mock, _ := sqlmock.New()
		defer db.Close()

		mock.ExpectQuery("foo").WillReturnRows(sqlmock.NewRows(mockNodeRegistrationQuery.Fields).
			AddRow(
				mockNodeRegistry.NodeID,
				mockNodeRegistry.NodePublicKey,
				mockNodeRegistry.AccountAddress,
				mockNodeRegistry.RegistrationHeight,
				mockNodeRegistrationQuery.ExtractNodeAddress(mockNodeRegistry.GetNodeAddress()),
				mockNodeRegistry.LockedBalance,
				mockNodeRegistry.RegistrationStatus,
				mockNodeRegistry.Latest,
				mockNodeRegistry.Height,
			))
		rows, _ := db.Query("foo")
		var tempNode []*model.NodeRegistration
		res, _ := mockNodeRegistrationQuery.BuildModel(tempNode, rows)
		if !reflect.DeepEqual(res[0], mockNodeRegistry) {
			t.Errorf("arguments returned wrong: get: %v\nwant: %v", res, mockNodeRegistry)
		}
	})

	t.Run("NodeRegistrationQuery-BuildModel-WithAggregation:success", func(t *testing.T) {
		db, mock, _ := sqlmock.New()
		defer db.Close()
		mock.ExpectQuery("foo-withAggregation").WillReturnRows(sqlmock.NewRows([]string{
			"id", "NodePublicKey", "AccountAddress", "RegistrationHeight", "NodeAddress", "LockedBalance",
			"RegistrationStatus", "Latest", "Height", "max_height"}).
			AddRow(
				mockNodeRegistry.NodeID,
				mockNodeRegistry.NodePublicKey,
				mockNodeRegistry.AccountAddress,
				mockNodeRegistry.RegistrationHeight,
				mockNodeRegistrationQuery.ExtractNodeAddress(mockNodeRegistry.GetNodeAddress()),
				mockNodeRegistry.LockedBalance,
				mockNodeRegistry.RegistrationStatus,
				mockNodeRegistry.Latest,
				mockNodeRegistry.Height,
				123,
			))
		rows, _ := db.Query("foo-withAggregation")
		var tempNode []*model.NodeRegistration
		res, _ := mockNodeRegistrationQuery.BuildModel(tempNode, rows)
		if !reflect.DeepEqual(res[0], mockNodeRegistry) {
			t.Errorf("arguments returned wrong: get: %v\nwant: %v", res, mockNodeRegistry)
		}
	})
}

func TestNodeRegistrationQuery_UpdateNodeRegistration(t *testing.T) {
	t.Run("UpdateNodeRegistration:success", func(t *testing.T) {

		q := mockNodeRegistrationQuery.UpdateNodeRegistration(mockNodeRegistry)
		wantQ0 := "UPDATE node_registry SET latest = 0 WHERE ID = ?"
		wantQ1 := "INSERT INTO node_registry (id,node_public_key,account_address,registration_height,node_address," +
			"locked_balance,registration_status,latest,height) VALUES(? , ?, ?, ?, ?, ?, ?, ?, ?)"
		wantArg := []interface{}{
			mockNodeRegistry.NodeID,
			mockNodeRegistry.NodePublicKey,
			mockNodeRegistry.AccountAddress,
			mockNodeRegistry.RegistrationHeight,
			mockNodeRegistrationQuery.ExtractNodeAddress(mockNodeRegistry.GetNodeAddress()),
			mockNodeRegistry.LockedBalance,
			mockNodeRegistry.RegistrationStatus,
			mockNodeRegistry.Latest,
			mockNodeRegistry.Height,
		}
		if q[0][0] != wantQ0 {
			t.Errorf("update query returned wrong: get: %s\nwant: %s", q, wantQ0)
		}
		if !reflect.DeepEqual(q[0][1], wantArg[0]) {
			t.Errorf("arguments returned wrong: get: %v\nwant: %v", q[0][1], wantArg[0])
		}
		if q[1][0] != wantQ1 {
			t.Errorf("insert query returned wrong: get: %s\nwant: %s", q, wantQ1)
		}
		for idx, wanted := range wantArg {
			if !reflect.DeepEqual(q[1][idx+1], wanted) {
				t.Errorf("arguments returned wrong: get: %v\nwant: %v", q[1][idx+1], wanted)
			}
		}
	})
}

func TestNodeRegistrationQuery_GetNodeRegistrationByID(t *testing.T) {
	t.Run("GetNodeRegistrationByID:success", func(t *testing.T) {
		res, arg := mockNodeRegistrationQuery.GetNodeRegistrationByID(1)
		want := "SELECT id, node_public_key, account_address, registration_height, node_address, locked_balance," +
			" registration_status, latest, height FROM node_registry WHERE id = ? AND latest=1"
		wantArg := []interface{}{int64(1)}
		if res != want {
			t.Errorf("string not match:\nget: %s\nwant: %s", res, want)
		}
		if !reflect.DeepEqual(arg, wantArg) {
			t.Errorf("argument not match:\nget: %v\nwant: %v", arg, wantArg)
		}
	})
}

func TestNodeRegistrationQuery_Rollback(t *testing.T) {
	type fields struct {
		Fields    []string
		TableName string
	}
	type args struct {
		height uint32
	}
	tests := []struct {
		name        string
		fields      fields
		args        args
		wantQueries [][]interface{}
	}{
		{
			name:   "wantSuccess",
			fields: fields(*mockAccountBalanceQuery),
			args:   args{height: uint32(1)},
			wantQueries: [][]interface{}{
				{
					"DELETE FROM account_balance WHERE height > ?",
					uint32(1),
				},
				{`
			UPDATE account_balance SET latest = ?
			WHERE latest = ? AND (id, height) IN (
				SELECT t2.id, MAX(t2.height)
				FROM account_balance as t2
				GROUP BY t2.id
			)`,
					1, 0,
				},
			},
		},
	}
	for _, tt := range tests {
		t.Run(tt.name, func(t *testing.T) {
			nr := &NodeRegistrationQuery{
				Fields:    tt.fields.Fields,
				TableName: tt.fields.TableName,
			}
			gotQueries := nr.Rollback(tt.args.height)
			if !reflect.DeepEqual(gotQueries, tt.wantQueries) {
				t.Errorf("Rollback() gotQueries = \n%v, want \n%v", gotQueries, tt.wantQueries)
			}
		})
	}
}

func TestNodeRegistrationQuery_GetNodeRegistrationsByHighestLockedBalance(t *testing.T) {
	t.Run("GetNodeRegistrationsByHighestLockedBalance", func(t *testing.T) {
		res := mockNodeRegistrationQuery.GetNodeRegistrationsByHighestLockedBalance(2, model.NodeRegistrationState_NodeQueued)
		want := "SELECT id, node_public_key, account_address, registration_height, node_address, " +
			"locked_balance, registration_status, latest, height FROM node_registry WHERE locked_balance > 0 " +
			"AND registration_status = 1 AND latest=1 ORDER BY locked_balance DESC LIMIT 2"
		if res != want {
			t.Errorf("string not match:\nget: %s\nwant: %s", res, want)
		}
	})
}

func TestNodeRegistrationQuery_GetNodeRegistrationsWithZeroScore(t *testing.T) {
	t.Run("GetNodeRegistrationsWithZeroScore", func(t *testing.T) {
		res := mockNodeRegistrationQuery.GetNodeRegistrationsWithZeroScore(model.NodeRegistrationState_NodeRegistered)
		want := "SELECT A.id, A.node_public_key, A.account_address, A.registration_height, A.node_address, A.locked_balance, " +
			"A.registration_status, A.latest, A.height FROM node_registry as A INNER JOIN participation_score as B ON A.id = B.node_id " +
			"WHERE B.score <= 0 AND A.latest=1 AND A.registration_status=0 AND B.latest=1"
		if res != want {
			t.Errorf("string not match:\nget: %s\nwant: %s", res, want)
		}
	})
}

func TestNodeRegistrationQuery_GetLastVersionedNodeRegistrationByPublicKey(t *testing.T) {
	t.Run("GetLastVersionedNodeRegistrationByPublicKey:success", func(t *testing.T) {
		res, arg := mockNodeRegistrationQuery.GetLastVersionedNodeRegistrationByPublicKey([]byte{1}, uint32(1))
		want := "SELECT id, node_public_key, account_address, registration_height, node_address, locked_balance, " +
			"registration_status, latest, height FROM node_registry WHERE node_public_key = ? AND height <= ? ORDER BY height DESC LIMIT 1"
		wantArg := []interface{}{[]byte{1}, uint32(1)}
		if res != want {
			t.Errorf("string not match:\nget: %s\nwant: %s", res, want)
		}
		if !reflect.DeepEqual(arg, wantArg) {
			t.Errorf("argument not match:\nget: %v\nwant: %v", arg[0], wantArg[0])
		}
	})
}

type (
	mockQueryExecutorScan struct {
		Executor
	}
)

func (*mockQueryExecutorScan) ExecuteSelectRow(qStr string, args ...interface{}) *sql.Row {
	db, mock, _ := sqlmock.New()
	mock.ExpectQuery("").WillReturnRows(
		sqlmock.NewRows(mockNodeRegistrationQuery.Fields).AddRow(
			1,
			[]byte{1},
			"BCZ",
			1,
			"127.0.0.1:8000",
			10000,
			uint32(model.NodeRegistrationState_NodeQueued),
			true,
			0,
		),
	)
	return db.QueryRow("")
}
func TestNodeRegistrationQuery_Scan(t *testing.T) {

	var nodeRegistration model.NodeRegistration

	type fields struct {
		Fields    []string
		TableName string
	}
	type args struct {
		nr  *model.NodeRegistration
		row *sql.Row
	}
	tests := []struct {
		name    string
		fields  fields
		args    args
		want    model.NodeRegistration
		wantErr bool
	}{
		{
			name:   "wantSuccess",
			fields: fields(*mockNodeRegistrationQuery),
			args: args{
				nr:  &nodeRegistration,
				row: (&mockQueryExecutorScan{}).ExecuteSelectRow(""),
			},
			want: model.NodeRegistration{
				NodeID:             1,
				NodePublicKey:      []byte{1},
				AccountAddress:     "BCZ",
				RegistrationHeight: 1,
				NodeAddress:        mockNodeAddress,
				LockedBalance:      10000,
				RegistrationStatus: uint32(model.NodeRegistrationState_NodeQueued),
				Latest:             true,
				Height:             0,
			},
			wantErr: false,
		},
	}
	for _, tt := range tests {
		t.Run(tt.name, func(t *testing.T) {
			nrq := &NodeRegistrationQuery{
				Fields:    tt.fields.Fields,
				TableName: tt.fields.TableName,
			}
			if err := nrq.Scan(tt.args.nr, tt.args.row); (err != nil) != tt.wantErr {
				t.Errorf("Scan() error = %v, wantErr %v", err, tt.wantErr)
				return
			}
			if !reflect.DeepEqual(tt.want, nodeRegistration) {
				t.Errorf("Scan() want = \n%v, but got \n%v", tt.want, nodeRegistration)
			}
		})
	}
}

func TestNodeRegistrationQuery_ClearDeletedNodeRegistration(t *testing.T) {
	t.Run("ClearDeletedNodeRegistration", func(t *testing.T) {
		nr := &model.NodeRegistration{
			NodeID: 1,
		}
		res := mockNodeRegistrationQuery.ClearDeletedNodeRegistration(nr)
		want := "UPDATE node_registry SET latest = 0 WHERE ID = ? AND registration_status = 2"
		qry := res[0][0]
		args := res[0][1]
		if qry != want {
			t.Errorf("string not match:\nget: %s\nwant: %s", res, want)
		}
		if args.(int64) != 1 {
			t.Errorf("args don't match:\nget: %d\nwant: %d", args, 1)
		}
	})
}

func TestNodeRegistrationQuery_GetActiveNodeRegistrationsByHeight(t *testing.T) {
	t.Run("GetActiveNodeRegistrations", func(t *testing.T) {
		res := mockNodeRegistrationQuery.GetActiveNodeRegistrationsByHeight(1)
		want := "SELECT nr.id AS nodeID, nr.node_public_key AS node_public_key, ps.score AS participation_score, " +
			"max(nr.height) AS max_height FROM node_registry AS nr INNER JOIN participation_score AS ps ON nr.id = " +
			"ps.node_id WHERE nr.height <= 1 AND nr.registration_status = 0 AND nr.latest = 1 AND ps.score > 0 AND " +
			"ps.latest = 1 GROUP BY nr.id"
		if res != want {
			t.Errorf("string not match:\nget: %s\nwant: %s", res, want)
		}
	})
}

func TestNodeRegistrationQuery_GetNodeRegistrationsByBlockTimestampInterval(t *testing.T) {
	t.Run("GetActiveNodeRegistrations", func(t *testing.T) {
		res := mockNodeRegistrationQuery.GetNodeRegistrationsByBlockTimestampInterval(0, 1)
		want := "SELECT id, node_public_key, account_address, registration_height, node_address, locked_balance, " +
			"registration_status, latest, height FROM node_registry WHERE height >= (SELECT MIN(height) " +
			"FROM main_block AS mb1 WHERE mb1.timestamp >= 0) AND height <= (SELECT MAX(height) " +
			"FROM main_block AS mb2 WHERE mb2.timestamp < 1) AND registration_status != 1 AND latest=1 ORDER BY height"
		if res != want {
			t.Errorf("string not match:\nget: %s\nwant: %s", res, want)
		}
	})
}

func TestNodeRegistrationQuery_InsertNodeRegistration(t *testing.T) {
	t.Run("GetActiveNodeRegistrations", func(t *testing.T) {
		qry, _ := mockNodeRegistrationQuery.InsertNodeRegistration(&model.NodeRegistration{})
		want := "INSERT INTO node_registry (id, node_public_key, account_address, registration_height, node_address, " +
			"locked_balance, registration_status, latest, height) VALUES(? , ? , ? , ? , ? , ? , ? , ? , ? )"
		if qry != want {
			t.Errorf("string not match:\nget: %s\nwant: %s", qry, want)
		}
	})
}

func TestNodeRegistrationQuery_SelectDataForSnapshot(t *testing.T) {
	t.Run("GetActiveNodeRegistrations", func(t *testing.T) {
		res := mockNodeRegistrationQuery.SelectDataForSnapshot(0, 10)
<<<<<<< HEAD
		want := "SELECT id, node_public_key, account_address, registration_height, node_address, locked_balance, registration_status, " +
			"latest, height FROM node_registry WHERE height >= 0 AND height <= 10 AND (height || '_' || id) IN (SELECT (MAX(" +
			"height) || '_' || id) as con FROM node_registry GROUP BY id) ORDER BY height"
=======
		want := "SELECT id,node_public_key,account_address,registration_height,node_address,locked_balance,registration_status,latest," +
			"height FROM node_registry WHERE (id, height) IN (SELECT t2.id, " +
			"MAX(t2.height) FROM node_registry as t2 WHERE height >= 0 AND height <= 10 GROUP BY t2.id) ORDER BY height"
>>>>>>> 8902947a
		if res != want {
			t.Errorf("string not match:\nget: %s\nwant: %s", res, want)
		}
	})
}

func TestNodeRegistrationQuery_TrimDataBeforeSnapshot(t *testing.T) {
	t.Run("TrimDataBeforeSnapshot:success", func(t *testing.T) {
		res := mockNodeRegistrationQuery.TrimDataBeforeSnapshot(0, 10)
		want := "DELETE FROM node_registry WHERE height >= 0 AND height <= 10"
		if res != want {
			t.Errorf("string not match:\nget: %s\nwant: %s", res, want)
		}
	})
}<|MERGE_RESOLUTION|>--- conflicted
+++ resolved
@@ -440,15 +440,9 @@
 func TestNodeRegistrationQuery_SelectDataForSnapshot(t *testing.T) {
 	t.Run("GetActiveNodeRegistrations", func(t *testing.T) {
 		res := mockNodeRegistrationQuery.SelectDataForSnapshot(0, 10)
-<<<<<<< HEAD
-		want := "SELECT id, node_public_key, account_address, registration_height, node_address, locked_balance, registration_status, " +
-			"latest, height FROM node_registry WHERE height >= 0 AND height <= 10 AND (height || '_' || id) IN (SELECT (MAX(" +
-			"height) || '_' || id) as con FROM node_registry GROUP BY id) ORDER BY height"
-=======
 		want := "SELECT id,node_public_key,account_address,registration_height,node_address,locked_balance,registration_status,latest," +
 			"height FROM node_registry WHERE (id, height) IN (SELECT t2.id, " +
 			"MAX(t2.height) FROM node_registry as t2 WHERE height >= 0 AND height <= 10 GROUP BY t2.id) ORDER BY height"
->>>>>>> 8902947a
 		if res != want {
 			t.Errorf("string not match:\nget: %s\nwant: %s", res, want)
 		}
