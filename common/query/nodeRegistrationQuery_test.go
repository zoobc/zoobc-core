--- conflicted
+++ resolved
@@ -487,12 +487,7 @@
 			},
 			want: "SELECT id,node_public_key,account_address,registration_height,node_address,locked_balance,registration_status,latest," +
 				"height FROM node_registry WHERE (id, height) IN (SELECT t2.id, MAX(t2.height) FROM node_registry as t2 WHERE t2." +
-<<<<<<< HEAD
-				"height >= 0 AND t2.height < 720 GROUP BY t2.id) AND id NOT IN (SELECT DISTINCT t3.id FROM node_registry as t3 WHERE t3." +
-				"height >= 720 AND t3.height < 1440) UNION ALL SELECT id,node_public_key,account_address,registration_height,node_address," +
-=======
 				"height >= 0 AND t2.height < 720 GROUP BY t2.id) UNION ALL SELECT id,node_public_key,account_address,registration_height,node_address," +
->>>>>>> f151c43c
 				"locked_balance,registration_status,latest," +
 				"height FROM node_registry WHERE height >= 720 AND height <= 1440 ORDER BY height, id",
 		},
@@ -508,8 +503,6 @@
 			}
 		})
 	}
-<<<<<<< HEAD
-=======
 }
 
 func TestNodeRegistrationQuery_GetNodeRegistryAtHeight(t *testing.T) {
@@ -541,5 +534,4 @@
 			}
 		})
 	}
->>>>>>> f151c43c
 }