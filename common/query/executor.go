package query

import (
	"database/sql"
	"fmt"
	"sync"

	"github.com/zoobc/zoobc-core/common/blocker"
	"github.com/zoobc/zoobc-core/common/monitoring"
)

type (
	// ExecutorInterface interface
	ExecutorInterface interface {
		BeginTx() error
		Execute(string) (sql.Result, error)
		ExecuteSelect(query string, tx bool, args ...interface{}) (*sql.Rows, error)
		ExecuteSelectRow(query string, tx bool, args ...interface{}) (*sql.Row, error)
		ExecuteStatement(query string, args ...interface{}) (sql.Result, error)
		ExecuteTransaction(query string, args ...interface{}) error
		ExecuteTransactions(queries [][]interface{}) error
		CommitTx() error
		RollbackTx() error
	}

	// Executor struct
	Executor struct {
		Db           *sql.DB
		sync.RWMutex // mutex should only lock tx
		Tx           *sql.Tx
	}
)

// NewQueryExecutor create new query executor instance
func NewQueryExecutor(db *sql.DB) *Executor {
	return &Executor{
		Db: db,
	}
}

/*
BeginTx begin database transaction and assign it to the Executor.Tx
lock the struct on begin
*/
func (qe *Executor) BeginTx() error {
	qe.Lock()
	monitoring.SetDatabaseStats(qe.Db.Stats())
	tx, err := qe.Db.Begin()

	if err != nil {
		qe.Unlock()
		return blocker.NewBlocker(blocker.DBErr, err.Error())
	}
	qe.Tx = tx
	return nil
}

/*
Execute execute a single query string
return error if query not executed successfully
error will be nil otherwise.
*/
func (qe *Executor) Execute(query string) (sql.Result, error) {
	qe.Lock()
	defer qe.Unlock()
	monitoring.SetDatabaseStats(qe.Db.Stats())
	result, err := qe.Db.Exec(query)

	if err != nil {
		return nil, blocker.NewBlocker(blocker.DBErr, err.Error())
	}
	return result, nil
}

/*
Execute execute a single query string
return error if query not executed successfully
error will be nil otherwise.
*/
func (qe *Executor) ExecuteStatement(query string, args ...interface{}) (sql.Result, error) {
	qe.Lock()
	monitoring.SetDatabaseStats(qe.Db.Stats())
	stmt, err := qe.Db.Prepare(query)

	if err != nil {
		return nil, blocker.NewBlocker(blocker.DBErr, err.Error())
	}
	defer stmt.Close()
	defer qe.Unlock()
	result, err := stmt.Exec(args...)

	if err != nil {
		return nil, blocker.NewBlocker(blocker.DBErr, err.Error())
	}
	return result, nil
}

/*
ExecuteSelect execute with select method that if you want to get `sql.Rows`.

And ***need to `Close()` the rows***.

This function is necessary if you want to processing the rows,
otherwise you can use `Execute` or `ExecuteTransactions`
*/
func (qe *Executor) ExecuteSelect(query string, tx bool, args ...interface{}) (*sql.Rows, error) {
	var (
		err  error
		rows *sql.Rows
	)
	monitoring.SetDatabaseStats(qe.Db.Stats())
	if tx {
		if qe.Tx != nil {
			rows, err = qe.Tx.Query(query, args...)
		} else {
			return nil, blocker.NewBlocker(
				blocker.DBErr,
				"transaction need to be begun before read the transaction state",
			)
		}
	} else {
		rows, err = qe.Db.Query(query, args...)
	}
	if err != nil {
		return nil, blocker.NewBlocker(blocker.DBErr, err.Error())
	}
	return rows, nil
}

/*
ExecuteSelectRow execute with select method that if you want to get `sql.Row` (single).
This function is necessary if you want to processing the row,
otherwise you can use `Execute` or `ExecuteTransactions`
*/
func (qe *Executor) ExecuteSelectRow(query string, tx bool, args ...interface{}) (*sql.Row, error) {
	var (
		row *sql.Row
	)
	monitoring.SetDatabaseStats(qe.Db.Stats())
	if tx {
		if qe.Tx != nil {
			row = qe.Tx.QueryRow(query, args...)
		} else {
			return nil, blocker.NewBlocker(
				blocker.DBErr,
				"ExecuteSelectRow, transaction need to be begun before read the transaction state",
			)
		}
	} else {
		row = qe.Db.QueryRow(query, args...)
	}
	return row, nil
}

// ExecuteTransaction execute a single transaction without committing it to database
// ExecuteTransaction should only be called after BeginTx and before CommitTx
func (qe *Executor) ExecuteTransaction(qStr string, args ...interface{}) error {
	if qe.Tx == nil {
		return blocker.NewBlocker(
			blocker.DBErr,
			"ExecuteTransaction, transaction need to be begun before read the transaction state",
		)
	}
	var stmt, err = qe.Tx.Prepare(qStr)
	if err != nil {
		return blocker.NewBlocker(blocker.DBErr, err.Error())
	}
	defer stmt.Close()

	monitoring.SetDatabaseStats(qe.Db.Stats())
	_, err = stmt.Exec(args...)
	if err != nil {
		return blocker.NewBlocker(blocker.DBErr, err.Error())
	}
	return nil
}

// ExecuteTransactions execute multiple transactions without committing it to database
// ExecuteTransactions should only be called after BeginTx and before CommitTx
func (qe *Executor) ExecuteTransactions(queries [][]interface{}) error {
	for _, query := range queries {
		stmt, err := qe.Tx.Prepare(fmt.Sprintf("%v", query[0]))
		if err != nil {
			return blocker.NewBlocker(blocker.DBErr, err.Error())
		}
		monitoring.SetDatabaseStats(qe.Db.Stats())
		_, err = stmt.Exec(query[1:]...)
		if err != nil {
			stmt.Close()
			return blocker.NewBlocker(blocker.DBErr, err.Error())
		}
		stmt.Close()
	}
	return nil
}

// ExecuteTransactionCommit commit on every transaction stacked in Executor.Tx
// note: rollback is called in this function if commit fail, to avoid locking complication
func (qe *Executor) CommitTx() error {
	monitoring.SetDatabaseStats(qe.Db.Stats())
	err := qe.Tx.Commit()
	defer func() {
		qe.Tx = nil
		qe.Unlock() // either success or not struct access should be unlocked once done

	}()
	if err != nil {
		var errRollback = qe.Tx.Rollback()
		if errRollback != nil {
			return blocker.NewBlocker(
				blocker.DBErr,
				fmt.Sprintf("error Commit: %s; err Rollback: %s", err.Error(), errRollback.Error()),
			)
		}
		return blocker.NewBlocker(blocker.DBErr, err.Error())
	}
	return nil
}

// RollbackTx rollback and unlock executor in case any single tx fail
func (qe *Executor) RollbackTx() error {
	monitoring.SetDatabaseStats(qe.Db.Stats())
<<<<<<< HEAD
	err := qe.Tx.Rollback()
	qe.Tx = nil
	defer qe.Unlock()
=======
	var err = qe.Tx.Rollback()
	defer func() {
		qe.Tx = nil
		qe.Unlock()
	}()
>>>>>>> f151c43c
	if err != nil {
		return blocker.NewBlocker(blocker.DBErr, err.Error())
	}
	return nil
}<|MERGE_RESOLUTION|>--- conflicted
+++ resolved
@@ -220,17 +220,11 @@
 // RollbackTx rollback and unlock executor in case any single tx fail
 func (qe *Executor) RollbackTx() error {
 	monitoring.SetDatabaseStats(qe.Db.Stats())
-<<<<<<< HEAD
-	err := qe.Tx.Rollback()
-	qe.Tx = nil
-	defer qe.Unlock()
-=======
 	var err = qe.Tx.Rollback()
 	defer func() {
 		qe.Tx = nil
 		qe.Unlock()
 	}()
->>>>>>> f151c43c
 	if err != nil {
 		return blocker.NewBlocker(blocker.DBErr, err.Error())
 	}
