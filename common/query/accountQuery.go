--- conflicted
+++ resolved
@@ -16,13 +16,11 @@
 
 	AccountQueryInterface interface {
 		GetAccountByID(accountID []byte) (str string, args []interface{})
+		GetAccountByIDs(ids [][]byte) (str string, args [][]byte)
 		InsertAccount(account *model.Account) (str string, args []interface{})
 		ExtractModel(account *model.Account) []interface{}
 		BuildModel(accounts []*model.Account, rows *sql.Rows) []*model.Account
-<<<<<<< HEAD
 		GetTableName() string
-=======
->>>>>>> 920b2508
 	}
 )
 
@@ -38,6 +36,16 @@
 func (aq *AccountQuery) GetAccountByID(accountID []byte) (str string, args []interface{}) {
 	return fmt.Sprintf("SELECT %s FROM %s WHERE id = ?", strings.Join(aq.Fields, ", "), aq.TableName),
 		[]interface{}{accountID}
+}
+
+// GetAccountByIDs return query string to get accounts by multiple IDs
+func (aq *AccountQuery) GetAccountByIDs(ids [][]byte) (str string, args [][]byte) {
+	return fmt.Sprintf(
+		"SELECT %s FROM %s WHERE id in (%s)",
+		strings.Join(aq.Fields, ","),
+		aq.TableName,
+		fmt.Sprintf("? %s", strings.Repeat(",?", len(ids)-1)),
+	), args
 }
 
 func (aq *AccountQuery) InsertAccount(account *model.Account) (str string, args []interface{}) {
