--- conflicted
+++ resolved
@@ -302,8 +302,6 @@
 			t.Errorf("query returned wrong: get: %s\nwant: %s", q, wantQ)
 		}
 	})
-<<<<<<< HEAD
-=======
 }
 
 func TestAccountBalanceQuery_InsertAccountBalances(t *testing.T) {
@@ -364,5 +362,4 @@
 			}
 		})
 	}
->>>>>>> 88549b96
 }