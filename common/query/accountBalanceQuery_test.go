--- conflicted
+++ resolved
@@ -284,11 +284,7 @@
 func TestAccountBalanceQuery_SelectDataForSnapshot(t *testing.T) {
 	t.Run("SelectDataForSnapshot", func(t *testing.T) {
 		q := mockAccountBalanceQuery.SelectDataForSnapshot(0, 10)
-<<<<<<< HEAD
-		wantQ := "SELECT account_address,block_height,spendable_balance,balance,pop_revenue," +
-=======
 		wantQ := "SELECT account_address,block_height,balance,balance,pop_revenue," +
->>>>>>> f151c43c
 			"latest FROM account_balance WHERE (account_address, block_height) IN (SELECT t2.account_address, " +
 			"MAX(t2.block_height) FROM account_balance as t2 WHERE t2.block_height >= 0 AND t2.block_height <= 10 GROUP BY t2." +
 			"account_address) ORDER BY block_height"
