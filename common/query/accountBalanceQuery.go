--- conflicted
+++ resolved
@@ -180,12 +180,6 @@
 }
 
 func (q *AccountBalanceQuery) SelectDataForSnapshot(fromHeight, toHeight uint32) string {
-<<<<<<< HEAD
-	return fmt.Sprintf("SELECT %s FROM %s WHERE (account_address, block_height) IN (SELECT t2.account_address, "+
-		"MAX(t2.block_height) FROM %s as t2 WHERE t2.block_height >= %d AND t2.block_height <= %d GROUP BY t2.account_address) ORDER BY"+
-		" block_height",
-		strings.Join(q.Fields, ","), q.TableName, q.TableName, fromHeight, toHeight)
-=======
 	snapshotField := []string{
 		"account_address",
 		"block_height",
@@ -198,7 +192,6 @@
 		"MAX(t2.block_height) FROM %s as t2 WHERE t2.block_height >= %d AND t2.block_height <= %d GROUP BY t2.account_address) ORDER BY"+
 		" block_height",
 		strings.Join(snapshotField, ","), q.TableName, q.TableName, fromHeight, toHeight)
->>>>>>> f151c43c
 }
 
 // TrimDataBeforeSnapshot delete entries to assure there are no duplicates before applying a snapshot
