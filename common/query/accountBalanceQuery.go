--- conflicted
+++ resolved
@@ -1,11 +1,7 @@
 package query
 
 import (
-<<<<<<< HEAD
-=======
-	"bytes"
 	"database/sql"
->>>>>>> d6af82a2
 	"fmt"
 	"strings"
 
@@ -44,11 +40,7 @@
 	}
 }
 func (q *AccountBalanceQuery) GetAccountBalanceByAccountID() string {
-<<<<<<< HEAD
-	return fmt.Sprintf("SELECT %s FROM %s WHERE account_id = ?", strings.Join(q.Fields, ","), q.TableName)
-=======
 	return fmt.Sprintf(`SELECT %s FROM %s WHERE account_id = ? AND latest = 1`, strings.Join(q.Fields, ","), q.TableName)
->>>>>>> d6af82a2
 }
 
 func (q *AccountBalanceQuery) AddAccountBalance(balance int64, causedFields map[string]interface{}) [][]interface{} {
