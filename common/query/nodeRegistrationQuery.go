package query

import (
	"database/sql"
	"fmt"
	"math/big"
	"net"
	"strconv"
	"strings"

	"github.com/zoobc/zoobc-core/common/model"
)

type (
	NodeRegistrationQueryInterface interface {
		InsertNodeRegistration(nodeRegistration *model.NodeRegistration) (str string, args []interface{})
		UpdateNodeRegistration(nodeRegistration *model.NodeRegistration) [][]interface{}
		GetNodeRegistrations(registrationHeight, size uint32) (str string)
		GetActiveNodeRegistrations() string
		GetNodeRegistrationByID(id int64) (str string, args []interface{})
		GetNodeRegistrationByNodePublicKey() string
		GetLastVersionedNodeRegistrationByPublicKey(nodePublicKey []byte, height uint32) (str string, args []interface{})
		GetNodeRegistrationByAccountAddress(accountAddress string) (str string, args []interface{})
		GetNodeRegistrationsByHighestLockedBalance(limit uint32, queued bool) string
		GetNodeRegistrationsWithZeroScore(queued bool) string
		GetNodeRegistryAtHeight(height uint32) string
		ExtractModel(nr *model.NodeRegistration) []interface{}
		BuildModel(nodeRegistrations []*model.NodeRegistration, rows *sql.Rows) []*model.NodeRegistration
		BuildBlocksmith(blocksmiths []*model.Blocksmith, rows *sql.Rows) []*model.Blocksmith
		BuildNodeAddress(fullNodeAddress string) *model.NodeAddress
		ExtractNodeAddress(nodeAddress *model.NodeAddress) string
		Scan(nr *model.NodeRegistration, row *sql.Row) error
	}

	NodeRegistrationQuery struct {
		Fields    []string
		TableName string
	}
)

func NewNodeRegistrationQuery() *NodeRegistrationQuery {
	return &NodeRegistrationQuery{
		Fields: []string{
			"id",
			"node_public_key",
			"account_address",
			"registration_height",
			"node_address",
			"locked_balance",
			"queued",
			"latest",
			"height",
		},
		TableName: "node_registry",
	}
}

func (nrq *NodeRegistrationQuery) getTableName() string {
	return nrq.TableName
}

func (nrq *NodeRegistrationQuery) InsertNodeRegistration(nodeRegistration *model.NodeRegistration) (str string, args []interface{}) {
	return fmt.Sprintf(
		"INSERT INTO %s (%s) VALUES(%s)",
		nrq.getTableName(),
		strings.Join(nrq.Fields, ","),
		fmt.Sprintf("? %s", strings.Repeat(", ?", len(nrq.Fields)-1)),
	), nrq.ExtractModel(nodeRegistration)
}

// UpdateNodeRegistration returns a slice of two queries.
// 1st update all old noderegistration versions' latest field to 0
// 2nd insert a new version of the noderegisration with updated data
func (nrq *NodeRegistrationQuery) UpdateNodeRegistration(nodeRegistration *model.NodeRegistration) [][]interface{} {
	var (
		queries [][]interface{}
	)
	qryUpdate := fmt.Sprintf("UPDATE %s SET latest = 0 WHERE ID = ?", nrq.getTableName())
	qryInsert := fmt.Sprintf(
		"INSERT INTO %s (%s) VALUES(%s)",
		nrq.getTableName(),
		strings.Join(nrq.Fields, ","),
		fmt.Sprintf("? %s", strings.Repeat(", ?", len(nrq.Fields)-1)),
	)

	queries = append(queries,
		append([]interface{}{qryUpdate}, nodeRegistration.NodeID),
		append([]interface{}{qryInsert}, nrq.ExtractModel(nodeRegistration)...),
	)

	return queries
}

// GetNodeRegistrations returns query string to get multiple node registrations
func (nrq *NodeRegistrationQuery) GetNodeRegistrations(registrationHeight, size uint32) string {
	return fmt.Sprintf("SELECT %s FROM %s WHERE height >= %d AND latest=1 LIMIT %d",
		strings.Join(nrq.Fields, ", "), nrq.getTableName(), registrationHeight, size)
}

// GetActiveNodeRegistrations
<<<<<<< HEAD
func (nrq *NodeRegistrationQuery) GetActiveNodeRegistrations() string {
	return fmt.Sprintf("SELECT nr.node_public_key AS node_public_key, ps.score AS participation_score FROM %s AS nr "+
		"INNER JOIN %s AS ps ON nr.id = ps.node_id WHERE nr.latest = 1 AND nr.queued = 0",
		nrq.getTableName(), NewParticipationScoreQuery().TableName)
=======
func (nr *NodeRegistrationQuery) GetActiveNodeRegistrations() string {
	return fmt.Sprintf("SELECT nr.id AS nodeID, nr.node_public_key AS node_public_key, ps.score AS participation_score FROM %s AS nr "+
		"INNER JOIN %s AS ps ON nr.id = ps.node_id WHERE nr.latest = 1 AND nr.queued = 0 AND ps.score > 0 AND ps.latest = 1",
		nr.getTableName(), NewParticipationScoreQuery().TableName)
>>>>>>> 74d57dee
}

// GetNodeRegistrationByID returns query string to get Node Registration by node public key
func (nrq *NodeRegistrationQuery) GetNodeRegistrationByID(id int64) (str string, args []interface{}) {
	return fmt.Sprintf("SELECT %s FROM %s WHERE id = ? AND latest=1",
		strings.Join(nrq.Fields, ", "), nrq.getTableName()), []interface{}{id}
}

// GetNodeRegistrationByNodePublicKey returns query string to get Node Registration by node public key
func (nrq *NodeRegistrationQuery) GetNodeRegistrationByNodePublicKey() string {
	return fmt.Sprintf("SELECT %s FROM %s WHERE node_public_key = ? AND latest=1",
		strings.Join(nrq.Fields, ", "), nrq.getTableName())
}

// GetLastVersionedNodeRegistrationByPublicKey returns query string to get Node Registration
// by node public key at a given height (versioned)
func (nrq *NodeRegistrationQuery) GetLastVersionedNodeRegistrationByPublicKey(nodePublicKey []byte,
	height uint32) (str string, args []interface{}) {
	return fmt.Sprintf("SELECT %s FROM %s WHERE node_public_key = ? AND height <= ? ORDER BY height DESC LIMIT 1",
		strings.Join(nrq.Fields, ", "), nrq.getTableName()), []interface{}{nodePublicKey, height}
}

// GetNodeRegistrationByAccountID returns query string to get Node Registration by account public key
func (nrq *NodeRegistrationQuery) GetNodeRegistrationByAccountAddress(accountAddress string) (str string, args []interface{}) {
	return fmt.Sprintf("SELECT %s FROM %s WHERE account_address = ? AND latest=1",
		strings.Join(nrq.Fields, ", "), nrq.getTableName()), []interface{}{accountAddress}
}

// GetNodeRegistrationsByHighestLockedBalance returns query string to get the list of Node Registrations with highest locked balance
// queued or not queued
func (nrq *NodeRegistrationQuery) GetNodeRegistrationsByHighestLockedBalance(limit uint32, queued bool) string {
	var (
		queuedInt int
	)
	if queued {
		queuedInt = 1
	} else {
		queuedInt = 0
	}
	return fmt.Sprintf("SELECT %s FROM %s WHERE locked_balance > 0 AND queued = %d AND latest=1 ORDER BY locked_balance DESC LIMIT %d",
		strings.Join(nrq.Fields, ", "), nrq.getTableName(), queuedInt, limit)
}

// GetNodeRegistrationsWithZeroScore returns query string to get the list of Node Registrations with zero participation score
func (nrq *NodeRegistrationQuery) GetNodeRegistrationsWithZeroScore(queued bool) string {
	var (
		queuedInt int
	)
	nrTable := nrq.getTableName()
	nrTableAlias := "A"
	psTable := NewParticipationScoreQuery().getTableName()
	psTableAlias := "B"
	nrTableFields := make([]string, 0)
	for _, field := range nrq.Fields {
		nrTableFields = append(nrTableFields, nrTableAlias+"."+field)
	}
	if queued {
		queuedInt = 1
	} else {
		queuedInt = 0
	}

	return fmt.Sprintf("SELECT %s FROM "+nrTable+" as "+nrTableAlias+" "+
		"INNER JOIN "+psTable+" as "+psTableAlias+" ON "+nrTableAlias+".id = "+psTableAlias+".node_id "+
		"WHERE "+psTableAlias+".score = 0 "+
		"AND "+nrTableAlias+".latest=1 "+
		"AND "+nrTableAlias+".queued=%d "+
		"AND "+psTableAlias+".latest=1",
		strings.Join(nrTableFields, ", "),
		queuedInt)
}

// GetNodeRegistryAtHeight returns unique latest node registry record at specific height
func (nrq *NodeRegistrationQuery) GetNodeRegistryAtHeight(height uint32) string {
	return fmt.Sprintf("SELECT %s, max(height) AS max_height FROM %s where height <= %d AND queued == 0 GROUP BY id ORDER BY height DESC",
		strings.Join(nrq.Fields, ", "), nrq.getTableName(), height)
}

// ExtractModel extract the model struct fields to the order of NodeRegistrationQuery.Fields
func (nrq *NodeRegistrationQuery) ExtractModel(tx *model.NodeRegistration) []interface{} {

	return []interface{}{
		tx.NodeID,
		tx.NodePublicKey,
		tx.AccountAddress,
		tx.RegistrationHeight,
		nrq.ExtractNodeAddress(tx.GetNodeAddress()),
		tx.LockedBalance,
		tx.Queued,
		tx.Latest,
		tx.Height,
	}
}

// BuildModel will only be used for mapping the result of `select` query, which will guarantee that
// the result of build model will be correctly mapped based on the modelQuery.Fields order.
func (nrq *NodeRegistrationQuery) BuildModel(nodeRegistrations []*model.NodeRegistration, rows *sql.Rows) []*model.NodeRegistration {

	var (
		ignoredAggregateColumns, basicFieldsReceiver []interface{}
		dumpString                                   string
	)

	columns, _ := rows.Columns()
	for i := 0; i < len(columns)-len(nrq.Fields); i++ {
		ignoredAggregateColumns = append(ignoredAggregateColumns, &dumpString)
	}

	for rows.Next() {
		var (
			fullNodeAddress string
			nr              model.NodeRegistration
		)
		basicFieldsReceiver = append(
			basicFieldsReceiver,
			&nr.NodeID,
			&nr.NodePublicKey,
			&nr.AccountAddress,
			&nr.RegistrationHeight,
			&fullNodeAddress,
			&nr.LockedBalance,
			&nr.Queued,
			&nr.Latest,
			&nr.Height,
		)
		basicFieldsReceiver = append(basicFieldsReceiver, ignoredAggregateColumns...)
		_ = rows.Scan(basicFieldsReceiver...)

		nr.NodeAddress = nrq.BuildNodeAddress(fullNodeAddress)
		nodeRegistrations = append(nodeRegistrations, &nr)
	}
	return nodeRegistrations
}

func (*NodeRegistrationQuery) BuildBlocksmith(blocksmiths []*model.Blocksmith, rows *sql.Rows) []*model.Blocksmith {
	for rows.Next() {
		var (
			blocksmith  model.Blocksmith
			scoreString string
		)
		_ = rows.Scan(
			&blocksmith.NodeID,
			&blocksmith.NodePublicKey,
			&scoreString,
		)
		blocksmith.Score, _ = new(big.Int).SetString(scoreString, 10)
		blocksmiths = append(blocksmiths, &blocksmith)
	}
	return blocksmiths
}

// Rollback delete records `WHERE block_height > `height`
// and UPDATE latest of the `account_address` clause by `block_height`
func (nrq *NodeRegistrationQuery) Rollback(height uint32) (multiQueries [][]interface{}) {
	return [][]interface{}{
		{
			fmt.Sprintf("DELETE FROM %s WHERE height > ?", nrq.TableName),
			height,
		},
		{
			fmt.Sprintf(`
			UPDATE %s SET latest = ?
			WHERE (height || '_' || id) IN (
				SELECT (MAX(height) || '_' || id) as con
				FROM %s
				WHERE latest = 0
				GROUP BY id
			)`,
				nrq.TableName,
				nrq.TableName,
			),
			1,
		},
	}
}

// BuildNodeAddress to build joining the NodeAddress.Address and NodeAddress.Port
func (*NodeRegistrationQuery) BuildNodeAddress(fullNodeAddress string) *model.NodeAddress {
	var (
		host, port string
		err        error
	)

	host, port, err = net.SplitHostPort(fullNodeAddress)
	if err != nil {
		host = fullNodeAddress
	}

	uintPort, _ := strconv.ParseUint(port, 0, 32)
	return &model.NodeAddress{
		Address: host,
		Port:    uint32(uintPort),
	}
}

// NodeAddressToString to build fully node address include port to NodeAddress struct
func (*NodeRegistrationQuery) ExtractNodeAddress(nodeAddress *model.NodeAddress) string {

	if nodeAddress == nil {
		return ""
	}

	if nodeAddress.GetPort() != 0 {
		return fmt.Sprintf("%s:%d", nodeAddress.GetAddress(), nodeAddress.GetPort())
	}

	return nodeAddress.GetAddress()
}

// Scan represents `sql.Scan`
func (nrq *NodeRegistrationQuery) Scan(nr *model.NodeRegistration, row *sql.Row) error {

	var (
		stringAddress string
		err           error
	)
	err = row.Scan(
		&nr.NodeID,
		&nr.NodePublicKey,
		&nr.AccountAddress,
		&nr.RegistrationHeight,
		&stringAddress,
		&nr.LockedBalance,
		&nr.Queued,
		&nr.Latest,
		&nr.Height,
	)
	if err != nil {
		return err
	}
	nodeAddress := nrq.BuildNodeAddress(stringAddress)
	nr.NodeAddress = nodeAddress
	return nil
}<|MERGE_RESOLUTION|>--- conflicted
+++ resolved
@@ -98,17 +98,10 @@
 }
 
 // GetActiveNodeRegistrations
-<<<<<<< HEAD
 func (nrq *NodeRegistrationQuery) GetActiveNodeRegistrations() string {
-	return fmt.Sprintf("SELECT nr.node_public_key AS node_public_key, ps.score AS participation_score FROM %s AS nr "+
-		"INNER JOIN %s AS ps ON nr.id = ps.node_id WHERE nr.latest = 1 AND nr.queued = 0",
-		nrq.getTableName(), NewParticipationScoreQuery().TableName)
-=======
-func (nr *NodeRegistrationQuery) GetActiveNodeRegistrations() string {
 	return fmt.Sprintf("SELECT nr.id AS nodeID, nr.node_public_key AS node_public_key, ps.score AS participation_score FROM %s AS nr "+
 		"INNER JOIN %s AS ps ON nr.id = ps.node_id WHERE nr.latest = 1 AND nr.queued = 0 AND ps.score > 0 AND ps.latest = 1",
-		nr.getTableName(), NewParticipationScoreQuery().TableName)
->>>>>>> 74d57dee
+		nrq.getTableName(), NewParticipationScoreQuery().TableName)
 }
 
 // GetNodeRegistrationByID returns query string to get Node Registration by node public key
