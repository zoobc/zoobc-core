package query

import (
	"database/sql"
	"fmt"
	"math/big"
	"net"
	"strconv"
	"strings"

	"github.com/zoobc/zoobc-core/common/model"
)

type (
	NodeRegistrationQueryInterface interface {
		InsertNodeRegistration(nodeRegistration *model.NodeRegistration) (str string, args []interface{})
		InsertNodeRegistrations(nodeRegistrations []*model.NodeRegistration) (str string, args []interface{})
		UpdateNodeRegistration(nodeRegistration *model.NodeRegistration) [][]interface{}
		ClearDeletedNodeRegistration(nodeRegistration *model.NodeRegistration) [][]interface{}
		GetNodeRegistrations(registrationHeight, size uint32) (str string)
		GetNodeRegistrationsByBlockTimestampInterval(fromTimestamp, toTimestamp int64) string
		GetActiveNodeRegistrations() string
		GetActiveNodeRegistrationsByHeight(height uint32) string
		GetActiveNodeRegistrationsWithNodeAddress() string
		GetNodeRegistrationByID(id int64) (str string, args []interface{})
		GetNodeRegistrationByNodePublicKey() string
		GetLastVersionedNodeRegistrationByPublicKey(nodePublicKey []byte, height uint32) (str string, args []interface{})
		GetLastVersionedNodeRegistrationByPublicKeyWithNodeAddress(nodePublicKey []byte, height uint32) (str string, args []interface{})
		GetNodeRegistrationByAccountAddress(accountAddress string) (str string, args []interface{})
		GetNodeRegistrationsByHighestLockedBalance(limit uint32, registrationStatus model.NodeRegistrationState) string
		GetNodeRegistrationsWithZeroScore(registrationStatus model.NodeRegistrationState) string
		GetNodeRegistryAtHeight(height uint32) string
		GetNodeRegistryAtHeightWithNodeAddress(height uint32) string
		ExtractModel(nr *model.NodeRegistration) []interface{}
		BuildModel(nodeRegistrations []*model.NodeRegistration, rows *sql.Rows) ([]*model.NodeRegistration, error)
		BuildModelWithAddressInfo(nodeRegistrations []*model.NodeRegistration, rows *sql.Rows) ([]*model.NodeRegistration, error)
		BuildBlocksmith(blocksmiths []*model.Blocksmith, rows *sql.Rows) ([]*model.Blocksmith, error)
		BuildNodeAddress(fullNodeAddress string) *model.NodeAddress
		// TODO: @iltoga ExtractNodeAddress must be moved in ipUtils or some other util package
		ExtractNodeAddress(nodeAddress *model.NodeAddress) string
		Scan(nr *model.NodeRegistration, row *sql.Row) error
<<<<<<< HEAD
		ScanWithNodeAddress(nr *model.NodeRegistration, row *sql.Row) error
=======
		GetFields() []string
>>>>>>> 7a0dd13a
	}

	NodeRegistrationQuery struct {
		Fields                  []string
		JoinedAddressInfoFields []string
		TableName               string
	}
)

func NewNodeRegistrationQuery() *NodeRegistrationQuery {
	return &NodeRegistrationQuery{
		Fields: []string{
			"id",
			"node_public_key",
			"account_address",
			"registration_height",
			"locked_balance",
			"registration_status",
			"latest",
			"height",
		},
		JoinedAddressInfoFields: []string{
			"id",
			"node_public_key",
			"account_address",
			"registration_height",
			"locked_balance",
			"registration_status",
			"latest",
			"height",
			"%s.address AS node_address",
			"%s.port AS node_address_port",
			"%s.status as node_address_status",
		},
		TableName: "node_registry",
	}
}

func (nrq *NodeRegistrationQuery) getTableName() string {
	return nrq.TableName
}

// InsertNodeRegistration inserts a new node registration into DB
func (nrq *NodeRegistrationQuery) InsertNodeRegistration(nodeRegistration *model.NodeRegistration) (str string, args []interface{}) {
	return fmt.Sprintf(
		"INSERT INTO %s (%s) VALUES(%s)",
		nrq.getTableName(),
		strings.Join(nrq.Fields, ", "),
		fmt.Sprintf("? %s", strings.Repeat(", ? ", len(nrq.Fields)-1)),
	), nrq.ExtractModel(nodeRegistration)
}

// InsertNodeRegistrations represents query builder to insert multiple record in single query
func (nrq *NodeRegistrationQuery) InsertNodeRegistrations(nodeRegistrations []*model.NodeRegistration) (str string, args []interface{}) {
	if len(nodeRegistrations) > 0 {
		str = fmt.Sprintf(
			"INSERT INTO %s (%s) VALUES ",
			nrq.getTableName(),
			strings.Join(nrq.Fields, ", "),
		)
		for k, nodeReg := range nodeRegistrations {
			str += fmt.Sprintf(
				"(?%s)",
				strings.Repeat(", ?", len(nrq.Fields)-1),
			)
			if k < len(nodeRegistrations)-1 {
				str += ","
			}
			args = append(args, nrq.ExtractModel(nodeReg)...)
		}
	}
	return str, args
}

// UpdateNodeRegistration returns a slice of two queries.
// 1st update all old noderegistration versions' latest field to 0
// 2nd insert a new version of the noderegisration with updated data
func (nrq *NodeRegistrationQuery) UpdateNodeRegistration(nodeRegistration *model.NodeRegistration) [][]interface{} {
	var (
		queries [][]interface{}
	)
	qryUpdate := fmt.Sprintf("UPDATE %s SET latest = 0 WHERE ID = ?", nrq.getTableName())
	qryInsert := fmt.Sprintf(
		"INSERT INTO %s (%s) VALUES(%s)",
		nrq.getTableName(),
		strings.Join(nrq.Fields, ","),
		fmt.Sprintf("? %s", strings.Repeat(", ?", len(nrq.Fields)-1)),
	)

	queries = append(queries,
		append([]interface{}{qryUpdate}, nodeRegistration.NodeID),
		append([]interface{}{qryInsert}, nrq.ExtractModel(nodeRegistration)...),
	)

	return queries
}

// ClearDeletedNodeRegistration used when registering a new node from and account that has previously deleted another one
// to avoid having multiple node registrations with same account id and latest = true
func (nrq *NodeRegistrationQuery) ClearDeletedNodeRegistration(nodeRegistration *model.NodeRegistration) [][]interface{} {
	var (
		queries [][]interface{}
	)
	qryUpdate := fmt.Sprintf("UPDATE %s SET latest = 0 WHERE ID = ? AND registration_status = 2", nrq.getTableName())

	queries = append(queries,
		append([]interface{}{qryUpdate}, nodeRegistration.NodeID),
	)

	return queries
}

// GetNodeRegistrations returns query string to get multiple node registrations
func (nrq *NodeRegistrationQuery) GetNodeRegistrations(registrationHeight, size uint32) string {
	return fmt.Sprintf("SELECT %s FROM %s WHERE height >= %d AND latest=1 LIMIT %d",
		strings.Join(nrq.Fields, ", "), nrq.getTableName(), registrationHeight, size)
}

// GetNodeRegistrationsByBlockTimestampInterval returns query string to get multiple node registrations
// Note: toTimestamp (limit) is excluded from selection to avoid selecting duplicates
func (nrq *NodeRegistrationQuery) GetNodeRegistrationsByBlockTimestampInterval(fromTimestamp, toTimestamp int64) string {
	return fmt.Sprintf("SELECT %s FROM %s WHERE "+
		"height >= (SELECT MIN(height) FROM main_block AS mb1 WHERE mb1.timestamp >= %d) AND "+
		"height <= (SELECT MAX(height) FROM main_block AS mb2 WHERE mb2.timestamp < %d) AND "+
		"registration_status != %d AND latest=1 ORDER BY height",
		strings.Join(nrq.Fields, ", "), nrq.getTableName(), fromTimestamp, toTimestamp, uint32(model.NodeRegistrationState_NodeQueued))
}

func (nrq *NodeRegistrationQuery) GetActiveNodeRegistrationsByHeight(height uint32) string {
	return fmt.Sprintf("SELECT nr.id AS nodeID, nr.node_public_key AS node_public_key, ps.score AS participation_score,"+
		" max(nr.height) AS max_height FROM %s AS nr "+
		"INNER JOIN %s AS ps ON nr.id = ps.node_id WHERE nr.height <= %d AND "+
		"nr.registration_status = %d AND nr.latest = 1 AND ps.score > 0 AND ps.latest = 1 GROUP BY nr.id",
		nrq.getTableName(), NewParticipationScoreQuery().TableName, height, uint32(model.NodeRegistrationState_NodeRegistered))
}

// GetNodeRegistrationByID returns query string to get Node Registration by node public key
func (nrq *NodeRegistrationQuery) GetNodeRegistrationByID(id int64) (str string, args []interface{}) {
	return fmt.Sprintf("SELECT %s FROM %s WHERE id = ? AND latest=1",
		strings.Join(nrq.Fields, ", "), nrq.getTableName()), []interface{}{id}
}

// GetNodeRegistrationByNodePublicKey returns query string to get Node Registration by node public key
func (nrq *NodeRegistrationQuery) GetNodeRegistrationByNodePublicKey() string {
	return fmt.Sprintf("SELECT %s FROM %s WHERE node_public_key = ? AND latest=1 ORDER BY height DESC LIMIT 1",
		strings.Join(nrq.Fields, ", "), nrq.getTableName())
}

// GetLastVersionedNodeRegistrationByPublicKey returns query string to get Node Registration
// by node public key at a given height (versioned)
func (nrq *NodeRegistrationQuery) GetLastVersionedNodeRegistrationByPublicKey(nodePublicKey []byte,
	height uint32) (str string, args []interface{}) {
	return fmt.Sprintf("SELECT %s FROM %s WHERE node_public_key = ? AND height <= ? ORDER BY height DESC LIMIT 1",
		strings.Join(nrq.Fields, ", "), nrq.getTableName()), []interface{}{nodePublicKey, height}
}

// GetLastVersionedNodeRegistrationByPublicKey returns query string to get Node Registration
// by node public key at a given height (versioned)
func (nrq *NodeRegistrationQuery) GetLastVersionedNodeRegistrationByPublicKeyWithNodeAddress(nodePublicKey []byte,
	height uint32) (str string, args []interface{}) {
<<<<<<< HEAD
	joinedFields := strings.Join(nrq.JoinedAddressInfoFields, ", ")
	joinedFieldsStr := fmt.Sprintf(joinedFields, "t2", "t2", "t2")
	return fmt.Sprintf("SELECT %s FROM %s INNER JOIN %s AS t2 ON id = t2.node_id "+
			"WHERE node_public_key = ? AND height <= ? ORDER BY height DESC LIMIT 1",
			joinedFieldsStr, nrq.getTableName(), NewNodeAddressInfoQuery().TableName),
=======
	joinedFields := nrq.JoinedAddressInfoFields[:len(nrq.JoinedAddressInfoFields)-1]
	return fmt.Sprintf("SELECT %s FROM %s LEFT JOIN %s AS t2 ON id = t2.node_id "+
			"WHERE (node_public_key = ? OR t2.node_id IS NULL) AND height <= ? ORDER BY height DESC LIMIT 1",
			strings.Join(joinedFields, ", "), nrq.getTableName(), NewNodeAddressInfoQuery().TableName),
>>>>>>> 7a0dd13a
		[]interface{}{nodePublicKey, height}
}

// GetNodeRegistrationByAccountAddress returns query string to get Node Registration by account public key
func (nrq *NodeRegistrationQuery) GetNodeRegistrationByAccountAddress(accountAddress string) (str string, args []interface{}) {
	return fmt.Sprintf("SELECT %s FROM %s WHERE account_address = ? AND latest=1 ORDER BY height DESC LIMIT 1",
		strings.Join(nrq.Fields, ", "), nrq.getTableName()), []interface{}{accountAddress}
}

// GetNodeRegistrationsByHighestLockedBalance returns query string to get the list of Node Registrations with highest locked balance
// registration_status or not registration_status
func (nrq *NodeRegistrationQuery) GetNodeRegistrationsByHighestLockedBalance(limit uint32,
	registrationStatus model.NodeRegistrationState) string {
	return fmt.Sprintf("SELECT %s FROM %s WHERE locked_balance > 0 AND registration_status = %d AND latest=1 "+
		"ORDER BY locked_balance DESC LIMIT %d",
		strings.Join(nrq.Fields, ", "), nrq.getTableName(), registrationStatus, limit)
}

// GetNodeRegistrationsWithZeroScore returns query string to get the list of Node Registrations with zero participation score
func (nrq *NodeRegistrationQuery) GetNodeRegistrationsWithZeroScore(registrationStatus model.NodeRegistrationState) string {
	nrTable := nrq.getTableName()
	nrTableAlias := "A"
	psTable := NewParticipationScoreQuery().getTableName()
	psTableAlias := "B"
	nrTableFields := make([]string, 0)
	for _, field := range nrq.Fields {
		nrTableFields = append(nrTableFields, nrTableAlias+"."+field)
	}

	return fmt.Sprintf("SELECT %s FROM "+nrTable+" as "+nrTableAlias+" "+
		"INNER JOIN "+psTable+" as "+psTableAlias+" ON "+nrTableAlias+".id = "+psTableAlias+".node_id "+
		"WHERE "+psTableAlias+".score <= 0 "+
		"AND "+nrTableAlias+".latest=1 "+
		"AND "+nrTableAlias+".registration_status=%d "+
		"AND "+psTableAlias+".latest=1",
		strings.Join(nrTableFields, ", "),
		registrationStatus)
}

// GetNodeRegistryAtHeight returns unique latest node registry record at specific height
func (nrq *NodeRegistrationQuery) GetNodeRegistryAtHeight(height uint32) string {
	return fmt.Sprintf("SELECT %s FROM %s where registration_status = 0 AND (id,height) in (SELECT id,MAX(height) "+
		"FROM %s WHERE height <= %d GROUP BY id) ORDER BY height DESC",
		strings.Join(nrq.Fields, ", "), nrq.getTableName(), nrq.getTableName(), height)
}

// GetRegisteredNodes the full node registry
func (nrq *NodeRegistrationQuery) GetActiveNodeRegistrations() string {
	return fmt.Sprintf("SELECT %s FROM %s WHERE registration_status = 0 AND latest = 1",
		strings.Join(nrq.Fields, ", "), nrq.getTableName())
}

// GetNodeRegistryAtHeightWithNodeAddress returns unique latest node registry record at specific height, with peer addresses too.
// Note: this query is to be used during node scrambling. Only nodes that have a peerAddress will be selected
func (nrq *NodeRegistrationQuery) GetNodeRegistryAtHeightWithNodeAddress(height uint32) string {
	joinedFields := strings.Join(nrq.JoinedAddressInfoFields, ", ")
	joinedFieldsStr := fmt.Sprintf(joinedFields, "t2", "t2", "t2")
	return fmt.Sprintf("SELECT %s FROM %s INNER JOIN %s AS t2 ON id = t2.node_id "+
		"WHERE registration_status = 0 AND (id,height) in (SELECT t1.id,MAX(t1.height) "+
		"FROM %s AS t1 WHERE t1.height <= %d GROUP BY t1.id) "+
		"ORDER BY id, t2.status",
		joinedFieldsStr, nrq.getTableName(), NewNodeAddressInfoQuery().TableName, nrq.getTableName(), height)
}

// GetNodeRegistryAtHeightWithNodeAddress returns unique latest node registry record at specific height, with peer addresses too.
// Note: this query is to be used during node scrambling. Only nodes that have a peerAddress will be selected
func (nrq *NodeRegistrationQuery) GetActiveNodeRegistrationsWithNodeAddress() string {
	joinedFields := strings.Join(nrq.JoinedAddressInfoFields, ", ")
	joinedFieldsStr := fmt.Sprintf(joinedFields, "t2", "t2", "t2")
	return fmt.Sprintf("SELECT %s FROM %s INNER JOIN %s AS t2 ON id = t2.node_id "+
		"WHERE registration_status = 0 "+
		"ORDER BY height DESC",
		joinedFieldsStr, nrq.getTableName(), NewNodeAddressInfoQuery().TableName)
}

// ExtractModel extract the model struct fields to the order of NodeRegistrationQuery.Fields
func (nrq *NodeRegistrationQuery) ExtractModel(tx *model.NodeRegistration) []interface{} {
	return []interface{}{
		tx.NodeID,
		tx.NodePublicKey,
		tx.AccountAddress,
		tx.RegistrationHeight,
		tx.LockedBalance,
		tx.RegistrationStatus,
		tx.Latest,
		tx.Height,
	}
}

// BuildModel will only be used for mapping the result of `select` query, which will guarantee that
// the result of build model will be correctly mapped based on the modelQuery.Fields order.
func (nrq *NodeRegistrationQuery) BuildModel(
	nodeRegistrations []*model.NodeRegistration,
	rows *sql.Rows,
) ([]*model.NodeRegistration, error) {

	var (
		ignoredAggregateColumns []interface{}
		dumpString              string
	)

	columns, err := rows.Columns()
	if err != nil {
		return nil, err
	}
	for i := 0; i < len(columns)-len(nrq.Fields); i++ {
		ignoredAggregateColumns = append(ignoredAggregateColumns, &dumpString)
	}

	for rows.Next() {
		var (
			nr                  model.NodeRegistration
			basicFieldsReceiver []interface{}
		)
		basicFieldsReceiver = append(
			basicFieldsReceiver,
			&nr.NodeID,
			&nr.NodePublicKey,
			&nr.AccountAddress,
			&nr.RegistrationHeight,
			&nr.LockedBalance,
			&nr.RegistrationStatus,
			&nr.Latest,
			&nr.Height,
		)
		basicFieldsReceiver = append(basicFieldsReceiver, ignoredAggregateColumns...)
		err := rows.Scan(basicFieldsReceiver...)
		if err != nil {
			return nil, err
		}
		nodeRegistrations = append(nodeRegistrations, &nr)
	}
	return nodeRegistrations, nil
}

// BuildModelWithAddressInfo will only be used for mapping the result of `select` query, which will guarantee that
// the result of build model will be correctly mapped based on the modelQuery.Fields order.
// note: this is to be used with queries that join node_address_info table
func (nrq *NodeRegistrationQuery) BuildModelWithAddressInfo(
	nodeRegistrations []*model.NodeRegistration,
	rows *sql.Rows,
) ([]*model.NodeRegistration, error) {
	for rows.Next() {
		var (
			nr                  model.NodeRegistration
			nrAddress           string
			nrAddressPort       uint32
			nrAddressInfoStatus model.NodeAddressStatus
		)
		err := rows.Scan(
			&nr.NodeID,
			&nr.NodePublicKey,
			&nr.AccountAddress,
			&nr.RegistrationHeight,
			&nr.LockedBalance,
			&nr.RegistrationStatus,
			&nr.Latest,
			&nr.Height,
			&nrAddress,
			&nrAddressPort,
			&nrAddressInfoStatus,
		)
		if err != nil {
			return nil, err
		}
		nr.NodeAddressInfo = &model.NodeAddressInfo{
			Address: nrAddress,
			Port:    nrAddressPort,
			Status:  nrAddressInfoStatus,
		}
		nodeRegistrations = append(nodeRegistrations, &nr)
	}
	return nodeRegistrations, nil
}

func (*NodeRegistrationQuery) BuildBlocksmith(
	blocksmiths []*model.Blocksmith, rows *sql.Rows,
) ([]*model.Blocksmith, error) {
	for rows.Next() {
		var (
			blocksmith  model.Blocksmith
			scoreString string
			maxHeight   uint32
		)
		err := rows.Scan(
			&blocksmith.NodeID,
			&blocksmith.NodePublicKey,
			&scoreString,
			&maxHeight,
		)
		if err != nil {
			return nil, err
		}
		blocksmith.Score, _ = new(big.Int).SetString(scoreString, 10)
		blocksmiths = append(blocksmiths, &blocksmith)
	}
	return blocksmiths, nil
}

// Rollback delete records `WHERE block_height > `height`
// and UPDATE latest of the `account_address` clause by `block_height`
func (nrq *NodeRegistrationQuery) Rollback(height uint32) (multiQueries [][]interface{}) {
	return [][]interface{}{
		{
			fmt.Sprintf("DELETE FROM %s WHERE height > ?", nrq.TableName),
			height,
		},
		{
			fmt.Sprintf(`
			UPDATE %s SET latest = ?
			WHERE latest = ? AND (id, height) IN (
				SELECT t2.id, MAX(t2.height)
				FROM %s as t2
				GROUP BY t2.id
			)`,
				nrq.TableName,
				nrq.TableName,
			),
			1, 0,
		},
	}
}

// BuildNodeAddress to build joining the NodeAddress.Address and NodeAddress.Port
func (*NodeRegistrationQuery) BuildNodeAddress(fullNodeAddress string) *model.NodeAddress {
	var (
		host, port string
		err        error
	)

	host, port, err = net.SplitHostPort(fullNodeAddress)
	if err != nil {
		host = fullNodeAddress
	}

	uintPort, _ := strconv.ParseUint(port, 0, 32)
	return &model.NodeAddress{
		Address: host,
		Port:    uint32(uintPort),
	}
}

// ExtractNodeAddress to build fully node address include port to NodeAddress struct
func (*NodeRegistrationQuery) ExtractNodeAddress(nodeAddress *model.NodeAddress) string {

	if nodeAddress == nil {
		return ""
	}

	if nodeAddress.GetPort() != 0 {
		return fmt.Sprintf("%s:%d", nodeAddress.GetAddress(), nodeAddress.GetPort())
	}

	return nodeAddress.GetAddress()
}

// Scan represents `sql.Scan`
func (nrq *NodeRegistrationQuery) Scan(nr *model.NodeRegistration, row *sql.Row) error {

	var (
<<<<<<< HEAD
		err error
=======
		stringAddress *string
		err           error
>>>>>>> 7a0dd13a
	)
	err = row.Scan(
		&nr.NodeID,
		&nr.NodePublicKey,
		&nr.AccountAddress,
		&nr.RegistrationHeight,
		&nr.LockedBalance,
		&nr.RegistrationStatus,
		&nr.Latest,
		&nr.Height,
	)
	if err != nil {
		return err
	}
<<<<<<< HEAD
	return nil
}

// ScanWithNodeAddress represents `sql.Scan` and includes address info
func (nrq *NodeRegistrationQuery) ScanWithNodeAddress(nr *model.NodeRegistration, row *sql.Row) error {

	var (
		err       error
		nrAddress string
		nrPort    uint32
		nrStatus  model.NodeAddressStatus
	)
	err = row.Scan(
		&nr.NodeID,
		&nr.NodePublicKey,
		&nr.AccountAddress,
		&nr.RegistrationHeight,
		&nr.LockedBalance,
		&nr.RegistrationStatus,
		&nr.Latest,
		&nr.Height,
		&nrAddress,
		&nrPort,
		&nrStatus,
	)
	nrAddressInfo := &model.NodeAddressInfo{
		Address: nrAddress,
		Port:    nrPort,
		Status:  nrStatus,
	}
	nr.NodeAddressInfo = nrAddressInfo
	if err != nil {
		return err
=======
	if stringAddress != nil {
		nodeAddress := nrq.BuildNodeAddress(*stringAddress)
		nr.NodeAddress = nodeAddress
>>>>>>> 7a0dd13a
	}
	return nil
}

func (nrq *NodeRegistrationQuery) GetFields() []string {
	return nrq.Fields
}

// SelectDataForSnapshot this query selects only node registry latest state from height 0 to 'fromHeight' (
// excluded) and all records from 'fromHeight' to 'toHeight',
// removing from first selection records that have duplicate ids with second second selection.
// This way we make sure only one version of every id has 'latest' field set to true
func (nrq *NodeRegistrationQuery) SelectDataForSnapshot(fromHeight, toHeight uint32) string {
	if fromHeight > 0 {
		return fmt.Sprintf("SELECT %s FROM %s WHERE (id, height) IN (SELECT t2.id, "+
			"MAX(t2.height) FROM %s as t2 WHERE t2.height > 0 AND t2.height < %d GROUP BY t2.id) "+
			"UNION ALL SELECT %s FROM %s WHERE height >= %d AND height <= %d "+
			"ORDER BY height, id",
			strings.Join(nrq.Fields, ","), nrq.getTableName(), nrq.getTableName(), fromHeight,
			strings.Join(nrq.Fields, ","), nrq.getTableName(), fromHeight, toHeight)
	}
	return fmt.Sprintf("SELECT %s FROM %s WHERE height >= %d AND height <= %d AND height != 0 ORDER BY height, id",
		strings.Join(nrq.Fields, ","), nrq.getTableName(), fromHeight, toHeight)
}

// TrimDataBeforeSnapshot delete entries to assure there are no duplicates before applying a snapshot
func (nrq *NodeRegistrationQuery) TrimDataBeforeSnapshot(fromHeight, toHeight uint32) string {
	return fmt.Sprintf(`DELETE FROM %s WHERE height >= %d AND height <= %d AND height != 0`,
		nrq.TableName, fromHeight, toHeight)
}<|MERGE_RESOLUTION|>--- conflicted
+++ resolved
@@ -39,11 +39,8 @@
 		// TODO: @iltoga ExtractNodeAddress must be moved in ipUtils or some other util package
 		ExtractNodeAddress(nodeAddress *model.NodeAddress) string
 		Scan(nr *model.NodeRegistration, row *sql.Row) error
-<<<<<<< HEAD
 		ScanWithNodeAddress(nr *model.NodeRegistration, row *sql.Row) error
-=======
 		GetFields() []string
->>>>>>> 7a0dd13a
 	}
 
 	NodeRegistrationQuery struct {
@@ -204,18 +201,11 @@
 // by node public key at a given height (versioned)
 func (nrq *NodeRegistrationQuery) GetLastVersionedNodeRegistrationByPublicKeyWithNodeAddress(nodePublicKey []byte,
 	height uint32) (str string, args []interface{}) {
-<<<<<<< HEAD
 	joinedFields := strings.Join(nrq.JoinedAddressInfoFields, ", ")
 	joinedFieldsStr := fmt.Sprintf(joinedFields, "t2", "t2", "t2")
-	return fmt.Sprintf("SELECT %s FROM %s INNER JOIN %s AS t2 ON id = t2.node_id "+
-			"WHERE node_public_key = ? AND height <= ? ORDER BY height DESC LIMIT 1",
-			joinedFieldsStr, nrq.getTableName(), NewNodeAddressInfoQuery().TableName),
-=======
-	joinedFields := nrq.JoinedAddressInfoFields[:len(nrq.JoinedAddressInfoFields)-1]
 	return fmt.Sprintf("SELECT %s FROM %s LEFT JOIN %s AS t2 ON id = t2.node_id "+
 			"WHERE (node_public_key = ? OR t2.node_id IS NULL) AND height <= ? ORDER BY height DESC LIMIT 1",
-			strings.Join(joinedFields, ", "), nrq.getTableName(), NewNodeAddressInfoQuery().TableName),
->>>>>>> 7a0dd13a
+			joinedFieldsStr, nrq.getTableName(), NewNodeAddressInfoQuery().TableName),
 		[]interface{}{nodePublicKey, height}
 }
 
@@ -476,12 +466,7 @@
 func (nrq *NodeRegistrationQuery) Scan(nr *model.NodeRegistration, row *sql.Row) error {
 
 	var (
-<<<<<<< HEAD
 		err error
-=======
-		stringAddress *string
-		err           error
->>>>>>> 7a0dd13a
 	)
 	err = row.Scan(
 		&nr.NodeID,
@@ -496,7 +481,6 @@
 	if err != nil {
 		return err
 	}
-<<<<<<< HEAD
 	return nil
 }
 
@@ -530,11 +514,6 @@
 	nr.NodeAddressInfo = nrAddressInfo
 	if err != nil {
 		return err
-=======
-	if stringAddress != nil {
-		nodeAddress := nrq.BuildNodeAddress(*stringAddress)
-		nr.NodeAddress = nodeAddress
->>>>>>> 7a0dd13a
 	}
 	return nil
 }
