package query

import (
	"database/sql"
	"fmt"
	"math/big"
	"net"
	"strconv"
	"strings"

	"github.com/zoobc/zoobc-core/common/model"
)

type (
	NodeRegistrationQueryInterface interface {
		InsertNodeRegistration(nodeRegistration *model.NodeRegistration) (str string, args []interface{})
		UpdateNodeRegistration(nodeRegistration *model.NodeRegistration) [][]interface{}
		GetNodeRegistrations(registrationHeight, size uint32) (str string)
		GetActiveNodeRegistrations() string
		GetNodeRegistrationByID(id int64) (str string, args []interface{})
		GetNodeRegistrationByNodePublicKey() string
		GetLastVersionedNodeRegistrationByPublicKey(nodePublicKey []byte, height uint32) (str string, args []interface{})
		GetNodeRegistrationByAccountAddress(accountAddress string) (str string, args []interface{})
		GetNodeRegistrationsByHighestLockedBalance(limit uint32, queued bool) string
		GetNodeRegistrationsWithZeroScore(queued bool) string
		GetNodeRegistryAtHeight(height uint32) string
		ExtractModel(nr *model.NodeRegistration) []interface{}
		BuildModel(nodeRegistrations []*model.NodeRegistration, rows *sql.Rows) []*model.NodeRegistration
		BuildBlocksmith(blocksmiths []*model.Blocksmith, rows *sql.Rows) []*model.Blocksmith
		BuildNodeAddress(fullNodeAddress string) *model.NodeAddress
		ExtractNodeAddress(nodeAddress *model.NodeAddress) string
		Scan(nr *model.NodeRegistration, row *sql.Row) error
	}

	NodeRegistrationQuery struct {
		Fields    []string
		TableName string
	}
)

func NewNodeRegistrationQuery() *NodeRegistrationQuery {
	return &NodeRegistrationQuery{
		Fields: []string{
			"id",
			"node_public_key",
			"account_address",
			"registration_height",
			"node_address",
			"locked_balance",
			"queued",
			"latest",
			"height",
		},
		TableName: "node_registry",
	}
}

func (nrq *NodeRegistrationQuery) getTableName() string {
	return nrq.TableName
}

func (nrq *NodeRegistrationQuery) InsertNodeRegistration(nodeRegistration *model.NodeRegistration) (str string, args []interface{}) {
	return fmt.Sprintf(
		"INSERT INTO %s (%s) VALUES(%s)",
		nrq.getTableName(),
		strings.Join(nrq.Fields, ","),
		fmt.Sprintf("? %s", strings.Repeat(", ?", len(nrq.Fields)-1)),
	), nrq.ExtractModel(nodeRegistration)
}

// UpdateNodeRegistration returns a slice of two queries.
// 1st update all old noderegistration versions' latest field to 0
// 2nd insert a new version of the noderegisration with updated data
func (nrq *NodeRegistrationQuery) UpdateNodeRegistration(nodeRegistration *model.NodeRegistration) [][]interface{} {
	var (
		queries [][]interface{}
	)
	qryUpdate := fmt.Sprintf("UPDATE %s SET latest = 0 WHERE ID = ?", nrq.getTableName())
	qryInsert := fmt.Sprintf(
		"INSERT INTO %s (%s) VALUES(%s)",
		nrq.getTableName(),
		strings.Join(nrq.Fields, ","),
		fmt.Sprintf("? %s", strings.Repeat(", ?", len(nrq.Fields)-1)),
	)

	queries = append(queries,
		append([]interface{}{qryUpdate}, nodeRegistration.NodeID),
		append([]interface{}{qryInsert}, nrq.ExtractModel(nodeRegistration)...),
	)

	return queries
}

// GetNodeRegistrations returns query string to get multiple node registrations
func (nrq *NodeRegistrationQuery) GetNodeRegistrations(registrationHeight, size uint32) string {
	return fmt.Sprintf("SELECT %s FROM %s WHERE height >= %d AND latest=1 LIMIT %d",
		strings.Join(nrq.Fields, ", "), nrq.getTableName(), registrationHeight, size)
}

// GetActiveNodeRegistrations
func (nrq *NodeRegistrationQuery) GetActiveNodeRegistrations() string {
	return fmt.Sprintf("SELECT nr.id AS nodeID, nr.node_public_key AS node_public_key, ps.score AS participation_score FROM %s AS nr "+
		"INNER JOIN %s AS ps ON nr.id = ps.node_id WHERE nr.latest = 1 AND nr.queued = 0 AND ps.score > 0 AND ps.latest = 1",
		nrq.getTableName(), NewParticipationScoreQuery().TableName)
}

// GetNodeRegistrationByID returns query string to get Node Registration by node public key
func (nrq *NodeRegistrationQuery) GetNodeRegistrationByID(id int64) (str string, args []interface{}) {
	return fmt.Sprintf("SELECT %s FROM %s WHERE id = ? AND latest=1",
		strings.Join(nrq.Fields, ", "), nrq.getTableName()), []interface{}{id}
}

// GetNodeRegistrationByNodePublicKey returns query string to get Node Registration by node public key
func (nrq *NodeRegistrationQuery) GetNodeRegistrationByNodePublicKey() string {
	return fmt.Sprintf("SELECT %s FROM %s WHERE node_public_key = ? AND latest=1",
		strings.Join(nrq.Fields, ", "), nrq.getTableName())
}

// GetLastVersionedNodeRegistrationByPublicKey returns query string to get Node Registration
// by node public key at a given height (versioned)
func (nrq *NodeRegistrationQuery) GetLastVersionedNodeRegistrationByPublicKey(nodePublicKey []byte,
	height uint32) (str string, args []interface{}) {
	return fmt.Sprintf("SELECT %s FROM %s WHERE node_public_key = ? AND height <= ? ORDER BY height DESC LIMIT 1",
		strings.Join(nrq.Fields, ", "), nrq.getTableName()), []interface{}{nodePublicKey, height}
}

// GetNodeRegistrationByAccountID returns query string to get Node Registration by account public key
func (nrq *NodeRegistrationQuery) GetNodeRegistrationByAccountAddress(accountAddress string) (str string, args []interface{}) {
	return fmt.Sprintf("SELECT %s FROM %s WHERE account_address = ? AND latest=1",
		strings.Join(nrq.Fields, ", "), nrq.getTableName()), []interface{}{accountAddress}
}

// GetNodeRegistrationsByHighestLockedBalance returns query string to get the list of Node Registrations with highest locked balance
// queued or not queued
func (nrq *NodeRegistrationQuery) GetNodeRegistrationsByHighestLockedBalance(limit uint32, queued bool) string {
	var (
		queuedInt int
	)
	if queued {
		queuedInt = 1
	} else {
		queuedInt = 0
	}
	return fmt.Sprintf("SELECT %s FROM %s WHERE locked_balance > 0 AND queued = %d AND latest=1 ORDER BY locked_balance DESC LIMIT %d",
		strings.Join(nrq.Fields, ", "), nrq.getTableName(), queuedInt, limit)
}

// GetNodeRegistrationsWithZeroScore returns query string to get the list of Node Registrations with zero participation score
func (nrq *NodeRegistrationQuery) GetNodeRegistrationsWithZeroScore(queued bool) string {
	var (
		queuedInt int
	)
	nrTable := nrq.getTableName()
	nrTableAlias := "A"
	psTable := NewParticipationScoreQuery().getTableName()
	psTableAlias := "B"
	nrTableFields := make([]string, 0)
	for _, field := range nrq.Fields {
		nrTableFields = append(nrTableFields, nrTableAlias+"."+field)
	}
	if queued {
		queuedInt = 1
	} else {
		queuedInt = 0
	}

	return fmt.Sprintf("SELECT %s FROM "+nrTable+" as "+nrTableAlias+" "+
		"INNER JOIN "+psTable+" as "+psTableAlias+" ON "+nrTableAlias+".id = "+psTableAlias+".node_id "+
		"WHERE "+psTableAlias+".score = 0 "+
		"AND "+nrTableAlias+".latest=1 "+
		"AND "+nrTableAlias+".queued=%d "+
		"AND "+psTableAlias+".latest=1",
		strings.Join(nrTableFields, ", "),
		queuedInt)
}

// GetNodeRegistryAtHeight returns unique latest node registry record at specific height
func (nrq *NodeRegistrationQuery) GetNodeRegistryAtHeight(height uint32) string {
	return fmt.Sprintf("SELECT %s, max(height) AS max_height FROM %s where height <= %d AND queued == 0 GROUP BY id ORDER BY height DESC",
		strings.Join(nrq.Fields, ", "), nrq.getTableName(), height)
}

// ExtractModel extract the model struct fields to the order of NodeRegistrationQuery.Fields
func (nrq *NodeRegistrationQuery) ExtractModel(tx *model.NodeRegistration) []interface{} {

	return []interface{}{
		tx.NodeID,
		tx.NodePublicKey,
		tx.AccountAddress,
		tx.RegistrationHeight,
		nrq.ExtractNodeAddress(tx.GetNodeAddress()),
		tx.LockedBalance,
		tx.Queued,
		tx.Latest,
		tx.Height,
	}
}

// BuildModel will only be used for mapping the result of `select` query, which will guarantee that
// the result of build model will be correctly mapped based on the modelQuery.Fields order.
func (nrq *NodeRegistrationQuery) BuildModel(nodeRegistrations []*model.NodeRegistration, rows *sql.Rows) []*model.NodeRegistration {

	var (
		ignoredAggregateColumns []interface{}
		dumpString              string
	)

	columns, _ := rows.Columns()
	for i := 0; i < len(columns)-len(nrq.Fields); i++ {
		ignoredAggregateColumns = append(ignoredAggregateColumns, &dumpString)
	}

	for rows.Next() {
<<<<<<< HEAD
		var nr model.NodeRegistration
		var basicFieldsReceiver []interface{}

=======
		var (
			fullNodeAddress string
			nr              model.NodeRegistration
		)
>>>>>>> bad82d90
		basicFieldsReceiver = append(
			basicFieldsReceiver,
			&nr.NodeID,
			&nr.NodePublicKey,
			&nr.AccountAddress,
			&nr.RegistrationHeight,
			&fullNodeAddress,
			&nr.LockedBalance,
			&nr.Queued,
			&nr.Latest,
			&nr.Height,
		)
		basicFieldsReceiver = append(basicFieldsReceiver, ignoredAggregateColumns...)
		_ = rows.Scan(basicFieldsReceiver...)

		nr.NodeAddress = nrq.BuildNodeAddress(fullNodeAddress)
		nodeRegistrations = append(nodeRegistrations, &nr)
	}
	return nodeRegistrations
}

func (*NodeRegistrationQuery) BuildBlocksmith(blocksmiths []*model.Blocksmith, rows *sql.Rows) []*model.Blocksmith {
	for rows.Next() {
		var (
			blocksmith  model.Blocksmith
			scoreString string
		)
		_ = rows.Scan(
			&blocksmith.NodeID,
			&blocksmith.NodePublicKey,
			&scoreString,
		)
		blocksmith.Score, _ = new(big.Int).SetString(scoreString, 10)
		blocksmiths = append(blocksmiths, &blocksmith)
	}
	return blocksmiths
}

// Rollback delete records `WHERE block_height > `height`
// and UPDATE latest of the `account_address` clause by `block_height`
func (nrq *NodeRegistrationQuery) Rollback(height uint32) (multiQueries [][]interface{}) {
	return [][]interface{}{
		{
			fmt.Sprintf("DELETE FROM %s WHERE height > ?", nrq.TableName),
			height,
		},
		{
			fmt.Sprintf(`
			UPDATE %s SET latest = ?
			WHERE (height || '_' || id) IN (
				SELECT (MAX(height) || '_' || id) as con
				FROM %s
				WHERE latest = 0
				GROUP BY id
			)`,
				nrq.TableName,
				nrq.TableName,
			),
			1,
		},
	}
}

// BuildNodeAddress to build joining the NodeAddress.Address and NodeAddress.Port
func (*NodeRegistrationQuery) BuildNodeAddress(fullNodeAddress string) *model.NodeAddress {
	var (
		host, port string
		err        error
	)

	host, port, err = net.SplitHostPort(fullNodeAddress)
	if err != nil {
		host = fullNodeAddress
	}

	uintPort, _ := strconv.ParseUint(port, 0, 32)
	return &model.NodeAddress{
		Address: host,
		Port:    uint32(uintPort),
	}
}

// NodeAddressToString to build fully node address include port to NodeAddress struct
func (*NodeRegistrationQuery) ExtractNodeAddress(nodeAddress *model.NodeAddress) string {

	if nodeAddress == nil {
		return ""
	}

	if nodeAddress.GetPort() != 0 {
		return fmt.Sprintf("%s:%d", nodeAddress.GetAddress(), nodeAddress.GetPort())
	}

	return nodeAddress.GetAddress()
}

// Scan represents `sql.Scan`
func (nrq *NodeRegistrationQuery) Scan(nr *model.NodeRegistration, row *sql.Row) error {

	var (
		stringAddress string
		err           error
	)
	err = row.Scan(
		&nr.NodeID,
		&nr.NodePublicKey,
		&nr.AccountAddress,
		&nr.RegistrationHeight,
		&stringAddress,
		&nr.LockedBalance,
		&nr.Queued,
		&nr.Latest,
		&nr.Height,
	)
	if err != nil {
		return err
	}
	nodeAddress := nrq.BuildNodeAddress(stringAddress)
	nr.NodeAddress = nodeAddress
	return nil
}<|MERGE_RESOLUTION|>--- conflicted
+++ resolved
@@ -211,16 +211,11 @@
 	}
 
 	for rows.Next() {
-<<<<<<< HEAD
-		var nr model.NodeRegistration
-		var basicFieldsReceiver []interface{}
-
-=======
 		var (
-			fullNodeAddress string
-			nr              model.NodeRegistration
+			fullNodeAddress     string
+			nr                  model.NodeRegistration
+			basicFieldsReceiver []interface{}
 		)
->>>>>>> bad82d90
 		basicFieldsReceiver = append(
 			basicFieldsReceiver,
 			&nr.NodeID,
