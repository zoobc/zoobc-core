package query

import (
	"database/sql"
	"fmt"
	"math/big"
	"net"
	"strconv"
	"strings"

	"github.com/zoobc/zoobc-core/common/model"
)

type (
	NodeRegistrationQueryInterface interface {
		InsertNodeRegistration(nodeRegistration *model.NodeRegistration) (str string, args []interface{})
		UpdateNodeRegistration(nodeRegistration *model.NodeRegistration) [][]interface{}
		ClearDeletedNodeRegistration(nodeRegistration *model.NodeRegistration) [][]interface{}
		GetNodeRegistrations(registrationHeight, size uint32) (str string)
		GetNodeRegistrationsByBlockTimestampInterval(fromTimestamp, toTimestamp int64) string
		GetActiveNodeRegistrationsByHeight(height uint32) string
		GetNodeRegistrationByID(id int64) (str string, args []interface{})
		GetNodeRegistrationByNodePublicKey() string
		GetLastVersionedNodeRegistrationByPublicKey(nodePublicKey []byte, height uint32) (str string, args []interface{})
		GetNodeRegistrationByAccountAddress(accountAddress string) (str string, args []interface{})
		GetNodeRegistrationsByHighestLockedBalance(limit uint32, registrationStatus model.NodeRegistrationState) string
		GetNodeRegistrationsWithZeroScore(registrationStatus model.NodeRegistrationState) string
		GetNodeRegistryAtHeight(height uint32) string
		ExtractModel(nr *model.NodeRegistration) []interface{}
		BuildModel(nodeRegistrations []*model.NodeRegistration, rows *sql.Rows) ([]*model.NodeRegistration, error)
		BuildBlocksmith(blocksmiths []*model.Blocksmith, rows *sql.Rows) ([]*model.Blocksmith, error)
		BuildNodeAddress(fullNodeAddress string) *model.NodeAddress
		ExtractNodeAddress(nodeAddress *model.NodeAddress) string
		Scan(nr *model.NodeRegistration, row *sql.Row) error
	}

	NodeRegistrationQuery struct {
		Fields    []string
		TableName string
	}
)

func NewNodeRegistrationQuery() *NodeRegistrationQuery {
	return &NodeRegistrationQuery{
		Fields: []string{
			"id",
			"node_public_key",
			"account_address",
			"registration_height",
			"node_address",
			"locked_balance",
			"registration_status",
			"latest",
			"height",
		},
		TableName: "node_registry",
	}
}

func (nrq *NodeRegistrationQuery) getTableName() string {
	return nrq.TableName
}

// InsertNodeRegistration inserts a new node registration into DB
func (nrq *NodeRegistrationQuery) InsertNodeRegistration(nodeRegistration *model.NodeRegistration) (str string, args []interface{}) {
	return fmt.Sprintf(
		"INSERT INTO %s (%s) VALUES(%s)",
		nrq.getTableName(),
		strings.Join(nrq.Fields, ", "),
		fmt.Sprintf("? %s", strings.Repeat(", ? ", len(nrq.Fields)-1)),
	), nrq.ExtractModel(nodeRegistration)
}

// UpdateNodeRegistration returns a slice of two queries.
// 1st update all old noderegistration versions' latest field to 0
// 2nd insert a new version of the noderegisration with updated data
func (nrq *NodeRegistrationQuery) UpdateNodeRegistration(nodeRegistration *model.NodeRegistration) [][]interface{} {
	var (
		queries [][]interface{}
	)
	qryUpdate := fmt.Sprintf("UPDATE %s SET latest = 0 WHERE ID = ?", nrq.getTableName())
	qryInsert := fmt.Sprintf(
		"INSERT INTO %s (%s) VALUES(%s)",
		nrq.getTableName(),
		strings.Join(nrq.Fields, ","),
		fmt.Sprintf("? %s", strings.Repeat(", ?", len(nrq.Fields)-1)),
	)

	queries = append(queries,
		append([]interface{}{qryUpdate}, nodeRegistration.NodeID),
		append([]interface{}{qryInsert}, nrq.ExtractModel(nodeRegistration)...),
	)

	return queries
}

// ClearDeletedNodeRegistration used when registering a new node from and account that has previously deleted another one
// to avoid having multiple node registrations with same account id and latest = true
func (nrq *NodeRegistrationQuery) ClearDeletedNodeRegistration(nodeRegistration *model.NodeRegistration) [][]interface{} {
	var (
		queries [][]interface{}
	)
	qryUpdate := fmt.Sprintf("UPDATE %s SET latest = 0 WHERE ID = ? AND registration_status = 2", nrq.getTableName())

	queries = append(queries,
		append([]interface{}{qryUpdate}, nodeRegistration.NodeID),
	)

	return queries
}

// GetNodeRegistrations returns query string to get multiple node registrations
func (nrq *NodeRegistrationQuery) GetNodeRegistrations(registrationHeight, size uint32) string {
	return fmt.Sprintf("SELECT %s FROM %s WHERE height >= %d AND latest=1 LIMIT %d",
		strings.Join(nrq.Fields, ", "), nrq.getTableName(), registrationHeight, size)
}

// GetNodeRegistrationsByBlockTimestampInterval returns query string to get multiple node registrations
// Note: toTimestamp (limit) is excluded from selection to avoid selecting duplicates
func (nrq *NodeRegistrationQuery) GetNodeRegistrationsByBlockTimestampInterval(fromTimestamp, toTimestamp int64) string {
	return fmt.Sprintf("SELECT %s FROM %s WHERE "+
		"height >= (SELECT MIN(height) FROM main_block AS mb1 WHERE mb1.timestamp >= %d) AND "+
		"height <= (SELECT MAX(height) FROM main_block AS mb2 WHERE mb2.timestamp < %d) AND "+
		"registration_status != %d AND latest=1 ORDER BY height",
		strings.Join(nrq.Fields, ", "), nrq.getTableName(), fromTimestamp, toTimestamp, uint32(model.NodeRegistrationState_NodeQueued))
}

func (nrq *NodeRegistrationQuery) GetActiveNodeRegistrationsByHeight(height uint32) string {
	return fmt.Sprintf("SELECT nr.id AS nodeID, nr.node_public_key AS node_public_key, ps.score AS participation_score,"+
		" max(nr.height) AS max_height FROM %s AS nr "+
		"INNER JOIN %s AS ps ON nr.id = ps.node_id WHERE nr.height <= %d AND "+
		"nr.registration_status = %d AND nr.latest = 1 AND ps.score > 0 AND ps.latest = 1 GROUP BY nr.id",
		nrq.getTableName(), NewParticipationScoreQuery().TableName, height, uint32(model.NodeRegistrationState_NodeRegistered))
}

// GetNodeRegistrationByID returns query string to get Node Registration by node public key
func (nrq *NodeRegistrationQuery) GetNodeRegistrationByID(id int64) (str string, args []interface{}) {
	return fmt.Sprintf("SELECT %s FROM %s WHERE id = ? AND latest=1",
		strings.Join(nrq.Fields, ", "), nrq.getTableName()), []interface{}{id}
}

// GetNodeRegistrationByNodePublicKey returns query string to get Node Registration by node public key
func (nrq *NodeRegistrationQuery) GetNodeRegistrationByNodePublicKey() string {
	return fmt.Sprintf("SELECT %s FROM %s WHERE node_public_key = ? AND latest=1 ORDER BY height DESC LIMIT 1",
		strings.Join(nrq.Fields, ", "), nrq.getTableName())
}

// GetLastVersionedNodeRegistrationByPublicKey returns query string to get Node Registration
// by node public key at a given height (versioned)
func (nrq *NodeRegistrationQuery) GetLastVersionedNodeRegistrationByPublicKey(nodePublicKey []byte,
	height uint32) (str string, args []interface{}) {
	return fmt.Sprintf("SELECT %s FROM %s WHERE node_public_key = ? AND height <= ? ORDER BY height DESC LIMIT 1",
		strings.Join(nrq.Fields, ", "), nrq.getTableName()), []interface{}{nodePublicKey, height}
}

// GetNodeRegistrationByAccountID returns query string to get Node Registration by account public key
func (nrq *NodeRegistrationQuery) GetNodeRegistrationByAccountAddress(accountAddress string) (str string, args []interface{}) {
	return fmt.Sprintf("SELECT %s FROM %s WHERE account_address = ? AND latest=1 ORDER BY height DESC LIMIT 1",
		strings.Join(nrq.Fields, ", "), nrq.getTableName()), []interface{}{accountAddress}
}

// GetNodeRegistrationsByHighestLockedBalance returns query string to get the list of Node Registrations with highest locked balance
// registration_status or not registration_status
func (nrq *NodeRegistrationQuery) GetNodeRegistrationsByHighestLockedBalance(limit uint32,
	registrationStatus model.NodeRegistrationState) string {
	return fmt.Sprintf("SELECT %s FROM %s WHERE locked_balance > 0 AND registration_status = %d AND latest=1 "+
		"ORDER BY locked_balance DESC LIMIT %d",
		strings.Join(nrq.Fields, ", "), nrq.getTableName(), registrationStatus, limit)
}

// GetNodeRegistrationsWithZeroScore returns query string to get the list of Node Registrations with zero participation score
func (nrq *NodeRegistrationQuery) GetNodeRegistrationsWithZeroScore(registrationStatus model.NodeRegistrationState) string {
	nrTable := nrq.getTableName()
	nrTableAlias := "A"
	psTable := NewParticipationScoreQuery().getTableName()
	psTableAlias := "B"
	nrTableFields := make([]string, 0)
	for _, field := range nrq.Fields {
		nrTableFields = append(nrTableFields, nrTableAlias+"."+field)
	}

	return fmt.Sprintf("SELECT %s FROM "+nrTable+" as "+nrTableAlias+" "+
		"INNER JOIN "+psTable+" as "+psTableAlias+" ON "+nrTableAlias+".id = "+psTableAlias+".node_id "+
		"WHERE "+psTableAlias+".score <= 0 "+
		"AND "+nrTableAlias+".latest=1 "+
		"AND "+nrTableAlias+".registration_status=%d "+
		"AND "+psTableAlias+".latest=1",
		strings.Join(nrTableFields, ", "),
		registrationStatus)
}

// GetNodeRegistryAtHeight returns unique latest node registry record at specific height
func (nrq *NodeRegistrationQuery) GetNodeRegistryAtHeight(height uint32) string {
	return fmt.Sprintf("SELECT %s, max(height) AS max_height FROM %s where height <= %d AND registration_status = 0 "+
		"GROUP BY id ORDER BY height DESC",
		strings.Join(nrq.Fields, ", "), nrq.getTableName(), height)
}

// ExtractModel extract the model struct fields to the order of NodeRegistrationQuery.Fields
func (nrq *NodeRegistrationQuery) ExtractModel(tx *model.NodeRegistration) []interface{} {
	return []interface{}{
		tx.NodeID,
		tx.NodePublicKey,
		tx.AccountAddress,
		tx.RegistrationHeight,
		nrq.ExtractNodeAddress(tx.GetNodeAddress()),
		tx.LockedBalance,
		tx.RegistrationStatus,
		tx.Latest,
		tx.Height,
	}
}

// BuildModel will only be used for mapping the result of `select` query, which will guarantee that
// the result of build model will be correctly mapped based on the modelQuery.Fields order.
func (nrq *NodeRegistrationQuery) BuildModel(
	nodeRegistrations []*model.NodeRegistration,
	rows *sql.Rows,
) ([]*model.NodeRegistration, error) {

	var (
		ignoredAggregateColumns []interface{}
		dumpString              string
	)

	columns, err := rows.Columns()
	if err != nil {
		return nil, err
	}
	for i := 0; i < len(columns)-len(nrq.Fields); i++ {
		ignoredAggregateColumns = append(ignoredAggregateColumns, &dumpString)
	}

	for rows.Next() {
		var (
			fullNodeAddress     string
			nr                  model.NodeRegistration
			basicFieldsReceiver []interface{}
		)
		basicFieldsReceiver = append(
			basicFieldsReceiver,
			&nr.NodeID,
			&nr.NodePublicKey,
			&nr.AccountAddress,
			&nr.RegistrationHeight,
			&fullNodeAddress,
			&nr.LockedBalance,
			&nr.RegistrationStatus,
			&nr.Latest,
			&nr.Height,
		)
		basicFieldsReceiver = append(basicFieldsReceiver, ignoredAggregateColumns...)
		err := rows.Scan(basicFieldsReceiver...)
		if err != nil {
			return nil, err
		}
		nr.NodeAddress = nrq.BuildNodeAddress(fullNodeAddress)
		nodeRegistrations = append(nodeRegistrations, &nr)
	}
	return nodeRegistrations, nil
}

func (*NodeRegistrationQuery) BuildBlocksmith(
	blocksmiths []*model.Blocksmith, rows *sql.Rows,
) ([]*model.Blocksmith, error) {
	for rows.Next() {
		var (
			blocksmith  model.Blocksmith
			scoreString string
			maxHeight   uint32
		)
		err := rows.Scan(
			&blocksmith.NodeID,
			&blocksmith.NodePublicKey,
			&scoreString,
			&maxHeight,
		)
		if err != nil {
			return nil, err
		}
		blocksmith.Score, _ = new(big.Int).SetString(scoreString, 10)
		blocksmiths = append(blocksmiths, &blocksmith)
	}
	return blocksmiths, nil
}

// Rollback delete records `WHERE block_height > `height`
// and UPDATE latest of the `account_address` clause by `block_height`
func (nrq *NodeRegistrationQuery) Rollback(height uint32) (multiQueries [][]interface{}) {
	return [][]interface{}{
		{
			fmt.Sprintf("DELETE FROM %s WHERE height > ?", nrq.TableName),
			height,
		},
		{
			fmt.Sprintf(`
			UPDATE %s SET latest = ?
			WHERE latest = ? AND (id, height) IN (
				SELECT t2.id, MAX(t2.height)
				FROM %s as t2
				GROUP BY t2.id
			)`,
				nrq.TableName,
				nrq.TableName,
			),
			1, 0,
		},
	}
}

// BuildNodeAddress to build joining the NodeAddress.Address and NodeAddress.Port
func (*NodeRegistrationQuery) BuildNodeAddress(fullNodeAddress string) *model.NodeAddress {
	var (
		host, port string
		err        error
	)

	host, port, err = net.SplitHostPort(fullNodeAddress)
	if err != nil {
		host = fullNodeAddress
	}

	uintPort, _ := strconv.ParseUint(port, 0, 32)
	return &model.NodeAddress{
		Address: host,
		Port:    uint32(uintPort),
	}
}

// NodeAddressToString to build fully node address include port to NodeAddress struct
func (*NodeRegistrationQuery) ExtractNodeAddress(nodeAddress *model.NodeAddress) string {

	if nodeAddress == nil {
		return ""
	}

	if nodeAddress.GetPort() != 0 {
		return fmt.Sprintf("%s:%d", nodeAddress.GetAddress(), nodeAddress.GetPort())
	}

	return nodeAddress.GetAddress()
}

// Scan represents `sql.Scan`
func (nrq *NodeRegistrationQuery) Scan(nr *model.NodeRegistration, row *sql.Row) error {

	var (
		stringAddress string
		err           error
	)
	err = row.Scan(
		&nr.NodeID,
		&nr.NodePublicKey,
		&nr.AccountAddress,
		&nr.RegistrationHeight,
		&stringAddress,
		&nr.LockedBalance,
		&nr.RegistrationStatus,
		&nr.Latest,
		&nr.Height,
	)
	if err != nil {
		return err
	}
	nodeAddress := nrq.BuildNodeAddress(stringAddress)
	nr.NodeAddress = nodeAddress
	return nil
}

func (nrq *NodeRegistrationQuery) SelectDataForSnapshot(fromHeight, toHeight uint32) string {
<<<<<<< HEAD
	return fmt.Sprintf("SELECT %s FROM %s WHERE height >= %d AND height <= %d AND (height || '_' || id) IN (SELECT (MAX("+
		"height) || '_' || id) as con FROM %s GROUP BY id) ORDER BY height",
		strings.Join(nrq.Fields, ", "), nrq.getTableName(), fromHeight, toHeight, nrq.getTableName())
=======
	return fmt.Sprintf("SELECT %s FROM %s WHERE (id, height) IN (SELECT t2.id, MAX("+
		"t2.height) FROM %s as t2 WHERE height >= %d AND height <= %d GROUP BY t2.id) ORDER BY height",
		strings.Join(nrq.Fields, ","), nrq.getTableName(), nrq.getTableName(), fromHeight, toHeight)
>>>>>>> 8902947a
}

// TrimDataBeforeSnapshot delete entries to assure there are no duplicates before applying a snapshot
func (nrq *NodeRegistrationQuery) TrimDataBeforeSnapshot(fromHeight, toHeight uint32) string {
	return fmt.Sprintf(`DELETE FROM %s WHERE height >= %d AND height <= %d`,
		nrq.TableName, fromHeight, toHeight)
}<|MERGE_RESOLUTION|>--- conflicted
+++ resolved
@@ -368,15 +368,9 @@
 }
 
 func (nrq *NodeRegistrationQuery) SelectDataForSnapshot(fromHeight, toHeight uint32) string {
-<<<<<<< HEAD
-	return fmt.Sprintf("SELECT %s FROM %s WHERE height >= %d AND height <= %d AND (height || '_' || id) IN (SELECT (MAX("+
-		"height) || '_' || id) as con FROM %s GROUP BY id) ORDER BY height",
-		strings.Join(nrq.Fields, ", "), nrq.getTableName(), fromHeight, toHeight, nrq.getTableName())
-=======
 	return fmt.Sprintf("SELECT %s FROM %s WHERE (id, height) IN (SELECT t2.id, MAX("+
 		"t2.height) FROM %s as t2 WHERE height >= %d AND height <= %d GROUP BY t2.id) ORDER BY height",
 		strings.Join(nrq.Fields, ","), nrq.getTableName(), nrq.getTableName(), fromHeight, toHeight)
->>>>>>> 8902947a
 }
 
 // TrimDataBeforeSnapshot delete entries to assure there are no duplicates before applying a snapshot
