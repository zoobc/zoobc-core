package query

import "github.com/zoobc/zoobc-core/common/chaintype"

type (
	// DerivedQuery represent query that can be rolled back
	DerivedQuery interface {
		// Rollback return query string to rollback table to `height`
		Rollback(height uint32) (multiQueries [][]interface{})
	}
	SnapshotQuery interface {
		SelectDataForSnapshot(fromHeight, toHeight uint32) string
		TrimDataBeforeSnapshot(fromHeight, toHeight uint32) string
	}
	// PruneQuery represent query to delete the prunable data from manage table
	PruneQuery interface {
		PruneData(blockHeight, limit uint32) (qStr string, args []interface{})
	}
)

// GetDerivedQuery func to get the whole queries has has rollback method
func GetDerivedQuery(ct chaintype.ChainType) (derivedQuery []DerivedQuery) {
	derivedQuery = []DerivedQuery{
		NewBlockQuery(ct),
	}
	switch ct.(type) {
	case *chaintype.MainChain:
		mainchainDerivedQuery := []DerivedQuery{
			NewTransactionQuery(ct),
			NewNodeRegistrationQuery(),
			NewAccountBalanceQuery(),
			NewAccountDatasetsQuery(),
			NewMempoolQuery(ct),
			NewSkippedBlocksmithQuery(),
			NewParticipationScoreQuery(),
			NewPublishedReceiptQuery(),
			NewAccountLedgerQuery(),
			NewEscrowTransactionQuery(),
			NewPendingTransactionQuery(),
			NewPendingSignatureQuery(),
			NewMultisignatureInfoQuery(),
			NewFeeScaleQuery(),
			NewFeeVoteCommitmentVoteQuery(),
			NewFeeVoteRevealVoteQuery(),
<<<<<<< HEAD
			NewNodeAdmissionTimestampQuery(),
=======
			NewMultiSignatureParticipantQuery(),
>>>>>>> 0fca22c3
		}
		derivedQuery = append(derivedQuery, mainchainDerivedQuery...)
	case *chaintype.SpineChain:
		spinechainDerivedQuery := []DerivedQuery{
			NewSpinePublicKeyQuery(),
			NewSpineBlockManifestQuery(),
		}
		derivedQuery = append(derivedQuery, spinechainDerivedQuery...)
	}
	return derivedQuery
}

// GetSnapshotQuery func to get all query repos that have a SelectDataForSnapshot method (that have data to be included in snapshots)
func GetSnapshotQuery(ct chaintype.ChainType) (snapshotQuery map[string]SnapshotQuery) {
	switch ct.(type) {
	case *chaintype.MainChain:
		snapshotQuery = map[string]SnapshotQuery{
			"block":                    NewBlockQuery(ct),
			"accountBalance":           NewAccountBalanceQuery(),
			"nodeRegistration":         NewNodeRegistrationQuery(),
			"accountDataset":           NewAccountDatasetsQuery(),
			"participationScore":       NewParticipationScoreQuery(),
			"publishedReceipt":         NewPublishedReceiptQuery(),
			"escrowTransaction":        NewEscrowTransactionQuery(),
			"pendingTransaction":       NewPendingTransactionQuery(),
			"pendingSignature":         NewPendingSignatureQuery(),
			"multisignatureInfo":       NewMultisignatureInfoQuery(),
			"skippedBlocksmith":        NewSkippedBlocksmithQuery(),
			"feeScale":                 NewFeeScaleQuery(),
			"feeVoteCommit":            NewFeeVoteCommitmentVoteQuery(),
			"feeVoteReveal":            NewFeeVoteRevealVoteQuery(),
			"liquidPaymentTransaction": NewLiquidPaymentTransactionQuery(),
			"nodeAdmissionTimestamp":   NewNodeAdmissionTimestampQuery(),
		}
	default:
		snapshotQuery = map[string]SnapshotQuery{}
	}
	return snapshotQuery
}

// GetBlocksmithSafeQuery func to get all query repos that must save their full history in snapshots,
// for a minRollbackHeight number of blocks, to not break blocksmith process logic
func GetBlocksmithSafeQuery(ct chaintype.ChainType) (snapshotQuery map[string]bool) {
	switch ct.(type) {
	case *chaintype.MainChain:
		snapshotQuery = map[string]bool{
			"block":            true,
			"nodeRegistration": true,
			"publishedReceipt": true,
		}
	default:
		snapshotQuery = map[string]bool{}
	}
	return snapshotQuery
}

// GetPruneQuery func to get all query that have PruneData method. Query to delete prunable data
func GetPruneQuery(ct chaintype.ChainType) (pruneQuery []PruneQuery) {
	switch ct.(type) {
	case *chaintype.MainChain:
		pruneQuery = []PruneQuery{
			NewNodeReceiptQuery(),
			NewMerkleTreeQuery(),
		}
	default:
		pruneQuery = []PruneQuery{}
	}
	return pruneQuery
}<|MERGE_RESOLUTION|>--- conflicted
+++ resolved
@@ -42,11 +42,8 @@
 			NewFeeScaleQuery(),
 			NewFeeVoteCommitmentVoteQuery(),
 			NewFeeVoteRevealVoteQuery(),
-<<<<<<< HEAD
 			NewNodeAdmissionTimestampQuery(),
-=======
 			NewMultiSignatureParticipantQuery(),
->>>>>>> 0fca22c3
 		}
 		derivedQuery = append(derivedQuery, mainchainDerivedQuery...)
 	case *chaintype.SpineChain:
