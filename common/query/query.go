--- conflicted
+++ resolved
@@ -35,10 +35,7 @@
 			NewPendingTransactionQuery(),
 			NewPendingSignatureQuery(),
 			NewMultisignatureInfoQuery(),
-<<<<<<< HEAD
-=======
 			NewMultiSignatureParticipantQuery(),
->>>>>>> 88549b96
 		}
 		derivedQuery = append(derivedQuery, mainchainDerivedQuery...)
 	case *chaintype.SpineChain:
