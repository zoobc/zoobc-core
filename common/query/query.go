package query

import (
	"math"

	"github.com/zoobc/zoobc-core/common/chaintype"
	"github.com/zoobc/zoobc-core/common/constant"
)

type (
	// DerivedQuery represent query that can be rolled back
	DerivedQuery interface {
		// Rollback return query string to rollback table to `height`
		Rollback(height uint32) (multiQueries [][]interface{})
	}
	SnapshotQuery interface {
		SelectDataForSnapshot(fromHeight, toHeight uint32) string
		TrimDataBeforeSnapshot(fromHeight, toHeight uint32) string
		ImportSnapshot(interface{}) ([][]interface{}, error)
		RecalibrateVersionedTable() []string
	}
	// PruneQuery represent query to delete the prunable data from manage table
	PruneQuery interface {
		PruneData(blockHeight, limit uint32) (qStr string, args []interface{})
	}
)

// GetDerivedQuery func to get the whole queries has has rollback method
func GetDerivedQuery(ct chaintype.ChainType) (derivedQuery []DerivedQuery) {
	derivedQuery = []DerivedQuery{
		NewBlockQuery(ct),
	}
	switch ct.(type) {
	case *chaintype.MainChain:
		mainchainDerivedQuery := []DerivedQuery{
			NewTransactionQuery(ct),
			NewNodeRegistrationQuery(),
			NewAccountBalanceQuery(),
			NewAccountDatasetsQuery(),
			NewMempoolQuery(ct),
			NewSkippedBlocksmithQuery(),
			NewParticipationScoreQuery(),
			NewPublishedReceiptQuery(),
			NewAccountLedgerQuery(),
			NewEscrowTransactionQuery(),
			NewPendingTransactionQuery(),
			NewPendingSignatureQuery(),
			NewMultisignatureInfoQuery(),
			NewFeeScaleQuery(),
			NewFeeVoteCommitmentVoteQuery(),
			NewFeeVoteRevealVoteQuery(),
			NewNodeAdmissionTimestampQuery(),
			NewMultiSignatureParticipantQuery(),
			NewBatchReceiptQuery(),
<<<<<<< HEAD
			NewAtomicTransactionQuery(),
=======
			NewMerkleTreeQuery(),
>>>>>>> b7b7ad78
		}
		derivedQuery = append(derivedQuery, mainchainDerivedQuery...)
	case *chaintype.SpineChain:
		spinechainDerivedQuery := []DerivedQuery{
			NewSpinePublicKeyQuery(),
			NewSpineBlockManifestQuery(),
		}
		derivedQuery = append(derivedQuery, spinechainDerivedQuery...)
	}
	return derivedQuery
}

// GetSnapshotQuery func to get all query repos that have a SelectDataForSnapshot method (that have data to be included in snapshots)
func GetSnapshotQuery(ct chaintype.ChainType) (snapshotQuery map[string]SnapshotQuery) {
	switch ct.(type) {
	case *chaintype.MainChain:
		snapshotQuery = map[string]SnapshotQuery{
			"block":                    NewBlockQuery(ct),
			"accountBalance":           NewAccountBalanceQuery(),
			"nodeRegistration":         NewNodeRegistrationQuery(),
			"accountDataset":           NewAccountDatasetsQuery(),
			"participationScore":       NewParticipationScoreQuery(),
			"publishedReceipt":         NewPublishedReceiptQuery(),
			"escrowTransaction":        NewEscrowTransactionQuery(),
			"pendingTransaction":       NewPendingTransactionQuery(),
			"pendingSignature":         NewPendingSignatureQuery(),
			"multisignatureInfo":       NewMultisignatureInfoQuery(),
			"skippedBlocksmith":        NewSkippedBlocksmithQuery(),
			"feeScale":                 NewFeeScaleQuery(),
			"feeVoteCommit":            NewFeeVoteCommitmentVoteQuery(),
			"feeVoteReveal":            NewFeeVoteRevealVoteQuery(),
			"liquidPaymentTransaction": NewLiquidPaymentTransactionQuery(),
			"nodeAdmissionTimestamp":   NewNodeAdmissionTimestampQuery(),
			"atomicTransaction":        NewAtomicTransactionQuery(),
		}
	default:
		snapshotQuery = map[string]SnapshotQuery{}
	}
	return snapshotQuery
}

// GetBlocksmithSafeQuery func to get all query repos that must save their full history in snapshots,
// for a minRollbackHeight number of blocks, to not break blocksmith process logic
func GetBlocksmithSafeQuery(ct chaintype.ChainType) (snapshotQuery map[string]bool) {
	switch ct.(type) {
	case *chaintype.MainChain:
		snapshotQuery = map[string]bool{
			"block":            true,
			"nodeRegistration": true,
			"publishedReceipt": true,
		}
	default:
		snapshotQuery = map[string]bool{}
	}
	return snapshotQuery
}

// GetPruneQuery func to get all query that have PruneData method. Query to delete prunable data
func GetPruneQuery(ct chaintype.ChainType) (pruneQuery []PruneQuery) {
	switch ct.(type) {
	case *chaintype.MainChain:
		pruneQuery = []PruneQuery{
			NewBatchReceiptQuery(),
			NewMerkleTreeQuery(),
		}
	default:
		pruneQuery = []PruneQuery{}
	}
	return pruneQuery
}

// CalculateBulkSize calculating max records might allowed in single sqlite transaction, since sqlite3 has maximum
// variables in single transactions called SQLITE_LIMIT_VARIABLE_NUMBER in sqlite3-binding.c which is 999
func CalculateBulkSize(totalFields, totalRecords int) (recordsPerPeriod, rounds, remaining int) {
	perPeriod := math.Floor(float64(constant.SQLiteLimitVariableNumber) / float64(totalFields))
	rounds = int(math.Floor(float64(totalRecords) / perPeriod))

	if perPeriod == 0 || rounds == 0 {
		return totalRecords, 1, 0
	}
	remaining = totalRecords % (rounds * int(perPeriod))
	return int(perPeriod), rounds, remaining
}<|MERGE_RESOLUTION|>--- conflicted
+++ resolved
@@ -52,11 +52,8 @@
 			NewNodeAdmissionTimestampQuery(),
 			NewMultiSignatureParticipantQuery(),
 			NewBatchReceiptQuery(),
-<<<<<<< HEAD
 			NewAtomicTransactionQuery(),
-=======
 			NewMerkleTreeQuery(),
->>>>>>> b7b7ad78
 		}
 		derivedQuery = append(derivedQuery, mainchainDerivedQuery...)
 	case *chaintype.SpineChain:
