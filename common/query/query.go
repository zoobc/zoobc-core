package query

import "github.com/zoobc/zoobc-core/common/chaintype"

type (
	// DerivedQuery represent query that can be rolled back
	DerivedQuery interface {
		// Rollback return query string to rollback table to `height`
		Rollback(height uint32) (multiQueries [][]interface{})
	}
)

// GetDerivedQuery func to get the whole queries has has rollback method
func GetDerivedQuery(chainType chaintype.ChainType) []DerivedQuery {
	return []DerivedQuery{
		NewBlockQuery(chainType),
		NewTransactionQuery(chainType),
		NewNodeRegistrationQuery(),
		NewAccountBalanceQuery(),
		NewAccountDatasetsQuery(),
<<<<<<< HEAD
		NewMempoolQuery(chainType),
=======
		NewSkippedBlocksmithQuery(),
		NewParticipationScoreQuery(),
>>>>>>> 6ffac49a
	}
}<|MERGE_RESOLUTION|>--- conflicted
+++ resolved
@@ -18,11 +18,8 @@
 		NewNodeRegistrationQuery(),
 		NewAccountBalanceQuery(),
 		NewAccountDatasetsQuery(),
-<<<<<<< HEAD
 		NewMempoolQuery(chainType),
-=======
 		NewSkippedBlocksmithQuery(),
 		NewParticipationScoreQuery(),
->>>>>>> 6ffac49a
 	}
 }