package query

import (
	"reflect"
	"testing"

	"github.com/zoobc/zoobc-core/common/chaintype"
)

func TestGetDerivedQuery(t *testing.T) {
	type args struct {
		chainType chaintype.ChainType
	}
	mainchain := &chaintype.MainChain{}
	spinechain := &chaintype.SpineChain{}
	tests := []struct {
		name string
		args args
		want []DerivedQuery
	}{
		{
			name: "wantDerivedQuery:mainchain",
			args: args{chainType: mainchain},
			want: []DerivedQuery{
				NewBlockQuery(mainchain),
				NewTransactionQuery(mainchain),
				NewNodeRegistrationQuery(),
				NewAccountBalanceQuery(),
				NewAccountDatasetsQuery(),
				NewMempoolQuery(mainchain),
				NewSkippedBlocksmithQuery(),
				NewParticipationScoreQuery(),
				NewPublishedReceiptQuery(),
				NewAccountLedgerQuery(),
				NewEscrowTransactionQuery(),
				NewPendingTransactionQuery(),
				NewPendingSignatureQuery(),
				NewMultisignatureInfoQuery(),
				NewFeeScaleQuery(),
				NewFeeVoteCommitmentVoteQuery(),
				NewFeeVoteRevealVoteQuery(),
				NewNodeAdmissionTimestampQuery(),
				NewMultiSignatureParticipantQuery(),
				NewBatchReceiptQuery(),
<<<<<<< HEAD
				NewAtomicTransactionQuery(),
=======
				NewMerkleTreeQuery(),
>>>>>>> b7b7ad78
			},
		},
		{
			name: "wantDerivedQuery:spinechain",
			args: args{chainType: spinechain},
			want: []DerivedQuery{
				NewBlockQuery(spinechain),
				NewSpinePublicKeyQuery(),
				NewSpineBlockManifestQuery(),
			},
		},
	}
	for _, tt := range tests {
		t.Run(tt.name, func(t *testing.T) {
			if got := GetDerivedQuery(tt.args.chainType); !reflect.DeepEqual(got, tt.want) {
				t.Errorf("GetDerivedQuery() = %v, want %v", got, tt.want)
			}
		})
	}
}

func Test_CalculateBulkSize(t *testing.T) {
	type args struct {
		totalFields  int
		totalRecords int
	}
	tests := []struct {
		name                 string
		args                 args
		wantRecordsPerPeriod int
		wantRounds           int
		wantRemaining        int
	}{
		{
			name: "WantSuccess",
			args: args{
				totalRecords: 1421,
				totalFields:  12,
			},
			wantRecordsPerPeriod: 83,
			wantRounds:           17,
			wantRemaining:        10,
		},
	}
	for _, tt := range tests {
		t.Run(tt.name, func(t *testing.T) {
			gotRecordsPerPeriod, gotRounds, gotRemaining := CalculateBulkSize(tt.args.totalFields, tt.args.totalRecords)
			if gotRecordsPerPeriod != tt.wantRecordsPerPeriod {
				t.Errorf("calculateBulkSize() gotRecordsPerPeriod = %v, want %v", gotRecordsPerPeriod, tt.wantRecordsPerPeriod)
			}
			if gotRounds != tt.wantRounds {
				t.Errorf("calculateBulkSize() gotRounds = %v, want %v", gotRounds, tt.wantRounds)
			}
			if gotRemaining != tt.wantRemaining {
				t.Errorf("calculateBulkSize() gotRemaining = %v, want %v", gotRemaining, tt.wantRemaining)
			}
		})
	}
}<|MERGE_RESOLUTION|>--- conflicted
+++ resolved
@@ -42,11 +42,8 @@
 				NewNodeAdmissionTimestampQuery(),
 				NewMultiSignatureParticipantQuery(),
 				NewBatchReceiptQuery(),
-<<<<<<< HEAD
 				NewAtomicTransactionQuery(),
-=======
 				NewMerkleTreeQuery(),
->>>>>>> b7b7ad78
 			},
 		},
 		{
