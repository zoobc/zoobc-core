package query

import (
	"reflect"
	"testing"

	"github.com/zoobc/zoobc-core/common/chaintype"
)

func TestGetDerivedQuery(t *testing.T) {
	type args struct {
		chainType chaintype.ChainType
	}
	tests := []struct {
		name string
		args args
		want []DerivedQuery
	}{
		{
			name: "wantDerivedQuery",
			args: args{chainType: chaintype.GetChainType(0)},
			want: []DerivedQuery{
				NewBlockQuery(chaintype.GetChainType(0)),
				NewTransactionQuery(chaintype.GetChainType(0)),
				NewNodeRegistrationQuery(),
				NewAccountBalanceQuery(),
				NewAccountDatasetsQuery(),
<<<<<<< HEAD
				NewMempoolQuery(chaintype.GetChainType(0)),
=======
				NewSkippedBlocksmithQuery(),
				NewParticipationScoreQuery(),
>>>>>>> 6ffac49a
			},
		},
	}
	for _, tt := range tests {
		t.Run(tt.name, func(t *testing.T) {
			if got := GetDerivedQuery(tt.args.chainType); !reflect.DeepEqual(got, tt.want) {
				t.Errorf("GetDerivedQuery() = %v, want %v", got, tt.want)
			}
		})
	}
}<|MERGE_RESOLUTION|>--- conflicted
+++ resolved
@@ -25,12 +25,9 @@
 				NewNodeRegistrationQuery(),
 				NewAccountBalanceQuery(),
 				NewAccountDatasetsQuery(),
-<<<<<<< HEAD
 				NewMempoolQuery(chaintype.GetChainType(0)),
-=======
 				NewSkippedBlocksmithQuery(),
 				NewParticipationScoreQuery(),
->>>>>>> 6ffac49a
 			},
 		},
 	}
