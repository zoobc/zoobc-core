package query

import (
	"reflect"
	"testing"

	"github.com/zoobc/zoobc-core/common/chaintype"
)

func TestGetDerivedQuery(t *testing.T) {
	type args struct {
		chainType chaintype.ChainType
	}
	mainchain := &chaintype.MainChain{}
	spinechain := &chaintype.SpineChain{}
	tests := []struct {
		name string
		args args
		want []DerivedQuery
	}{
		{
			name: "wantDerivedQuery:mainchain",
			args: args{chainType: mainchain},
			want: []DerivedQuery{
				NewBlockQuery(mainchain),
				NewTransactionQuery(mainchain),
				NewNodeRegistrationQuery(),
				NewAccountBalanceQuery(),
				NewAccountDatasetsQuery(),
				NewMempoolQuery(mainchain),
				NewSkippedBlocksmithQuery(),
				NewParticipationScoreQuery(),
				NewPublishedReceiptQuery(),
				NewAccountLedgerQuery(),
				NewEscrowTransactionQuery(),
				NewPendingTransactionQuery(),
				NewPendingSignatureQuery(),
				NewMultisignatureInfoQuery(),
<<<<<<< HEAD
				NewFeeScaleQuery(),
				NewFeeVoteCommitmentVoteQuery(),
				NewFeeVoteRevealVoteQuery(),
=======
				NewMultiSignatureParticipantQuery(),
>>>>>>> cb5beacf
			},
		},
		{
			name: "wantDerivedQuery:spinechain",
			args: args{chainType: spinechain},
			want: []DerivedQuery{
				NewBlockQuery(spinechain),
				NewSpinePublicKeyQuery(),
				NewSpineBlockManifestQuery(),
			},
		},
	}
	for _, tt := range tests {
		t.Run(tt.name, func(t *testing.T) {
			if got := GetDerivedQuery(tt.args.chainType); !reflect.DeepEqual(got, tt.want) {
				t.Errorf("GetDerivedQuery() = %v, want %v", got, tt.want)
			}
		})
	}
}<|MERGE_RESOLUTION|>--- conflicted
+++ resolved
@@ -36,13 +36,10 @@
 				NewPendingTransactionQuery(),
 				NewPendingSignatureQuery(),
 				NewMultisignatureInfoQuery(),
-<<<<<<< HEAD
 				NewFeeScaleQuery(),
 				NewFeeVoteCommitmentVoteQuery(),
 				NewFeeVoteRevealVoteQuery(),
-=======
 				NewMultiSignatureParticipantQuery(),
->>>>>>> cb5beacf
 			},
 		},
 		{
