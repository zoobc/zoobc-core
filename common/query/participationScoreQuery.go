package query

import (
	"database/sql"
	"fmt"
	"strings"

	"github.com/zoobc/zoobc-core/common/model"
)

type (
	ParticipationScoreQueryInterface interface {
		InsertParticipationScore(participationScore *model.ParticipationScore) (str string, args []interface{})
		UpdateParticipationScore(
			nodeID, score int64,
			blockHeight uint32,
		) [][]interface{}
		GetParticipationScoreByNodeID(id int64) (str string, args []interface{})
		GetParticipationScoreByAccountAddress(accountAddress string) (str string)
		GetParticipationScoreByNodePublicKey(nodePublicKey []byte) (str string, args []interface{})
		Scan(participationScore *model.ParticipationScore, row *sql.Row) error
		ExtractModel(ps *model.ParticipationScore) []interface{}
		BuildModel(participationScores []*model.ParticipationScore, rows *sql.Rows) ([]*model.ParticipationScore, error)
	}

	ParticipationScoreQuery struct {
		Fields    []string
		TableName string
	}
)

func NewParticipationScoreQuery() *ParticipationScoreQuery {
	return &ParticipationScoreQuery{
		Fields: []string{
			"node_id",
			"score",
			"latest",
			"height",
		},
		TableName: "participation_score",
	}
}

func (ps *ParticipationScoreQuery) getTableName() string {
	return ps.TableName
}

func (ps *ParticipationScoreQuery) InsertParticipationScore(participationScore *model.ParticipationScore) (str string, args []interface{}) {
	return fmt.Sprintf(
		"INSERT INTO %s (%s) VALUES(%s)",
		ps.getTableName(),
		strings.Join(ps.Fields, ","),
		fmt.Sprintf("? %s", strings.Repeat(", ?", len(ps.Fields)-1)),
	), ps.ExtractModel(participationScore)
}

func (ps *ParticipationScoreQuery) UpdateParticipationScore(
	nodeID, score int64,
	blockHeight uint32,
) [][]interface{} {
	var (
		queries            [][]interface{}
		updateVersionQuery string
	)
	// update or insert new participation_score row
	// note: the participation score passed to this functions must already be = last recorded part score + increment (or decrement)
	updateScoreQuery := fmt.Sprintf("INSERT INTO %s (node_id, score, height, latest) "+
		"VALUES(%d, %d, %d, 1) "+
		"ON CONFLICT(node_id, height) DO UPDATE SET (score) = %d",
		ps.getTableName(), nodeID, score, blockHeight, score,
	)
	queries = append(queries,
		[]interface{}{
			updateScoreQuery,
		},
	)
	if blockHeight != 0 {
		// set previous version record to latest = false
		updateVersionQuery = fmt.Sprintf("UPDATE %s SET latest = false WHERE node_id = %d AND height != %d AND latest = true",
			ps.getTableName(), nodeID, blockHeight)
		queries = append(queries,
			[]interface{}{
				updateVersionQuery,
			},
		)
	}
	return queries
}

// GetParticipationScoreByNodeID returns query string to get participation score by node id
func (ps *ParticipationScoreQuery) GetParticipationScoreByNodeID(id int64) (str string, args []interface{}) {
	return fmt.Sprintf("SELECT %s FROM %s WHERE node_id = ? AND latest=1",
		strings.Join(ps.Fields, ", "), ps.getTableName()), []interface{}{id}
}

func (ps *ParticipationScoreQuery) GetParticipationScoreByAccountAddress(accountAddress string) (str string) {
	psTable := ps.getTableName()
	psTableAlias := "A"
	nrTable := NewNodeRegistrationQuery().getTableName()
	nrTableAlias := "B"
	psTableFields := make([]string, 0)
	for _, field := range ps.Fields {
		psTableFields = append(psTableFields, psTableAlias+"."+field)
	}

	return fmt.Sprintf("SELECT %s FROM "+psTable+" as "+psTableAlias+" "+
		"INNER JOIN "+nrTable+" as "+nrTableAlias+" ON "+psTableAlias+".node_id = "+nrTableAlias+".id "+
		"WHERE "+nrTableAlias+".account_address='%s' "+
		"AND "+nrTableAlias+".latest=1 "+
		"AND "+nrTableAlias+".registration_status=%d "+
		"AND "+psTableAlias+".latest=1",
		strings.Join(psTableFields, ", "),
		accountAddress, uint32(model.NodeRegistrationState_NodeRegistered))
}

func (ps *ParticipationScoreQuery) GetParticipationScoreByNodePublicKey(nodePublicKey []byte) (str string, args []interface{}) {
	psTable := ps.getTableName()
	psTableAlias := "A"
	nrTable := NewNodeRegistrationQuery().getTableName()
	nrTableAlias := "B"
	psTableFields := make([]string, 0)
	for _, field := range ps.Fields {
		psTableFields = append(psTableFields, psTableAlias+"."+field)
	}

	return fmt.Sprintf("SELECT %s FROM "+psTable+" as "+psTableAlias+" "+
		"INNER JOIN "+nrTable+" as "+nrTableAlias+" ON "+psTableAlias+".node_id = "+nrTableAlias+".id "+
		"WHERE "+nrTableAlias+".node_public_key=? "+
		"AND "+nrTableAlias+".latest=1 "+
		"AND "+nrTableAlias+".registration_status=%d "+
		"AND "+psTableAlias+".latest=1",
		strings.Join(psTableFields, ", "),
		uint32(model.NodeRegistrationState_NodeRegistered),
	), []interface{}{nodePublicKey}
}

// ExtractModel extract the model struct fields to the order of ParticipationScoreQuery.Fields
func (*ParticipationScoreQuery) ExtractModel(ps *model.ParticipationScore) []interface{} {
	return []interface{}{
		ps.NodeID,
		ps.Score,
		ps.Latest,
		ps.Height,
	}
}

// BuildModel will only be used for mapping the result of `select` query, which will guarantee that
// the result of build model will be correctly mapped based on the modelQuery.Fields order.
func (*ParticipationScoreQuery) BuildModel(
	participationScores []*model.ParticipationScore,
	rows *sql.Rows,
) ([]*model.ParticipationScore, error) {
	for rows.Next() {
		var (
			ps  model.ParticipationScore
			err error
		)
		err = rows.Scan(
			&ps.NodeID,
			&ps.Score,
			&ps.Latest,
			&ps.Height,
		)
		if err != nil {
			return nil, err
		}
		participationScores = append(participationScores, &ps)
	}
	return participationScores, nil
}

// Rollback delete records `WHERE block_height > `height`
// and UPDATE latest of the `account_address` clause by `block_height`
func (ps *ParticipationScoreQuery) Rollback(height uint32) (multiQueries [][]interface{}) {
	return [][]interface{}{
		{
			fmt.Sprintf("DELETE FROM %s WHERE height > ?", ps.TableName),
			height,
		},
		{
			fmt.Sprintf(`
			UPDATE %s SET latest = ?
			WHERE latest = ? AND (node_id, height) IN (
				SELECT t2.node_id, MAX(t2.height)
				FROM %s as t2
				GROUP BY t2.node_id
			)`,
				ps.TableName,
				ps.TableName,
			),
			1, 0,
		},
	}
}

func (*ParticipationScoreQuery) Scan(ps *model.ParticipationScore, row *sql.Row) error {
	err := row.Scan(
		&ps.NodeID,
		&ps.Score,
		&ps.Latest,
		&ps.Height,
	)
	return err
}

func (ps *ParticipationScoreQuery) SelectDataForSnapshot(fromHeight, toHeight uint32) string {
<<<<<<< HEAD
	return fmt.Sprintf("SELECT %s FROM %s WHERE height >= %d AND height <= %d AND (height || '_' || node_id) IN (SELECT (MAX("+
		"height) || '_' || node_id) as con FROM %s GROUP BY node_id ) ORDER by height",
		strings.Join(ps.Fields, ", "), ps.getTableName(), fromHeight, toHeight, ps.getTableName())
=======
	return fmt.Sprintf("SELECT %s FROM %s WHERE (node_id, height) IN (SELECT t2.node_id, MAX("+
		"t2.height) FROM %s as t2 WHERE t2.height >= %d AND t2.height <= %d GROUP BY t2.node_id ) ORDER by height",
		strings.Join(ps.Fields, ","), ps.getTableName(), ps.getTableName(), fromHeight, toHeight)
>>>>>>> 8902947a
}

// TrimDataBeforeSnapshot delete entries to assure there are no duplicates before applying a snapshot
func (ps *ParticipationScoreQuery) TrimDataBeforeSnapshot(fromHeight, toHeight uint32) string {
	return fmt.Sprintf(`DELETE FROM %s WHERE height >= %d AND height <= %d`,
		ps.TableName, fromHeight, toHeight)
}<|MERGE_RESOLUTION|>--- conflicted
+++ resolved
@@ -204,15 +204,9 @@
 }
 
 func (ps *ParticipationScoreQuery) SelectDataForSnapshot(fromHeight, toHeight uint32) string {
-<<<<<<< HEAD
-	return fmt.Sprintf("SELECT %s FROM %s WHERE height >= %d AND height <= %d AND (height || '_' || node_id) IN (SELECT (MAX("+
-		"height) || '_' || node_id) as con FROM %s GROUP BY node_id ) ORDER by height",
-		strings.Join(ps.Fields, ", "), ps.getTableName(), fromHeight, toHeight, ps.getTableName())
-=======
 	return fmt.Sprintf("SELECT %s FROM %s WHERE (node_id, height) IN (SELECT t2.node_id, MAX("+
 		"t2.height) FROM %s as t2 WHERE t2.height >= %d AND t2.height <= %d GROUP BY t2.node_id ) ORDER by height",
 		strings.Join(ps.Fields, ","), ps.getTableName(), ps.getTableName(), fromHeight, toHeight)
->>>>>>> 8902947a
 }
 
 // TrimDataBeforeSnapshot delete entries to assure there are no duplicates before applying a snapshot
