--- conflicted
+++ resolved
@@ -32,7 +32,6 @@
 // NewBlockQuery returns BlockQuery instance
 func NewBlockQuery(chaintype contract.ChainType) *BlockQuery {
 	return &BlockQuery{
-<<<<<<< HEAD
 		Fields: []string{
 			"id",
 			"previous_block_hash",
@@ -42,7 +41,6 @@
 			"block_signature",
 			"cumulative_difficulty",
 			"smith_scale",
-			"blocksmith_address_length",
 			"blocksmith_address",
 			"total_amount",
 			"total_fee",
@@ -50,11 +48,6 @@
 			"version",
 			"payload_length",
 			"payload_hash",
-=======
-		Fields: []string{"id", "previous_block_hash", "height", "timestamp", "block_seed", "block_signature", "cumulative_difficulty",
-			"smith_scale", "payload_length", "payload_hash", "blocksmith_address", "total_amount", "total_fee",
-			"total_coinbase", "version",
->>>>>>> de580517
 		},
 		TableName: "block",
 		ChainType: chaintype,
