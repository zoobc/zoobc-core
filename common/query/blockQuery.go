--- conflicted
+++ resolved
@@ -17,7 +17,7 @@
 		GetBlockByID(int64) string
 		GetBlockByHeight(uint32) string
 		InsertBlock() string
-		ExtractModel(block model.Block) []interface{}
+		ExtractModel(block *model.Block) []interface{}
 	}
 
 	BlockQuery struct {
@@ -43,7 +43,6 @@
 }
 
 // GetBlocks returns query string to get multiple blocks
-<<<<<<< HEAD
 func (bq *BlockQuery) GetBlocks(height, size uint32) string {
 	return fmt.Sprintf("SELECT %s FROM %s WHERE height >= %d LIMIT %d", strings.Join(bq.Fields, ", "), bq.getTableName(), height, size)
 }
@@ -65,10 +64,6 @@
 	query := fmt.Sprintf("INSERT INTO %s (%s) VALUES(%s)",
 		bq.getTableName(), strings.Join(bq.Fields, ", "), value)
 	return query
-=======
-func (bq *BlockQuery) GetBlocks(height uint32) string {
-	return fmt.Sprintf("SELECT %s FROM %s", strings.Join(bq.Fields, ","), bq.getTableName())
->>>>>>> a8cf789f
 }
 
 // GetBlockByID returns query string to get block by ID
@@ -79,13 +74,25 @@
 // GetBlockByHeight returns query string to get block by height
 func (bq *BlockQuery) GetBlockByHeight(height uint32) string {
 	return fmt.Sprintf("SELECT %s FROM %s WHERE height = %d", strings.Join(bq.Fields, ", "), bq.getTableName(), height)
-<<<<<<< HEAD
 }
 
 // ExtractModel extract the model struct fields to the order of BlockQuery.Fields
-func (*BlockQuery) ExtractModel(block model.Block) []interface{} {
-	return []interface{}{block.ID, block.PreviousBlockHash, block.Height, block.Timestamp, block.BlockSeed, block.BlockSignature, block.CumulativeDifficulty,
-		block.SmithScale, block.PayloadLength, block.PayloadHash, block.BlocksmithID, block.TotalAmount, block.TotalFee, block.TotalCoinBase, block.Version}
-=======
->>>>>>> a8cf789f
+func (*BlockQuery) ExtractModel(block *model.Block) []interface{} {
+	return []interface{}{
+		block.ID,
+		block.PreviousBlockHash,
+		block.Height,
+		block.Timestamp,
+		block.BlockSeed,
+		block.BlockSignature,
+		block.CumulativeDifficulty,
+		block.SmithScale,
+		block.PayloadLength,
+		block.PayloadHash,
+		block.BlocksmithID,
+		block.TotalAmount,
+		block.TotalFee,
+		block.TotalCoinBase,
+		block.Version,
+	}
 }