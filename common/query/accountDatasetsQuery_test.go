package query

import (
	"database/sql"
	"fmt"
	"reflect"
	"strings"
	"testing"

	"github.com/DATA-DOG/go-sqlmock"
	"github.com/zoobc/zoobc-core/common/model"
)

var mockDatasetQuery = &AccountDatasetsQuery{
	PrimaryFields: []string{
		"setter_account_address",
		"recipient_account_address",
		"property",
		"height",
	},
	OrdinaryFields: []string{
		"value",
		"timestamp_starts",
		"timestamp_expires",
		"latest",
	},
	TableName: "account_dataset",
}

var mockDataset = &model.AccountDataset{
	SetterAccountAddress:    "BCZnSfqpP5tqFQlMTYkDeBVFWnbyVK7vLr5ORFpTjgtN",
	RecipientAccountAddress: "BCZKLvgUYZ1KKx-jtF9KoJskjVPvB9jpIjfzzI6zDW0J",
	Property:                "Admin",
	Value:                   "You Welcome",
	TimestampStarts:         1565942932686,
	TimestampExpires:        1565943056129,
	Latest:                  true,
	Height:                  5,
}

func TestNewAccountDatasetsQuery(t *testing.T) {
	tests := []struct {
		name string
		want *AccountDatasetsQuery
	}{
		{
			name: "success",
			want: mockDatasetQuery,
		},
	}
	for _, tt := range tests {
		t.Run(tt.name, func(t *testing.T) {
			if got := NewAccountDatasetsQuery(); !reflect.DeepEqual(got, tt.want) {
				t.Errorf("NewAccountDatasetsQuery() = %v, want %v", got, tt.want)
			}
		})
	}
}

func TestAccountDatasetsQuery_GetDatasetsByRecipientAccountAddress(t *testing.T) {
	type args struct {
		RecipientAccountAddress string
	}
	tests := []struct {
		name      string
		args      args
		wantQuery string
		wantArgs  interface{}
	}{
		{
			name: "success",
			args: args{
				RecipientAccountAddress: "BCZKLvgUYZ1KKx-jtF9KoJskjVPvB9jpIjfzzI6zDW0J",
			},
			wantQuery: "SELECT setter_account_address,recipient_account_address,property,height,value,timestamp_starts,timestamp_expires,latest " +
				"FROM account_dataset " +
				"WHERE recipient_account_address = ? AND latest = 1",
			wantArgs: "BCZKLvgUYZ1KKx-jtF9KoJskjVPvB9jpIjfzzI6zDW0J",
		},
	}
	for _, tt := range tests {
		t.Run(tt.name, func(t *testing.T) {
			gotQuery, gotArgs := mockDatasetQuery.GetDatasetsByRecipientAccountAddress(tt.args.RecipientAccountAddress)
			if gotQuery != tt.wantQuery {
				t.Errorf("AccountDatasetsQuery.GetDatasetsByRecipientAccountAddress() gotQuery = \n%v want \n%v", gotQuery, tt.wantQuery)
			}
			if !reflect.DeepEqual(gotArgs, tt.wantArgs) {
				t.Errorf("AccountDatasetsQuery.GetDatasetsByRecipientAccountAddress() gotArgs = \n%v want \n%v", gotArgs, tt.wantArgs)
			}
		})
	}
}

func TestAccountDatasetsQuery_GetLastDataset(t *testing.T) {
	type args struct {
		SetterAccountAddress    string
		RecipientAccountAddress string
		property                string
	}
	tests := []struct {
		name      string
		args      args
		wantQuery string
		wantArgs  []interface{}
	}{
		{
			name: "success",
			args: args{
				SetterAccountAddress:    "BCZnSfqpP5tqFQlMTYkDeBVFWnbyVK7vLr5ORFpTjgtN",
				RecipientAccountAddress: "BCZKLvgUYZ1KKx-jtF9KoJskjVPvB9jpIjfzzI6zDW0J",
				property:                "Admin",
			},
			wantQuery: "SELECT " +
				"setter_account_address, " +
				"recipient_account_address, " +
				"property, " +
				"height, " +
				"value, " +
				"timestamp_starts, " +
				"timestamp_expires, " +
				"latest " +
				"FROM account_dataset " +
				"WHERE " +
				"latest = ?  AND setter_account_address = ? AND recipient_account_address = ? AND property = ? " +
				"AND timestamp_starts <> timestamp_expires " +
				"ORDER BY height DESC limit ? ",
			wantArgs: []interface{}{
				true, "BCZnSfqpP5tqFQlMTYkDeBVFWnbyVK7vLr5ORFpTjgtN", "BCZKLvgUYZ1KKx-jtF9KoJskjVPvB9jpIjfzzI6zDW0J", "Admin", uint32(1),
			},
		},
	}
	for _, tt := range tests {
		t.Run(tt.name, func(t *testing.T) {
			gotQuery, gotArgs := mockDatasetQuery.GetLastDataset(tt.args.SetterAccountAddress, tt.args.RecipientAccountAddress, tt.args.property)
			if gotQuery != tt.wantQuery {
				t.Errorf("AccountDatasetsQuery.GetLastDataset() gotQuery = \n%v want \n%v", gotQuery, tt.wantQuery)
			}

			if !reflect.DeepEqual(gotArgs, tt.wantArgs) {
				t.Errorf("AccountDatasetsQuery.GetLastDataset() gotArgs = \n%v want \n%v", gotArgs, tt.wantArgs)
			}
		})
	}
}

func TestAccountDatasetsQuery_AddDataset(t *testing.T) {
	var want [][]interface{}
	type args struct {
		dataset *model.AccountDataset
	}

	tests := []struct {
		name string
		args args
		want [][]interface{}
	}{
		{
			name: "success",
			args: args{
				dataset: mockDataset,
			},
			want: append(want, append([]interface{}{fmt.Sprintf(`
		UPDATE %s SET (%s) = 
		(
			SELECT '%s', %d, 
				%d + CASE 
					WHEN timestamp_expires - %d < 0 THEN 0
					ELSE timestamp_expires - %d END 
			FROM %s 
			WHERE %s AND latest = true
			ORDER BY height DESC LIMIT 1
		) 
		WHERE %s AND latest = true
	`,
				mockDatasetQuery.TableName,
				strings.Join(mockDatasetQuery.OrdinaryFields[:3], ","),
				mockDataset.GetValue(),
				mockDataset.GetTimestampStarts(),
				mockDataset.GetTimestampExpires(),
				mockDataset.GetTimestampStarts(),
				mockDataset.GetTimestampStarts(),
				mockDatasetQuery.TableName,
				fmt.Sprintf("%s = ? ", strings.Join(mockDatasetQuery.PrimaryFields, " = ? AND ")),
				fmt.Sprintf("%s = ? ", strings.Join(mockDatasetQuery.PrimaryFields, " = ? AND ")),
			)}, append(mockDatasetQuery.ExtractModel(mockDataset)[:4], mockDatasetQuery.ExtractModel(mockDataset)[:4]...)...),
				append([]interface{}{fmt.Sprintf(`
		INSERT INTO %s (%s)
		SELECT %s,
			%d + IFNULL((
				SELECT CASE
					WHEN timestamp_expires - %d < 0 THEN 0
					ELSE timestamp_expires - %d END
				FROM %s
				WHERE %s AND latest = true
				ORDER BY height DESC LIMIT 1
			), 0),
			true
		WHERE NOT EXISTS (
			SELECT %s FROM %s
			WHERE %s
		)
	`,
					mockDatasetQuery.TableName,
					strings.Join(mockDatasetQuery.GetFields(), ", "),
					fmt.Sprintf("? %s", strings.Repeat(", ?", len(mockDatasetQuery.GetFields()[:6])-1)),
					mockDataset.GetTimestampExpires(),
					mockDataset.GetTimestampStarts(),
					mockDataset.GetTimestampStarts(),
					mockDatasetQuery.TableName,
					fmt.Sprintf("%s != ? ", strings.Join(mockDatasetQuery.PrimaryFields, " = ? AND ")),
					mockDatasetQuery.PrimaryFields[0],
					mockDatasetQuery.TableName,
					fmt.Sprintf("%s = ? ", strings.Join(mockDatasetQuery.PrimaryFields, " = ? AND ")),
				)}, append(mockDatasetQuery.ExtractModel(mockDataset)[:6],
					append(mockDatasetQuery.ExtractModel(mockDataset)[:4], mockDatasetQuery.ExtractModel(mockDataset)[:4]...)...)...),
				append([]interface{}{fmt.Sprintf(
					"UPDATE %s SET latest = false WHERE %s AND latest = true",
					mockDatasetQuery.TableName,
					fmt.Sprintf("%s != ? ", strings.Join(mockDatasetQuery.PrimaryFields, " = ? AND ")), // where clause
				)},
					mockDatasetQuery.ExtractModel(mockDataset)[:4]...,
				),
			),
		},
	}
	for _, tt := range tests {
		t.Run(tt.name, func(t *testing.T) {
			if got := mockDatasetQuery.AddDataset(tt.args.dataset); !reflect.DeepEqual(got, tt.want) {
				t.Errorf("AccountDatasetsQuery.AddDataset() = \n%v, want \n%v", got, tt.want)
			}
		})
	}
}

func TestAccountDatasetsQuery_RemoveDataset(t *testing.T) {
	var want [][]interface{}

	type args struct {
		dataset *model.AccountDataset
	}
	tests := []struct {
		name string
		args args
		want [][]interface{}
	}{
		{
			name: "success",
			args: args{
				dataset: mockDataset,
			},
			want: append(want, append([]interface{}{fmt.Sprintf(
				"UPDATE %s SET %s WHERE %s AND latest = true",
				mockDatasetQuery.TableName,
				fmt.Sprintf("%s = ? ", strings.Join(mockDatasetQuery.OrdinaryFields, " = ?, ")),
				fmt.Sprintf("%s = ? ", strings.Join(mockDatasetQuery.PrimaryFields, " = ? AND ")),
			)}, append(mockDatasetQuery.ExtractModel(mockDataset)[4:], mockDatasetQuery.ExtractModel(mockDataset)[:4]...)...),
				append([]interface{}{fmt.Sprintf(`
		INSERT INTO %s (%s)
		SELECT %s
		WHERE NOT EXISTS (
			SELECT %s FROM %s
			WHERE %s
		)
	`,
					mockDatasetQuery.TableName,
					strings.Join(mockDatasetQuery.GetFields(), ", "),
					fmt.Sprintf("? %s", strings.Repeat(", ?", len(mockDatasetQuery.GetFields())-1)),
					mockDatasetQuery.PrimaryFields[0],
					mockDatasetQuery.TableName,
					fmt.Sprintf("%s = ? ", strings.Join(mockDatasetQuery.PrimaryFields, " = ? AND ")),
				)}, append(mockDatasetQuery.ExtractModel(mockDataset), mockDatasetQuery.ExtractModel(mockDataset)[:4]...)...),
				append([]interface{}{fmt.Sprintf(
					"UPDATE %s SET latest = false WHERE %s AND latest = true",
					mockDatasetQuery.TableName,
					fmt.Sprintf("%s != ? ", strings.Join(mockDatasetQuery.PrimaryFields, " = ? AND ")), // where clause
				)},
					mockDatasetQuery.ExtractModel(mockDataset)[:4]...,
				),
			),
		},
	}
	for _, tt := range tests {
		t.Run(tt.name, func(t *testing.T) {
			if got := mockDatasetQuery.RemoveDataset(tt.args.dataset); !reflect.DeepEqual(got, tt.want) {
				t.Errorf("AccountDatasetsQuery.RemoveDataset() = \n%v, want \n%v", got, tt.want)
			}
		})
	}
}

func TestAccountDatasetsQuery_ExtractModel(t *testing.T) {
	type args struct {
		dataset *model.AccountDataset
	}
	tests := []struct {
		name string
		args args
		want []interface{}
	}{
		{
			name: "success",
			args: args{
				dataset: mockDataset,
			},
			want: []interface{}{
				mockDataset.SetterAccountAddress,
				mockDataset.RecipientAccountAddress,
				mockDataset.Property,
				mockDataset.Height,
				mockDataset.Value,
				mockDataset.TimestampStarts,
				mockDataset.TimestampExpires,
				mockDataset.Latest,
			},
		},
	}
	for _, tt := range tests {
		t.Run(tt.name, func(t *testing.T) {
			if got := mockDatasetQuery.ExtractModel(tt.args.dataset); !reflect.DeepEqual(got, tt.want) {
				t.Errorf("AccountDatasetsQuery.ExtractModel() = %v, want %v", got, tt.want)
			}
		})
	}
}

func TestAccountDatasetsQuery_BuildModel(t *testing.T) {
	t.Run("success", func(t *testing.T) {
		db, mock, _ := sqlmock.New()
		defer db.Close()
		mock.ExpectQuery("foo").WillReturnRows(sqlmock.NewRows([]string{
			"SetterAccountAddress", "RecipientAccountAddress", "Property", "Height", "Value", "TimestampStarts", "TimestampExpires", "Latest"}).
			AddRow(
				mockDataset.SetterAccountAddress,
				mockDataset.RecipientAccountAddress,
				mockDataset.Property,
				mockDataset.Height,
				mockDataset.Value,
				mockDataset.TimestampStarts,
				mockDataset.TimestampExpires,
				mockDataset.Latest,
			))
		rows, _ := db.Query("foo")
		var tempDataset []*model.AccountDataset
		if got, _ := mockDatasetQuery.BuildModel(tempDataset, rows); !reflect.DeepEqual(got[0], mockDataset) {
			t.Errorf("AccountDatasetsQuery.BuildModel() = \n%v want \n%v", got, mockDataset)
		}
	})
}

type (
	mockRowAccountDatasetQueryScan struct {
		Executor
	}
)

func (*mockRowAccountDatasetQueryScan) ExecuteSelectRow(qStr string, args ...interface{}) *sql.Row {
	db, mock, _ := sqlmock.New()
	mock.ExpectQuery("").WillReturnRows(
		sqlmock.NewRows(mockDatasetQuery.GetFields()).AddRow(
			"BCZ",
			1,
			100,
			10,
			0,
			1,
			0,
			true,
		),
	)
	return db.QueryRow("")
}

func TestAccountDatasetsQuery_Scan(t *testing.T) {
	type fields struct {
		PrimaryFields  []string
		OrdinaryFields []string
		TableName      string
	}
	type args struct {
		dataset *model.AccountDataset
		row     *sql.Row
	}
	tests := []struct {
		name    string
		fields  fields
		args    args
		wantErr bool
	}{
		{
			name:   "wantSuccess",
			fields: fields(*mockDatasetQuery),
			args: args{
				dataset: mockDataset,
				row:     (&mockRowAccountDatasetQueryScan{}).ExecuteSelectRow("", nil),
			},
			wantErr: false,
		},
	}
	for _, tt := range tests {
		t.Run(tt.name, func(t *testing.T) {
			a := &AccountDatasetsQuery{
				PrimaryFields:  tt.fields.PrimaryFields,
				OrdinaryFields: tt.fields.OrdinaryFields,
				TableName:      tt.fields.TableName,
			}
			if err := a.Scan(tt.args.dataset, tt.args.row); (err != nil) != tt.wantErr {
				t.Errorf("AccountDatasetsQuery.Scan() error = %v, wantErr %v", err, tt.wantErr)
			}
		})
	}
}

func TestAccountDatasetsQuery_Rollback(t *testing.T) {
	type fields struct {
		PrimaryFields  []string
		OrdinaryFields []string
		TableName      string
	}
	type args struct {
		height uint32
	}
	var want [][]interface{}
	var height = uint32(5)

	tests := []struct {
		name   string
		fields fields
		args   args
		want   [][]interface{}
	}{
		{
			name:   "wantSuccess",
			fields: fields(*mockDatasetQuery),
			args: args{
				height: height,
			},
			want: append(want,
				[]interface{}{fmt.Sprintf("DELETE FROM %s WHERE height > ?", mockDatasetQuery.TableName), height},
				[]interface{}{fmt.Sprintf(`
				UPDATE %s SET latest = ?
				WHERE latest = ? AND (%s) IN (
					SELECT (%s) as con
					FROM %s
					GROUP BY setter_account_address, recipient_account_address, property
				)`,
					mockDatasetQuery.TableName,
					strings.Join(mockDatasetQuery.PrimaryFields, ","),
					fmt.Sprintf("%s, MAX(height)", strings.Join(mockDatasetQuery.PrimaryFields[:3], ",")),
					mockDatasetQuery.TableName,
				),
					1, 0,
				},
			),
		},
	}
	for _, tt := range tests {
		t.Run(tt.name, func(t *testing.T) {
			adq := &AccountDatasetsQuery{
				PrimaryFields:  tt.fields.PrimaryFields,
				OrdinaryFields: tt.fields.OrdinaryFields,
				TableName:      tt.fields.TableName,
			}
			if got := adq.Rollback(tt.args.height); !reflect.DeepEqual(got, tt.want) {
				t.Errorf("AccountDatasetsQuery.Rollback() = \n%v \nwant \n%v", got, tt.want)
			}
		})
	}
}

func TestAccountDatasetsQuery_SelectDataForSnapshot(t *testing.T) {
	type fields struct {
		PrimaryFields  []string
		OrdinaryFields []string
		TableName      string
	}
	type args struct {
		fromHeight uint32
		toHeight   uint32
	}
	tests := []struct {
		name   string
		fields fields
		args   args
		want   string
	}{
		{
			name:   "SelectDataForSnapshot",
			fields: fields(*mockDatasetQuery),
			args: args{
				fromHeight: 0,
				toHeight:   1,
			},
			want: "SELECT setter_account_address,recipient_account_address,property,height,value,timestamp_starts,timestamp_expires," +
<<<<<<< HEAD
				"latest FROM account_dataset WHERE height >= 0 AND height <= 1 AND (" +
				"setter_account_address || '_' || recipient_account_address || '_' || property || '_' || height) IN (SELECT (" +
				"setter_account_address || '_' || recipient_account_address || '_' || property || '_' || MAX(" +
				"height)) as con FROM account_dataset GROUP BY setter_account_address, recipient_account_address, property) ORDER BY height",
=======
				"latest FROM account_dataset WHERE (setter_account_address,recipient_account_address,property," +
				"height) IN (SELECT setter_account_address,recipient_account_address,property, " +
				"MAX(height) FROM account_dataset WHERE height >= 0 AND height <= 1 GROUP BY setter_account_address, " +
				"recipient_account_address, property) ORDER BY height",
>>>>>>> 8902947a
		},
	}
	for _, tt := range tests {
		t.Run(tt.name, func(t *testing.T) {
			adq := &AccountDatasetsQuery{
				PrimaryFields:  tt.fields.PrimaryFields,
				OrdinaryFields: tt.fields.OrdinaryFields,
				TableName:      tt.fields.TableName,
			}
			if got := adq.SelectDataForSnapshot(tt.args.fromHeight, tt.args.toHeight); got != tt.want {
				t.Errorf("AccountDatasetsQuery.SelectDataForSnapshot() = %v, want %v", got, tt.want)
			}
		})
	}
}

func TestAccountDatasetsQuery_TrimDataBeforeSnapshot(t *testing.T) {
	type fields struct {
		PrimaryFields  []string
		OrdinaryFields []string
		TableName      string
	}
	type args struct {
		fromHeight uint32
		toHeight   uint32
	}
	tests := []struct {
		name   string
		fields fields
		args   args
		want   string
	}{
		{
			name:   "TrimDataBeforeSnapshot",
			fields: fields(*mockDatasetQuery),
			args: args{
				fromHeight: 0,
				toHeight:   10,
			},
			want: "DELETE FROM account_dataset WHERE height >= 0 AND height <= 10",
		},
	}
	for _, tt := range tests {
		t.Run(tt.name, func(t *testing.T) {
			adq := &AccountDatasetsQuery{
				PrimaryFields:  tt.fields.PrimaryFields,
				OrdinaryFields: tt.fields.OrdinaryFields,
				TableName:      tt.fields.TableName,
			}
			if got := adq.TrimDataBeforeSnapshot(tt.args.fromHeight, tt.args.toHeight); got != tt.want {
				t.Errorf("AccountDatasetsQuery.TrimDataBeforeSnapshot() = %v, want %v", got, tt.want)
			}
		})
	}
<<<<<<< HEAD
=======
}

func TestAccountDatasetsQuery_GetAccountDatasetEscrowApproval(t *testing.T) {
	type fields struct {
		PrimaryFields  []string
		OrdinaryFields []string
		TableName      string
	}
	type args struct {
		recipientAccountAddress string
	}
	tests := []struct {
		name     string
		fields   fields
		args     args
		wantQStr string
		wantArgs []interface{}
	}{
		{
			name:   "wantSuccess",
			fields: fields(*mockDatasetQuery),
			args:   args{recipientAccountAddress: "BCZnSfqpP5tqFQlMTYkDeBVFWnbyVK7vLr5ORFpTjgtN"},
			wantQStr: "SELECT setter_account_address, recipient_account_address, property, height, value, timestamp_starts, " +
				"timestamp_expires, latest FROM account_dataset WHERE recipient_account_address = ? AND property = ? AND latest = ?",
			wantArgs: []interface{}{
				"BCZnSfqpP5tqFQlMTYkDeBVFWnbyVK7vLr5ORFpTjgtN",
				"AccountDatasetEscrowApproval",
				1,
			},
		},
	}
	for _, tt := range tests {
		t.Run(tt.name, func(t *testing.T) {
			adq := &AccountDatasetsQuery{
				PrimaryFields:  tt.fields.PrimaryFields,
				OrdinaryFields: tt.fields.OrdinaryFields,
				TableName:      tt.fields.TableName,
			}
			gotQStr, gotArgs := adq.GetAccountDatasetEscrowApproval(tt.args.recipientAccountAddress)
			if gotQStr != tt.wantQStr {
				t.Errorf("GetAccountDatasetEscrowApproval() gotQStr = \n%v, want \n%v", gotQStr, tt.wantQStr)
				return
			}
			if !reflect.DeepEqual(gotArgs, tt.wantArgs) {
				t.Errorf("GetAccountDatasetEscrowApproval() gotArgs = \n%v, want \n%v", gotArgs, tt.wantArgs)
			}
		})
	}
>>>>>>> 8902947a
}<|MERGE_RESOLUTION|>--- conflicted
+++ resolved
@@ -491,17 +491,10 @@
 				toHeight:   1,
 			},
 			want: "SELECT setter_account_address,recipient_account_address,property,height,value,timestamp_starts,timestamp_expires," +
-<<<<<<< HEAD
-				"latest FROM account_dataset WHERE height >= 0 AND height <= 1 AND (" +
-				"setter_account_address || '_' || recipient_account_address || '_' || property || '_' || height) IN (SELECT (" +
-				"setter_account_address || '_' || recipient_account_address || '_' || property || '_' || MAX(" +
-				"height)) as con FROM account_dataset GROUP BY setter_account_address, recipient_account_address, property) ORDER BY height",
-=======
 				"latest FROM account_dataset WHERE (setter_account_address,recipient_account_address,property," +
 				"height) IN (SELECT setter_account_address,recipient_account_address,property, " +
 				"MAX(height) FROM account_dataset WHERE height >= 0 AND height <= 1 GROUP BY setter_account_address, " +
 				"recipient_account_address, property) ORDER BY height",
->>>>>>> 8902947a
 		},
 	}
 	for _, tt := range tests {
@@ -556,8 +549,6 @@
 			}
 		})
 	}
-<<<<<<< HEAD
-=======
 }
 
 func TestAccountDatasetsQuery_GetAccountDatasetEscrowApproval(t *testing.T) {
@@ -606,5 +597,4 @@
 			}
 		})
 	}
->>>>>>> 8902947a
 }