--- conflicted
+++ resolved
@@ -310,14 +310,9 @@
 }
 
 func (adq *AccountDatasetsQuery) SelectDataForSnapshot(fromHeight, toHeight uint32) string {
-<<<<<<< HEAD
-	return fmt.Sprintf("SELECT %s FROM %s WHERE height >= %d AND height <= %d AND (%s) IN (SELECT ("+
-		"%s) as con FROM %s GROUP BY %s) ORDER BY height",
-=======
 	return fmt.Sprintf("SELECT %s FROM %s WHERE (%s) IN (SELECT "+
 		"%s FROM %s WHERE height >= %d AND height <= %d GROUP BY setter_account_address, recipient_account_address, "+
 		"property) ORDER BY height",
->>>>>>> 8902947a
 		strings.Join(adq.GetFields(), ","),
 		adq.TableName,
 		strings.Join(adq.PrimaryFields, ","),
@@ -325,10 +320,6 @@
 		adq.TableName,
 		fromHeight,
 		toHeight,
-		strings.Join(adq.PrimaryFields, " || '_' || "),
-		fmt.Sprintf("%s || '_' || MAX(height)", strings.Join(adq.PrimaryFields[:3], " || '_' || ")),
-		adq.TableName,
-		strings.Join(adq.PrimaryFields[:3], ", "),
 	)
 }
 
