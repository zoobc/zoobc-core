package query

import (
	"database/sql"
	"fmt"
	"strings"

	"github.com/zoobc/zoobc-core/common/model"
)

type (
	// EscrowTransactionQuery fields must have
	EscrowTransactionQuery struct {
		Fields    []string
		TableName string
	}

	// EscrowTransactionQueryInterface methods must have
	EscrowTransactionQueryInterface interface {
		InsertEscrowTransaction(escrow *model.Escrow) [][]interface{}
		GetLatestEscrowTransactionByID(int64) (string, []interface{})
		GetEscrowTransactions(fields map[string]interface{}) (string, []interface{})
		ExpiringEscrowTransactions(blockHeight uint32) (string, []interface{})
		ExtractModel(*model.Escrow) []interface{}
		BuildModels(*sql.Rows) ([]*model.Escrow, error)
		Scan(escrow *model.Escrow, row *sql.Row) error
	}
)

// NewEscrowTransactionQuery build an EscrowTransactionQuery
func NewEscrowTransactionQuery() *EscrowTransactionQuery {
	return &EscrowTransactionQuery{
		Fields: []string{
			"id",
			"sender_address",
			"recipient_address",
			"approver_address",
			"amount",
			"commission",
			"timeout",
			"status",
			"block_height",
			"latest",
			"instruction",
		},
		TableName: "escrow_transaction",
	}
}

func (et *EscrowTransactionQuery) getTableName() string {
	return et.TableName
}

/*
InsertEscrowTransaction represents insert query for escrow_transaction table.
There 2 queries result:
		1. Update the previous record to latest = false
		2. Insert new record which is the newest
*/
func (et *EscrowTransactionQuery) InsertEscrowTransaction(escrow *model.Escrow) [][]interface{} {
	return [][]interface{}{
		{
			fmt.Sprintf(
				"UPDATE %s set latest = ? WHERE id = ?",
				et.getTableName(),
			),
			false,
			escrow.GetID(),
		},
		append(
			[]interface{}{
				fmt.Sprintf(
					"INSERT INTO %s (%s) VALUES(%s)",
					et.getTableName(),
					strings.Join(et.Fields, ","),
					fmt.Sprintf("? %s", strings.Repeat(", ?", len(et.Fields)-1))),
			},
			et.ExtractModel(escrow)...,
		),
	}
}

// GetLatestEscrowTransactionByID represents getting latest escrow by id
func (et *EscrowTransactionQuery) GetLatestEscrowTransactionByID(id int64) (qStr string, args []interface{}) {
	return fmt.Sprintf(
			"SELECT %s FROM %s WHERE id = ? AND latest = ?",
			strings.Join(et.Fields, ", "),
			et.getTableName(),
		),
		[]interface{}{id, true}
}

// GetEscrowTransactions represents SELECT with multiple clauses connected via AND operand
func (et *EscrowTransactionQuery) GetEscrowTransactions(fields map[string]interface{}) (qStr string, args []interface{}) {
	qStr = fmt.Sprintf("SELECT %s FROM %s ", strings.Join(et.Fields, ", "), et.getTableName())

	if len(fields) > 0 {
		qStr += "WHERE "
		i := 1
		for k, v := range fields {
			qStr += fmt.Sprintf("%s = ? ", k)
			if i < len(fields) {
				qStr += "AND "
			}
			args = append(args, v)
			i++
		}
	}

	return qStr, args
}

// ExpiringEscrowTransactions represents update escrows status to expired where that has been expired by blockHeight
func (et *EscrowTransactionQuery) ExpiringEscrowTransactions(blockHeight uint32) (qStr string, args []interface{}) {
	return fmt.Sprintf(
			"UPDATE %s SET latest = ?, status = ? WHERE timeout < ? AND status = 0",
			et.getTableName(),
		),
		[]interface{}{
			1,
			model.EscrowStatus_Expired,
			blockHeight,
		}
}

// ExtractModel will extract values of escrow as []interface{}
func (et *EscrowTransactionQuery) ExtractModel(escrow *model.Escrow) []interface{} {
	return []interface{}{
		escrow.GetID(),
		escrow.GetSenderAddress(),
		escrow.GetRecipientAddress(),
		escrow.GetApproverAddress(),
		escrow.GetAmount(),
		escrow.GetCommission(),
		escrow.GetTimeout(),
		escrow.GetStatus(),
		escrow.GetBlockHeight(),
		escrow.GetLatest(),
		escrow.GetInstruction(),
	}
}

// BuildModels extract sqlRaw into []*model.Escrow
func (et *EscrowTransactionQuery) BuildModels(rows *sql.Rows) ([]*model.Escrow, error) {
	var (
		escrows []*model.Escrow
		err     error
	)

	for rows.Next() {
		var escrow model.Escrow
		err = rows.Scan(
			&escrow.ID,
			&escrow.SenderAddress,
			&escrow.RecipientAddress,
			&escrow.ApproverAddress,
			&escrow.Amount,
			&escrow.Commission,
			&escrow.Timeout,
			&escrow.Status,
			&escrow.BlockHeight,
			&escrow.Latest,
			&escrow.Instruction,
		)
		if err != nil {
			return nil, err
		}
		escrows = append(escrows, &escrow)
	}
	return escrows, nil
}

// Scan extract sqlRaw *sql.Row into model.Escrow
func (et *EscrowTransactionQuery) Scan(escrow *model.Escrow, row *sql.Row) error {
	return row.Scan(
		&escrow.ID,
		&escrow.SenderAddress,
		&escrow.RecipientAddress,
		&escrow.ApproverAddress,
		&escrow.Amount,
		&escrow.Commission,
		&escrow.Timeout,
		&escrow.Status,
		&escrow.BlockHeight,
		&escrow.Latest,
		&escrow.Instruction,
	)
}

// Rollback delete records `WHERE height > "height"
func (et *EscrowTransactionQuery) Rollback(height uint32) (multiQueries [][]interface{}) {
	return [][]interface{}{
		{
			fmt.Sprintf("DELETE FROM %s WHERE block_height > ?", et.getTableName()),
			height,
		},
		{
			fmt.Sprintf(`
			UPDATE %s SET latest = ?
			WHERE latest = ? AND (id, block_height) IN (
				SELECT t2.id, MAX(t2.block_height)
				FROM %s as t2
				GROUP BY t2.id
			)`,
				et.TableName,
				et.TableName,
			),
			1,
			0,
		},
	}
}

func (et *EscrowTransactionQuery) SelectDataForSnapshot(fromHeight, toHeight uint32) string {
<<<<<<< HEAD
	return fmt.Sprintf("SELECT %s FROM %s WHERE block_height >= %d AND block_height <= %d AND (block_height || '_' || id) IN (SELECT (MAX("+
		"block_height) || '_' || id) as prev FROM %s GROUP BY id) ORDER BY block_height",
		strings.Join(et.Fields, ", "),
=======
	return fmt.Sprintf("SELECT %s FROM %s WHERE (id, block_height) IN (SELECT t2.id, MAX("+
		"t2.block_height) FROM %s as t2 WHERE t2.block_height >= %d AND t2.block_height <= %d GROUP BY t2.id) ORDER BY block_height",
		strings.Join(et.Fields, ","),
		et.getTableName(),
>>>>>>> 8902947a
		et.getTableName(),
		fromHeight,
		toHeight,
		et.getTableName(),
	)
}

// TrimDataBeforeSnapshot delete entries to assure there are no duplicates before applying a snapshot
func (et *EscrowTransactionQuery) TrimDataBeforeSnapshot(fromHeight, toHeight uint32) string {
	return fmt.Sprintf(`DELETE FROM %s WHERE block_height >= %d AND block_height <= %d`,
		et.TableName, fromHeight, toHeight)
}<|MERGE_RESOLUTION|>--- conflicted
+++ resolved
@@ -212,20 +212,13 @@
 }
 
 func (et *EscrowTransactionQuery) SelectDataForSnapshot(fromHeight, toHeight uint32) string {
-<<<<<<< HEAD
-	return fmt.Sprintf("SELECT %s FROM %s WHERE block_height >= %d AND block_height <= %d AND (block_height || '_' || id) IN (SELECT (MAX("+
-		"block_height) || '_' || id) as prev FROM %s GROUP BY id) ORDER BY block_height",
-		strings.Join(et.Fields, ", "),
-=======
 	return fmt.Sprintf("SELECT %s FROM %s WHERE (id, block_height) IN (SELECT t2.id, MAX("+
 		"t2.block_height) FROM %s as t2 WHERE t2.block_height >= %d AND t2.block_height <= %d GROUP BY t2.id) ORDER BY block_height",
 		strings.Join(et.Fields, ","),
 		et.getTableName(),
->>>>>>> 8902947a
 		et.getTableName(),
 		fromHeight,
 		toHeight,
-		et.getTableName(),
 	)
 }
 
