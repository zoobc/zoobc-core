package transaction

import (
	"bytes"
	"database/sql"

	"github.com/zoobc/zoobc-core/common/blocker"
	"github.com/zoobc/zoobc-core/common/constant"
	"github.com/zoobc/zoobc-core/common/fee"
	"github.com/zoobc/zoobc-core/common/model"
	"github.com/zoobc/zoobc-core/common/query"
	"github.com/zoobc/zoobc-core/common/storage"
	"github.com/zoobc/zoobc-core/common/util"
)

// RemoveNodeRegistration Implement service layer for (new) node registration's transaction
type RemoveNodeRegistration struct {
<<<<<<< HEAD
	ID                    int64
	Fee                   int64
	SenderAddress         string
	Height                uint32
	Body                  *model.RemoveNodeRegistrationTransactionBody
	Escrow                *model.Escrow
	NodeRegistrationQuery query.NodeRegistrationQueryInterface
	NodeAddressInfoQuery  query.NodeAddressInfoQueryInterface
	QueryExecutor         query.ExecutorInterface
	AccountBalanceHelper  AccountBalanceHelperInterface
	EscrowQuery           query.EscrowTransactionQueryInterface
	EscrowFee             fee.FeeModelInterface
	NormalFee             fee.FeeModelInterface
=======
	ID                       int64
	Fee                      int64
	SenderAddress            string
	Height                   uint32
	Body                     *model.RemoveNodeRegistrationTransactionBody
	Escrow                   *model.Escrow
	AccountBalanceQuery      query.AccountBalanceQueryInterface
	NodeRegistrationQuery    query.NodeRegistrationQueryInterface
	NodeAddressInfoQuery     query.NodeAddressInfoQueryInterface
	QueryExecutor            query.ExecutorInterface
	AccountLedgerQuery       query.AccountLedgerQueryInterface
	AccountBalanceHelper     AccountBalanceHelperInterface
	NodeAddressInfoStorage   storage.TransactionalCache
	PendingNodeRegistryCache storage.TransactionalCache
	ActiveNodeRegistryCache  storage.TransactionalCache
>>>>>>> 58fec7d9
}

// SkipMempoolTransaction filter out of the mempool a node registration tx if there are other node registration tx in mempool
// to make sure only one node registration tx at the time (the one with highest fee paid) makes it to the same block
func (tx *RemoveNodeRegistration) SkipMempoolTransaction(
	selectedTransactions []*model.Transaction,
	newBlockTimestamp int64,
	newBlockHeight uint32,
) (bool, error) {
	authorizedType := map[model.TransactionType]bool{
		model.TransactionType_ClaimNodeRegistrationTransaction:  true,
		model.TransactionType_UpdateNodeRegistrationTransaction: true,
		model.TransactionType_RemoveNodeRegistrationTransaction: true,
	}
	for _, sel := range selectedTransactions {
		// if we find another node registration tx in currently selected transactions, filter current one out of selection
		if _, ok := authorizedType[model.TransactionType(sel.GetTransactionType())]; ok && tx.SenderAddress == sel.SenderAccountAddress {
			return true, nil
		}
	}
	return false, nil
}

// ApplyConfirmed method for confirmed the transaction and store into database
func (tx *RemoveNodeRegistration) ApplyConfirmed(blockTimestamp int64) error {

	var (
		nodeReg model.NodeRegistration
		queries [][]interface{}
		row     *sql.Row
		err     error
	)

	row, _ = tx.QueryExecutor.ExecuteSelectRow(tx.NodeRegistrationQuery.GetNodeRegistrationByNodePublicKey(), false, tx.Body.GetNodePublicKey())
	err = tx.NodeRegistrationQuery.Scan(&nodeReg, row)
	if err != nil {
		if err != sql.ErrNoRows {
			return err
		}
		return blocker.NewBlocker(blocker.AppErr, "NodeNotRegistered")
	}

	err = tx.AccountBalanceHelper.AddAccountBalance(
		tx.SenderAddress,
		nodeReg.GetLockedBalance()-tx.Fee,
		model.EventType_EventRemoveNodeRegistrationTransaction,
		tx.Height,
		tx.ID,
		uint64(blockTimestamp),
	)
	if err != nil {
		return err
	}

	// tag the node as deleted
	nodeQueries := tx.NodeRegistrationQuery.UpdateNodeRegistration(&model.NodeRegistration{
		NodeID:             nodeReg.GetNodeID(),
		LockedBalance:      0,
		Height:             tx.Height,
		RegistrationHeight: nodeReg.GetRegistrationHeight(),
		NodePublicKey:      tx.Body.GetNodePublicKey(),
		Latest:             true,
		RegistrationStatus: uint32(model.NodeRegistrationState_NodeDeleted),
		// We can't just set accountAddress to an empty string,
		// otherwise it could trigger an error when parsing the transaction from its bytes
		AccountAddress: nodeReg.GetAccountAddress(),
	})
	queries = append(queries, nodeQueries...)
	// remove the node_address_info
	removeNodeAddressInfoQ, removeNodeAddressInfoArgs := tx.NodeAddressInfoQuery.DeleteNodeAddressInfoByNodeID(
		nodeReg.NodeID,
		[]model.NodeAddressStatus{
			model.NodeAddressStatus_NodeAddressPending,
			model.NodeAddressStatus_NodeAddressConfirmed,
			model.NodeAddressStatus_Unset,
		},
	)
	removeNodeAddressInfoQueries := append([]interface{}{removeNodeAddressInfoQ}, removeNodeAddressInfoArgs...)
	queries = append(queries, removeNodeAddressInfoQueries)

	err = tx.QueryExecutor.ExecuteTransactions(queries)
	if err != nil {
		return err
	}

	// Remove Node Address Info on cache storage
	err = tx.NodeAddressInfoStorage.TxRemoveItem(
		storage.NodeAddressInfoStorageKey{
			NodeID: nodeReg.NodeID,
			Statuses: []model.NodeAddressStatus{
				model.NodeAddressStatus_NodeAddressPending,
				model.NodeAddressStatus_NodeAddressConfirmed,
				model.NodeAddressStatus_Unset,
			},
		},
	)
	if err != nil {
		return err
	}
	err = tx.PendingNodeRegistryCache.TxRemoveItem(nodeReg.NodeID)
	if err != nil {
		return err
	}
	err = tx.ActiveNodeRegistryCache.TxRemoveItem(nodeReg.NodeID)
	return err
}

/*
ApplyUnconfirmed is func that for applying to unconfirmed Transaction `RemoveNodeRegistration` type:
	- perhaps recipient is not exists , so create new `account` and `account_balance`, balance and spendable = amount.
*/
func (tx *RemoveNodeRegistration) ApplyUnconfirmed() error {

	var err = tx.AccountBalanceHelper.AddAccountSpendableBalance(tx.SenderAddress, -(tx.Fee))
	if err != nil {
		return err
	}

	return nil
}

func (tx *RemoveNodeRegistration) UndoApplyUnconfirmed() error {

	var err = tx.AccountBalanceHelper.AddAccountSpendableBalance(tx.SenderAddress, tx.Fee)
	if err != nil {
		return err
	}
	return nil
}

// Validate validate node registration transaction and tx body
func (tx *RemoveNodeRegistration) Validate(dbTx bool) error {
	var (
		nodeReg model.NodeRegistration
		err     error
		row     *sql.Row
		enough  bool
	)

	// check for duplication
	row, err = tx.QueryExecutor.ExecuteSelectRow(tx.NodeRegistrationQuery.GetNodeRegistrationByNodePublicKey(), dbTx, tx.Body.GetNodePublicKey())
	if err != nil {
		return err
	}
	err = tx.NodeRegistrationQuery.Scan(&nodeReg, row)
	if err != nil {
		if err != sql.ErrNoRows {
			return err
		}
		return blocker.NewBlocker(blocker.AppErr, "NodeNotRegistered")
	}

	// sender must be node owner
	if tx.SenderAddress != nodeReg.GetAccountAddress() {
		return blocker.NewBlocker(blocker.AuthErr, "AccountNotNodeOwner")
	}
	if nodeReg.GetRegistrationStatus() == uint32(model.NodeRegistrationState_NodeDeleted) {
		return blocker.NewBlocker(blocker.AuthErr, "NodeAlreadyDeleted")
	}
	// check existing & balance account sender
	enough, err = tx.AccountBalanceHelper.HasEnoughSpendableBalance(dbTx, tx.SenderAddress, tx.Fee)
	if err != nil {
		if err != sql.ErrNoRows {
			return err
		}
		return blocker.NewBlocker(blocker.ValidationErr, "AccountBalanceNotFound")
	}

	if !enough {
		return blocker.NewBlocker(blocker.ValidationErr, "BalanceNotEnough")
	}
	return nil
}

func (tx *RemoveNodeRegistration) GetAmount() int64 {
	return 0
}

func (tx *RemoveNodeRegistration) GetMinimumFee() (int64, error) {
	if tx.Escrow.ApproverAddress != "" {
		return tx.EscrowFee.CalculateTxMinimumFee(tx.Body, tx.Escrow)
	}
	return tx.NormalFee.CalculateTxMinimumFee(tx.Body, tx.Escrow)
}

func (tx *RemoveNodeRegistration) GetSize() uint32 {
	return constant.NodePublicKey
}

// ParseBodyBytes read and translate body bytes to body implementation fields
func (tx *RemoveNodeRegistration) ParseBodyBytes(txBodyBytes []byte) (model.TransactionBodyInterface, error) {
	// read body bytes
	buffer := bytes.NewBuffer(txBodyBytes)
	nodePublicKey, err := util.ReadTransactionBytes(buffer, int(constant.NodePublicKey))
	if err != nil {
		return nil, err
	}
	txBody := &model.RemoveNodeRegistrationTransactionBody{
		NodePublicKey: nodePublicKey,
	}
	return txBody, nil
}

// GetBodyBytes translate tx body to bytes representation
func (tx *RemoveNodeRegistration) GetBodyBytes() []byte {

	buffer := bytes.NewBuffer([]byte{})
	buffer.Write(tx.Body.NodePublicKey)
	return buffer.Bytes()
}

func (tx *RemoveNodeRegistration) GetTransactionBody(transaction *model.Transaction) {
	transaction.TransactionBody = &model.Transaction_RemoveNodeRegistrationTransactionBody{
		RemoveNodeRegistrationTransactionBody: tx.Body,
	}
}

/*
Escrowable will check the transaction is escrow or not.
Rebuild escrow if not nil, and can use for whole sibling methods (escrow)
*/
func (tx *RemoveNodeRegistration) Escrowable() (EscrowTypeAction, bool) {
	if tx.Escrow.GetApproverAddress() != "" {
		tx.Escrow = &model.Escrow{
			ID:              tx.ID,
			SenderAddress:   tx.SenderAddress,
			ApproverAddress: tx.Escrow.GetApproverAddress(),
			Commission:      tx.Escrow.GetCommission(),
			Timeout:         tx.Escrow.GetTimeout(),
			Status:          tx.Escrow.GetStatus(),
			BlockHeight:     tx.Height,
			Latest:          true,
			Instruction:     tx.Escrow.GetInstruction(),
		}

		return EscrowTypeAction(tx), true
	}
	return nil, false
}

// EscrowValidate validate node registration transaction and tx body
func (tx *RemoveNodeRegistration) EscrowValidate(dbTx bool) error {
	var (
		err    error
		enough bool
	)
	if tx.Escrow.GetApproverAddress() == "" {
		return blocker.NewBlocker(blocker.ValidationErr, "ApproverAddressRequired")
	}
	if tx.Escrow.GetCommission() <= 0 {
		return blocker.NewBlocker(blocker.ValidationErr, "CommissionNotEnough")
	}
	if tx.Escrow.GetTimeout() > uint64(constant.MinRollbackBlocks) {
		return blocker.NewBlocker(blocker.ValidationErr, "TimeoutLimitExceeded")
	}

	err = tx.Validate(dbTx)
	if err != nil {
		return err
	}

	enough, err = tx.AccountBalanceHelper.HasEnoughSpendableBalance(dbTx, tx.SenderAddress, tx.Fee+tx.Escrow.GetCommission())
	if err != nil {
		if err != sql.ErrNoRows {
			return err
		}
		return blocker.NewBlocker(blocker.ValidationErr, "AccountBalanceNotFound")
	}
	if !enough {
		return blocker.NewBlocker(blocker.ValidationErr, "AccountBalanceNotEnough")
	}
	return nil
}

/*
EscrowApplyUnconfirmed is func that for applying to unconfirmed Transaction `RemoveNodeRegistration` type.
Perhaps recipient is not exists , so create new `account` and `account_balance`, balance and spendable = amount.
*/
func (tx *RemoveNodeRegistration) EscrowApplyUnconfirmed() error {

	// update sender balance by reducing his spendable balance of the tx fee
	var err = tx.AccountBalanceHelper.AddAccountSpendableBalance(tx.SenderAddress, -(tx.Fee + tx.Escrow.GetCommission()))
	if err != nil {
		return err
	}

	return nil
}

/*
EscrowUndoApplyUnconfirmed func that perform on apply confirm preparation
*/
func (tx *RemoveNodeRegistration) EscrowUndoApplyUnconfirmed() error {
	var err = tx.AccountBalanceHelper.AddAccountSpendableBalance(tx.SenderAddress, tx.Fee+tx.Escrow.GetCommission())
	if err != nil {
		return err
	}

	return nil
}

// EscrowApplyConfirmed method for confirmed the transaction and store into database
func (tx *RemoveNodeRegistration) EscrowApplyConfirmed(blockTimestamp int64) error {

	var (
		err     error
		row     *sql.Row
		nodeReg model.NodeRegistration
	)

	row, _ = tx.QueryExecutor.ExecuteSelectRow(tx.NodeRegistrationQuery.GetNodeRegistrationByNodePublicKey(), false, tx.Body.GetNodePublicKey())
	err = tx.NodeRegistrationQuery.Scan(&nodeReg, row)
	if err != nil {
		if err != sql.ErrNoRows {
			return err
		}
		return blocker.NewBlocker(blocker.AppErr, "NodeNotRegistered")
	}

	err = tx.AccountBalanceHelper.AddAccountBalance(
		tx.SenderAddress,
		-(tx.Fee + tx.Escrow.GetCommission()),
		model.EventType_EventEscrowedTransaction,
		tx.Height,
		tx.ID,
		uint64(blockTimestamp),
	)
	if err != nil {
		return err
	}

	addEscrowQ := tx.EscrowQuery.InsertEscrowTransaction(tx.Escrow)
	err = tx.QueryExecutor.ExecuteTransactions(addEscrowQ)
	if err != nil {
		return err
	}

	return nil
}

/*
EscrowApproval handle approval an escrow transaction, execute tasks that was skipped when escrow pending.
like: spreading commission and fee, and also more pending tasks
*/
func (tx *RemoveNodeRegistration) EscrowApproval(
	blockTimestamp int64,
	txBody *model.ApprovalEscrowTransactionBody,
) error {
	var (
		err     error
		row     *sql.Row
		nodeReg model.NodeRegistration
	)

	row, _ = tx.QueryExecutor.ExecuteSelectRow(tx.NodeRegistrationQuery.GetNodeRegistrationByNodePublicKey(), false, tx.Body.GetNodePublicKey())
	err = tx.NodeRegistrationQuery.Scan(&nodeReg, row)
	if err != nil {
		if err != sql.ErrNoRows {
			return err
		}
		return blocker.NewBlocker(blocker.AppErr, "NodeNotRegistered")
	}
	switch txBody.GetApproval() {
	case model.EscrowApproval_Approve:
		tx.Escrow.Status = model.EscrowStatus_Approved
		// Bring back the fee that was decreased on EscrowApplyConfirmed before do ApplyConfirmed
		err = tx.AccountBalanceHelper.AddAccountBalance(
			tx.SenderAddress,
			tx.Fee,
			model.EventType_EventEscrowedTransaction,
			tx.Height,
			tx.ID,
			uint64(blockTimestamp),
		)
		if err != nil {
			return err
		}
		err = tx.ApplyConfirmed(blockTimestamp)
		if err != nil {
			return err
		}

		err = tx.AccountBalanceHelper.AddAccountBalance(
			tx.Escrow.GetApproverAddress(),
			tx.Escrow.GetCommission(),
			model.EventType_EventApprovalEscrowTransaction,
			tx.Height,
			tx.ID,
			uint64(blockTimestamp),
		)
		if err != nil {
			return err
		}
	case model.EscrowApproval_Reject:
		tx.Escrow.Status = model.EscrowStatus_Rejected
		err = tx.AccountBalanceHelper.AddAccountBalance(
			tx.Escrow.GetApproverAddress(),
			tx.Escrow.GetCommission(),
			model.EventType_EventApprovalEscrowTransaction,
			tx.Height,
			tx.ID,
			uint64(blockTimestamp),
		)
		if err != nil {
			return err
		}
	default:
		err = tx.AccountBalanceHelper.AddAccountBalance(
			tx.SenderAddress,
			tx.Escrow.GetCommission(),
			model.EventType_EventApprovalEscrowTransaction,
			tx.Height,
			tx.ID,
			uint64(blockTimestamp),
		)
		if err != nil {
			return err
		}
	}

	// Insert Escrow
	escrowQ := tx.EscrowQuery.InsertEscrowTransaction(tx.Escrow)
	err = tx.QueryExecutor.ExecuteTransactions(escrowQ)
	if err != nil {
		return err
	}

	return nil
}<|MERGE_RESOLUTION|>--- conflicted
+++ resolved
@@ -15,37 +15,22 @@
 
 // RemoveNodeRegistration Implement service layer for (new) node registration's transaction
 type RemoveNodeRegistration struct {
-<<<<<<< HEAD
-	ID                    int64
-	Fee                   int64
-	SenderAddress         string
-	Height                uint32
-	Body                  *model.RemoveNodeRegistrationTransactionBody
-	Escrow                *model.Escrow
-	NodeRegistrationQuery query.NodeRegistrationQueryInterface
-	NodeAddressInfoQuery  query.NodeAddressInfoQueryInterface
-	QueryExecutor         query.ExecutorInterface
-	AccountBalanceHelper  AccountBalanceHelperInterface
-	EscrowQuery           query.EscrowTransactionQueryInterface
-	EscrowFee             fee.FeeModelInterface
-	NormalFee             fee.FeeModelInterface
-=======
 	ID                       int64
 	Fee                      int64
 	SenderAddress            string
 	Height                   uint32
 	Body                     *model.RemoveNodeRegistrationTransactionBody
 	Escrow                   *model.Escrow
-	AccountBalanceQuery      query.AccountBalanceQueryInterface
 	NodeRegistrationQuery    query.NodeRegistrationQueryInterface
 	NodeAddressInfoQuery     query.NodeAddressInfoQueryInterface
 	QueryExecutor            query.ExecutorInterface
-	AccountLedgerQuery       query.AccountLedgerQueryInterface
 	AccountBalanceHelper     AccountBalanceHelperInterface
+	EscrowQuery              query.EscrowTransactionQueryInterface
+	EscrowFee                fee.FeeModelInterface
+	NormalFee                fee.FeeModelInterface
 	NodeAddressInfoStorage   storage.TransactionalCache
 	PendingNodeRegistryCache storage.TransactionalCache
 	ActiveNodeRegistryCache  storage.TransactionalCache
->>>>>>> 58fec7d9
 }
 
 // SkipMempoolTransaction filter out of the mempool a node registration tx if there are other node registration tx in mempool
