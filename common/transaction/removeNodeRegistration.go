--- conflicted
+++ resolved
@@ -57,13 +57,8 @@
 	err = tx.NodeRegistrationQuery.Scan(&nodeReg, row)
 	if err != nil {
 		if err != sql.ErrNoRows {
-<<<<<<< HEAD
-		return err
-	}
-=======
 			return err
 		}
->>>>>>> 88549b96
 		return blocker.NewBlocker(blocker.AppErr, "NodeNotRegistered")
 	}
 
