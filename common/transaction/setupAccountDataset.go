--- conflicted
+++ resolved
@@ -62,13 +62,8 @@
 		Latest:                  true,
 	}
 
-<<<<<<< HEAD
-	accDatasetQ, accDatasetArgs := tx.AccountDatasetQuery.InsertAccountDataset(dataset)
-	queries = append(queries, append([]interface{}{accDatasetQ}, accDatasetArgs...))
-=======
 	accDatasetQ := tx.AccountDatasetQuery.InsertAccountDataset(dataset)
 	queries = append(queries, accDatasetQ...)
->>>>>>> 88549b96
 
 	senderAccountLedgerQ, senderAccountLedgerArgs := tx.AccountLedgerQuery.InsertAccountLedger(&model.AccountLedger{
 		AccountAddress: tx.SenderAddress,
@@ -163,14 +158,10 @@
 		tx.Body.GetRecipientAccountAddress(),
 		tx.Body.GetProperty(),
 	)
-<<<<<<< HEAD
-	row, err = tx.QueryExecutor.ExecuteSelectRow(accDatasetQ, dbTx, accDatasetArgs...)
-=======
 	// NOTE: currently dbTx became true only when calling on push block,
 	// this is will make allow to execute all of same tx in mempool if all of them selected
 	// TODO: should be using skip mempool to check double same tx in mempool
 	row, err = tx.QueryExecutor.ExecuteSelectRow(accDatasetQ, false, accDatasetArgs...)
->>>>>>> 88549b96
 	if err != nil {
 		return blocker.NewBlocker(blocker.DBErr, err.Error())
 	}
@@ -182,11 +173,7 @@
 	}
 	// false if err in above is sql.ErrNoRows || nil
 	if accountDataset.GetIsActive() {
-<<<<<<< HEAD
-		return blocker.NewBlocker(blocker.ValidationErr, "AlreadyExists")
-=======
 		return blocker.NewBlocker(blocker.ValidationErr, "DatasetAlreadyExists")
->>>>>>> 88549b96
 	}
 	// check account balance sender
 	qry, args := tx.AccountBalanceQuery.GetAccountBalanceByAccountAddress(tx.SenderAddress)
