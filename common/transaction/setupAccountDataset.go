package transaction

import (
	"bytes"
	"database/sql"

	"github.com/zoobc/zoobc-core/common/blocker"
	"github.com/zoobc/zoobc-core/common/constant"
	"github.com/zoobc/zoobc-core/common/fee"
	"github.com/zoobc/zoobc-core/common/model"
	"github.com/zoobc/zoobc-core/common/query"
	"github.com/zoobc/zoobc-core/common/util"
)

// SetupAccountDataset fields that's needed
type SetupAccountDataset struct {
<<<<<<< HEAD
	ID                  int64
	Fee                 int64
	SenderAddress       []byte
	RecipientAddress    []byte
	Height              uint32
	Body                *model.SetupAccountDatasetTransactionBody
	Escrow              *model.Escrow
	AccountBalanceQuery query.AccountBalanceQueryInterface
	AccountDatasetQuery query.AccountDatasetQueryInterface
	QueryExecutor       query.ExecutorInterface
	AccountLedgerQuery  query.AccountLedgerQueryInterface
	EscrowQuery         query.EscrowTransactionQueryInterface
=======
	ID                   int64
	Fee                  int64
	SenderAddress        string
	RecipientAddress     string
	Height               uint32
	Body                 *model.SetupAccountDatasetTransactionBody
	Escrow               *model.Escrow
	AccountDatasetQuery  query.AccountDatasetQueryInterface
	QueryExecutor        query.ExecutorInterface
	EscrowQuery          query.EscrowTransactionQueryInterface
	AccountBalanceHelper AccountBalanceHelperInterface
	TransactionQuery     query.TransactionQueryInterface
	EscrowFee            fee.FeeModelInterface
	NormalFee            fee.FeeModelInterface
>>>>>>> df4d9aea
}

// SkipMempoolTransaction this tx type has no mempool filter
func (tx *SetupAccountDataset) SkipMempoolTransaction(
	selectedTransactions []*model.Transaction,
	newBlockTimestamp int64,
	newBlockHeight uint32,
) (bool, error) {
	return false, nil
}

/*
ApplyConfirmed is func that for applying Transaction SetupAccountDataset type,
And Perhaps EscrowApplyConfirmed called with QueryExecutor.BeginTX() because inside this process has separated QueryExecutor.Execute
*/
func (tx *SetupAccountDataset) ApplyConfirmed(blockTimestamp int64) error {
	var (
		err error
	)

	err = tx.AccountBalanceHelper.AddAccountBalance(
		tx.SenderAddress,
		-(tx.Fee),
		model.EventType_EventSetupAccountDatasetTransaction,
		tx.Height,
		tx.ID,
		uint64(blockTimestamp),
	)
	if err != nil {
		return err
	}

	accDatasetQ := tx.AccountDatasetQuery.InsertAccountDataset(&model.AccountDataset{
		SetterAccountAddress:    tx.SenderAddress,
		RecipientAccountAddress: tx.RecipientAddress,
		Property:                tx.Body.GetProperty(),
		Value:                   tx.Body.GetValue(),
		Height:                  tx.Height,
		IsActive:                true,
		Latest:                  true,
	})

	err = tx.QueryExecutor.ExecuteTransactions(accDatasetQ)
	if err != nil {
		return err
	}
	return nil
}

/*
ApplyUnconfirmed is func that for applying to unconfirmed Transaction `SetupAccountDataset` type
*/
func (tx *SetupAccountDataset) ApplyUnconfirmed() error {

	var err = tx.AccountBalanceHelper.AddAccountSpendableBalance(tx.SenderAddress, -(tx.Fee))
	if err != nil {
		return blocker.NewBlocker(blocker.DBErr, err.Error())
	}
	return nil
}

/*
UndoApplyUnconfirmed is used to undo the previous applied unconfirmed tx action
this will be called on apply confirmed or when rollback occurred
*/
func (tx *SetupAccountDataset) UndoApplyUnconfirmed() error {

	var err = tx.AccountBalanceHelper.AddAccountSpendableBalance(tx.SenderAddress, tx.Fee)
	if err != nil {
		return blocker.NewBlocker(blocker.DBErr, err.Error())
	}
	return nil
}

/*
Validate is func that for validating to Transaction SetupAccountDataset type
That specs:
	- Checking the expiration time
	- Checking Spendable Balance sender
*/
func (tx *SetupAccountDataset) Validate(dbTx bool) error {
	var (
		accountDataset model.AccountDataset
		row            *sql.Row
		err            error
		qry            string
		qryArgs        []interface{}
	)

	// Recipient required while property set as AccountDatasetEscrowApproval
	_, ok := model.AccountDatasetProperty_value[tx.Body.GetProperty()]
	if ok && tx.RecipientAddress == nil {
		return blocker.NewBlocker(blocker.ValidationErr, "RecipientRequired")
	}

	// check existing account_dataset
	qry, qryArgs = tx.AccountDatasetQuery.GetLatestAccountDataset(
		tx.SenderAddress,
		tx.RecipientAddress,
		tx.Body.GetProperty(),
	)
	// NOTE: currently dbTx became true only when calling on push block,
	// this is will make allow to execute all of same tx in mempool if all of them selected
	// TODO: should be using skip mempool to check double same tx in mempool
	row, err = tx.QueryExecutor.ExecuteSelectRow(qry, false, qryArgs...)
	if err != nil {
		return blocker.NewBlocker(blocker.DBErr, err.Error())
	}
	err = tx.AccountDatasetQuery.Scan(&accountDataset, row)
	if err != nil {
		if err != sql.ErrNoRows {
			return blocker.NewBlocker(blocker.DBErr, err.Error())
		}
	}
	// false if err in above is sql.ErrNoRows || nil
	if accountDataset.GetIsActive() {
		return blocker.NewBlocker(blocker.ValidationErr, "DatasetAlreadyExists")
	}

	// check account balance sender
	enough, e := tx.AccountBalanceHelper.HasEnoughSpendableBalance(dbTx, tx.SenderAddress, tx.Fee)
	if e != nil {
		if e != sql.ErrNoRows {
			return blocker.NewBlocker(blocker.ValidationErr, e.Error())
		}
		return blocker.NewBlocker(blocker.ValidationErr, "AccountBalanceNotFound")
	}
	if !enough {
		return blocker.NewBlocker(
			blocker.ValidationErr,
			"UserBalanceNotEnough",
		)
	}
	return nil
}

// GetAmount return Amount from TransactionBody
func (tx *SetupAccountDataset) GetAmount() int64 {
	return 0
}

// GetMinimumFee return minimum fee of transaction
func (tx *SetupAccountDataset) GetMinimumFee() (int64, error) {
	if tx.Escrow.ApproverAddress != "" {
		return tx.EscrowFee.CalculateTxMinimumFee(tx.Body, tx.Escrow)
	}
	return tx.NormalFee.CalculateTxMinimumFee(tx.Body, tx.Escrow)
}

// GetSize is size of transaction body
func (tx *SetupAccountDataset) GetSize() uint32 {
	return uint32(len(tx.GetBodyBytes()))
}

// ParseBodyBytes read and translate body bytes to body implementation fields
func (tx *SetupAccountDataset) ParseBodyBytes(txBodyBytes []byte) (model.TransactionBodyInterface, error) {
	var (
		err          error
		chunkedBytes []byte
		dataLength   uint32
		txBody       model.SetupAccountDatasetTransactionBody
		buffer       = bytes.NewBuffer(txBodyBytes)
	)
	// get length of property dataset
	chunkedBytes, err = util.ReadTransactionBytes(buffer, int(constant.DatasetPropertyLength))
	if err != nil {
		return nil, err
	}
	dataLength = util.ConvertBytesToUint32(chunkedBytes)
	// get property of dataset
	chunkedBytes, err = util.ReadTransactionBytes(buffer, int(dataLength))
	if err != nil {
		return nil, err
	}
	txBody.Property = string(chunkedBytes)
	// get length of value property dataset
	chunkedBytes, err = util.ReadTransactionBytes(buffer, int(constant.DatasetValueLength))
	if err != nil {
		return nil, err
	}
	dataLength = util.ConvertBytesToUint32(chunkedBytes)
	// get value property of dataset
	chunkedBytes, err = util.ReadTransactionBytes(buffer, int(dataLength))
	if err != nil {
		return nil, err
	}
	txBody.Value = string(chunkedBytes)

	return &txBody, nil
}

// GetBodyBytes translate tx body to bytes representation
func (tx *SetupAccountDataset) GetBodyBytes() []byte {
	buffer := bytes.NewBuffer([]byte{})
	buffer.Write(util.ConvertUint32ToBytes(uint32(len([]byte(tx.Body.GetProperty())))))
	buffer.Write([]byte(tx.Body.GetProperty()))

	buffer.Write(util.ConvertUint32ToBytes(uint32(len([]byte(tx.Body.GetValue())))))
	buffer.Write([]byte(tx.Body.GetValue()))

	return buffer.Bytes()
}

// GetTransactionBody return transaction body of SetupAccountDataset transactions
func (tx *SetupAccountDataset) GetTransactionBody(transaction *model.Transaction) {
	transaction.TransactionBody = &model.Transaction_SetupAccountDatasetTransactionBody{
		SetupAccountDatasetTransactionBody: tx.Body,
	}
}

/*
Escrowable will check the transaction is escrow or not.
Rebuild escrow if not nil, and can use for whole sibling methods (escrow)
*/
func (tx *SetupAccountDataset) Escrowable() (EscrowTypeAction, bool) {
	if tx.Escrow.GetApproverAddress() != "" {
		tx.Escrow = &model.Escrow{
			ID:              tx.ID,
			SenderAddress:   tx.SenderAddress,
			ApproverAddress: tx.Escrow.GetApproverAddress(),
			Commission:      tx.Escrow.GetCommission(),
			Timeout:         tx.Escrow.GetTimeout(),
			Status:          tx.Escrow.GetStatus(),
			BlockHeight:     tx.Height,
			Latest:          true,
			Instruction:     tx.Escrow.GetInstruction(),
		}

		return EscrowTypeAction(tx), true
	}
	return nil, false
}

/*
EscrowValidate is func that for validating to Transaction SetupAccountDataset type.
*/
func (tx *SetupAccountDataset) EscrowValidate(dbTx bool) error {
	var (
		err    error
		enough bool
	)

	if tx.Escrow.GetCommission() <= 0 {
		return blocker.NewBlocker(blocker.ValidationErr, "CommissionNotEnough")
	}
	if tx.Escrow.GetApproverAddress() == "" {
		return blocker.NewBlocker(blocker.ValidationErr, "ApproverAddressRequired")
	}
	if tx.Escrow.GetTimeout() > uint64(constant.MinRollbackBlocks) {
		return blocker.NewBlocker(blocker.ValidationErr, "TimeoutLimitExceeded")
	}

	err = tx.Validate(dbTx)
	if err != nil {
		return err
	}
	// Need to check also spendable balance has enough again: plus commission
	enough, err = tx.AccountBalanceHelper.HasEnoughSpendableBalance(dbTx, tx.SenderAddress, tx.Fee+tx.Escrow.GetCommission())
	if err != nil {
		if err != sql.ErrNoRows {
			return blocker.NewBlocker(blocker.ValidationErr, err.Error())
		}
		return blocker.NewBlocker(blocker.ValidationErr, "AccountBalanceNotFound")
	}
	if !enough {
		return blocker.NewBlocker(blocker.ValidationErr, "BalanceNotEnough")
	}
	return nil
}

/*
EscrowApplyUnconfirmed is func that for applying to unconfirmed Transaction `SetupAccountDataset` type.
*/
func (tx *SetupAccountDataset) EscrowApplyUnconfirmed() error {

	var err = tx.AccountBalanceHelper.AddAccountSpendableBalance(
		tx.SenderAddress,
		-(tx.Fee + tx.Escrow.GetCommission()),
	)
	if err != nil {
		return blocker.NewBlocker(blocker.DBErr, err.Error())
	}
	return nil
}

/*
EscrowUndoApplyUnconfirmed is used to undo the previous applied unconfirmed tx action
this will be called on apply confirmed or when rollback occurred
*/
func (tx *SetupAccountDataset) EscrowUndoApplyUnconfirmed() error {

	err := tx.AccountBalanceHelper.AddAccountSpendableBalance(tx.SenderAddress, tx.Fee+tx.Escrow.GetCommission())
	if err != nil {
		return blocker.NewBlocker(blocker.DBErr, err.Error())
	}
	return nil
}

/*
EscrowApplyConfirmed is func that for applying Transaction SetupAccountDataset type.
And Perhaps EscrowApplyConfirmed called with QueryExecutor.BeginTX() because inside this process has separated QueryExecutor.Execute
*/
func (tx *SetupAccountDataset) EscrowApplyConfirmed(blockTimestamp int64) error {
	var (
		err error
	)

	// Decrease sender account balance for commission, fee will decrease when ApplyConfirmed()
	err = tx.AccountBalanceHelper.AddAccountBalance(
		tx.SenderAddress,
		-(tx.Fee + tx.Escrow.GetCommission()),
		model.EventType_EventEscrowedTransaction,
		tx.Height,
		tx.ID,
		uint64(blockTimestamp),
	)
	if err != nil {
		return err
	}

	insertEscrowQ := tx.EscrowQuery.InsertEscrowTransaction(tx.Escrow)
	err = tx.QueryExecutor.ExecuteTransactions(insertEscrowQ)
	if err != nil {
		return err
	}
	return nil
}

/*
EscrowApproval handle approval an escrow transaction, execute tasks that was skipped when escrow pending.
*/
func (tx *SetupAccountDataset) EscrowApproval(
	blockTimestamp int64,
	txBody *model.ApprovalEscrowTransactionBody,
) error {
	var (
		err error
	)

	switch txBody.GetApproval() {
	case model.EscrowApproval_Approve:
		tx.Escrow.Status = model.EscrowStatus_Approved
		// Bring back the fee that was decreased on EscrowApplyConfirmed before do ApplyConfirmed
		err = tx.AccountBalanceHelper.AddAccountBalance(
			tx.SenderAddress,
			tx.Fee,
			model.EventType_EventEscrowedTransaction,
			tx.Height,
			tx.ID,
			uint64(blockTimestamp),
		)
		if err != nil {
			return err
		}
		err = tx.ApplyConfirmed(blockTimestamp)
		if err != nil {
			return err
		}

		err = tx.AccountBalanceHelper.AddAccountBalance(
			tx.Escrow.GetApproverAddress(),
			tx.Escrow.GetCommission(),
			model.EventType_EventApprovalEscrowTransaction,
			tx.Height,
			tx.ID,
			uint64(blockTimestamp),
		)
		if err != nil {
			return err
		}

	case model.EscrowApproval_Reject:
		tx.Escrow.Status = model.EscrowStatus_Rejected
		err = tx.AccountBalanceHelper.AddAccountBalance(
			tx.Escrow.GetApproverAddress(),
			tx.Escrow.GetCommission(),
			model.EventType_EventApprovalEscrowTransaction,
			tx.Height,
			tx.ID,
			uint64(blockTimestamp),
		)
		if err != nil {
			return err
		}
	default:
		tx.Escrow.Status = model.EscrowStatus_Expired
		err = tx.AccountBalanceHelper.AddAccountBalance(
			tx.SenderAddress,
			tx.Escrow.GetCommission(),
			model.EventType_EventApprovalEscrowTransaction,
			tx.Height,
			tx.ID,
			uint64(blockTimestamp),
		)
		if err != nil {
			return err
		}
	}

	insertEscrowQ := tx.EscrowQuery.InsertEscrowTransaction(tx.Escrow)
	err = tx.QueryExecutor.ExecuteTransactions(insertEscrowQ)
	if err != nil {
		return err
	}
	return nil
}<|MERGE_RESOLUTION|>--- conflicted
+++ resolved
@@ -14,24 +14,10 @@
 
 // SetupAccountDataset fields that's needed
 type SetupAccountDataset struct {
-<<<<<<< HEAD
-	ID                  int64
-	Fee                 int64
-	SenderAddress       []byte
-	RecipientAddress    []byte
-	Height              uint32
-	Body                *model.SetupAccountDatasetTransactionBody
-	Escrow              *model.Escrow
-	AccountBalanceQuery query.AccountBalanceQueryInterface
-	AccountDatasetQuery query.AccountDatasetQueryInterface
-	QueryExecutor       query.ExecutorInterface
-	AccountLedgerQuery  query.AccountLedgerQueryInterface
-	EscrowQuery         query.EscrowTransactionQueryInterface
-=======
 	ID                   int64
 	Fee                  int64
-	SenderAddress        string
-	RecipientAddress     string
+	SenderAddress        []byte
+	RecipientAddress     []byte
 	Height               uint32
 	Body                 *model.SetupAccountDatasetTransactionBody
 	Escrow               *model.Escrow
@@ -42,7 +28,6 @@
 	TransactionQuery     query.TransactionQueryInterface
 	EscrowFee            fee.FeeModelInterface
 	NormalFee            fee.FeeModelInterface
->>>>>>> df4d9aea
 }
 
 // SkipMempoolTransaction this tx type has no mempool filter
@@ -186,7 +171,7 @@
 
 // GetMinimumFee return minimum fee of transaction
 func (tx *SetupAccountDataset) GetMinimumFee() (int64, error) {
-	if tx.Escrow.ApproverAddress != "" {
+	if tx.Escrow.ApproverAddress != nil {
 		return tx.EscrowFee.CalculateTxMinimumFee(tx.Body, tx.Escrow)
 	}
 	return tx.NormalFee.CalculateTxMinimumFee(tx.Body, tx.Escrow)
@@ -258,7 +243,7 @@
 Rebuild escrow if not nil, and can use for whole sibling methods (escrow)
 */
 func (tx *SetupAccountDataset) Escrowable() (EscrowTypeAction, bool) {
-	if tx.Escrow.GetApproverAddress() != "" {
+	if tx.Escrow.GetApproverAddress() != nil {
 		tx.Escrow = &model.Escrow{
 			ID:              tx.ID,
 			SenderAddress:   tx.SenderAddress,
@@ -288,7 +273,7 @@
 	if tx.Escrow.GetCommission() <= 0 {
 		return blocker.NewBlocker(blocker.ValidationErr, "CommissionNotEnough")
 	}
-	if tx.Escrow.GetApproverAddress() == "" {
+	if tx.Escrow.GetApproverAddress() == nil {
 		return blocker.NewBlocker(blocker.ValidationErr, "ApproverAddressRequired")
 	}
 	if tx.Escrow.GetTimeout() > uint64(constant.MinRollbackBlocks) {
