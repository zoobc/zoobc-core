--- conflicted
+++ resolved
@@ -1,6 +1,7 @@
 package transaction
 
 import (
+	"bytes"
 	"database/sql"
 
 	"github.com/zoobc/zoobc-core/common/blocker"
@@ -12,16 +13,10 @@
 	// AccountBalanceHelperInterface methods collection for transaction helper, it for account balance stuff and account ledger also
 	// It better to use with QueryExecutor.BeginTX()
 	AccountBalanceHelperInterface interface {
-<<<<<<< HEAD
 		AddAccountSpendableBalance(address []byte, amount int64) error
-		AddAccountBalance(address []byte, amount int64, blockHeight uint32) error
+		AddAccountBalance(address []byte, amount int64, event model.EventType, blockHeight uint32, transactionID int64, blockTimestamp uint64) error
 		GetBalanceByAccountID(accountBalance *model.AccountBalance, address []byte, dbTx bool) error
-=======
-		AddAccountSpendableBalance(address string, amount int64) error
-		AddAccountBalance(address string, amount int64, event model.EventType, blockHeight uint32, transactionID int64, blockTimestamp uint64) error
-		GetBalanceByAccountAddress(accountBalance *model.AccountBalance, address string, dbTx bool) error
 		HasEnoughSpendableBalance(dbTX bool, address string, compareBalance int64) (enough bool, err error)
->>>>>>> df4d9aea
 	}
 	// AccountBalanceHelper fields for AccountBalanceHelperInterface for transaction helper
 	AccountBalanceHelper struct {
@@ -59,15 +54,11 @@
 }
 
 // AddAccountBalance add balance and spendable_balance field to the address provided at blockHeight, must be executed
-<<<<<<< HEAD
-// inside db transaction scope
-func (abh *AccountBalanceHelper) AddAccountBalance(address []byte, amount int64, blockHeight uint32) error {
-=======
 // inside db transaction scope, there process is:
 //      - Add new record into account_balance
 //      - Add new record into account_ledger
 func (abh *AccountBalanceHelper) AddAccountBalance(
-	address string,
+	address []byte,
 	amount int64,
 	event model.EventType,
 	blockHeight uint32,
@@ -77,7 +68,6 @@
 
 	var queries [][]interface{}
 
->>>>>>> df4d9aea
 	addAccountBalanceQ := abh.AccountBalanceQuery.AddAccountBalance(
 		amount,
 		map[string]interface{}{
@@ -99,13 +89,8 @@
 	return abh.QueryExecutor.ExecuteTransactions(queries)
 }
 
-<<<<<<< HEAD
-// GetBalanceByAccountID fetching the balance of an account from database
-func (abh *AccountBalanceHelper) GetBalanceByAccountID(accountBalance *model.AccountBalance, address []byte, dbTx bool) error {
-=======
 // GetBalanceByAccountAddress fetching the balance of an account from database
-func (abh *AccountBalanceHelper) GetBalanceByAccountAddress(accountBalance *model.AccountBalance, address string, dbTx bool) error {
->>>>>>> df4d9aea
+func (abh *AccountBalanceHelper) GetBalanceByAccountAddress(accountBalance *model.AccountBalance, address []byte, dbTx bool) error {
 	var (
 		row *sql.Row
 		err error
@@ -128,13 +113,13 @@
 }
 
 // HasEnoughSpendableBalance check if account has enough has spendable balance and will save
-func (abh *AccountBalanceHelper) HasEnoughSpendableBalance(dbTX bool, address string, compareBalance int64) (enough bool, err error) {
+func (abh *AccountBalanceHelper) HasEnoughSpendableBalance(dbTX bool, address []byte, compareBalance int64) (enough bool, err error) {
 	var (
 		row            *sql.Row
 		accountBalance model.AccountBalance
 	)
 
-	if abh.accountBalance.GetAccountAddress() != address {
+	if bytes.Equal(abh.accountBalance.GetAccountAddress(), address) {
 		qry, args := abh.AccountBalanceQuery.GetAccountBalanceByAccountAddress(address)
 		row, err = abh.QueryExecutor.ExecuteSelectRow(qry, dbTX, args...)
 		if err != nil {
