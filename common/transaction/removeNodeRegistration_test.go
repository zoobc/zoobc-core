--- conflicted
+++ resolved
@@ -607,29 +607,17 @@
 func TestRemoveNodeRegistration_ApplyConfirmed(t *testing.T) {
 	body, _ := GetFixturesForRemoveNoderegistration()
 	type fields struct {
-<<<<<<< HEAD
-		Body                  *model.RemoveNodeRegistrationTransactionBody
-		Fee                   int64
-		SenderAddress         string
-		Height                uint32
-		NodeRegistrationQuery query.NodeRegistrationQueryInterface
-		QueryExecutor         query.ExecutorInterface
-		NodeAddressInfoQuery  query.NodeAddressInfoQueryInterface
-		AccountBalanceHelper  AccountBalanceHelperInterface
-=======
 		Body                     *model.RemoveNodeRegistrationTransactionBody
 		Fee                      int64
 		SenderAddress            string
 		Height                   uint32
-		AccountBalanceQuery      query.AccountBalanceQueryInterface
 		NodeRegistrationQuery    query.NodeRegistrationQueryInterface
 		QueryExecutor            query.ExecutorInterface
-		AccountLedgerQuery       query.AccountLedgerQueryInterface
 		NodeAddressInfoQuery     query.NodeAddressInfoQueryInterface
+		AccountBalanceHelper     AccountBalanceHelperInterface
 		NodeAddressInfoStorage   storage.TransactionalCache
 		ActiveNodeRegistryCache  storage.TransactionalCache
 		PendingNodeRegistryCache storage.TransactionalCache
->>>>>>> 58fec7d9
 	}
 	tests := []struct {
 		name    string
@@ -639,50 +627,30 @@
 		{
 			name: "ApplyConfirmed:fail-{nodeNotExist}",
 			fields: fields{
-<<<<<<< HEAD
-				Body:                  body,
-				Fee:                   1,
-				SenderAddress:         "BCZKLvgUYZ1KKx-jtF9KoJskjVPvB9jpIjfzzI6zDW0J",
-				NodeRegistrationQuery: query.NewNodeRegistrationQuery(),
-				QueryExecutor:         &mockExecutorApplyConfirmedRemoveNodeRegistrationFail{},
-				AccountBalanceHelper:  &mockAccountBalanceHelperSuccess{},
-=======
 				Body:                     body,
 				Fee:                      1,
 				SenderAddress:            "BCZKLvgUYZ1KKx-jtF9KoJskjVPvB9jpIjfzzI6zDW0J",
-				AccountBalanceQuery:      query.NewAccountBalanceQuery(),
 				NodeRegistrationQuery:    query.NewNodeRegistrationQuery(),
 				QueryExecutor:            &mockExecutorApplyConfirmedRemoveNodeRegistrationFail{},
+				AccountBalanceHelper:     &mockAccountBalanceHelperSuccess{},
 				ActiveNodeRegistryCache:  &mockNodeRegistryCacheSuccess{},
 				PendingNodeRegistryCache: &mockNodeRegistryCacheSuccess{},
->>>>>>> 58fec7d9
 			},
 			wantErr: true,
 		},
 		{
 			name: "ApplyConfirmed:success",
 			fields: fields{
-<<<<<<< HEAD
-				Body:                  body,
-				Fee:                   1,
-				SenderAddress:         "BCZKLvgUYZ1KKx-jtF9KoJskjVPvB9jpIjfzzI6zDW0J",
-				NodeRegistrationQuery: query.NewNodeRegistrationQuery(),
-				QueryExecutor:         &mockExecutorApplyConfirmedRemoveNodeRegistrationSuccess{},
-				NodeAddressInfoQuery:  query.NewNodeAddressInfoQuery(),
-				AccountBalanceHelper:  &mockAccountBalanceHelperSuccess{},
-=======
 				Body:                     body,
 				Fee:                      1,
 				SenderAddress:            "BCZKLvgUYZ1KKx-jtF9KoJskjVPvB9jpIjfzzI6zDW0J",
-				AccountBalanceQuery:      query.NewAccountBalanceQuery(),
 				NodeRegistrationQuery:    query.NewNodeRegistrationQuery(),
 				QueryExecutor:            &mockExecutorApplyConfirmedRemoveNodeRegistrationSuccess{},
-				AccountLedgerQuery:       query.NewAccountLedgerQuery(),
 				NodeAddressInfoQuery:     query.NewNodeAddressInfoQuery(),
+				AccountBalanceHelper:     &mockAccountBalanceHelperSuccess{},
 				NodeAddressInfoStorage:   &mockRemoveNodeRegistrationApplyConfirmedNodeAddressInfoStorageSuccess{},
 				ActiveNodeRegistryCache:  &mockNodeRegistryCacheSuccess{},
 				PendingNodeRegistryCache: &mockNodeRegistryCacheSuccess{},
->>>>>>> 58fec7d9
 			},
 			wantErr: false,
 		},
@@ -690,29 +658,17 @@
 	for _, tt := range tests {
 		t.Run(tt.name, func(t *testing.T) {
 			tx := &RemoveNodeRegistration{
-<<<<<<< HEAD
-				Body:                  tt.fields.Body,
-				Fee:                   tt.fields.Fee,
-				SenderAddress:         tt.fields.SenderAddress,
-				Height:                tt.fields.Height,
-				NodeRegistrationQuery: tt.fields.NodeRegistrationQuery,
-				QueryExecutor:         tt.fields.QueryExecutor,
-				NodeAddressInfoQuery:  tt.fields.NodeAddressInfoQuery,
-				AccountBalanceHelper:  tt.fields.AccountBalanceHelper,
-=======
 				Body:                     tt.fields.Body,
 				Fee:                      tt.fields.Fee,
 				SenderAddress:            tt.fields.SenderAddress,
 				Height:                   tt.fields.Height,
-				AccountBalanceQuery:      tt.fields.AccountBalanceQuery,
 				NodeRegistrationQuery:    tt.fields.NodeRegistrationQuery,
 				QueryExecutor:            tt.fields.QueryExecutor,
-				AccountLedgerQuery:       tt.fields.AccountLedgerQuery,
 				NodeAddressInfoQuery:     tt.fields.NodeAddressInfoQuery,
+				AccountBalanceHelper:     tt.fields.AccountBalanceHelper,
 				NodeAddressInfoStorage:   tt.fields.NodeAddressInfoStorage,
 				ActiveNodeRegistryCache:  tt.fields.ActiveNodeRegistryCache,
 				PendingNodeRegistryCache: tt.fields.PendingNodeRegistryCache,
->>>>>>> 58fec7d9
 			}
 			if err := tx.ApplyConfirmed(0); (err != nil) != tt.wantErr {
 				t.Errorf("RemoveNodeRegistration.ApplyConfirmed() error = %v, wantErr %v", err, tt.wantErr)
