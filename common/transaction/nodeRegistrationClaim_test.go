package transaction

import (
	"database/sql"
	"errors"
	"reflect"
	"testing"

	"github.com/DATA-DOG/go-sqlmock"
	"github.com/zoobc/zoobc-core/common/auth"
	"github.com/zoobc/zoobc-core/common/blocker"
	"github.com/zoobc/zoobc-core/common/chaintype"
	"github.com/zoobc/zoobc-core/common/model"
	"github.com/zoobc/zoobc-core/common/query"
	"github.com/zoobc/zoobc-core/common/storage"
)

type (
	mockExecutorValidateSuccessClaimNR struct {
		query.Executor
	}
	mockExecutorValidateFailClaimNRNodeNotRegistered struct {
		query.Executor
	}
	mockExecutorValidateFailClaimNRNodeAlreadyDeleted struct {
		query.Executor
	}
	mockExecutorApplyConfirmedSuccessClaimNR struct {
		query.Executor
	}
	mockExecutorApplyConfirmedFailNodeNotFoundClaimNR struct {
		query.Executor
	}
	mockAccountBalanceHelperClaimNRValidateFail struct {
		AccountBalanceHelper
	}
	mockAccountBalanceHelperClaimNRValidateNotEnoughSpendable struct {
		AccountBalanceHelper
	}
	mockAccountBalanceHelperClaimNRValidateSuccess struct {
		AccountBalanceHelper
	}
)

var (
	mockFeeClaimNodeRegistrationValidate int64 = 10
)

func (*mockExecutorApplyConfirmedFailNodeNotFoundClaimNR) ExecuteSelectRow(qe string, _ bool, _ ...interface{}) (*sql.Row, error) {
	db, mock, _ := sqlmock.New()
	defer db.Close()

	if qe == "SELECT id, node_public_key, account_address, registration_height, locked_balance, registration_status,"+
		" latest, height FROM node_registry WHERE node_public_key = ? AND latest=1 ORDER BY height DESC LIMIT 1" {
		mock.ExpectQuery("").WillReturnRows(sqlmock.NewRows([]string{}))
		return db.QueryRow(""), nil
	}
	return nil, nil
}

func (*mockExecutorApplyConfirmedSuccessClaimNR) ExecuteTransactions(queries [][]interface{}) error {
	return nil
}

func (*mockExecutorApplyConfirmedSuccessClaimNR) ExecuteSelectRow(qe string, _ bool, _ ...interface{}) (*sql.Row, error) {
	db, mock, _ := sqlmock.New()
	defer db.Close()

	if qe == "SELECT id, node_public_key, account_address, registration_height, locked_balance, "+
		"registration_status, latest, height FROM node_registry WHERE node_public_key = ? AND latest=1 ORDER BY height DESC LIMIT 1" {
		mock.ExpectQuery("").WillReturnRows(sqlmock.NewRows([]string{
			"id",
			"node_public_key",
			"account_address",
			"registration_height",
			"locked_balance",
			"registration_status",
			"latest",
			"height",
		}).AddRow(
			int64(10000),
			nodePubKey1,
			senderAddress1,
			uint32(1),
			int64(1000),
			uint32(model.NodeRegistrationState_NodeRegistered),
			true,
			uint32(1),
		))
		return db.QueryRow(""), nil
	}
	return nil, nil
}

func (*mockExecutorValidateSuccessClaimNR) ExecuteSelectRow(qe string, tx bool, args ...interface{}) (*sql.Row, error) {
	db, mock, _ := sqlmock.New()
	defer db.Close()
	if qe == "SELECT id, node_public_key, account_address, registration_height, locked_balance, "+
		"registration_status, latest, height FROM node_registry WHERE node_public_key = ? AND latest=1 ORDER BY height DESC LIMIT 1" {
		mock.ExpectQuery("").WillReturnRows(sqlmock.NewRows([]string{
			"id",
			"node_public_key",
			"account_address",
			"registration_height",
			"locked_balance",
			"registration_status",
			"latest",
			"height",
		}).AddRow(
			int64(10000),
			nodePubKey1,
			senderAddress1,
			uint32(1),
			int64(1000),
			uint32(model.NodeRegistrationState_NodeRegistered),
			true,
			uint32(1),
		))
		return db.QueryRow(""), nil
	}
	return nil, nil
}

func (*mockExecutorValidateFailClaimNRNodeAlreadyDeleted) ExecuteSelectRow(qe string, tx bool, args ...interface{}) (*sql.Row, error) {
	db, mock, _ := sqlmock.New()
	defer db.Close()
	if qe == "SELECT id, node_public_key, account_address, registration_height, locked_balance, "+
		"registration_status, latest, height FROM node_registry WHERE node_public_key = ? AND latest=1 ORDER BY height DESC LIMIT 1" {
		mock.ExpectQuery("").WillReturnRows(sqlmock.NewRows([]string{
			"id",
			"node_public_key",
			"account_address",
			"registration_height",
			"locked_balance",
			"registration_status",
			"latest",
			"height",
		}).AddRow(
			int64(10000),
			nodePubKey1,
			senderAddress1,
			uint32(1),
			int64(0),
			uint32(model.NodeRegistrationState_NodeDeleted),
			true,
			uint32(1),
		))
		return db.QueryRow(""), nil
	}
	return nil, nil
}

func (*mockExecutorValidateFailClaimNRNodeNotRegistered) ExecuteSelectRow(qe string, tx bool, args ...interface{}) (*sql.Row, error) {
	db, mock, _ := sqlmock.New()
	defer db.Close()
	if qe == "SELECT id, node_public_key, account_address, registration_height, locked_balance, "+
		"registration_status, latest, height FROM node_registry WHERE node_public_key = ? AND latest=1 ORDER BY height DESC LIMIT 1" {
		mock.ExpectQuery("").WillReturnRows(sqlmock.NewRows([]string{}))
		return db.QueryRow(""), nil
	}
	return nil, nil
}

func (*mockAccountBalanceHelperClaimNRValidateFail) GetBalanceByAccountAddress(
	accountBalance *model.AccountBalance,
	address string,
	dbTx bool,
) error {
	return errors.New("MockedError")
}

func (*mockAccountBalanceHelperClaimNRValidateNotEnoughSpendable) GetBalanceByAccountAddress(
	accountBalance *model.AccountBalance, address string, dbTx bool,
) error {
	accountBalance.SpendableBalance = mockFeeClaimNodeRegistrationValidate - 1
	return nil
}

func (*mockAccountBalanceHelperClaimNRValidateSuccess) GetBalanceByAccountAddress(
	accountBalance *model.AccountBalance, address string, dbTx bool,
) error {
	accountBalance.SpendableBalance = mockFeeClaimNodeRegistrationValidate + 1
	return nil
}

func TestClaimNodeRegistration_Validate(t *testing.T) {
	poown, _, _ := GetFixturesForClaimNoderegistration()
	txBodyWithoutPoown := &model.ClaimNodeRegistrationTransactionBody{}
	txBodyWithPoown := &model.ClaimNodeRegistrationTransactionBody{
		Poown: poown,
	}
	txBodyFull := &model.ClaimNodeRegistrationTransactionBody{
		Poown:         poown,
		NodePublicKey: []byte{1, 1, 1, 1},
	}

	type fields struct {
		Body                  *model.ClaimNodeRegistrationTransactionBody
		Fee                   int64
		SenderAddress         string
		Height                uint32
		NodeRegistrationQuery query.NodeRegistrationQueryInterface
		BlockQuery            query.BlockQueryInterface
		QueryExecutor         query.ExecutorInterface
		AuthPoown             auth.NodeAuthValidationInterface
		AccountBalanceHelper  AccountBalanceHelperInterface
	}
	tests := []struct {
		name    string
		fields  fields
		wantErr bool
		errText string
	}{
		{
			name: "Validate:fail-{PoownRequired}",
			fields: fields{
				Body: txBodyWithoutPoown,
			},
			wantErr: true,
			errText: "ValidationErr: PoownRequired",
		},
		{
			name: "Validate:fail-{InvalidPoown}",
			fields: fields{
				Body:      txBodyWithPoown,
				AuthPoown: &mockAuthPoown{success: false},
			},
			wantErr: true,
			errText: "MockedError",
		},
		{
			name: "Validate:fail-{ClaimedNodeNotRegistered}",
			fields: fields{
				Body:                  txBodyWithPoown,
				AuthPoown:             &mockAuthPoown{success: true},
				NodeRegistrationQuery: query.NewNodeRegistrationQuery(),
				QueryExecutor:         &mockExecutorValidateFailClaimNRNodeNotRegistered{},
			},
			wantErr: true,
			errText: blocker.NewBlocker(blocker.ValidationErr, "NodePublicKeyNotRegistered").Error(),
		},
		{
			name: "Validate:fail-{ClaimedNodeAlreadyClaimedOrDeleted}",
			fields: fields{
				Body:                  txBodyWithPoown,
				AuthPoown:             &mockAuthPoown{success: true},
				NodeRegistrationQuery: query.NewNodeRegistrationQuery(),
				QueryExecutor:         &mockExecutorValidateFailClaimNRNodeAlreadyDeleted{},
			},
			wantErr: true,
			errText: blocker.NewBlocker(blocker.ValidationErr, "NodeAlreadyClaimedOrDeleted").Error(),
		},
		{
			name: "Validate:fail-{GetAccountBalanceByAccountAddressFail}",
			fields: fields{
				Fee:                   mockFeeClaimNodeRegistrationValidate,
				Body:                  txBodyFull,
				AuthPoown:             &mockAuthPoown{success: true},
				NodeRegistrationQuery: query.NewNodeRegistrationQuery(),
				QueryExecutor:         &mockExecutorValidateSuccessClaimNR{},
				AccountBalanceHelper:  &mockAccountBalanceHelperClaimNRValidateFail{},
			},
			wantErr: true,
			errText: "ValidationErr: BalanceNotEnough",
		},
		{
			name: "Validate:fail-{GetAccountBalanceByAccountAddressNotEnoughSpendable}",
			fields: fields{
				Fee:                   mockFeeClaimNodeRegistrationValidate,
				Body:                  txBodyFull,
				AuthPoown:             &mockAuthPoown{success: true},
				NodeRegistrationQuery: query.NewNodeRegistrationQuery(),
				QueryExecutor:         &mockExecutorValidateSuccessClaimNR{},
				AccountBalanceHelper:  &mockAccountBalanceHelperClaimNRValidateNotEnoughSpendable{},
			},
			wantErr: true,
			errText: blocker.NewBlocker(blocker.ValidationErr, "BalanceNotEnough").Error(),
		},
		{
			name: "Validate:success",
			fields: fields{
				Body:                  txBodyFull,
				AuthPoown:             &mockAuthPoown{success: true},
				NodeRegistrationQuery: query.NewNodeRegistrationQuery(),
				QueryExecutor:         &mockExecutorValidateSuccessClaimNR{},
				AccountBalanceHelper:  &mockAccountBalanceHelperClaimNRValidateSuccess{},
			},
			wantErr: false,
		},
	}
	for _, tt := range tests {
		t.Run(tt.name, func(t *testing.T) {
			tx := &ClaimNodeRegistration{
				Body:                  tt.fields.Body,
				Fee:                   tt.fields.Fee,
				SenderAddress:         tt.fields.SenderAddress,
				Height:                tt.fields.Height,
				NodeRegistrationQuery: tt.fields.NodeRegistrationQuery,
				BlockQuery:            tt.fields.BlockQuery,
				QueryExecutor:         tt.fields.QueryExecutor,
				AuthPoown:             tt.fields.AuthPoown,
				AccountBalanceHelper:  tt.fields.AccountBalanceHelper,
			}
			err := tx.Validate(false)
			if err != nil {
				if !tt.wantErr {
					t.Errorf("NodeAuthValidation.ValidateProofOfOwnership() error = %v, wantErr %v", err, tt.wantErr)
				}
				if err.Error() != tt.errText {
					t.Errorf("NodeAuthValidation.ValidateProofOfOwnership() error text = %s, wantErr text %s", err.Error(), tt.errText)
				}
			}
		})
	}
}

func TestClaimNodeRegistration_GetAmount(t *testing.T) {
	type fields struct {
		Body                  *model.ClaimNodeRegistrationTransactionBody
		Fee                   int64
		SenderAddress         string
		Height                uint32
		NodeRegistrationQuery query.NodeRegistrationQueryInterface
		BlockQuery            query.BlockQueryInterface
		QueryExecutor         query.ExecutorInterface
		AuthPoown             auth.NodeAuthValidationInterface
		AccountBalanceHelper  AccountBalanceHelperInterface
	}
	tests := []struct {
		name   string
		fields fields
		want   int64
	}{
		{
			name: "GetAmount:success",
			want: 0,
		},
	}
	for _, tt := range tests {
		t.Run(tt.name, func(t *testing.T) {
			tx := &ClaimNodeRegistration{
				Body:                  tt.fields.Body,
				Fee:                   tt.fields.Fee,
				SenderAddress:         tt.fields.SenderAddress,
				Height:                tt.fields.Height,
				NodeRegistrationQuery: tt.fields.NodeRegistrationQuery,
				BlockQuery:            tt.fields.BlockQuery,
				QueryExecutor:         tt.fields.QueryExecutor,
				AuthPoown:             tt.fields.AuthPoown,
				AccountBalanceHelper:  tt.fields.AccountBalanceHelper,
			}
			if got := tx.GetAmount(); got != tt.want {
				t.Errorf("ClaimNodeRegistration.GetAmount() = %v, want %v", got, tt.want)
			}
		})
	}
}

func TestClaimNodeRegistration_GetSize(t *testing.T) {
	type fields struct {
		Body                  *model.ClaimNodeRegistrationTransactionBody
		Fee                   int64
		SenderAddress         string
		Height                uint32
		NodeRegistrationQuery query.NodeRegistrationQueryInterface
		BlockQuery            query.BlockQueryInterface
		QueryExecutor         query.ExecutorInterface
		AuthPoown             auth.NodeAuthValidationInterface
		AccountBalanceHelper  AccountBalanceHelperInterface
	}
	tests := []struct {
		name   string
		fields fields
		want   uint32
	}{
		{
			name: "GetSize:success",
			want: 264,
		},
	}
	for _, tt := range tests {
		t.Run(tt.name, func(t *testing.T) {
			tx := &ClaimNodeRegistration{
				Body:                  tt.fields.Body,
				Fee:                   tt.fields.Fee,
				SenderAddress:         tt.fields.SenderAddress,
				Height:                tt.fields.Height,
				NodeRegistrationQuery: tt.fields.NodeRegistrationQuery,
				BlockQuery:            tt.fields.BlockQuery,
				QueryExecutor:         tt.fields.QueryExecutor,
				AuthPoown:             tt.fields.AuthPoown,
				AccountBalanceHelper:  tt.fields.AccountBalanceHelper,
			}
			if got := tx.GetSize(); got != tt.want {
				t.Errorf("ClaimNodeRegistration.GetSize() = %v, want %v", got, tt.want)
			}
		})
	}
}

func TestClaimNodeRegistration_GetBodyBytes(t *testing.T) {
	_, txBody, txBodyBytes := GetFixturesForClaimNoderegistration()
	type fields struct {
		Body                  *model.ClaimNodeRegistrationTransactionBody
		Fee                   int64
		SenderAddress         string
		Height                uint32
		NodeRegistrationQuery query.NodeRegistrationQueryInterface
		BlockQuery            query.BlockQueryInterface
		QueryExecutor         query.ExecutorInterface
		AuthPoown             auth.NodeAuthValidationInterface
		AccountBalanceHelper  AccountBalanceHelperInterface
	}
	tests := []struct {
		name   string
		fields fields
		want   []byte
	}{
		{
			name: "GetBodyBytes:success",
			fields: fields{
				Body: txBody,
			},
			want: txBodyBytes,
		},
	}
	for _, tt := range tests {
		t.Run(tt.name, func(t *testing.T) {
			tx := &ClaimNodeRegistration{
				Body:                  tt.fields.Body,
				Fee:                   tt.fields.Fee,
				SenderAddress:         tt.fields.SenderAddress,
				Height:                tt.fields.Height,
				NodeRegistrationQuery: tt.fields.NodeRegistrationQuery,
				BlockQuery:            tt.fields.BlockQuery,
				QueryExecutor:         tt.fields.QueryExecutor,
				AuthPoown:             tt.fields.AuthPoown,
				AccountBalanceHelper:  tt.fields.AccountBalanceHelper,
			}
			if got := tx.GetBodyBytes(); !reflect.DeepEqual(got, tt.want) {
				t.Errorf("ClaimNodeRegistration.GetBodyBytes() = %v, want %v", got, tt.want)
			}
		})
	}
}

type mockAccountBalanceHelperClaimNodeRegistrationApplyUnconfirmedSuccess struct {
	AccountBalanceHelper
}

func (*mockAccountBalanceHelperClaimNodeRegistrationApplyUnconfirmedSuccess) AddAccountSpendableBalance(address string, amount int64) error {
	return nil
}
func TestClaimNodeRegistration_ApplyUnconfirmed(t *testing.T) {
	_, txBody, _ := GetFixturesForClaimNoderegistration()
	type fields struct {
		Body                  *model.ClaimNodeRegistrationTransactionBody
		Fee                   int64
		SenderAddress         string
		Height                uint32
		NodeRegistrationQuery query.NodeRegistrationQueryInterface
		BlockQuery            query.BlockQueryInterface
		QueryExecutor         query.ExecutorInterface
		AuthPoown             auth.NodeAuthValidationInterface
		AccountBalanceHelper  AccountBalanceHelperInterface
	}
	tests := []struct {
		name    string
		fields  fields
		wantErr bool
	}{
		{
			name: "ApplyUnconfirmed:success",
			fields: fields{
				Fee:                   1,
				Body:                  txBody,
				SenderAddress:         senderAddress1,
				QueryExecutor:         &mockExecutorValidateSuccessRU{},
				NodeRegistrationQuery: query.NewNodeRegistrationQuery(),
				BlockQuery:            query.NewBlockQuery(&chaintype.MainChain{}),
				AccountBalanceHelper:  &mockAccountBalanceHelperClaimNodeRegistrationApplyUnconfirmedSuccess{},
			},
			wantErr: false,
		},
	}
	for _, tt := range tests {
		t.Run(tt.name, func(t *testing.T) {
			tx := &ClaimNodeRegistration{
				Body:                  tt.fields.Body,
				Fee:                   tt.fields.Fee,
				SenderAddress:         tt.fields.SenderAddress,
				Height:                tt.fields.Height,
				NodeRegistrationQuery: tt.fields.NodeRegistrationQuery,
				BlockQuery:            tt.fields.BlockQuery,
				QueryExecutor:         tt.fields.QueryExecutor,
				AuthPoown:             tt.fields.AuthPoown,
				AccountBalanceHelper:  tt.fields.AccountBalanceHelper,
			}
			if err := tx.ApplyUnconfirmed(); (err != nil) != tt.wantErr {
				t.Errorf("ClaimNodeRegistration.ApplyUnconfirmed() error = %v, wantErr %v", err, tt.wantErr)
			}
		})
	}
}

type (
	mockAccountBalanceHelperClaimNRUndoApplyUnconfirmedFail struct {
		AccountBalanceHelper
	}
	mockAccountBalanceHelperClaimNRUndoApplyUnconfirmedSuccess struct {
		AccountBalanceHelper
	}
)

func (*mockAccountBalanceHelperClaimNRUndoApplyUnconfirmedFail) AddAccountSpendableBalance(address string, amount int64) error {
	return sql.ErrTxDone
}
func (*mockAccountBalanceHelperClaimNRUndoApplyUnconfirmedSuccess) AddAccountSpendableBalance(address string, amount int64) error {
	return nil
}
func TestClaimNodeRegistration_UndoApplyUnconfirmed(t *testing.T) {
	_, txBody, _ := GetFixturesForClaimNoderegistration()
	type fields struct {
		Body                  *model.ClaimNodeRegistrationTransactionBody
		Fee                   int64
		SenderAddress         string
		Height                uint32
		NodeRegistrationQuery query.NodeRegistrationQueryInterface
		BlockQuery            query.BlockQueryInterface
		QueryExecutor         query.ExecutorInterface
		AuthPoown             auth.NodeAuthValidationInterface
		AccountBalanceHelper  AccountBalanceHelperInterface
	}
	tests := []struct {
		name    string
		fields  fields
		wantErr bool
	}{
		{
			name: "UndoApplyUnconfirmed:fail-{executeTransactionsFail}",
			fields: fields{
				SenderAddress:         senderAddress1,
				QueryExecutor:         &mockExecutorUndoUnconfirmedExecuteTransactionsFail{},
				NodeRegistrationQuery: query.NewNodeRegistrationQuery(),
				Fee:                   1,
				Body:                  txBody,
				AccountBalanceHelper:  &mockAccountBalanceHelperClaimNRUndoApplyUnconfirmedFail{},
			},
			wantErr: true,
		},
		{
			name: "UndoApplyUnconfirmed:success",
			fields: fields{
				SenderAddress:         senderAddress1,
				QueryExecutor:         &mockExecutorUndoUnconfirmedSuccess{},
				NodeRegistrationQuery: query.NewNodeRegistrationQuery(),
				BlockQuery:            query.NewBlockQuery(&chaintype.MainChain{}),
				Fee:                   1,
				Body:                  txBody,
				AccountBalanceHelper:  &mockAccountBalanceHelperClaimNRUndoApplyUnconfirmedSuccess{},
			},
			wantErr: false,
		},
	}
	for _, tt := range tests {
		t.Run(tt.name, func(t *testing.T) {
			tx := &ClaimNodeRegistration{
				Body:                  tt.fields.Body,
				Fee:                   tt.fields.Fee,
				SenderAddress:         tt.fields.SenderAddress,
				Height:                tt.fields.Height,
				NodeRegistrationQuery: tt.fields.NodeRegistrationQuery,
				BlockQuery:            tt.fields.BlockQuery,
				QueryExecutor:         tt.fields.QueryExecutor,
				AuthPoown:             tt.fields.AuthPoown,
				AccountBalanceHelper:  tt.fields.AccountBalanceHelper,
			}
			if err := tx.UndoApplyUnconfirmed(); (err != nil) != tt.wantErr {
				t.Errorf("ClaimNodeRegistration.UndoApplyUnconfirmed() error = %v, wantErr %v", err, tt.wantErr)
			}
		})
	}
}

type (
<<<<<<< HEAD
	mockAccountBalanceHelperClaimNRApplyConfirmedSuccess struct {
		AccountBalanceHelper
	}
)

func (*mockAccountBalanceHelperClaimNRApplyConfirmedSuccess) AddAccountBalance(
	address string, amount int64, event model.EventType, blockHeight uint32, transactionID int64, blockTimestamp uint64,
) error {
	return nil
}
func TestClaimNodeRegistration_ApplyConfirmed(t *testing.T) {
	_, txBody, _ := GetFixturesForClaimNoderegistration()
	type fields struct {
		Body                  *model.ClaimNodeRegistrationTransactionBody
		Fee                   int64
		SenderAddress         string
		Height                uint32
		NodeRegistrationQuery query.NodeRegistrationQueryInterface
		BlockQuery            query.BlockQueryInterface
		QueryExecutor         query.ExecutorInterface
		AuthPoown             auth.NodeAuthValidationInterface
		AccountBalanceHelper  AccountBalanceHelperInterface
=======
	mockClaimNodeRegistrationApplyConfirmedNodeAddressInfoStorageSuccess struct {
		storage.TransactionalCache
	}
)

func (*mockClaimNodeRegistrationApplyConfirmedNodeAddressInfoStorageSuccess) TxRemoveItem(interface{}) error {
	return nil
}

type (
	mockNodeRegistryCacheSuccess struct {
		storage.NodeRegistryCacheStorage
	}
)

func (*mockNodeRegistryCacheSuccess) TxRemoveItem(interface{}) error {
	return nil
}

func (*mockNodeRegistryCacheSuccess) TxSetItem(id, item interface{}) error {
	return nil
}

func TestClaimNodeRegistration_ApplyConfirmed(t *testing.T) {
	_, txBody, _ := GetFixturesForClaimNoderegistration()
	type fields struct {
		Body                    *model.ClaimNodeRegistrationTransactionBody
		Fee                     int64
		SenderAddress           string
		Height                  uint32
		AccountBalanceQuery     query.AccountBalanceQueryInterface
		NodeRegistrationQuery   query.NodeRegistrationQueryInterface
		BlockQuery              query.BlockQueryInterface
		QueryExecutor           query.ExecutorInterface
		AuthPoown               auth.NodeAuthValidationInterface
		AccountLedgerQuery      query.AccountLedgerQueryInterface
		NodeAddressInfoStorage  storage.TransactionalCache
		NodeAddressInfoQuery    query.NodeAddressInfoQueryInterface
		ActiveNodeRegistryCache storage.TransactionalCache
>>>>>>> 58fec7d9
	}
	tests := []struct {
		name    string
		fields  fields
		wantErr bool
		errText string
	}{
		{
			name: "ApplyConfirmed:fail-{NodePublicKeyNotRegistered}",
			fields: fields{
<<<<<<< HEAD
				Body:                  txBody,
				SenderAddress:         senderAddress1,
				Fee:                   1,
				QueryExecutor:         &mockExecutorApplyConfirmedFailNodeNotFoundClaimNR{},
				NodeRegistrationQuery: query.NewNodeRegistrationQuery(),
				BlockQuery:            query.NewBlockQuery(&chaintype.MainChain{}),
=======
				Body:                    txBody,
				SenderAddress:           senderAddress1,
				Fee:                     1,
				QueryExecutor:           &mockExecutorApplyConfirmedFailNodeNotFoundClaimNR{},
				NodeRegistrationQuery:   query.NewNodeRegistrationQuery(),
				AccountBalanceQuery:     query.NewAccountBalanceQuery(),
				BlockQuery:              query.NewBlockQuery(&chaintype.MainChain{}),
				NodeAddressInfoStorage:  &mockClaimNodeRegistrationApplyConfirmedNodeAddressInfoStorageSuccess{},
				ActiveNodeRegistryCache: &mockNodeRegistryCacheSuccess{},
>>>>>>> 58fec7d9
			},
			wantErr: true,
			errText: "AppErr: NodePublicKeyNotRegistered",
		},
		{
			name: "ApplyConfirmed:success",
			fields: fields{
<<<<<<< HEAD
				Body:                  txBody,
				SenderAddress:         senderAddress1,
				Fee:                   1,
				QueryExecutor:         &mockExecutorApplyConfirmedSuccessClaimNR{},
				NodeRegistrationQuery: query.NewNodeRegistrationQuery(),
				BlockQuery:            query.NewBlockQuery(&chaintype.MainChain{}),
				AccountBalanceHelper:  &mockAccountBalanceHelperClaimNRApplyConfirmedSuccess{},
=======
				Body:                    txBody,
				SenderAddress:           senderAddress1,
				Fee:                     1,
				QueryExecutor:           &mockExecutorApplyConfirmedSuccessClaimNR{},
				NodeRegistrationQuery:   query.NewNodeRegistrationQuery(),
				AccountBalanceQuery:     query.NewAccountBalanceQuery(),
				BlockQuery:              query.NewBlockQuery(&chaintype.MainChain{}),
				AccountLedgerQuery:      query.NewAccountLedgerQuery(),
				NodeAddressInfoQuery:    query.NewNodeAddressInfoQuery(),
				NodeAddressInfoStorage:  &mockClaimNodeRegistrationApplyConfirmedNodeAddressInfoStorageSuccess{},
				ActiveNodeRegistryCache: &mockNodeRegistryCacheSuccess{},
>>>>>>> 58fec7d9
			},
			wantErr: false,
		},
	}
	for _, tt := range tests {
		t.Run(tt.name, func(t *testing.T) {
			tx := &ClaimNodeRegistration{
<<<<<<< HEAD
				Body:                  tt.fields.Body,
				Fee:                   tt.fields.Fee,
				SenderAddress:         tt.fields.SenderAddress,
				Height:                tt.fields.Height,
				NodeRegistrationQuery: tt.fields.NodeRegistrationQuery,
				BlockQuery:            tt.fields.BlockQuery,
				QueryExecutor:         tt.fields.QueryExecutor,
				AuthPoown:             tt.fields.AuthPoown,
				AccountBalanceHelper:  tt.fields.AccountBalanceHelper,
=======
				Body:                    tt.fields.Body,
				Fee:                     tt.fields.Fee,
				SenderAddress:           tt.fields.SenderAddress,
				Height:                  tt.fields.Height,
				AccountBalanceQuery:     tt.fields.AccountBalanceQuery,
				NodeRegistrationQuery:   tt.fields.NodeRegistrationQuery,
				NodeAddressInfoQuery:    tt.fields.NodeAddressInfoQuery,
				BlockQuery:              tt.fields.BlockQuery,
				QueryExecutor:           tt.fields.QueryExecutor,
				AuthPoown:               tt.fields.AuthPoown,
				AccountLedgerQuery:      tt.fields.AccountLedgerQuery,
				NodeAddressInfoStorage:  tt.fields.NodeAddressInfoStorage,
				ActiveNodeRegistryCache: tt.fields.ActiveNodeRegistryCache,
>>>>>>> 58fec7d9
			}
			if err := tx.ApplyConfirmed(0); (err != nil) != tt.wantErr {
				if (err == nil) != tt.wantErr {
					t.Errorf("NodeAuthValidation.ValidateProofOfOwnership() error = %v, wantErr %v", err, tt.wantErr)
					return
				}
			}
		})
	}
}

func TestClaimNodeRegistration_ParseBodyBytes(t *testing.T) {
	_, txBody, txBodyBytes := GetFixturesForClaimNoderegistration()
	type fields struct {
		Body                  *model.ClaimNodeRegistrationTransactionBody
		Fee                   int64
		SenderAddress         string
		Height                uint32
		NodeRegistrationQuery query.NodeRegistrationQueryInterface
		BlockQuery            query.BlockQueryInterface
		QueryExecutor         query.ExecutorInterface
		AuthPoown             auth.NodeAuthValidationInterface
		AccountBalanceHelper  AccountBalanceHelperInterface
	}
	type args struct {
		txBodyBytes []byte
	}
	tests := []struct {
		name    string
		fields  fields
		args    args
		want    model.TransactionBodyInterface
		wantErr bool
	}{
		{
			name: "ClaimNodeRegistration:error - empty body bytes",
			fields: fields{
				Body:                  nil,
				Fee:                   0,
				SenderAddress:         "",
				Height:                0,
				NodeRegistrationQuery: nil,
				QueryExecutor:         nil,
			},
			args:    args{txBodyBytes: []byte{}},
			want:    nil,
			wantErr: true,
		},
		{
			name: "ClaimNodeRegistration:error - wrong public key length",
			fields: fields{
				Body:                  nil,
				Fee:                   0,
				SenderAddress:         "",
				Height:                0,
				NodeRegistrationQuery: nil,
				QueryExecutor:         nil,
			},
			args:    args{txBodyBytes: txBodyBytes[:10]},
			want:    nil,
			wantErr: true,
		},
		{
			name: "ClaimNodeRegistration:error - no account address length",
			fields: fields{
				Body:                  nil,
				Fee:                   0,
				SenderAddress:         "",
				Height:                0,
				NodeRegistrationQuery: nil,
				QueryExecutor:         nil,
			},
			args:    args{txBodyBytes: txBodyBytes[:(len(txBody.NodePublicKey))]},
			want:    nil,
			wantErr: true,
		},
		{
			name: "NodeRegistration:error - no account address",
			fields: fields{
				Body:                  nil,
				Fee:                   0,
				SenderAddress:         "",
				Height:                0,
				NodeRegistrationQuery: nil,
				QueryExecutor:         nil,
			},
			args:    args{txBodyBytes: txBodyBytes[:(len(txBody.NodePublicKey) + 4)]},
			want:    nil,
			wantErr: true,
		},
		{
			name:   "ClaimNodeRegistration:ParseBodyBytes - success",
			fields: fields{},
			args: args{
				txBodyBytes: txBodyBytes,
			},
			want:    txBody,
			wantErr: false,
		},
	}
	for _, tt := range tests {
		t.Run(tt.name, func(t *testing.T) {
			tx := &ClaimNodeRegistration{
				Body:                  tt.fields.Body,
				Fee:                   tt.fields.Fee,
				SenderAddress:         tt.fields.SenderAddress,
				Height:                tt.fields.Height,
				NodeRegistrationQuery: tt.fields.NodeRegistrationQuery,
				BlockQuery:            tt.fields.BlockQuery,
				QueryExecutor:         tt.fields.QueryExecutor,
				AuthPoown:             tt.fields.AuthPoown,
				AccountBalanceHelper:  tt.fields.AccountBalanceHelper,
			}
			got, err := tx.ParseBodyBytes(tt.args.txBodyBytes)
			if (err != nil) != tt.wantErr {
				t.Errorf("ParseBodyBytes() error = %v, wantErr %v", err, tt.wantErr)
				return
			}
			if !reflect.DeepEqual(got, tt.want) {
				t.Errorf("ParseBodyBytes() got = %v, want %v", got, tt.want)
			}
		})
	}
}

func TestClaimNodeRegistration_GetTransactionBody(t *testing.T) {
	_, mockTxBody, _ := GetFixturesForClaimNoderegistration()

	type fields struct {
		Body                  *model.ClaimNodeRegistrationTransactionBody
		Fee                   int64
		SenderAddress         string
		Height                uint32
		NodeRegistrationQuery query.NodeRegistrationQueryInterface
		BlockQuery            query.BlockQueryInterface
		QueryExecutor         query.ExecutorInterface
		AuthPoown             auth.NodeAuthValidationInterface
		AccountBalanceHelper  AccountBalanceHelperInterface
	}
	type args struct {
		transaction *model.Transaction
	}
	tests := []struct {
		name   string
		fields fields
		args   args
	}{
		{
			name: "wantSuccess",
			fields: fields{
				Body: mockTxBody,
			},
			args: args{
				transaction: &model.Transaction{},
			},
		},
	}
	for _, tt := range tests {
		t.Run(tt.name, func(t *testing.T) {
			tx := &ClaimNodeRegistration{
				Body:                  tt.fields.Body,
				Fee:                   tt.fields.Fee,
				SenderAddress:         tt.fields.SenderAddress,
				Height:                tt.fields.Height,
				NodeRegistrationQuery: tt.fields.NodeRegistrationQuery,
				BlockQuery:            tt.fields.BlockQuery,
				QueryExecutor:         tt.fields.QueryExecutor,
				AuthPoown:             tt.fields.AuthPoown,
				AccountBalanceHelper:  tt.fields.AccountBalanceHelper,
			}
			tx.GetTransactionBody(tt.args.transaction)
		})
	}
}

func TestClaimNodeRegistration_SkipMempoolTransaction(t *testing.T) {
	type fields struct {
		ID                      int64
		Body                    *model.NodeRegistrationTransactionBody
		Fee                     int64
		SenderAddress           string
		Height                  uint32
		NodeRegistrationQuery   query.NodeRegistrationQueryInterface
		BlockQuery              query.BlockQueryInterface
		ParticipationScoreQuery query.ParticipationScoreQueryInterface
		QueryExecutor           query.ExecutorInterface
		AuthPoown               auth.NodeAuthValidationInterface
	}
	type args struct {
		selectedTransactions []*model.Transaction
		newBlockTimestamp    int64
		newBlockHeight       uint32
	}
	tests := []struct {
		name    string
		fields  fields
		args    args
		want    bool
		wantErr bool
	}{
		{
			name: "SkipMempoolTransaction:success-{Filtered}",
			fields: fields{
				SenderAddress: "BCZEGOb3WNx3fDOVf9ZS4EjvOIv_UeW4TVBQJ_6tHKlE",
			},
			args: args{
				selectedTransactions: []*model.Transaction{
					{
						SenderAccountAddress: "BCZEGOb3WNx3fDOVf9ZS4EjvOIv_UeW4TVBQJ_6tHKlE",
						TransactionType:      uint32(model.TransactionType_NodeRegistrationTransaction),
					},
					{
						SenderAccountAddress: "BCZEGOb3WNx3fDOVf9ZS4EjvOIv_UeW4TVBQJ_6tHKlE",
						TransactionType:      uint32(model.TransactionType_EmptyTransaction),
					},
					{
						SenderAccountAddress: "BCZEGOb3WNx3fDOVf9ZS4EjvOIv_UeW4TVBQJ_6tHKlE",
						TransactionType:      uint32(model.TransactionType_ClaimNodeRegistrationTransaction),
					},
				},
			},
			want: true,
		},
		{
			name: "SkipMempoolTransaction:success-{UnFiltered_DifferentSenders}",
			fields: fields{
				SenderAddress: "BCZEGOb3WNx3fDOVf9ZS4EjvOIv_UeW4TVBQJ_6tHKlE",
			},
			args: args{
				selectedTransactions: []*model.Transaction{
					{
						SenderAccountAddress: "BCZEGOb3WNx3fDOVf9ZS4EjvOIv_UeW4TVBQJ_6tAAAA",
						TransactionType:      uint32(model.TransactionType_NodeRegistrationTransaction),
					},
					{
						SenderAccountAddress: "BCZEGOb3WNx3fDOVf9ZS4EjvOIv_UeW4TVBQJ_6tHKlE",
						TransactionType:      uint32(model.TransactionType_EmptyTransaction),
					},
					{
						SenderAccountAddress: "BCZEGOb3WNx3fDOVf9ZS4EjvOIv_UeW4TVBQJ_6tAAAA",
						TransactionType:      uint32(model.TransactionType_ClaimNodeRegistrationTransaction),
					},
				},
			},
		},
		{
			name: "SkipMempoolTransaction:success-{UnFiltered_NoOtherRecordsFound}",
			fields: fields{
				SenderAddress: "BCZEGOb3WNx3fDOVf9ZS4EjvOIv_UeW4TVBQJ_6tHKlE",
			},
			args: args{
				selectedTransactions: []*model.Transaction{
					{
						SenderAccountAddress: "BCZEGOb3WNx3fDOVf9ZS4EjvOIv_UeW4TVBQJ_6tHKlE",
						TransactionType:      uint32(model.TransactionType_SetupAccountDatasetTransaction),
					},
					{
						SenderAccountAddress: "BCZEGOb3WNx3fDOVf9ZS4EjvOIv_UeW4TVBQJ_6tHKlE",
						TransactionType:      uint32(model.TransactionType_EmptyTransaction),
					},
					{
						SenderAccountAddress: "BCZEGOb3WNx3fDOVf9ZS4EjvOIv_UeW4TVBQJ_6tHKlE",
						TransactionType:      uint32(model.TransactionType_SendMoneyTransaction),
					},
				},
			},
		},
	}
	for _, tt := range tests {
		t.Run(tt.name, func(t *testing.T) {
			tx := &NodeRegistration{
				ID:                      tt.fields.ID,
				Body:                    tt.fields.Body,
				Fee:                     tt.fields.Fee,
				SenderAddress:           tt.fields.SenderAddress,
				Height:                  tt.fields.Height,
				NodeRegistrationQuery:   tt.fields.NodeRegistrationQuery,
				BlockQuery:              tt.fields.BlockQuery,
				ParticipationScoreQuery: tt.fields.ParticipationScoreQuery,
				QueryExecutor:           tt.fields.QueryExecutor,
				AuthPoown:               tt.fields.AuthPoown,
			}
			got, err := tx.SkipMempoolTransaction(tt.args.selectedTransactions, tt.args.newBlockTimestamp, tt.args.newBlockHeight)
			if (err != nil) != tt.wantErr {
				t.Errorf("NodeRegistration.SkipMempoolTransaction() error = %v, wantErr %v", err, tt.wantErr)
				return
			}
			if got != tt.want {
				t.Errorf("NodeRegistration.SkipMempoolTransaction() = %v, want %v", got, tt.want)
			}
		})
	}
}<|MERGE_RESOLUTION|>--- conflicted
+++ resolved
@@ -583,30 +583,6 @@
 }
 
 type (
-<<<<<<< HEAD
-	mockAccountBalanceHelperClaimNRApplyConfirmedSuccess struct {
-		AccountBalanceHelper
-	}
-)
-
-func (*mockAccountBalanceHelperClaimNRApplyConfirmedSuccess) AddAccountBalance(
-	address string, amount int64, event model.EventType, blockHeight uint32, transactionID int64, blockTimestamp uint64,
-) error {
-	return nil
-}
-func TestClaimNodeRegistration_ApplyConfirmed(t *testing.T) {
-	_, txBody, _ := GetFixturesForClaimNoderegistration()
-	type fields struct {
-		Body                  *model.ClaimNodeRegistrationTransactionBody
-		Fee                   int64
-		SenderAddress         string
-		Height                uint32
-		NodeRegistrationQuery query.NodeRegistrationQueryInterface
-		BlockQuery            query.BlockQueryInterface
-		QueryExecutor         query.ExecutorInterface
-		AuthPoown             auth.NodeAuthValidationInterface
-		AccountBalanceHelper  AccountBalanceHelperInterface
-=======
 	mockClaimNodeRegistrationApplyConfirmedNodeAddressInfoStorageSuccess struct {
 		storage.TransactionalCache
 	}
@@ -637,16 +613,14 @@
 		Fee                     int64
 		SenderAddress           string
 		Height                  uint32
-		AccountBalanceQuery     query.AccountBalanceQueryInterface
 		NodeRegistrationQuery   query.NodeRegistrationQueryInterface
 		BlockQuery              query.BlockQueryInterface
 		QueryExecutor           query.ExecutorInterface
 		AuthPoown               auth.NodeAuthValidationInterface
-		AccountLedgerQuery      query.AccountLedgerQueryInterface
 		NodeAddressInfoStorage  storage.TransactionalCache
 		NodeAddressInfoQuery    query.NodeAddressInfoQueryInterface
 		ActiveNodeRegistryCache storage.TransactionalCache
->>>>>>> 58fec7d9
+		AccountBalanceHelper    AccountBalanceHelperInterface
 	}
 	tests := []struct {
 		name    string
@@ -657,24 +631,14 @@
 		{
 			name: "ApplyConfirmed:fail-{NodePublicKeyNotRegistered}",
 			fields: fields{
-<<<<<<< HEAD
-				Body:                  txBody,
-				SenderAddress:         senderAddress1,
-				Fee:                   1,
-				QueryExecutor:         &mockExecutorApplyConfirmedFailNodeNotFoundClaimNR{},
-				NodeRegistrationQuery: query.NewNodeRegistrationQuery(),
-				BlockQuery:            query.NewBlockQuery(&chaintype.MainChain{}),
-=======
 				Body:                    txBody,
 				SenderAddress:           senderAddress1,
 				Fee:                     1,
 				QueryExecutor:           &mockExecutorApplyConfirmedFailNodeNotFoundClaimNR{},
 				NodeRegistrationQuery:   query.NewNodeRegistrationQuery(),
-				AccountBalanceQuery:     query.NewAccountBalanceQuery(),
 				BlockQuery:              query.NewBlockQuery(&chaintype.MainChain{}),
 				NodeAddressInfoStorage:  &mockClaimNodeRegistrationApplyConfirmedNodeAddressInfoStorageSuccess{},
 				ActiveNodeRegistryCache: &mockNodeRegistryCacheSuccess{},
->>>>>>> 58fec7d9
 			},
 			wantErr: true,
 			errText: "AppErr: NodePublicKeyNotRegistered",
@@ -682,27 +646,16 @@
 		{
 			name: "ApplyConfirmed:success",
 			fields: fields{
-<<<<<<< HEAD
-				Body:                  txBody,
-				SenderAddress:         senderAddress1,
-				Fee:                   1,
-				QueryExecutor:         &mockExecutorApplyConfirmedSuccessClaimNR{},
-				NodeRegistrationQuery: query.NewNodeRegistrationQuery(),
-				BlockQuery:            query.NewBlockQuery(&chaintype.MainChain{}),
-				AccountBalanceHelper:  &mockAccountBalanceHelperClaimNRApplyConfirmedSuccess{},
-=======
 				Body:                    txBody,
 				SenderAddress:           senderAddress1,
 				Fee:                     1,
 				QueryExecutor:           &mockExecutorApplyConfirmedSuccessClaimNR{},
 				NodeRegistrationQuery:   query.NewNodeRegistrationQuery(),
-				AccountBalanceQuery:     query.NewAccountBalanceQuery(),
 				BlockQuery:              query.NewBlockQuery(&chaintype.MainChain{}),
-				AccountLedgerQuery:      query.NewAccountLedgerQuery(),
 				NodeAddressInfoQuery:    query.NewNodeAddressInfoQuery(),
 				NodeAddressInfoStorage:  &mockClaimNodeRegistrationApplyConfirmedNodeAddressInfoStorageSuccess{},
 				ActiveNodeRegistryCache: &mockNodeRegistryCacheSuccess{},
->>>>>>> 58fec7d9
+				AccountBalanceHelper:    &mockAccountBalanceHelperSuccess{},
 			},
 			wantErr: false,
 		},
@@ -710,31 +663,18 @@
 	for _, tt := range tests {
 		t.Run(tt.name, func(t *testing.T) {
 			tx := &ClaimNodeRegistration{
-<<<<<<< HEAD
-				Body:                  tt.fields.Body,
-				Fee:                   tt.fields.Fee,
-				SenderAddress:         tt.fields.SenderAddress,
-				Height:                tt.fields.Height,
-				NodeRegistrationQuery: tt.fields.NodeRegistrationQuery,
-				BlockQuery:            tt.fields.BlockQuery,
-				QueryExecutor:         tt.fields.QueryExecutor,
-				AuthPoown:             tt.fields.AuthPoown,
-				AccountBalanceHelper:  tt.fields.AccountBalanceHelper,
-=======
 				Body:                    tt.fields.Body,
 				Fee:                     tt.fields.Fee,
 				SenderAddress:           tt.fields.SenderAddress,
 				Height:                  tt.fields.Height,
-				AccountBalanceQuery:     tt.fields.AccountBalanceQuery,
 				NodeRegistrationQuery:   tt.fields.NodeRegistrationQuery,
 				NodeAddressInfoQuery:    tt.fields.NodeAddressInfoQuery,
 				BlockQuery:              tt.fields.BlockQuery,
 				QueryExecutor:           tt.fields.QueryExecutor,
 				AuthPoown:               tt.fields.AuthPoown,
-				AccountLedgerQuery:      tt.fields.AccountLedgerQuery,
 				NodeAddressInfoStorage:  tt.fields.NodeAddressInfoStorage,
 				ActiveNodeRegistryCache: tt.fields.ActiveNodeRegistryCache,
->>>>>>> 58fec7d9
+				AccountBalanceHelper:    tt.fields.AccountBalanceHelper,
 			}
 			if err := tx.ApplyConfirmed(0); (err != nil) != tt.wantErr {
 				if (err == nil) != tt.wantErr {
