package transaction

import (
	"database/sql"
	"errors"
	"github.com/zoobc/zoobc-core/common/storage"
	"reflect"
	"regexp"
	"strings"
	"testing"

	"github.com/DATA-DOG/go-sqlmock"
	"github.com/zoobc/zoobc-core/common/auth"
	"github.com/zoobc/zoobc-core/common/chaintype"
	"github.com/zoobc/zoobc-core/common/constant"
	"github.com/zoobc/zoobc-core/common/model"
	"github.com/zoobc/zoobc-core/common/query"
)

type (
	mockExecutorValidateFailExecuteSelectFailRU struct {
		query.Executor
	}
	mockExecutorValidateFailAccountNotNodeOwnerRU struct {
		query.Executor
	}
	mockExecutorValidateFailNodeDeleted struct {
		query.Executor
	}
	mockExecutorValidateFailNodeAlreadyRegisteredRU struct {
		query.Executor
	}
	mockExecutorValidateSuccessUpdateNodePublicKeyRU struct {
		query.Executor
	}
	mockExecutorValidateFailNodeNotFoundRU struct {
		query.Executor
	}
	mockExecutorValidateSuccessRU struct {
		query.Executor
	}
)

func (*mockExecutorValidateFailExecuteSelectFailRU) ExecuteSelectRow(query string, tx bool, args ...interface{}) (*sql.Row, error) {
	return nil, errors.New("mockError:selectFail")
}

func (*mockExecutorValidateFailAccountNotNodeOwnerRU) ExecuteSelectRow(qe string, tx bool, args ...interface{}) (*sql.Row, error) {
	db, mock, _ := sqlmock.New()
	defer db.Close()
	if qe == "SELECT id, node_public_key, account_address, registration_height, locked_balance,"+
		" registration_status, latest, height FROM node_registry WHERE account_address = ? AND latest=1 ORDER BY height DESC LIMIT 1" {
		mock.ExpectQuery("").WillReturnRows(sqlmock.NewRows([]string{}))
		return db.QueryRow(""), nil
	}
	return nil, nil
}

func (*mockExecutorValidateFailNodeDeleted) ExecuteSelectRow(qe string, tx bool, args ...interface{}) (*sql.Row, error) {
	db, mock, _ := sqlmock.New()
	defer db.Close()
	if qe == "SELECT id, node_public_key, account_address, registration_height, locked_balance,"+
		" registration_status, latest, height FROM node_registry WHERE account_address = ? AND latest=1 ORDER BY height DESC LIMIT 1" {
		mock.ExpectQuery("").WillReturnRows(sqlmock.NewRows([]string{
			"id",
			"node_public_key",
			"account_address",
			"registration_height",
			"locked_balance",
			"registration_status",
			"latest",
			"height",
		}).AddRow(
			int64(10000),
			nodePubKey2,
			senderAddress1,
			uint32(1),
			int64(1000),
			model.NodeRegistrationState_NodeDeleted,
			true,
			uint32(1),
		))
		return db.QueryRow(""), nil
	}
	return nil, nil
}

func (*mockExecutorValidateFailNodeNotFoundRU) ExecuteSelectRow(qe string, _ bool, _ ...interface{}) (*sql.Row, error) {
	db, mock, _ := sqlmock.New()
	defer db.Close()
	mock.ExpectQuery("SELECT").WillReturnRows(mock.NewRows(query.NewNodeRegistrationQuery().Fields))
	return db.QueryRow(qe), nil
}

func (*mockExecutorValidateFailNodeAlreadyRegisteredRU) ExecuteSelectRow(qe string, tx bool, args ...interface{}) (*sql.Row, error) {
	db, mock, _ := sqlmock.New()
	defer db.Close()
	if strings.Contains(qe, "WHERE account_address = ? AND latest=1") {
		mock.ExpectQuery("").WillReturnRows(sqlmock.NewRows([]string{
			"id",
			"node_public_key",
			"account_address",
			"registration_height",
			"locked_balance",
			"registration_status",
			"latest",
			"height",
		}).AddRow(
			int64(10000),
			nodePubKey2,
			senderAddress1,
			uint32(1),
			int64(1000),
			model.NodeRegistrationState_NodeRegistered,
			true,
			uint32(1),
		))
	} else {
		mock.ExpectQuery("").WillReturnRows(sqlmock.NewRows([]string{
			"id",
			"node_public_key",
			"account_address",
			"registration_height",
			"locked_balance",
			"registration_status",
			"latest",
			"height",
		}).AddRow(
			int64(10000),
			nodePubKey1,
			senderAddress1,
			uint32(1),
			int64(1000),
			model.NodeRegistrationState_NodeRegistered,
			true,
			uint32(1),
		))
	}
	return db.QueryRow(qe), nil
}

func (*mockExecutorValidateSuccessUpdateNodePublicKeyRU) ExecuteSelectRow(qe string, tx bool, args ...interface{}) (*sql.Row, error) {
	db, mock, _ := sqlmock.New()
	defer db.Close()
	if qe == "SELECT id, node_public_key, account_address, registration_height, locked_balance,"+
		" registration_status, latest, height FROM node_registry WHERE account_address = ? AND latest=1 ORDER BY height DESC LIMIT 1" {
		mock.ExpectQuery("").WillReturnRows(sqlmock.NewRows([]string{
			"id",
			"node_public_key",
			"account_address",
			"registration_height",
			"locked_balance",
			"registration_status",
			"latest",
			"height",
		}).AddRow(
			int64(10000),
			nodePubKey1,
			senderAddress1,
			uint32(1),
			int64(1000),
			model.NodeRegistrationState_NodeRegistered,
			true,
			uint32(1),
		))
		return db.QueryRow(""), nil
	}
	if qe == "SELECT id, node_public_key, account_address, registration_height, locked_balance,"+
		" registration_status, latest, height FROM node_registry WHERE node_public_key = ? AND latest=1 ORDER BY height DESC LIMIT 1" {
		mock.ExpectQuery("").WillReturnRows(sqlmock.NewRows([]string{
			"id",
			"node_public_key",
			"account_address",
			"registration_height",
			"locked_balance",
			"registration_status",
			"latest",
			"height",
		}))
		return db.QueryRow(""), nil
	}
	if qe == "SELECT account_address,block_height,spendable_balance,balance,pop_revenue,latest FROM"+
		" account_balance WHERE account_address = ? AND latest = 1" {
		mock.ExpectQuery("").WillReturnRows(sqlmock.NewRows([]string{
			"account_address",
			"block_height",
			"spendable_balance",
			"balance",
			"pop_revenue",
			"latest",
		}).AddRow(
			senderAddress1,
			uint32(1),
			int64(1000000000),
			int64(1000000000),
			int64(100000000),
			true,
		))
		return db.QueryRow(""), nil
	}
	return nil, errors.New("mocked select failed, query  not found")
}

func (*mockExecutorValidateSuccessUpdateNodePublicKeyRU) ExecuteSelect(qStr string, tx bool, args ...interface{}) (*sql.Rows, error) {
	db, mock, _ := sqlmock.New()
	mock.ExpectQuery(regexp.QuoteMeta(qStr)).
		WillReturnRows(sqlmock.NewRows([]string{
			"account_address",
			"block_height",
			"spendable_balance",
			"balance",
			"pop_revenue",
			"latest",
		}).AddRow(
			senderAddress1,
			uint32(1),
			int64(1000000000),
			int64(1000000000),
			int64(100000000),
			true,
		))
	return db.Query(qStr)
}

func (*mockExecutorValidateSuccessRU) ExecuteSelect(qe string, tx bool, args ...interface{}) (*sql.Rows, error) {
	db, mock, _ := sqlmock.New()
	defer db.Close()
	if qe == "SELECT id, node_public_key, account_address, registration_height, locked_balance, "+
		"registration_status, latest, height FROM node_registry WHERE account_address = ? AND latest=1 ORDER BY height DESC LIMIT 1" {
		mock.ExpectQuery("").WillReturnRows(sqlmock.NewRows([]string{
			"id",
			"node_public_key",
			"account_address",
			"registration_height",
			"locked_balance",
			"registration_status",
			"latest",
			"height",
		}).AddRow(
			int64(10000),
			nodePubKey1,
			senderAddress1,
			uint32(1),
			int64(1000),
			model.NodeRegistrationState_NodeRegistered,
			true,
			uint32(1),
		))
		return db.Query("")
	}
	if qe == "SELECT id, node_public_key, account_address, registration_height, locked_balance,"+
		" registration_status, latest, height FROM node_registry WHERE node_public_key = ? AND latest=1 ORDER BY height DESC LIMIT 1" {
		mock.ExpectQuery("").WillReturnRows(sqlmock.NewRows([]string{
			"id",
			"node_public_key",
			"account_address",
			"registration_height",
			"locked_balance",
			"registration_status",
			"latest",
			"height",
		}))
		return db.Query("")
	}
	if qe == "SELECT account_address,block_height,spendable_balance,balance,pop_revenue,latest FROM"+
		" account_balance WHERE account_address = ? AND latest = 1" {
		mock.ExpectQuery("").WillReturnRows(sqlmock.NewRows([]string{
			"account_address",
			"block_height",
			"spendable_balance",
			"balance",
			"pop_revenue",
			"latest",
		}).AddRow(
			senderAddress1,
			uint32(1),
			int64(1000000000000),
			int64(1000000000000),
			int64(100000000),
			true,
		))
		return db.Query("")
	}
	return nil, errors.New("mocked select failed, query  not found")
}

func (*mockExecutorValidateSuccessRU) ExecuteSelectRow(qStr string, tx bool, args ...interface{}) (*sql.Row, error) {
	db, mock, _ := sqlmock.New()
	defer db.Close()

	var mockedRows *sqlmock.Rows
	switch {
	case strings.Contains(qStr, "account_balance"):
		mockedRows = mock.NewRows(query.NewAccountBalanceQuery().Fields)
		mockedRows.AddRow(
			senderAddress1,
			uint32(1),
			int64(900000000),
			int64(1000000000000),
			int64(100000000),
			true,
		)
	default:
		mockedRows = mock.NewRows(query.NewNodeRegistrationQuery().Fields)
		mockedRows.AddRow(
			int64(10000),
			nodePubKey1,
			senderAddress1,
			uint32(1),
			int64(1000),
			model.NodeRegistrationState_NodeRegistered,
			true,
			uint32(1),
		)
	}
	mock.ExpectQuery(regexp.QuoteMeta(qStr)).
		WillReturnRows(mockedRows)
	return db.QueryRow(qStr), nil
}

func (*mockExecutorValidateSuccessRU) ExecuteTransaction(qStr string, args ...interface{}) error {
	return nil
}

func (*mockExecutorValidateSuccessRU) ExecuteTransactions(queries [][]interface{}) error {
	return nil
}

type (
	mockAccountBalanceHelperUpdateNRValidateSuccess struct {
		AccountBalanceHelper
	}
	mockAccountBalanceHelperUpdateNRValidateFail struct {
		AccountBalanceHelper
	}
)

func (*mockAccountBalanceHelperUpdateNRValidateSuccess) HasEnoughSpendableBalance(
	dbTX bool, address string, compareBalance int64,
) (enough bool, err error) {
	return true, nil
}
func (*mockAccountBalanceHelperUpdateNRValidateFail) HasEnoughSpendableBalance(
	dbTX bool, address string, compareBalance int64,
) (enough bool, err error) {
	return false, sql.ErrNoRows
}
func TestUpdateNodeRegistration_Validate(t *testing.T) {
	_, poown, _, _ := GetFixturesForUpdateNoderegistration(query.NewNodeRegistrationQuery())
	txBodyInvalidPoown := &model.UpdateNodeRegistrationTransactionBody{
		Poown: poown,
	}
	txBodyWithoutPoown := &model.UpdateNodeRegistrationTransactionBody{}
	txBodyWithValidPoown := &model.UpdateNodeRegistrationTransactionBody{
		Poown:         poown,
		NodePublicKey: nodePubKey1,
	}
	txBodyWithInvalidNodePubKey := &model.UpdateNodeRegistrationTransactionBody{
		Poown:         poown,
		NodePublicKey: nodePubKey1,
	}
	txBodyWithValidNodePubKey := &model.UpdateNodeRegistrationTransactionBody{
		Poown:         poown,
		NodePublicKey: nodePubKey2,
		LockedBalance: int64(1000000),
	}
	txBodyWithInvalidLockedBalance := &model.UpdateNodeRegistrationTransactionBody{
		Poown:         poown,
		LockedBalance: int64(100),
	}
	txBodyWithLockedBalanceTooHigh := &model.UpdateNodeRegistrationTransactionBody{
		Poown:         poown,
		LockedBalance: int64(10000000000),
	}
	txBodyWithValidLockedBalance := &model.UpdateNodeRegistrationTransactionBody{
		Poown:         poown,
		LockedBalance: int64(100000),
	}
	type fields struct {
		Body                  *model.UpdateNodeRegistrationTransactionBody
		Fee                   int64
		SenderAddress         string
		Height                uint32
		NodeRegistrationQuery query.NodeRegistrationQueryInterface
		BlockQuery            query.BlockQueryInterface
		QueryExecutor         query.ExecutorInterface
		AuthPoown             auth.NodeAuthValidationInterface
		AccountBalanceHelper  AccountBalanceHelperInterface
	}
	tests := []struct {
		name    string
		fields  fields
		wantErr bool
	}{
		{
			name: "Validate:fail-{PoownRequired}",
			fields: fields{
				Body: txBodyWithoutPoown,
			},
			wantErr: true,
		},
		{
			name: "Validate:fail-{InvalidPoown}",
			fields: fields{
				Body:      txBodyInvalidPoown,
				AuthPoown: &mockAuthPoown{success: false},
			},
			wantErr: true,
		},
		{
			name: "Validate:fail-{executeSelectFail}",
			fields: fields{
				Body:                  txBodyWithValidPoown,
				SenderAddress:         senderAddress1,
				QueryExecutor:         &mockExecutorValidateFailExecuteSelectFailRU{},
				NodeRegistrationQuery: query.NewNodeRegistrationQuery(),
				BlockQuery:            query.NewBlockQuery(&chaintype.MainChain{}),
				AuthPoown:             &mockAuthPoown{success: true},
			},
			wantErr: true,
		},
		{
			name: "Validate:fail-{NodeDeleted}",
			fields: fields{
				Body:                  txBodyWithValidPoown,
				SenderAddress:         senderAddress1,
				QueryExecutor:         &mockExecutorValidateFailNodeDeleted{},
				NodeRegistrationQuery: query.NewNodeRegistrationQuery(),
				BlockQuery:            query.NewBlockQuery(&chaintype.MainChain{}),
				AuthPoown:             &mockAuthPoown{success: true},
			},
			wantErr: true,
		},
		{
			name: "Validate:fail-{SenderAccountNotNodeOwner}",
			fields: fields{
				Body:                  txBodyWithValidPoown,
				SenderAddress:         senderAddress1,
				QueryExecutor:         &mockExecutorValidateFailAccountNotNodeOwnerRU{},
				NodeRegistrationQuery: query.NewNodeRegistrationQuery(),
				BlockQuery:            query.NewBlockQuery(&chaintype.MainChain{}),
				AuthPoown:             &mockAuthPoown{success: true},
			},
			wantErr: true,
		},
		{
			name: "Validate:fail-{UpdateNodePublicKey.NodeAlreadyRegistered}",
			fields: fields{
				Body:                  txBodyWithInvalidNodePubKey,
				SenderAddress:         senderAddress1,
				QueryExecutor:         &mockExecutorValidateFailNodeAlreadyRegisteredRU{},
				NodeRegistrationQuery: query.NewNodeRegistrationQuery(),
				BlockQuery:            query.NewBlockQuery(&chaintype.MainChain{}),
				AuthPoown:             &mockAuthPoown{success: true},
			},
			wantErr: true,
		},
		{
			name: "Validate:success-{UpdateNodePublicKey}",
			fields: fields{
				Body:                  txBodyWithValidNodePubKey,
				SenderAddress:         senderAddress1,
				QueryExecutor:         &mockExecutorValidateSuccessUpdateNodePublicKeyRU{},
				NodeRegistrationQuery: query.NewNodeRegistrationQuery(),
				BlockQuery:            query.NewBlockQuery(&chaintype.MainChain{}),
				AuthPoown:             &mockAuthPoown{success: true},
				AccountBalanceHelper:  &mockAccountBalanceHelperUpdateNRValidateSuccess{},
			},
			wantErr: false,
		},
		{
			name: "Validate:fail-{UpdateLockedBalance.NewBalanceLowerThanPrevious}",
			fields: fields{
				Body:                  txBodyWithInvalidLockedBalance,
				SenderAddress:         senderAddress1,
				QueryExecutor:         &mockExecutorValidateSuccessRU{},
				NodeRegistrationQuery: query.NewNodeRegistrationQuery(),
				BlockQuery:            query.NewBlockQuery(&chaintype.MainChain{}),
				AuthPoown:             &mockAuthPoown{success: true},
			},
			wantErr: true,
		},
		{
			name: "Validate:fail-{UpdateLockedBalance.InsufficientAccountBalance}",
			fields: fields{
				Body:                  txBodyWithLockedBalanceTooHigh,
				SenderAddress:         senderAddress1,
				QueryExecutor:         &mockExecutorValidateSuccessRU{},
				NodeRegistrationQuery: query.NewNodeRegistrationQuery(),
				BlockQuery:            query.NewBlockQuery(&chaintype.MainChain{}),
				AuthPoown:             &mockAuthPoown{success: true},
				AccountBalanceHelper:  &mockAccountBalanceHelperUpdateNRValidateFail{},
			},
			wantErr: true,
		},
		{
			name: "Validate:success-{UpdateLockedBalance}",
			fields: fields{
				Body:                  txBodyWithValidLockedBalance,
				SenderAddress:         senderAddress1,
				QueryExecutor:         &mockExecutorValidateSuccessRU{},
				NodeRegistrationQuery: query.NewNodeRegistrationQuery(),
				BlockQuery:            query.NewBlockQuery(&chaintype.MainChain{}),
				AuthPoown:             &mockAuthPoown{success: true},
				AccountBalanceHelper:  &mockAccountBalanceHelperUpdateNRValidateSuccess{},
			},
			wantErr: false,
		},
	}
	for _, tt := range tests {
		t.Run(tt.name, func(t *testing.T) {
			tx := &UpdateNodeRegistration{
				Body:                  tt.fields.Body,
				Fee:                   tt.fields.Fee,
				SenderAddress:         tt.fields.SenderAddress,
				Height:                tt.fields.Height,
				NodeRegistrationQuery: tt.fields.NodeRegistrationQuery,
				BlockQuery:            tt.fields.BlockQuery,
				QueryExecutor:         tt.fields.QueryExecutor,
				AuthPoown:             tt.fields.AuthPoown,
				AccountBalanceHelper:  tt.fields.AccountBalanceHelper,
			}
			if err := tx.Validate(false); (err != nil) != tt.wantErr {
				t.Errorf("UpdateNodeRegistration.Validate() error = %v, wantErr %v", err, tt.wantErr)
			}
		})
	}
}

type (
	mockAccountBalanceHelperUpdateNRApplyUnconfirmedSuccess struct {
		AccountBalanceHelper
	}
)

func (*mockAccountBalanceHelperUpdateNRApplyUnconfirmedSuccess) AddAccountSpendableBalance(address string, amount int64) error {
	return nil
}

func TestUpdateNodeRegistration_ApplyUnconfirmed(t *testing.T) {
	txBody := &model.UpdateNodeRegistrationTransactionBody{
		LockedBalance: int64(10000000000),
	}
	type fields struct {
		Body                  *model.UpdateNodeRegistrationTransactionBody
		Fee                   int64
		SenderAddress         string
		Height                uint32
		NodeRegistrationQuery query.NodeRegistrationQueryInterface
		BlockQuery            query.BlockQueryInterface
		QueryExecutor         query.ExecutorInterface
		AuthPoown             auth.NodeAuthValidationInterface
		AccountBalanceHelper  AccountBalanceHelperInterface
	}
	tests := []struct {
		name    string
		fields  fields
		wantErr bool
	}{
		{
			name: "ApplyUnconfirmed:success",
			fields: fields{
				Body:                  txBody,
				SenderAddress:         senderAddress1,
				QueryExecutor:         &mockExecutorValidateSuccessRU{},
				NodeRegistrationQuery: query.NewNodeRegistrationQuery(),
				BlockQuery:            query.NewBlockQuery(&chaintype.MainChain{}),
				AccountBalanceHelper:  &mockAccountBalanceHelperUpdateNRApplyUnconfirmedSuccess{},
			},
			wantErr: false,
		},
		{
			name: "ApplyUnconfirmed:fail-{PreviousNodeRecordNotFound}",
			fields: fields{
				Body:                  txBody,
				SenderAddress:         senderAddress1,
				QueryExecutor:         &mockExecutorValidateFailNodeNotFoundRU{},
				NodeRegistrationQuery: query.NewNodeRegistrationQuery(),
				BlockQuery:            query.NewBlockQuery(&chaintype.MainChain{}),
			},
			wantErr: true,
		},
	}
	for _, tt := range tests {
		t.Run(tt.name, func(t *testing.T) {
			tx := &UpdateNodeRegistration{
				Body:                  tt.fields.Body,
				Fee:                   tt.fields.Fee,
				SenderAddress:         tt.fields.SenderAddress,
				Height:                tt.fields.Height,
				NodeRegistrationQuery: tt.fields.NodeRegistrationQuery,
				BlockQuery:            tt.fields.BlockQuery,
				QueryExecutor:         tt.fields.QueryExecutor,
				AuthPoown:             tt.fields.AuthPoown,
				AccountBalanceHelper:  tt.fields.AccountBalanceHelper,
			}
			if err := tx.ApplyUnconfirmed(); (err != nil) != tt.wantErr {
				t.Errorf("UpdateNodeRegistration.ApplyUnconfirmed() error = %v, wantErr %v", err, tt.wantErr)
			}
		})
	}
}

type (
	mockQueryExecutorUpdateNodeRegApplyConfirmedNodeNotFound struct {
		query.Executor
	}
	mockQueryExecutorUpdateNodeRegApplyConfirmedSuccess struct {
		query.Executor
	}
)

func (*mockQueryExecutorUpdateNodeRegApplyConfirmedNodeNotFound) ExecuteSelectRow(qe string, _ bool, _ ...interface{}) (*sql.Row, error) {
	db, mock, _ := sqlmock.New()
	defer db.Close()

	mock.ExpectQuery("SELECT").WillReturnRows(mock.NewRows(query.NewAccountBalanceQuery().Fields))
	return db.QueryRow(qe), nil
}

func (*mockQueryExecutorUpdateNodeRegApplyConfirmedSuccess) ExecuteSelectRow(qe string, _ bool, _ ...interface{}) (*sql.Row, error) {
	db, mock, _ := sqlmock.New()
	defer db.Close()

	mockedRows := mock.NewRows(query.NewNodeRegistrationQuery().Fields)
	mockedRows.AddRow(
		int64(10000),
		nodePubKey1,
		senderAddress1,
		uint32(1),
		int64(1000),
		model.NodeRegistrationState_NodeRegistered,
		true,
		uint32(1),
	)
	mock.ExpectQuery("SELECT").WillReturnRows(mockedRows)
	return db.QueryRow(qe), nil
}
func (*mockQueryExecutorUpdateNodeRegApplyConfirmedSuccess) ExecuteTransactions([][]interface{}) error {
	return nil
}

type (
	mockAccountBalanceHelperUpdateNRApplyConfirmedSuccess struct {
		AccountBalanceHelper
	}
)

func (*mockAccountBalanceHelperUpdateNRApplyConfirmedSuccess) AddAccountBalance(
	address string, amount int64, event model.EventType, blockHeight uint32, transactionID int64, blockTimestamp uint64,
) error {
	return nil
}
func TestUpdateNodeRegistration_ApplyConfirmed(t *testing.T) {
	txBody := &model.UpdateNodeRegistrationTransactionBody{
		LockedBalance: int64(10000000000),
	}
	type fields struct {
<<<<<<< HEAD
		Body                  *model.UpdateNodeRegistrationTransactionBody
		Fee                   int64
		SenderAddress         string
		Height                uint32
		NodeRegistrationQuery query.NodeRegistrationQueryInterface
		BlockQuery            query.BlockQueryInterface
		QueryExecutor         query.ExecutorInterface
		AuthPoown             auth.NodeAuthValidationInterface
		AccountBalanceHelper  AccountBalanceHelperInterface
=======
		Body                     *model.UpdateNodeRegistrationTransactionBody
		Fee                      int64
		SenderAddress            string
		Height                   uint32
		AccountBalanceQuery      query.AccountBalanceQueryInterface
		NodeRegistrationQuery    query.NodeRegistrationQueryInterface
		BlockQuery               query.BlockQueryInterface
		QueryExecutor            query.ExecutorInterface
		AuthPoown                auth.NodeAuthValidationInterface
		AccountLedgerQuery       query.AccountLedgerQueryInterface
		PendingNodeRegistryCache storage.TransactionalCache
		ActiveNodeRegistryCache  storage.TransactionalCache
>>>>>>> 58fec7d9
	}
	tests := []struct {
		name    string
		fields  fields
		wantErr bool
	}{
		{
			name: "ApplyConfirmed:fail-{PreviousNodeRecordNotFound}",
			fields: fields{
<<<<<<< HEAD
				Body:                  txBody,
				SenderAddress:         senderAddress1,
				QueryExecutor:         &mockQueryExecutorUpdateNodeRegApplyConfirmedNodeNotFound{},
				NodeRegistrationQuery: query.NewNodeRegistrationQuery(),
				BlockQuery:            query.NewBlockQuery(&chaintype.MainChain{}),
=======
				Body:                     txBody,
				SenderAddress:            senderAddress1,
				QueryExecutor:            &mockQueryExecutorUpdateNodeRegApplyConfirmedNodeNotFound{},
				NodeRegistrationQuery:    query.NewNodeRegistrationQuery(),
				AccountBalanceQuery:      query.NewAccountBalanceQuery(),
				BlockQuery:               query.NewBlockQuery(&chaintype.MainChain{}),
				PendingNodeRegistryCache: &mockNodeRegistryCacheSuccess{},
				ActiveNodeRegistryCache:  &mockNodeRegistryCacheSuccess{},
>>>>>>> 58fec7d9
			},
			wantErr: true,
		},
		{
			name: "ApplyConfirmed:success",
			fields: fields{
<<<<<<< HEAD
				Body:                  txBody,
				SenderAddress:         senderAddress1,
				QueryExecutor:         &mockQueryExecutorUpdateNodeRegApplyConfirmedSuccess{},
				NodeRegistrationQuery: query.NewNodeRegistrationQuery(),
				BlockQuery:            query.NewBlockQuery(&chaintype.MainChain{}),
				AccountBalanceHelper:  &mockAccountBalanceHelperUpdateNRApplyConfirmedSuccess{},
=======
				Body:                     txBody,
				SenderAddress:            senderAddress1,
				QueryExecutor:            &mockQueryExecutorUpdateNodeRegApplyConfirmedSuccess{},
				NodeRegistrationQuery:    query.NewNodeRegistrationQuery(),
				AccountBalanceQuery:      query.NewAccountBalanceQuery(),
				BlockQuery:               query.NewBlockQuery(&chaintype.MainChain{}),
				AccountLedgerQuery:       query.NewAccountLedgerQuery(),
				PendingNodeRegistryCache: &mockNodeRegistryCacheSuccess{},
				ActiveNodeRegistryCache:  &mockNodeRegistryCacheSuccess{},
>>>>>>> 58fec7d9
			},
			wantErr: false,
		},
	}
	for _, tt := range tests {
		t.Run(tt.name, func(t *testing.T) {
			tx := &UpdateNodeRegistration{
<<<<<<< HEAD
				Body:                  tt.fields.Body,
				Fee:                   tt.fields.Fee,
				SenderAddress:         tt.fields.SenderAddress,
				Height:                tt.fields.Height,
				NodeRegistrationQuery: tt.fields.NodeRegistrationQuery,
				BlockQuery:            tt.fields.BlockQuery,
				QueryExecutor:         tt.fields.QueryExecutor,
				AuthPoown:             tt.fields.AuthPoown,
				AccountBalanceHelper:  tt.fields.AccountBalanceHelper,
=======
				Body:                         tt.fields.Body,
				Fee:                          tt.fields.Fee,
				SenderAddress:                tt.fields.SenderAddress,
				Height:                       tt.fields.Height,
				AccountBalanceQuery:          tt.fields.AccountBalanceQuery,
				NodeRegistrationQuery:        tt.fields.NodeRegistrationQuery,
				BlockQuery:                   tt.fields.BlockQuery,
				QueryExecutor:                tt.fields.QueryExecutor,
				AuthPoown:                    tt.fields.AuthPoown,
				AccountLedgerQuery:           tt.fields.AccountLedgerQuery,
				PendingNodeRegistrationCache: tt.fields.PendingNodeRegistryCache,
				ActiveNodeRegistrationCache:  tt.fields.ActiveNodeRegistryCache,
>>>>>>> 58fec7d9
			}
			if err := tx.ApplyConfirmed(0); (err != nil) != tt.wantErr {
				t.Errorf("UpdateNodeRegistration.ApplyConfirmed() error = %v, wantErr %v", err, tt.wantErr)
			}
		})
	}
}

type (
	mockAccountBalanceHelperUpdateNRUndoApplyUnconfirmedSuccess struct {
		AccountBalanceHelper
	}
	mockAccountBalanceHelperUpdateNRUndoApplyUnconfirmedFail struct {
		AccountBalanceHelper
	}
)

func (*mockAccountBalanceHelperUpdateNRUndoApplyUnconfirmedSuccess) AddAccountSpendableBalance(address string, amount int64) error {
	return nil
}
func (*mockAccountBalanceHelperUpdateNRUndoApplyUnconfirmedFail) AddAccountSpendableBalance(address string, amount int64) error {
	return sql.ErrNoRows
}

func TestUpdateNodeRegistration_UndoApplyUnconfirmed(t *testing.T) {
	txBody := &model.UpdateNodeRegistrationTransactionBody{
		LockedBalance: int64(10000000000),
	}
	type fields struct {
		Body                  *model.UpdateNodeRegistrationTransactionBody
		Fee                   int64
		SenderAddress         string
		Height                uint32
		NodeRegistrationQuery query.NodeRegistrationQueryInterface
		BlockQuery            query.BlockQueryInterface
		QueryExecutor         query.ExecutorInterface
		AuthPoown             auth.NodeAuthValidationInterface
		AccountBalanceHelper  AccountBalanceHelperInterface
	}
	tests := []struct {
		name    string
		fields  fields
		wantErr bool
	}{
		{
			name: "UndoApplyUnconfirmed:fail-{executeTransactionsFail}",
			fields: fields{
				SenderAddress:         senderAddress1,
				QueryExecutor:         &mockExecutorUndoUnconfirmedExecuteTransactionsFail{},
				NodeRegistrationQuery: query.NewNodeRegistrationQuery(),
				Fee:                   1,
				Body:                  txBody,
				AccountBalanceHelper:  &mockAccountBalanceHelperUpdateNRUndoApplyUnconfirmedFail{},
			},
			wantErr: true,
		},
		{
			name: "UndoApplyUnconfirmed:success",
			fields: fields{
				SenderAddress:         senderAddress1,
				QueryExecutor:         &mockExecutorUndoUnconfirmedSuccess{},
				NodeRegistrationQuery: query.NewNodeRegistrationQuery(),
				BlockQuery:            query.NewBlockQuery(&chaintype.MainChain{}),
				Fee:                   1,
				Body:                  txBody,
				AccountBalanceHelper:  &mockAccountBalanceHelperUpdateNRUndoApplyUnconfirmedSuccess{},
			},
			wantErr: false,
		},
	}
	for _, tt := range tests {
		t.Run(tt.name, func(t *testing.T) {
			tx := &UpdateNodeRegistration{
				Body:                  tt.fields.Body,
				Fee:                   tt.fields.Fee,
				SenderAddress:         tt.fields.SenderAddress,
				Height:                tt.fields.Height,
				NodeRegistrationQuery: tt.fields.NodeRegistrationQuery,
				BlockQuery:            tt.fields.BlockQuery,
				QueryExecutor:         tt.fields.QueryExecutor,
				AuthPoown:             tt.fields.AuthPoown,
				AccountBalanceHelper:  tt.fields.AccountBalanceHelper,
			}
			if err := tx.UndoApplyUnconfirmed(); (err != nil) != tt.wantErr {
				t.Errorf("UpdateNodeRegistration.UndoApplyUnconfirmed() error = %v, wantErr %v", err, tt.wantErr)
			}
		})
	}
}

func TestUpdateNodeRegistration_GetAmount(t *testing.T) {
	txBody := &model.UpdateNodeRegistrationTransactionBody{
		LockedBalance: int64(10000000000),
	}
	type fields struct {
		Body                  *model.UpdateNodeRegistrationTransactionBody
		Fee                   int64
		SenderAddress         string
		Height                uint32
		NodeRegistrationQuery query.NodeRegistrationQueryInterface
		BlockQuery            query.BlockQueryInterface
		QueryExecutor         query.ExecutorInterface
		AuthPoown             auth.NodeAuthValidationInterface
	}
	tests := []struct {
		name   string
		fields fields
		want   int64
	}{
		{
			name: "GetAmount:success",
			fields: fields{
				Body: txBody,
			},
		},
	}
	for _, tt := range tests {
		t.Run(tt.name, func(t *testing.T) {
			tx := &UpdateNodeRegistration{
				Body:                  tt.fields.Body,
				Fee:                   tt.fields.Fee,
				SenderAddress:         tt.fields.SenderAddress,
				Height:                tt.fields.Height,
				NodeRegistrationQuery: tt.fields.NodeRegistrationQuery,
				BlockQuery:            tt.fields.BlockQuery,
				QueryExecutor:         tt.fields.QueryExecutor,
				AuthPoown:             tt.fields.AuthPoown,
			}
			if got := tx.GetAmount(); got != tt.want {
				t.Errorf("UpdateNodeRegistration.GetAmount() = %v, want %v", got, tt.want)
			}
		})
	}
}

func TestUpdateNodeRegistration_GetSize(t *testing.T) {
	txBody := &model.UpdateNodeRegistrationTransactionBody{}
	type fields struct {
		Body                  *model.UpdateNodeRegistrationTransactionBody
		Fee                   int64
		SenderAddress         string
		Height                uint32
		NodeRegistrationQuery query.NodeRegistrationQueryInterface
		BlockQuery            query.BlockQueryInterface
		QueryExecutor         query.ExecutorInterface
		AuthPoown             auth.NodeAuthValidationInterface
	}
	tests := []struct {
		name   string
		fields fields
		want   uint32
	}{
		{
			name: "GetSize:success",
			fields: fields{
				Body:                  txBody,
				NodeRegistrationQuery: query.NewNodeRegistrationQuery(),
			},
			want: 206,
		},
	}
	for _, tt := range tests {
		t.Run(tt.name, func(t *testing.T) {
			tx := &UpdateNodeRegistration{
				Body:                  tt.fields.Body,
				Fee:                   tt.fields.Fee,
				SenderAddress:         tt.fields.SenderAddress,
				Height:                tt.fields.Height,
				NodeRegistrationQuery: tt.fields.NodeRegistrationQuery,
				BlockQuery:            tt.fields.BlockQuery,
				QueryExecutor:         tt.fields.QueryExecutor,
				AuthPoown:             tt.fields.AuthPoown,
			}
			if got := tx.GetSize(); got != tt.want {
				t.Errorf("UpdateNodeRegistration.GetSize() = %v, want %v", got, tt.want)
			}
		})
	}
}

func TestUpdateNodeRegistration_ParseBodyBytes(t *testing.T) {

	_, _, txBody, txBodyBytes := GetFixturesForUpdateNoderegistration(query.NewNodeRegistrationQuery())
	type fields struct {
		Body                  *model.UpdateNodeRegistrationTransactionBody
		Fee                   int64
		SenderAddress         string
		Height                uint32
		NodeRegistrationQuery query.NodeRegistrationQueryInterface
		BlockQuery            query.BlockQueryInterface
		QueryExecutor         query.ExecutorInterface
		AuthPoown             auth.NodeAuthValidationInterface
	}
	type args struct {
		txBodyBytes []byte
	}
	tests := []struct {
		name    string
		fields  fields
		args    args
		want    model.TransactionBodyInterface
		wantErr bool
	}{
		{
			name: "UpdateNodeRegistration:error - empty body bytes",
			fields: fields{
				Body:                  nil,
				Fee:                   0,
				SenderAddress:         "",
				Height:                0,
				NodeRegistrationQuery: nil,
				QueryExecutor:         nil,
			},
			args:    args{txBodyBytes: []byte{}},
			want:    nil,
			wantErr: true,
		},
		{
			name: "UpdateNodeRegistration:error - wrong public key length",
			fields: fields{
				Body:                  nil,
				Fee:                   0,
				SenderAddress:         "",
				Height:                0,
				NodeRegistrationQuery: nil,
				QueryExecutor:         nil,
			},
			args:    args{txBodyBytes: txBodyBytes[:10]},
			want:    nil,
			wantErr: true,
		},
		{
			name: "UpdateNodeRegistration:error - no node address length",
			fields: fields{
				Body:                  nil,
				Fee:                   0,
				SenderAddress:         "",
				Height:                0,
				NodeRegistrationQuery: nil,
				QueryExecutor:         nil,
			},
			args:    args{txBodyBytes: txBodyBytes[:(len(txBody.NodePublicKey))]},
			want:    nil,
			wantErr: true,
		},
		{
			name: "UpdateNodeRegistration:error - no node address",
			fields: fields{
				Body:                  nil,
				Fee:                   0,
				SenderAddress:         "",
				Height:                0,
				NodeRegistrationQuery: nil,
				QueryExecutor:         nil,
			},
			args: args{
				txBodyBytes: txBodyBytes[:(len(txBody.NodePublicKey) + 4)],
			},
			want:    nil,
			wantErr: true,
		},
		{
			name: "UpdateNodeRegistration:error - no locked balance",
			fields: fields{
				Body:                  nil,
				Fee:                   0,
				SenderAddress:         "",
				Height:                0,
				NodeRegistrationQuery: query.NewNodeRegistrationQuery(),
				QueryExecutor:         nil,
			},
			args: args{
				txBodyBytes: txBodyBytes[:(len(txBody.NodePublicKey))],
			},
			want:    nil,
			wantErr: true,
		},
		{
			name: "UpdateNodeRegistration:error - no poown",
			fields: fields{
				Body:                  nil,
				Fee:                   0,
				SenderAddress:         "",
				Height:                0,
				NodeRegistrationQuery: query.NewNodeRegistrationQuery(),
				QueryExecutor:         nil,
			},
			args: args{
				txBodyBytes: txBodyBytes[:(len(txBody.NodePublicKey) + int(constant.Balance))],
			},
			want:    nil,
			wantErr: true,
		},
		{
			name: "UpdateNodeRegistration:ParseBodyBytes - success",
			fields: fields{
				NodeRegistrationQuery: query.NewNodeRegistrationQuery(),
			},
			args: args{
				txBodyBytes: txBodyBytes,
			},
			want:    txBody,
			wantErr: false,
		},
	}
	for _, tt := range tests {
		t.Run(tt.name, func(t *testing.T) {
			up := &UpdateNodeRegistration{
				Body:                  tt.fields.Body,
				Fee:                   tt.fields.Fee,
				SenderAddress:         tt.fields.SenderAddress,
				Height:                tt.fields.Height,
				NodeRegistrationQuery: tt.fields.NodeRegistrationQuery,
				BlockQuery:            tt.fields.BlockQuery,
				QueryExecutor:         tt.fields.QueryExecutor,
				AuthPoown:             tt.fields.AuthPoown,
			}
			got, err := up.ParseBodyBytes(tt.args.txBodyBytes)
			if (err != nil) != tt.wantErr {
				t.Errorf("ParseBodyBytes() error = %v, wantErr %v", err, tt.wantErr)
				return
			}
			if !reflect.DeepEqual(got, tt.want) {
				t.Errorf("ParseBodyBytes() got = %v, want %v", got, tt.want)
			}
		})
	}
}

func TestUpdateNodeRegistration_GetBodyBytes(t *testing.T) {
	_, _, txBody, txBodyBytes := GetFixturesForUpdateNoderegistration(query.NewNodeRegistrationQuery())
	type fields struct {
		Body                  *model.UpdateNodeRegistrationTransactionBody
		Fee                   int64
		SenderAddress         string
		Height                uint32
		NodeRegistrationQuery query.NodeRegistrationQueryInterface
		BlockQuery            query.BlockQueryInterface
		QueryExecutor         query.ExecutorInterface
		AuthPoown             auth.NodeAuthValidationInterface
	}
	tests := []struct {
		name   string
		fields fields
		want   []byte
	}{
		{
			name: "GetBodyBytesBytes:success",
			fields: fields{
				Body:                  txBody,
				NodeRegistrationQuery: query.NewNodeRegistrationQuery(),
			},
			want: txBodyBytes,
		},
	}
	for _, tt := range tests {
		t.Run(tt.name, func(t *testing.T) {
			tx := &UpdateNodeRegistration{
				Body:                  tt.fields.Body,
				Fee:                   tt.fields.Fee,
				SenderAddress:         tt.fields.SenderAddress,
				Height:                tt.fields.Height,
				NodeRegistrationQuery: tt.fields.NodeRegistrationQuery,
				BlockQuery:            tt.fields.BlockQuery,
				QueryExecutor:         tt.fields.QueryExecutor,
				AuthPoown:             tt.fields.AuthPoown,
			}
			if got := tx.GetBodyBytes(); !reflect.DeepEqual(got, tt.want) {
				t.Errorf("UpdateNodeRegistration.GetBodyBytes() = %v, want %v", got, tt.want)
			}
		})
	}
}

func TestUpdateNodeRegistration_GetTransactionBody(t *testing.T) {
	_, _, mockTxBody, _ := GetFixturesForUpdateNoderegistration(query.NewNodeRegistrationQuery())
	type fields struct {
		Body                  *model.UpdateNodeRegistrationTransactionBody
		Fee                   int64
		SenderAddress         string
		Height                uint32
		NodeRegistrationQuery query.NodeRegistrationQueryInterface
		BlockQuery            query.BlockQueryInterface
		QueryExecutor         query.ExecutorInterface
		AuthPoown             auth.NodeAuthValidationInterface
	}
	type args struct {
		transaction *model.Transaction
	}
	tests := []struct {
		name   string
		fields fields
		args   args
	}{
		{
			name: "wantSuccess",
			fields: fields{
				Body: mockTxBody,
			},
			args: args{
				transaction: &model.Transaction{},
			},
		},
	}
	for _, tt := range tests {
		t.Run(tt.name, func(t *testing.T) {
			tx := &UpdateNodeRegistration{
				Body:                  tt.fields.Body,
				Fee:                   tt.fields.Fee,
				SenderAddress:         tt.fields.SenderAddress,
				Height:                tt.fields.Height,
				NodeRegistrationQuery: tt.fields.NodeRegistrationQuery,
				BlockQuery:            tt.fields.BlockQuery,
				QueryExecutor:         tt.fields.QueryExecutor,
				AuthPoown:             tt.fields.AuthPoown,
			}
			tx.GetTransactionBody(tt.args.transaction)
		})
	}
}

func TestUpdateNodeRegistration_SkipMempoolTransaction(t *testing.T) {
	type fields struct {
		ID                      int64
		Body                    *model.NodeRegistrationTransactionBody
		Fee                     int64
		SenderAddress           string
		Height                  uint32
		NodeRegistrationQuery   query.NodeRegistrationQueryInterface
		BlockQuery              query.BlockQueryInterface
		ParticipationScoreQuery query.ParticipationScoreQueryInterface
		QueryExecutor           query.ExecutorInterface
		AuthPoown               auth.NodeAuthValidationInterface
	}
	type args struct {
		selectedTransactions []*model.Transaction
		newBlockTimestamp    int64
		newBlockHeight       uint32
	}
	tests := []struct {
		name    string
		fields  fields
		args    args
		want    bool
		wantErr bool
	}{
		{
			name: "SkipMempoolTransaction:success-{Filtered}",
			fields: fields{
				SenderAddress: "BCZEGOb3WNx3fDOVf9ZS4EjvOIv_UeW4TVBQJ_6tHKlE",
			},
			args: args{
				selectedTransactions: []*model.Transaction{
					{
						SenderAccountAddress: "BCZEGOb3WNx3fDOVf9ZS4EjvOIv_UeW4TVBQJ_6tHKlE",
						TransactionType:      uint32(model.TransactionType_NodeRegistrationTransaction),
					},
					{
						SenderAccountAddress: "BCZEGOb3WNx3fDOVf9ZS4EjvOIv_UeW4TVBQJ_6tHKlE",
						TransactionType:      uint32(model.TransactionType_EmptyTransaction),
					},
					{
						SenderAccountAddress: "BCZEGOb3WNx3fDOVf9ZS4EjvOIv_UeW4TVBQJ_6tHKlE",
						TransactionType:      uint32(model.TransactionType_ClaimNodeRegistrationTransaction),
					},
				},
			},
			want: true,
		},
		{
			name: "SkipMempoolTransaction:success-{UnFiltered_DifferentSenders}",
			fields: fields{
				SenderAddress: "BCZEGOb3WNx3fDOVf9ZS4EjvOIv_UeW4TVBQJ_6tHKlE",
			},
			args: args{
				selectedTransactions: []*model.Transaction{
					{
						SenderAccountAddress: "BCZEGOb3WNx3fDOVf9ZS4EjvOIv_UeW4TVBQJ_6tAAAA",
						TransactionType:      uint32(model.TransactionType_NodeRegistrationTransaction),
					},
					{
						SenderAccountAddress: "BCZEGOb3WNx3fDOVf9ZS4EjvOIv_UeW4TVBQJ_6tHKlE",
						TransactionType:      uint32(model.TransactionType_EmptyTransaction),
					},
					{
						SenderAccountAddress: "BCZEGOb3WNx3fDOVf9ZS4EjvOIv_UeW4TVBQJ_6tAAAA",
						TransactionType:      uint32(model.TransactionType_ClaimNodeRegistrationTransaction),
					},
				},
			},
		},
		{
			name: "SkipMempoolTransaction:success-{UnFiltered_NoOtherRecordsFound}",
			fields: fields{
				SenderAddress: "BCZEGOb3WNx3fDOVf9ZS4EjvOIv_UeW4TVBQJ_6tHKlE",
			},
			args: args{
				selectedTransactions: []*model.Transaction{
					{
						SenderAccountAddress: "BCZEGOb3WNx3fDOVf9ZS4EjvOIv_UeW4TVBQJ_6tHKlE",
						TransactionType:      uint32(model.TransactionType_SetupAccountDatasetTransaction),
					},
					{
						SenderAccountAddress: "BCZEGOb3WNx3fDOVf9ZS4EjvOIv_UeW4TVBQJ_6tHKlE",
						TransactionType:      uint32(model.TransactionType_EmptyTransaction),
					},
					{
						SenderAccountAddress: "BCZEGOb3WNx3fDOVf9ZS4EjvOIv_UeW4TVBQJ_6tHKlE",
						TransactionType:      uint32(model.TransactionType_SendMoneyTransaction),
					},
				},
			},
		},
	}
	for _, tt := range tests {
		t.Run(tt.name, func(t *testing.T) {
			tx := &NodeRegistration{
				ID:                      tt.fields.ID,
				Body:                    tt.fields.Body,
				Fee:                     tt.fields.Fee,
				SenderAddress:           tt.fields.SenderAddress,
				Height:                  tt.fields.Height,
				NodeRegistrationQuery:   tt.fields.NodeRegistrationQuery,
				BlockQuery:              tt.fields.BlockQuery,
				ParticipationScoreQuery: tt.fields.ParticipationScoreQuery,
				QueryExecutor:           tt.fields.QueryExecutor,
				AuthPoown:               tt.fields.AuthPoown,
			}
			got, err := tx.SkipMempoolTransaction(tt.args.selectedTransactions, tt.args.newBlockTimestamp, tt.args.newBlockHeight)
			if (err != nil) != tt.wantErr {
				t.Errorf("NodeRegistration.SkipMempoolTransaction() error = %v, wantErr %v", err, tt.wantErr)
				return
			}
			if got != tt.want {
				t.Errorf("NodeRegistration.SkipMempoolTransaction() = %v, want %v", got, tt.want)
			}
		})
	}
}<|MERGE_RESOLUTION|>--- conflicted
+++ resolved
@@ -3,7 +3,6 @@
 import (
 	"database/sql"
 	"errors"
-	"github.com/zoobc/zoobc-core/common/storage"
 	"reflect"
 	"regexp"
 	"strings"
@@ -15,6 +14,7 @@
 	"github.com/zoobc/zoobc-core/common/constant"
 	"github.com/zoobc/zoobc-core/common/model"
 	"github.com/zoobc/zoobc-core/common/query"
+	"github.com/zoobc/zoobc-core/common/storage"
 )
 
 type (
@@ -656,30 +656,17 @@
 		LockedBalance: int64(10000000000),
 	}
 	type fields struct {
-<<<<<<< HEAD
-		Body                  *model.UpdateNodeRegistrationTransactionBody
-		Fee                   int64
-		SenderAddress         string
-		Height                uint32
-		NodeRegistrationQuery query.NodeRegistrationQueryInterface
-		BlockQuery            query.BlockQueryInterface
-		QueryExecutor         query.ExecutorInterface
-		AuthPoown             auth.NodeAuthValidationInterface
-		AccountBalanceHelper  AccountBalanceHelperInterface
-=======
 		Body                     *model.UpdateNodeRegistrationTransactionBody
 		Fee                      int64
 		SenderAddress            string
 		Height                   uint32
-		AccountBalanceQuery      query.AccountBalanceQueryInterface
 		NodeRegistrationQuery    query.NodeRegistrationQueryInterface
 		BlockQuery               query.BlockQueryInterface
 		QueryExecutor            query.ExecutorInterface
 		AuthPoown                auth.NodeAuthValidationInterface
-		AccountLedgerQuery       query.AccountLedgerQueryInterface
+		AccountBalanceHelper     AccountBalanceHelperInterface
 		PendingNodeRegistryCache storage.TransactionalCache
 		ActiveNodeRegistryCache  storage.TransactionalCache
->>>>>>> 58fec7d9
 	}
 	tests := []struct {
 		name    string
@@ -689,46 +676,27 @@
 		{
 			name: "ApplyConfirmed:fail-{PreviousNodeRecordNotFound}",
 			fields: fields{
-<<<<<<< HEAD
-				Body:                  txBody,
-				SenderAddress:         senderAddress1,
-				QueryExecutor:         &mockQueryExecutorUpdateNodeRegApplyConfirmedNodeNotFound{},
-				NodeRegistrationQuery: query.NewNodeRegistrationQuery(),
-				BlockQuery:            query.NewBlockQuery(&chaintype.MainChain{}),
-=======
 				Body:                     txBody,
 				SenderAddress:            senderAddress1,
 				QueryExecutor:            &mockQueryExecutorUpdateNodeRegApplyConfirmedNodeNotFound{},
 				NodeRegistrationQuery:    query.NewNodeRegistrationQuery(),
-				AccountBalanceQuery:      query.NewAccountBalanceQuery(),
 				BlockQuery:               query.NewBlockQuery(&chaintype.MainChain{}),
 				PendingNodeRegistryCache: &mockNodeRegistryCacheSuccess{},
 				ActiveNodeRegistryCache:  &mockNodeRegistryCacheSuccess{},
->>>>>>> 58fec7d9
 			},
 			wantErr: true,
 		},
 		{
 			name: "ApplyConfirmed:success",
 			fields: fields{
-<<<<<<< HEAD
-				Body:                  txBody,
-				SenderAddress:         senderAddress1,
-				QueryExecutor:         &mockQueryExecutorUpdateNodeRegApplyConfirmedSuccess{},
-				NodeRegistrationQuery: query.NewNodeRegistrationQuery(),
-				BlockQuery:            query.NewBlockQuery(&chaintype.MainChain{}),
-				AccountBalanceHelper:  &mockAccountBalanceHelperUpdateNRApplyConfirmedSuccess{},
-=======
 				Body:                     txBody,
 				SenderAddress:            senderAddress1,
 				QueryExecutor:            &mockQueryExecutorUpdateNodeRegApplyConfirmedSuccess{},
 				NodeRegistrationQuery:    query.NewNodeRegistrationQuery(),
-				AccountBalanceQuery:      query.NewAccountBalanceQuery(),
 				BlockQuery:               query.NewBlockQuery(&chaintype.MainChain{}),
-				AccountLedgerQuery:       query.NewAccountLedgerQuery(),
+				AccountBalanceHelper:     &mockAccountBalanceHelperUpdateNRApplyConfirmedSuccess{},
 				PendingNodeRegistryCache: &mockNodeRegistryCacheSuccess{},
 				ActiveNodeRegistryCache:  &mockNodeRegistryCacheSuccess{},
->>>>>>> 58fec7d9
 			},
 			wantErr: false,
 		},
@@ -736,30 +704,17 @@
 	for _, tt := range tests {
 		t.Run(tt.name, func(t *testing.T) {
 			tx := &UpdateNodeRegistration{
-<<<<<<< HEAD
-				Body:                  tt.fields.Body,
-				Fee:                   tt.fields.Fee,
-				SenderAddress:         tt.fields.SenderAddress,
-				Height:                tt.fields.Height,
-				NodeRegistrationQuery: tt.fields.NodeRegistrationQuery,
-				BlockQuery:            tt.fields.BlockQuery,
-				QueryExecutor:         tt.fields.QueryExecutor,
-				AuthPoown:             tt.fields.AuthPoown,
-				AccountBalanceHelper:  tt.fields.AccountBalanceHelper,
-=======
 				Body:                         tt.fields.Body,
 				Fee:                          tt.fields.Fee,
 				SenderAddress:                tt.fields.SenderAddress,
 				Height:                       tt.fields.Height,
-				AccountBalanceQuery:          tt.fields.AccountBalanceQuery,
 				NodeRegistrationQuery:        tt.fields.NodeRegistrationQuery,
 				BlockQuery:                   tt.fields.BlockQuery,
 				QueryExecutor:                tt.fields.QueryExecutor,
 				AuthPoown:                    tt.fields.AuthPoown,
-				AccountLedgerQuery:           tt.fields.AccountLedgerQuery,
+				AccountBalanceHelper:         tt.fields.AccountBalanceHelper,
 				PendingNodeRegistrationCache: tt.fields.PendingNodeRegistryCache,
 				ActiveNodeRegistrationCache:  tt.fields.ActiveNodeRegistryCache,
->>>>>>> 58fec7d9
 			}
 			if err := tx.ApplyConfirmed(0); (err != nil) != tt.wantErr {
 				t.Errorf("UpdateNodeRegistration.ApplyConfirmed() error = %v, wantErr %v", err, tt.wantErr)
