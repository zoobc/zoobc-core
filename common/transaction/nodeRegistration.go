--- conflicted
+++ resolved
@@ -170,13 +170,8 @@
 	accountType := 4
 	//TODO: this is valid for account type = 0
 	accountAddress := 44
-<<<<<<< HEAD
-	nodeAddressLength := 1
 	nodeAddress := tx.Body.NodeAddressLength
-=======
 	nodeAddressLength := 4
-	nodeAddress := len([]byte(tx.Body.NodeAddress))
->>>>>>> 86c9e9bb
 	lockedBalance := 8
 	//TODO: return bytes of ProofOfOwnership (message + signature) when implemented
 	poown := 256
