--- conflicted
+++ resolved
@@ -212,11 +212,7 @@
 	var (
 		nodeRegByNodePub, nodeRegByAccAddress model.NodeRegistration
 		accountBalance                        model.AccountBalance
-<<<<<<< HEAD
-		nodeRegistrations, nodeRegistrations2 []*model.NodeRegistration
-=======
 		row                                   *sql.Row
->>>>>>> f151c43c
 		err                                   error
 	)
 
@@ -238,33 +234,6 @@
 		return blocker.NewBlocker(blocker.ValidationErr, err.Error())
 	}
 
-<<<<<<< HEAD
-	err = func() error {
-		// check balance
-		qry, args := tx.AccountBalanceQuery.GetAccountBalanceByAccountAddress(tx.SenderAddress)
-		rows, err := tx.QueryExecutor.ExecuteSelect(qry, dbTx, args...)
-		if err != nil {
-			return blocker.NewBlocker(blocker.DBErr, err.Error())
-		}
-		defer rows.Close()
-		if rows.Next() {
-			err = rows.Scan(
-				&accountBalance.AccountAddress,
-				&accountBalance.BlockHeight,
-				&accountBalance.SpendableBalance,
-				&accountBalance.Balance,
-				&accountBalance.PopRevenue,
-				&accountBalance.Latest,
-			)
-			if err != nil {
-				return err
-			}
-		}
-		return nil
-	}()
-	if err != nil {
-		return err
-=======
 	// check balance
 	qry, args := tx.AccountBalanceQuery.GetAccountBalanceByAccountAddress(tx.SenderAddress)
 	row, err = tx.QueryExecutor.ExecuteSelectRow(qry, dbTx, args...)
@@ -278,66 +247,11 @@
 			return blocker.NewBlocker(blocker.DBErr, err.Error())
 		}
 		return blocker.NewBlocker(blocker.AppErr, "AccountNotFound")
->>>>>>> f151c43c
 	}
 
 	if accountBalance.GetSpendableBalance() < tx.Body.GetLockedBalance()+tx.Fee {
 		return blocker.NewBlocker(blocker.AppErr, "UserBalanceNotEnough")
 	}
-<<<<<<< HEAD
-	err = func() error {
-		// check for public key duplication
-		nodeRow, err := tx.QueryExecutor.ExecuteSelect(tx.NodeRegistrationQuery.GetNodeRegistrationByNodePublicKey(),
-			dbTx, tx.Body.NodePublicKey)
-		if err != nil {
-			return err
-		}
-		defer nodeRow.Close()
-		nodeRegistrations, err = tx.NodeRegistrationQuery.BuildModel(nodeRegistrations, nodeRow)
-		if err != nil {
-			return err
-		}
-		return nil
-	}()
-	if err != nil {
-		return err
-	}
-
-	// in case a node with same pub key exists, validation must pass only if that node is tagged as deleted
-	// if any other state validation should fail
-	if len(nodeRegistrations) > 0 && nodeRegistrations[0].RegistrationStatus != uint32(model.NodeRegistrationState_NodeDeleted) {
-		return blocker.NewBlocker(blocker.AuthErr, "NodeAlreadyRegistered")
-	}
-
-	err = func() error {
-		// check for account address duplication (accounts can register one node at the time)
-		qryNodeByAccount, args := tx.NodeRegistrationQuery.GetNodeRegistrationByAccountAddress(tx.Body.AccountAddress)
-		nodeRow2, err := tx.QueryExecutor.ExecuteSelect(qryNodeByAccount, dbTx, args...)
-		if err != nil {
-			return err
-		}
-		defer nodeRow2.Close()
-		nodeRegistrations2, err = tx.NodeRegistrationQuery.BuildModel(nodeRegistrations2, nodeRow2)
-		if err != nil {
-			return err
-		}
-		return nil
-	}()
-	if err != nil {
-		return err
-	}
-
-	// in case a node with same account address, validation must pass only if that node is tagged as deleted
-	// if any other state validation should fail
-	if len(nodeRegistrations2) > 0 && nodeRegistrations2[0].RegistrationStatus != uint32(model.NodeRegistrationState_NodeDeleted) {
-		return blocker.NewBlocker(blocker.AuthErr, "AccountAlreadyNodeOwner")
-	}
-
-	// validate node address
-	nodeAddress := tx.Body.GetNodeAddress()
-	if nodeAddress == nil {
-		return blocker.NewBlocker(blocker.ValidationErr, "NodeAddressEmpty")
-=======
 
 	// check for public key duplication
 	row, err = tx.QueryExecutor.ExecuteSelectRow(tx.NodeRegistrationQuery.GetNodeRegistrationByNodePublicKey(), dbTx, tx.Body.GetNodePublicKey())
@@ -372,7 +286,6 @@
 		if nodeRegByAccAddress.GetRegistrationStatus() != uint32(model.NodeRegistrationState_NodeDeleted) {
 			return blocker.NewBlocker(blocker.AuthErr, "AccountAlreadyNodeOwner")
 		}
->>>>>>> f151c43c
 	}
 
 	return nil
