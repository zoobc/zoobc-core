package transaction

import (
	"bytes"
	"net"
	"net/url"

	"github.com/zoobc/zoobc-core/common/auth"
	"github.com/zoobc/zoobc-core/common/blocker"
	"github.com/zoobc/zoobc-core/common/constant"
	"github.com/zoobc/zoobc-core/common/query"
	"github.com/zoobc/zoobc-core/common/util"

	"github.com/zoobc/zoobc-core/common/model"
)

// NodeRegistration Implement service layer for (new) node registration's transaction
type NodeRegistration struct {
	ID                      int64
	Body                    *model.NodeRegistrationTransactionBody
	Fee                     int64
	SenderAddress           string
	Height                  uint32
	AccountBalanceQuery     query.AccountBalanceQueryInterface
	NodeRegistrationQuery   query.NodeRegistrationQueryInterface
	BlockQuery              query.BlockQueryInterface
	ParticipationScoreQuery query.ParticipationScoreQueryInterface
	QueryExecutor           query.ExecutorInterface
	AuthPoown               auth.ProofOfOwnershipValidationInterface
}

func (tx *NodeRegistration) ApplyConfirmed() error {
	var (
		queries [][]interface{}
		queued  bool
	)

<<<<<<< HEAD
=======
	if tx.Height > 0 {
		err := tx.UndoApplyUnconfirmed()
		if err != nil {
			return err
		}
		queued = true
	} else {
		// node registration is not queued at genesis height
		queued = false
	}
>>>>>>> 44ea5e01
	nodeRegistration := &model.NodeRegistration{
		NodeID:             tx.ID,
		LockedBalance:      tx.Body.LockedBalance,
		Height:             tx.Height,
		NodeAddress:        tx.Body.NodeAddress,
		RegistrationHeight: tx.Height,
		NodePublicKey:      tx.Body.NodePublicKey,
		Latest:             true,
		Queued:             queued,
		AccountAddress:     tx.Body.AccountAddress,
	}
	// update sender balance by reducing his spendable balance of the tx fee and locked balance
	accountBalanceSenderQ := tx.AccountBalanceQuery.AddAccountBalance(
		-(tx.Body.LockedBalance + tx.Fee),
		map[string]interface{}{
			"account_address": tx.SenderAddress,
			"block_height":    tx.Height,
		},
	)
	insertNodeQ, insertNodeArg := tx.NodeRegistrationQuery.InsertNodeRegistration(nodeRegistration)
	queries = append(append([][]interface{}{}, accountBalanceSenderQ...),
		append([]interface{}{insertNodeQ}, insertNodeArg...),
	)
	// insert default participation score for nodes that are registered at genesis height
	if tx.Height == 0 {
		ps := &model.ParticipationScore{
			NodeID: tx.ID,
			Score:  constant.MaxParticipationScore / 10,
			Latest: true,
			Height: 0,
		}
		insertParticipationScoreQ, insertParticipationScoreArg := tx.ParticipationScoreQuery.InsertParticipationScore(ps)
		newQ := append([]interface{}{insertParticipationScoreQ}, insertParticipationScoreArg...)
		queries = append(queries, newQ)
	}

	err := tx.QueryExecutor.ExecuteTransactions(queries)
	if err != nil {
		return err
	}

	return nil
}

/*
ApplyUnconfirmed is func that for applying to unconfirmed Transaction `NodeRegistration` type:
	- perhaps recipient is not exists , so create new `account` and `account_balance`, balance and spendable = amount.
*/
func (tx *NodeRegistration) ApplyUnconfirmed() error {

	var (
		err error
	)

	// update sender balance by reducing his spendable balance of the tx fee
	accountBalanceSenderQ, accountBalanceSenderQArgs := tx.AccountBalanceQuery.AddAccountSpendableBalance(
		-(tx.Body.LockedBalance + tx.Fee),
		map[string]interface{}{
			"account_address": tx.SenderAddress,
		},
	)
	// add row to node_registry table
	err = tx.QueryExecutor.ExecuteTransaction(accountBalanceSenderQ, accountBalanceSenderQArgs...)
	if err != nil {
		return err
	}

	return nil
}

func (tx *NodeRegistration) UndoApplyUnconfirmed() error {
	// update sender balance by reducing his spendable balance of the tx fee
	accountBalanceSenderQ, accountBalanceSenderQArgs := tx.AccountBalanceQuery.AddAccountSpendableBalance(
		tx.Body.LockedBalance+tx.Fee,
		map[string]interface{}{
			"account_address": tx.SenderAddress,
		},
	)
	err := tx.QueryExecutor.ExecuteTransaction(accountBalanceSenderQ, accountBalanceSenderQArgs...)
	if err != nil {
		return err
	}
	return nil
}

// Validate validate node registration transaction and tx body
func (tx *NodeRegistration) Validate() error {
	var (
		accountBalance model.AccountBalance
	)

	// no need to validate node registration transaction for genesis block
	if tx.Height == 0 {
		return nil
	}

	// formally validate tx body fields
	if tx.Body.Poown == nil {
		return blocker.NewBlocker(blocker.ValidationErr, "PoownRequired")
	}

	// validate poown
	if err := tx.AuthPoown.ValidateProofOfOwnership(tx.Body.Poown, tx.Body.NodePublicKey, tx.QueryExecutor, tx.BlockQuery); err != nil {
		return err
	}

	// check balance
	senderQ, senderArg := tx.AccountBalanceQuery.GetAccountBalanceByAccountAddress(tx.SenderAddress)
	rows, err := tx.QueryExecutor.ExecuteSelect(senderQ, senderArg)
	if err != nil {
		return err
	} else if rows.Next() {
		_ = rows.Scan(
			&accountBalance.AccountAddress,
			&accountBalance.BlockHeight,
			&accountBalance.SpendableBalance,
			&accountBalance.Balance,
			&accountBalance.PopRevenue,
			&accountBalance.Latest,
		)
	}
	defer rows.Close()

	if accountBalance.SpendableBalance < tx.Body.LockedBalance+tx.Fee {
		return blocker.NewBlocker(blocker.AppErr, "UserBalanceNotEnough")
	}
	// check for duplication
	nodeQuery, nodeArg := tx.NodeRegistrationQuery.GetNodeRegistrationByNodePublicKey(tx.Body.NodePublicKey)
	nodeRow, err := tx.QueryExecutor.ExecuteSelect(nodeQuery, nodeArg...)
	if err != nil {
		return err
	}
	defer nodeRow.Close()
	if nodeRow.Next() {
		return blocker.NewBlocker(blocker.AppErr, "NodeAlreadyRegistered")
	}

	_, err = url.ParseRequestURI(tx.Body.NodeAddress)
	if err != nil {
		if net.ParseIP(tx.Body.NodeAddress) == nil {
			return blocker.NewBlocker(blocker.ValidationErr, "InvalidAddress")
		}
	}

	return nil
}

func (tx *NodeRegistration) GetAmount() int64 {
	return tx.Body.LockedBalance
}

func (tx *NodeRegistration) GetSize() uint32 {
	nodeAddress := uint32(len([]byte(tx.Body.NodeAddress)))
	// ProofOfOwnership (message + signature)
	poown := util.GetProofOfOwnershipSize(true)
	return constant.NodePublicKey + constant.AccountAddressLength + constant.NodeAddressLength + constant.AccountAddress +
		constant.Balance + nodeAddress + poown
}

// ParseBodyBytes read and translate body bytes to body implementation fields
func (*NodeRegistration) ParseBodyBytes(txBodyBytes []byte) model.TransactionBodyInterface {
	buffer := bytes.NewBuffer(txBodyBytes)
	nodePublicKey := buffer.Next(int(constant.NodePublicKey))
	accountAddressLength := util.ConvertBytesToUint32(buffer.Next(int(constant.AccountAddressLength)))
	accountAddress := buffer.Next(int(accountAddressLength))
	nodeAddressLength := util.ConvertBytesToUint32(buffer.Next(int(constant.NodeAddressLength))) // uint32 length of next bytes to read
	nodeAddress := buffer.Next(int(nodeAddressLength))                                           // based on nodeAddressLength
	lockedBalance := util.ConvertBytesToUint64(buffer.Next(int(constant.Balance)))
	poown := util.ParseProofOfOwnershipBytes(buffer.Next(int(util.GetProofOfOwnershipSize(true))))
	txBody := &model.NodeRegistrationTransactionBody{
		NodePublicKey:  nodePublicKey,
		AccountAddress: string(accountAddress),
		NodeAddress:    string(nodeAddress),
		LockedBalance:  int64(lockedBalance),
		Poown:          poown,
	}
	return txBody
}

// GetBodyBytes translate tx body to bytes representation
func (tx *NodeRegistration) GetBodyBytes() []byte {
	buffer := bytes.NewBuffer([]byte{})
	buffer.Write(tx.Body.NodePublicKey)
	buffer.Write(util.ConvertUint32ToBytes(uint32(len([]byte(tx.Body.AccountAddress)))))
	buffer.Write([]byte(tx.Body.AccountAddress))
	buffer.Write(util.ConvertUint32ToBytes(uint32(len([]byte(tx.Body.NodeAddress)))))
	buffer.Write([]byte(tx.Body.NodeAddress))
	buffer.Write(util.ConvertUint64ToBytes(uint64(tx.Body.LockedBalance)))
	buffer.Write(util.GetProofOfOwnershipBytes(tx.Body.Poown))
	return buffer.Bytes()
}<|MERGE_RESOLUTION|>--- conflicted
+++ resolved
@@ -34,20 +34,8 @@
 		queries [][]interface{}
 		queued  bool
 	)
-
-<<<<<<< HEAD
-=======
-	if tx.Height > 0 {
-		err := tx.UndoApplyUnconfirmed()
-		if err != nil {
-			return err
-		}
-		queued = true
-	} else {
-		// node registration is not queued at genesis height
-		queued = false
-	}
->>>>>>> 44ea5e01
+	queued = tx.Height > 0
+
 	nodeRegistration := &model.NodeRegistration{
 		NodeID:             tx.ID,
 		LockedBalance:      tx.Body.LockedBalance,
