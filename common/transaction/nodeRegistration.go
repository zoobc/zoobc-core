package transaction

import (
	"bytes"
	"errors"

	"github.com/zoobc/zoobc-core/common/constant"
	"github.com/zoobc/zoobc-core/common/query"
	"github.com/zoobc/zoobc-core/common/util"

	"github.com/zoobc/zoobc-core/common/model"
)

// NodeRegistration Implement service layer for (new) node registration's transaction
type NodeRegistration struct {
	Body                  *model.NodeRegistrationTransactionBody
	Fee                   int64
	SenderAddress         string
	SenderAccountType     uint32
	Height                uint32
	AccountBalanceQuery   query.AccountBalanceQueryInterface
	AccountQuery          query.AccountQueryInterface
	NodeRegistrationQuery query.NodeRegistrationQueryInterface
	QueryExecutor         query.ExecutorInterface
}

func (tx *NodeRegistration) ApplyConfirmed() error {
	var (
		queries [][]interface{}
	)
	if err := tx.Validate(); err != nil {
		return err
	}

	if tx.Height > 0 {
		err := tx.UndoApplyUnconfirmed()
		if err != nil {
			return err
		}
	}
	nodeRegistration := &model.NodeRegistration{
		LockedBalance:      tx.Body.LockedBalance,
		Height:             tx.Height,
		NodeAddress:        tx.Body.NodeAddress,
		RegistrationHeight: tx.Height,
		NodePublicKey:      tx.Body.NodePublicKey,
		Latest:             true,
		Queued:             true,
		AccountId:          util.CreateAccountIDFromAddress(tx.Body.AccountType, tx.Body.AccountAddress),
	}
	// update sender balance by reducing his spendable balance of the tx fee
	accountBalanceSenderQ := tx.AccountBalanceQuery.AddAccountBalance(
		-(tx.Body.LockedBalance + tx.Fee),
		map[string]interface{}{
			"account_id": util.CreateAccountIDFromAddress(
				tx.SenderAccountType,
				tx.SenderAddress,
			),
			"block_height": tx.Height,
		},
	)
	insertNodeQ, insertNodeArg := tx.NodeRegistrationQuery.InsertNodeRegistration(nodeRegistration)
	queries = append(append([][]interface{}{}, accountBalanceSenderQ...),
		append([]interface{}{insertNodeQ}, insertNodeArg...),
	)
	// add row to node_registry table
	err := tx.QueryExecutor.ExecuteTransactions(queries)
	if err != nil {
		return err
	}

	return nil
}

/*
ApplyUnconfirmed is func that for applying to unconfirmed Transaction `NodeRegistration` type:
	- perhaps recipient is not exists , so create new `account` and `account_balance`, balance and spendable = amount.
*/
func (tx *NodeRegistration) ApplyUnconfirmed() error {

	var (
		err error
	)

	if err := tx.Validate(); err != nil {
		return err
	}

	// update sender balance by reducing his spendable balance of the tx fee
	accountBalanceSenderQ, accountBalanceSenderQArgs := tx.AccountBalanceQuery.AddAccountSpendableBalance(
		-(tx.Body.LockedBalance + tx.Fee),
		map[string]interface{}{
			"account_id": util.CreateAccountIDFromAddress(
				tx.SenderAccountType,
				tx.SenderAddress,
			),
		},
	)
	// add row to node_registry table
	err = tx.QueryExecutor.ExecuteTransaction(accountBalanceSenderQ, accountBalanceSenderQArgs...)
	if err != nil {
		return err
	}

	return nil
}

func (tx *NodeRegistration) UndoApplyUnconfirmed() error {
	// update sender balance by reducing his spendable balance of the tx fee
	accountBalanceSenderQ, accountBalanceSenderQArgs := tx.AccountBalanceQuery.AddAccountSpendableBalance(
		tx.Body.LockedBalance+tx.Fee,
		map[string]interface{}{
			"account_id": util.CreateAccountIDFromAddress(
				tx.SenderAccountType,
				tx.SenderAddress,
			),
		},
	)
	err := tx.QueryExecutor.ExecuteTransaction(accountBalanceSenderQ, accountBalanceSenderQArgs...)
	if err != nil {
		return err
	}
	return nil
}

// Validate validate node registration transaction and tx body
func (tx *NodeRegistration) Validate() error {
	var (
		accountBalance model.AccountBalance
	)
	// check balance
	senderID := util.CreateAccountIDFromAddress(tx.SenderAccountType, tx.SenderAddress)
	senderQ, senderArg := tx.AccountBalanceQuery.GetAccountBalanceByAccountID(senderID)
	rows, err := tx.QueryExecutor.ExecuteSelect(senderQ, senderArg)
	if err != nil {
		return err
	} else if rows.Next() {
		_ = rows.Scan(
			&accountBalance.AccountID,
			&accountBalance.BlockHeight,
			&accountBalance.SpendableBalance,
			&accountBalance.Balance,
			&accountBalance.PopRevenue,
			&accountBalance.Latest,
		)
	}
	defer rows.Close()

	if accountBalance.SpendableBalance < tx.Body.LockedBalance+tx.Fee {
		return errors.New("UserBalanceNotEnough")
	}
	// check for duplication
	nodeQuery, nodeArg := tx.NodeRegistrationQuery.GetNodeRegistrationByNodePublicKey(tx.Body.NodePublicKey)
	nodeRow, err := tx.QueryExecutor.ExecuteSelect(nodeQuery, nodeArg...)
	if err != nil {
		return err
	}
	defer nodeRow.Close()
	if nodeRow.Next() {
		return errors.New("node already registered")
	}
	return nil
}

func (tx *NodeRegistration) GetAmount() int64 {
	return tx.Body.LockedBalance
}

func (tx *NodeRegistration) GetSize() uint32 {
<<<<<<< HEAD
	nodePublicKey := 32
	accountType := 4
	//TODO: this is valid for account type = 0
	accountAddress := 44
	nodeAddress := tx.Body.NodeAddressLength
	nodeAddressLength := 4
	lockedBalance := 8
	//TODO: return bytes of ProofOfOwnership (message + signature) when implemented
	poown := 256
	return uint32(nodePublicKey+accountType+nodeAddressLength+accountAddress+lockedBalance+poown) + nodeAddress
=======
	nodeAddress := tx.Body.NodeAddressLength
	// ProofOfOwnership (message + signature)
	poown := util.GetProofOfOwnershipSize(true)
	return constant.NodePublicKey + constant.AccountType + constant.NodeAddressLength + constant.AccountAddress +
		constant.Balance + nodeAddress + poown
>>>>>>> ff2c3f0e
}

// ParseBodyBytes read and translate body bytes to body implementation fields
func (*NodeRegistration) ParseBodyBytes(txBodyBytes []byte) model.TransactionBodyInterface {
	buffer := bytes.NewBuffer(txBodyBytes)
<<<<<<< HEAD
	nodePublicKey := buffer.Next(32)
	accountTypeBytes := buffer.Next(2)
	accountType := util.ConvertBytesToUint32([]byte{accountTypeBytes[0], accountTypeBytes[1], 0, 0})
	accountAddressBytes := buffer.Next(44)
	nodeAddressLength := util.ConvertBytesToUint32([]byte{buffer.Next(1)[0], 0, 0, 0}) // uint32 length of next bytes to read
	nodeAddress := buffer.Next(int(nodeAddressLength))                                 // based on nodeAddressLength
	lockedBalance := util.ConvertBytesToUint64(buffer.Next(8))
	//TODO: parse ProofOfOwnership (message + signature) bytes when implemented
	poown := new(model.ProofOfOwnership)
	return &model.NodeRegistrationTransactionBody{
		NodePublicKey:     nodePublicKey,
		AccountType:       accountType,
		AccountAddress:    string(accountAddressBytes),
		NodeAddressLength: nodeAddressLength,
		NodeAddress:       string(nodeAddress),
		LockedBalance:     int64(lockedBalance),
		Poown:             poown,
=======
	nodePublicKey := buffer.Next(int(constant.NodePublicKey))
	accountType := util.ConvertBytesToUint32(buffer.Next(int(constant.AccountType)))
	accountAddress := buffer.Next(int(constant.AccountAddress))
	nodeRegistrationHeight := util.ConvertBytesToUint32(buffer.Next(int(constant.Height)))
	nodeAddressLength := util.ConvertBytesToUint32(buffer.Next(int(constant.NodeAddressLength))) // uint32 length of next bytes to read
	nodeAddress := buffer.Next(int(nodeAddressLength))                                           // based on nodeAddressLength
	lockedBalance := util.ConvertBytesToUint64(buffer.Next(int(constant.Balance)))
	poown := util.ParseProofOfOwnershipBytes(buffer.Next(int(util.GetProofOfOwnershipSize(true))))
	txBody := &model.NodeRegistrationTransactionBody{
		NodePublicKey:      nodePublicKey,
		AccountType:        accountType,
		AccountAddress:     string(accountAddress),
		RegistrationHeight: nodeRegistrationHeight,
		NodeAddressLength:  nodeAddressLength,
		NodeAddress:        string(nodeAddress),
		LockedBalance:      int64(lockedBalance),
		Poown:              poown,
>>>>>>> ff2c3f0e
	}
	return txBody
}

// GetBodyBytes translate tx body to bytes representation
func (tx *NodeRegistration) GetBodyBytes() []byte {
	buffer := bytes.NewBuffer([]byte{})
<<<<<<< HEAD
	buffer.Write(txBody.NodePublicKey)
	buffer.Write(util.ConvertUint32ToBytes(txBody.AccountType)[:2])
	buffer.Write([]byte(txBody.AccountAddress))
	addressLengthBytes := util.ConvertUint32ToBytes(txBody.NodeAddressLength)
	buffer.Write([]byte{addressLengthBytes[0]})
	buffer.Write([]byte(txBody.NodeAddress))
	buffer.Write(util.ConvertUint64ToBytes(uint64(txBody.LockedBalance)))
	//TODO: convert ProofOfOwnership (message + signature) to bytes
	buffer.Write([]byte{})
=======
	buffer.Write(tx.Body.NodePublicKey)
	buffer.Write(util.ConvertUint32ToBytes(tx.Body.AccountType))
	buffer.Write([]byte(tx.Body.AccountAddress))
	buffer.Write(util.ConvertUint32ToBytes(tx.Body.RegistrationHeight))
	buffer.Write(util.ConvertUint32ToBytes(tx.Body.NodeAddressLength))
	buffer.Write([]byte(tx.Body.NodeAddress))
	buffer.Write(util.ConvertUint64ToBytes(uint64(tx.Body.LockedBalance)))
	buffer.Write(util.GetProofOfOwnershipBytes(tx.Body.Poown))
>>>>>>> ff2c3f0e
	return buffer.Bytes()
}<|MERGE_RESOLUTION|>--- conflicted
+++ resolved
@@ -167,48 +167,16 @@
 }
 
 func (tx *NodeRegistration) GetSize() uint32 {
-<<<<<<< HEAD
-	nodePublicKey := 32
-	accountType := 4
-	//TODO: this is valid for account type = 0
-	accountAddress := 44
-	nodeAddress := tx.Body.NodeAddressLength
-	nodeAddressLength := 4
-	lockedBalance := 8
-	//TODO: return bytes of ProofOfOwnership (message + signature) when implemented
-	poown := 256
-	return uint32(nodePublicKey+accountType+nodeAddressLength+accountAddress+lockedBalance+poown) + nodeAddress
-=======
 	nodeAddress := tx.Body.NodeAddressLength
 	// ProofOfOwnership (message + signature)
 	poown := util.GetProofOfOwnershipSize(true)
 	return constant.NodePublicKey + constant.AccountType + constant.NodeAddressLength + constant.AccountAddress +
 		constant.Balance + nodeAddress + poown
->>>>>>> ff2c3f0e
 }
 
 // ParseBodyBytes read and translate body bytes to body implementation fields
 func (*NodeRegistration) ParseBodyBytes(txBodyBytes []byte) model.TransactionBodyInterface {
 	buffer := bytes.NewBuffer(txBodyBytes)
-<<<<<<< HEAD
-	nodePublicKey := buffer.Next(32)
-	accountTypeBytes := buffer.Next(2)
-	accountType := util.ConvertBytesToUint32([]byte{accountTypeBytes[0], accountTypeBytes[1], 0, 0})
-	accountAddressBytes := buffer.Next(44)
-	nodeAddressLength := util.ConvertBytesToUint32([]byte{buffer.Next(1)[0], 0, 0, 0}) // uint32 length of next bytes to read
-	nodeAddress := buffer.Next(int(nodeAddressLength))                                 // based on nodeAddressLength
-	lockedBalance := util.ConvertBytesToUint64(buffer.Next(8))
-	//TODO: parse ProofOfOwnership (message + signature) bytes when implemented
-	poown := new(model.ProofOfOwnership)
-	return &model.NodeRegistrationTransactionBody{
-		NodePublicKey:     nodePublicKey,
-		AccountType:       accountType,
-		AccountAddress:    string(accountAddressBytes),
-		NodeAddressLength: nodeAddressLength,
-		NodeAddress:       string(nodeAddress),
-		LockedBalance:     int64(lockedBalance),
-		Poown:             poown,
-=======
 	nodePublicKey := buffer.Next(int(constant.NodePublicKey))
 	accountType := util.ConvertBytesToUint32(buffer.Next(int(constant.AccountType)))
 	accountAddress := buffer.Next(int(constant.AccountAddress))
@@ -226,7 +194,6 @@
 		NodeAddress:        string(nodeAddress),
 		LockedBalance:      int64(lockedBalance),
 		Poown:              poown,
->>>>>>> ff2c3f0e
 	}
 	return txBody
 }
@@ -234,17 +201,6 @@
 // GetBodyBytes translate tx body to bytes representation
 func (tx *NodeRegistration) GetBodyBytes() []byte {
 	buffer := bytes.NewBuffer([]byte{})
-<<<<<<< HEAD
-	buffer.Write(txBody.NodePublicKey)
-	buffer.Write(util.ConvertUint32ToBytes(txBody.AccountType)[:2])
-	buffer.Write([]byte(txBody.AccountAddress))
-	addressLengthBytes := util.ConvertUint32ToBytes(txBody.NodeAddressLength)
-	buffer.Write([]byte{addressLengthBytes[0]})
-	buffer.Write([]byte(txBody.NodeAddress))
-	buffer.Write(util.ConvertUint64ToBytes(uint64(txBody.LockedBalance)))
-	//TODO: convert ProofOfOwnership (message + signature) to bytes
-	buffer.Write([]byte{})
-=======
 	buffer.Write(tx.Body.NodePublicKey)
 	buffer.Write(util.ConvertUint32ToBytes(tx.Body.AccountType))
 	buffer.Write([]byte(tx.Body.AccountAddress))
@@ -253,6 +209,5 @@
 	buffer.Write([]byte(tx.Body.NodeAddress))
 	buffer.Write(util.ConvertUint64ToBytes(uint64(tx.Body.LockedBalance)))
 	buffer.Write(util.GetProofOfOwnershipBytes(tx.Body.Poown))
->>>>>>> ff2c3f0e
 	return buffer.Bytes()
 }