package transaction

import (
	"bytes"
	"fmt"
	"net"
	"net/url"

	"github.com/zoobc/zoobc-core/common/auth"
	"github.com/zoobc/zoobc-core/common/blocker"
	"github.com/zoobc/zoobc-core/common/constant"
	"github.com/zoobc/zoobc-core/common/query"
	"github.com/zoobc/zoobc-core/common/util"

	"github.com/zoobc/zoobc-core/common/model"
)

// NodeRegistration Implement service layer for (new) node registration's transaction
type NodeRegistration struct {
	ID                      int64
	Body                    *model.NodeRegistrationTransactionBody
	Fee                     int64
	SenderAddress           string
	Height                  uint32
	AccountBalanceQuery     query.AccountBalanceQueryInterface
	NodeRegistrationQuery   query.NodeRegistrationQueryInterface
	BlockQuery              query.BlockQueryInterface
	ParticipationScoreQuery query.ParticipationScoreQueryInterface
	QueryExecutor           query.ExecutorInterface
	AuthPoown               auth.ProofOfOwnershipValidationInterface
}

func (tx *NodeRegistration) ApplyConfirmed() error {
	var (
		queries [][]interface{}
		queued  bool
	)

	if tx.Height > 0 {
		err := tx.UndoApplyUnconfirmed()
		if err != nil {
			return err
		}
		queued = true
	} else {
		// node registration is not queued at genesis height
		queued = false
	}
	nodeRegistration := &model.NodeRegistration{
		NodeID:             tx.ID,
		LockedBalance:      tx.Body.LockedBalance,
		Height:             tx.Height,
		NodeAddress:        tx.Body.NodeAddress,
		RegistrationHeight: tx.Height,
		NodePublicKey:      tx.Body.NodePublicKey,
		Latest:             true,
		Queued:             queued,
		AccountAddress:     tx.Body.AccountAddress,
	}
	// update sender balance by reducing his spendable balance of the tx fee and locked balance
	accountBalanceSenderQ := tx.AccountBalanceQuery.AddAccountBalance(
		-(tx.Body.LockedBalance + tx.Fee),
		map[string]interface{}{
			"account_address": tx.SenderAddress,
			"block_height":    tx.Height,
		},
	)
	insertNodeQ, insertNodeArg := tx.NodeRegistrationQuery.InsertNodeRegistration(nodeRegistration)
	queries = append(append([][]interface{}{}, accountBalanceSenderQ...),
		append([]interface{}{insertNodeQ}, insertNodeArg...),
	)
<<<<<<< HEAD
	fmt.Println(queries)
	// add row to node_registry table
=======
	// insert default participation score for nodes that are registered at genesis height
	if tx.Height == 0 {
		ps := &model.ParticipationScore{
			NodeID: tx.ID,
			Score:  constant.MaxParticipationScore / 10,
			Latest: true,
			Height: 0,
		}
		insertParticipationScoreQ, insertParticipationScoreArg := tx.ParticipationScoreQuery.InsertParticipationScore(ps)
		newQ := append([]interface{}{insertParticipationScoreQ}, insertParticipationScoreArg...)
		queries = append(queries, newQ)
	}

>>>>>>> 44ea5e01
	err := tx.QueryExecutor.ExecuteTransactions(queries)
	if err != nil {
		return err
	}

	return nil
}

/*
ApplyUnconfirmed is func that for applying to unconfirmed Transaction `NodeRegistration` type:
	- perhaps recipient is not exists , so create new `account` and `account_balance`, balance and spendable = amount.
*/
func (tx *NodeRegistration) ApplyUnconfirmed() error {

	var (
		err error
	)

	// update sender balance by reducing his spendable balance of the tx fee
	accountBalanceSenderQ, accountBalanceSenderQArgs := tx.AccountBalanceQuery.AddAccountSpendableBalance(
		-(tx.Body.LockedBalance + tx.Fee),
		map[string]interface{}{
			"account_address": tx.SenderAddress,
		},
	)
	// add row to node_registry table
	err = tx.QueryExecutor.ExecuteTransaction(accountBalanceSenderQ, accountBalanceSenderQArgs...)
	if err != nil {
		return err
	}

	return nil
}

func (tx *NodeRegistration) UndoApplyUnconfirmed() error {
	// update sender balance by reducing his spendable balance of the tx fee
	accountBalanceSenderQ, accountBalanceSenderQArgs := tx.AccountBalanceQuery.AddAccountSpendableBalance(
		tx.Body.LockedBalance+tx.Fee,
		map[string]interface{}{
			"account_address": tx.SenderAddress,
		},
	)
	err := tx.QueryExecutor.ExecuteTransaction(accountBalanceSenderQ, accountBalanceSenderQArgs...)
	if err != nil {
		return err
	}
	return nil
}

// Validate validate node registration transaction and tx body
func (tx *NodeRegistration) Validate() error {
	var (
		accountBalance model.AccountBalance
	)

	// no need to validate node registration transaction for genesis block
	if tx.Height == 0 {
		return nil
	}

	// formally validate tx body fields
	if tx.Body.Poown == nil {
		return blocker.NewBlocker(blocker.ValidationErr, "PoownRequired")
	}

	// validate poown
	if err := tx.AuthPoown.ValidateProofOfOwnership(tx.Body.Poown, tx.Body.NodePublicKey, tx.QueryExecutor, tx.BlockQuery); err != nil {
		return err
	}

	// check balance
	senderQ, senderArg := tx.AccountBalanceQuery.GetAccountBalanceByAccountAddress(tx.SenderAddress)
	rows, err := tx.QueryExecutor.ExecuteSelect(senderQ, senderArg)
	if err != nil {
		return err
	} else if rows.Next() {
		_ = rows.Scan(
			&accountBalance.AccountAddress,
			&accountBalance.BlockHeight,
			&accountBalance.SpendableBalance,
			&accountBalance.Balance,
			&accountBalance.PopRevenue,
			&accountBalance.Latest,
		)
	}
	defer rows.Close()

	if accountBalance.SpendableBalance < tx.Body.LockedBalance+tx.Fee {
		return blocker.NewBlocker(blocker.AppErr, "UserBalanceNotEnough")
	}
	// check for duplication
	nodeQuery, nodeArg := tx.NodeRegistrationQuery.GetNodeRegistrationByNodePublicKey(tx.Body.NodePublicKey)
	nodeRow, err := tx.QueryExecutor.ExecuteSelect(nodeQuery, nodeArg...)
	if err != nil {
		return err
	}
	defer nodeRow.Close()
	if nodeRow.Next() {
		return blocker.NewBlocker(blocker.AppErr, "NodeAlreadyRegistered")
	}

	_, err = url.ParseRequestURI(tx.Body.NodeAddress)
	if err != nil {
		if net.ParseIP(tx.Body.NodeAddress) == nil {
			return blocker.NewBlocker(blocker.ValidationErr, "InvalidAddress")
		}
	}

	return nil
}

func (tx *NodeRegistration) GetAmount() int64 {
	return tx.Body.LockedBalance
}

func (tx *NodeRegistration) GetSize() uint32 {
	nodeAddress := uint32(len([]byte(tx.Body.NodeAddress)))
	// ProofOfOwnership (message + signature)
	poown := util.GetProofOfOwnershipSize(true)
	return constant.NodePublicKey + constant.AccountAddressLength + constant.NodeAddressLength + constant.AccountAddress +
		constant.Balance + nodeAddress + poown
}

// ParseBodyBytes read and translate body bytes to body implementation fields
func (*NodeRegistration) ParseBodyBytes(txBodyBytes []byte) model.TransactionBodyInterface {
	buffer := bytes.NewBuffer(txBodyBytes)
	nodePublicKey := buffer.Next(int(constant.NodePublicKey))
	accountAddressLength := util.ConvertBytesToUint32(buffer.Next(int(constant.AccountAddressLength)))
	accountAddress := buffer.Next(int(accountAddressLength))
	nodeAddressLength := util.ConvertBytesToUint32(buffer.Next(int(constant.NodeAddressLength))) // uint32 length of next bytes to read
	nodeAddress := buffer.Next(int(nodeAddressLength))                                           // based on nodeAddressLength
	lockedBalance := util.ConvertBytesToUint64(buffer.Next(int(constant.Balance)))
	poown := util.ParseProofOfOwnershipBytes(buffer.Next(int(util.GetProofOfOwnershipSize(true))))
	txBody := &model.NodeRegistrationTransactionBody{
		NodePublicKey:  nodePublicKey,
		AccountAddress: string(accountAddress),
		NodeAddress:    string(nodeAddress),
		LockedBalance:  int64(lockedBalance),
		Poown:          poown,
	}
	return txBody
}

// GetBodyBytes translate tx body to bytes representation
func (tx *NodeRegistration) GetBodyBytes() []byte {
	buffer := bytes.NewBuffer([]byte{})
	buffer.Write(tx.Body.NodePublicKey)
	buffer.Write(util.ConvertUint32ToBytes(uint32(len([]byte(tx.Body.AccountAddress)))))
	buffer.Write([]byte(tx.Body.AccountAddress))
	buffer.Write(util.ConvertUint32ToBytes(uint32(len([]byte(tx.Body.NodeAddress)))))
	buffer.Write([]byte(tx.Body.NodeAddress))
	buffer.Write(util.ConvertUint64ToBytes(uint64(tx.Body.LockedBalance)))
	buffer.Write(util.GetProofOfOwnershipBytes(tx.Body.Poown))
	return buffer.Bytes()
}<|MERGE_RESOLUTION|>--- conflicted
+++ resolved
@@ -69,10 +69,6 @@
 	queries = append(append([][]interface{}{}, accountBalanceSenderQ...),
 		append([]interface{}{insertNodeQ}, insertNodeArg...),
 	)
-<<<<<<< HEAD
-	fmt.Println(queries)
-	// add row to node_registry table
-=======
 	// insert default participation score for nodes that are registered at genesis height
 	if tx.Height == 0 {
 		ps := &model.ParticipationScore{
@@ -86,7 +82,6 @@
 		queries = append(queries, newQ)
 	}
 
->>>>>>> 44ea5e01
 	err := tx.QueryExecutor.ExecuteTransactions(queries)
 	if err != nil {
 		return err
