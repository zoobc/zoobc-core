package transaction

import (
	"bytes"
	"database/sql"

	"github.com/zoobc/zoobc-core/common/accounttype"

	"github.com/zoobc/zoobc-core/common/auth"
	"github.com/zoobc/zoobc-core/common/blocker"
	"github.com/zoobc/zoobc-core/common/constant"
	"github.com/zoobc/zoobc-core/common/fee"
	"github.com/zoobc/zoobc-core/common/model"
	"github.com/zoobc/zoobc-core/common/query"
	"github.com/zoobc/zoobc-core/common/storage"
	"github.com/zoobc/zoobc-core/common/util"
)

// ClaimNodeRegistration Implement service layer for claim node registration's transaction
type ClaimNodeRegistration struct {
	ID                      int64
	Fee                     int64
	SenderAddress           []byte
	Height                  uint32
	Body                    *model.ClaimNodeRegistrationTransactionBody
	Escrow                  *model.Escrow
	NodeRegistrationQuery   query.NodeRegistrationQueryInterface
	BlockQuery              query.BlockQueryInterface
	QueryExecutor           query.ExecutorInterface
	AuthPoown               auth.NodeAuthValidationInterface
	EscrowQuery             query.EscrowTransactionQueryInterface
	AccountBalanceHelper    AccountBalanceHelperInterface
	EscrowFee               fee.FeeModelInterface
	NormalFee               fee.FeeModelInterface
	NodeAddressInfoQuery    query.NodeAddressInfoQueryInterface
	NodeAddressInfoStorage  storage.TransactionalCache
	ActiveNodeRegistryCache storage.TransactionalCache
}

// SkipMempoolTransaction filter out of the mempool a node registration tx if there are other node registration tx in mempool
// to make sure only one node registration tx at the time (the one with highest fee paid) makes it to the same block
func (tx *ClaimNodeRegistration) SkipMempoolTransaction(
	selectedTransactions []*model.Transaction,
	newBlockTimestamp int64,
	newBlockHeight uint32,
) (bool, error) {
	authorizedType := map[model.TransactionType]bool{
		model.TransactionType_ClaimNodeRegistrationTransaction:  true,
		model.TransactionType_UpdateNodeRegistrationTransaction: true,
		model.TransactionType_RemoveNodeRegistrationTransaction: true,
	}
	for _, sel := range selectedTransactions {
		// if we find another node registration tx in currently selected transactions, filter current one out of selection
		if _, ok := authorizedType[model.TransactionType(sel.GetTransactionType())]; ok &&
			bytes.Equal(tx.SenderAddress, sel.SenderAccountAddress) {
			return true, nil
		}
	}
	return false, nil
}

func (tx *ClaimNodeRegistration) ApplyConfirmed(blockTimestamp int64) error {
	var (
		nodeReg model.NodeRegistration
		row     *sql.Row
		err     error
		queries [][]interface{}
	)

	row, _ = tx.QueryExecutor.ExecuteSelectRow(tx.NodeRegistrationQuery.GetNodeRegistrationByNodePublicKey(), false, tx.Body.GetNodePublicKey())
	err = tx.NodeRegistrationQuery.Scan(&nodeReg, row)
	if err != nil {
		if err != sql.ErrNoRows {
			return err
		}
		return blocker.NewBlocker(blocker.AppErr, "NodePublicKeyNotRegistered")
	}

	err = tx.AccountBalanceHelper.AddAccountBalance(
		tx.SenderAddress,
		nodeReg.GetLockedBalance()-tx.Fee,
		model.EventType_EventClaimNodeRegistrationTransaction,
		tx.Height,
		tx.ID,
		uint64(blockTimestamp),
	)
	if err != nil {
		return err
	}

	// tag the node as deleted
	nodeQueries := tx.NodeRegistrationQuery.UpdateNodeRegistration(&model.NodeRegistration{
		NodeID:             nodeReg.GetNodeID(),
		LockedBalance:      0,
		Height:             tx.Height,
		RegistrationHeight: nodeReg.GetRegistrationHeight(),
		NodePublicKey:      tx.Body.NodePublicKey,
		Latest:             true,
		RegistrationStatus: uint32(model.NodeRegistrationState_NodeDeleted),
		// We can't just set accountAddress to an empty string,
		// otherwise it could trigger an error when parsing the transaction from its bytes
		AccountAddress: nodeReg.GetAccountAddress(),
	})
	queries = append(queries, nodeQueries...)
	// remove the node_address_info
	removeNodeAddressInfoQ, removeNodeAddressInfoArgs := tx.NodeAddressInfoQuery.DeleteNodeAddressInfoByNodeID(
		nodeReg.NodeID,
		[]model.NodeAddressStatus{
			model.NodeAddressStatus_NodeAddressPending,
			model.NodeAddressStatus_NodeAddressConfirmed,
			model.NodeAddressStatus_Unset,
		},
	)
	removeNodeAddressInfoQueries := append([]interface{}{removeNodeAddressInfoQ}, removeNodeAddressInfoArgs...)
	queries = append(queries, removeNodeAddressInfoQueries)
	err = tx.QueryExecutor.ExecuteTransactions(queries)
	if err != nil {
		return err
	}

	// Remove Node Address Info on cache storage
	err = tx.NodeAddressInfoStorage.TxRemoveItem(
		storage.NodeAddressInfoStorageKey{
			NodeID: nodeReg.NodeID,
			Statuses: []model.NodeAddressStatus{
				model.NodeAddressStatus_NodeAddressPending,
				model.NodeAddressStatus_NodeAddressConfirmed,
				model.NodeAddressStatus_Unset,
			},
		},
	)
	if err != nil {
		return err
	}
	err = tx.ActiveNodeRegistryCache.TxRemoveItem(nodeReg.NodeID)
	return err
}

/*
ApplyUnconfirmed is func that for applying to unconfirmed Transaction `ClaimNodeRegistration` type:
	- perhaps recipient is not exists , so create new `account` and `account_balance`, balance and spendable = amount.
*/
func (tx *ClaimNodeRegistration) ApplyUnconfirmed() error {

	var err = tx.AccountBalanceHelper.AddAccountSpendableBalance(tx.SenderAddress, -(tx.Fee))
	if err != nil {
		return err
	}

	return nil
}

func (tx *ClaimNodeRegistration) UndoApplyUnconfirmed() error {

	var err = tx.AccountBalanceHelper.AddAccountSpendableBalance(tx.SenderAddress, tx.Fee)
	if err != nil {
		return err
	}
	return nil
}

// Validate validate node registration transaction and tx body
func (tx *ClaimNodeRegistration) Validate(dbTx bool) error {
	var (
		nodeRegistration model.NodeRegistration
		row              *sql.Row
		err              error
		enough           bool
	)

	// validate proof of ownership
	if tx.Body.Poown == nil {
		return blocker.NewBlocker(blocker.ValidationErr, "PoownRequired")
	}
	err = tx.AuthPoown.ValidateProofOfOwnership(
		tx.Body.Poown, tx.Body.NodePublicKey,
		tx.QueryExecutor,
		tx.BlockQuery)
	if err != nil {
		return err
	}

	row, err = tx.QueryExecutor.ExecuteSelectRow(tx.NodeRegistrationQuery.GetNodeRegistrationByNodePublicKey(), dbTx, tx.Body.NodePublicKey)
	if err != nil {
		return err
	}
	err = tx.NodeRegistrationQuery.Scan(&nodeRegistration, row)
	if err != nil {
		if err != sql.ErrNoRows {
			return err
		}
		return blocker.NewBlocker(blocker.ValidationErr, "NodePublicKeyNotRegistered")
	}

	if nodeRegistration.GetRegistrationStatus() == uint32(model.NodeRegistrationState_NodeDeleted) {
		return blocker.NewBlocker(blocker.ValidationErr, "NodeAlreadyClaimedOrDeleted")
	}

	enough, err = tx.AccountBalanceHelper.HasEnoughSpendableBalance(dbTx, tx.SenderAddress, tx.Fee)
	if err != nil {
		return err
	}
	if !enough {
		return blocker.NewBlocker(blocker.ValidationErr, "BalanceNotEnough")
	}

	return nil
}

func (tx *ClaimNodeRegistration) GetAmount() int64 {
	return 0
}

func (tx *ClaimNodeRegistration) GetMinimumFee() (int64, error) {
	if tx.Escrow != nil && tx.Escrow.GetApproverAddress() != nil && !bytes.Equal(tx.Escrow.GetApproverAddress(), []byte{}) {
		return tx.EscrowFee.CalculateTxMinimumFee(tx.Body, tx.Escrow)
	}
	return tx.NormalFee.CalculateTxMinimumFee(tx.Body, tx.Escrow)
}

func (tx *ClaimNodeRegistration) GetSize() (uint32, error) {
	// ProofOfOwnership (message + signature)
	if tx.SenderAddress == nil {
		return 0, blocker.NewBlocker(blocker.ValidationErr, "SenderAddressRequired")
	}
	senderAccType, err := accounttype.NewAccountTypeFromAccount(tx.SenderAddress)
	if err != nil {
		return 0, err
	}
	poownSize := util.GetProofOfOwnershipSize(senderAccType, true)
	accountAddressSize := constant.AccountAddressTypeLength + senderAccType.GetAccountPublicKeyLength()
	return accountAddressSize + constant.NodePublicKey + poownSize, nil
}

// ParseBodyBytes read and translate body bytes to body implementation fields
func (tx *ClaimNodeRegistration) ParseBodyBytes(txBodyBytes []byte) (model.TransactionBodyInterface, error) {
	buffer := bytes.NewBuffer(txBodyBytes)
	nodePublicKey, err := util.ReadTransactionBytes(buffer, int(constant.NodePublicKey))
	if err != nil {
		return nil, err
	}
	// get the poown account type by parsing proof of ownership bytes
	var tmpPoownBytes = make([]byte, buffer.Len())
	copy(tmpPoownBytes, buffer.Bytes())
	tmpBuffer := bytes.NewBuffer(tmpPoownBytes)
	poownAccType, err := accounttype.ParseBytesToAccountType(tmpBuffer)
	if err != nil {
		return nil, err
	}
	poown, err := util.ParseProofOfOwnershipBytes(buffer.Next(int(util.GetProofOfOwnershipSize(poownAccType, true))))
	if err != nil {
		return nil, err
	}
	return &model.ClaimNodeRegistrationTransactionBody{
		NodePublicKey: nodePublicKey,
		Poown:         poown,
	}, nil
}

// GetBodyBytes translate tx body to bytes representation
func (tx *ClaimNodeRegistration) GetBodyBytes() ([]byte, error) {
	buffer := bytes.NewBuffer([]byte{})
	buffer.Write(tx.Body.NodePublicKey)
	// convert ProofOfOwnership (message + signature) to bytes
	buffer.Write(util.GetProofOfOwnershipBytes(tx.Body.Poown))
	return buffer.Bytes(), nil
}

func (tx *ClaimNodeRegistration) GetTransactionBody(transaction *model.Transaction) {
	transaction.TransactionBody = &model.Transaction_ClaimNodeRegistrationTransactionBody{
		ClaimNodeRegistrationTransactionBody: tx.Body,
	}
}

/*
Escrowable will check the transaction is escrow or not.
Rebuild escrow if not nil, and can use for whole sibling methods (escrow)
*/
func (tx *ClaimNodeRegistration) Escrowable() (EscrowTypeAction, bool) {
	if tx.Escrow.GetApproverAddress() != nil && !bytes.Equal(tx.Escrow.GetApproverAddress(), []byte{}) {
		tx.Escrow = &model.Escrow{
			ID:              tx.ID,
			SenderAddress:   tx.SenderAddress,
			ApproverAddress: tx.Escrow.GetApproverAddress(),
			Commission:      tx.Escrow.GetCommission(),
			Timeout:         tx.Escrow.GetTimeout(),
			Status:          tx.Escrow.GetStatus(),
			BlockHeight:     tx.Height,
			Latest:          true,
			Instruction:     tx.Escrow.GetInstruction(),
		}

		return EscrowTypeAction(tx), true
	}
	return nil, false
}

// EscrowValidate validate node registration transaction and tx body
func (tx *ClaimNodeRegistration) EscrowValidate(dbTX bool) error {
	var (
		err    error
		enough bool
	)

	if tx.Escrow.GetApproverAddress() == nil || bytes.Equal(tx.Escrow.GetApproverAddress(), []byte{}) {
		return blocker.NewBlocker(blocker.ValidationErr, "ApproverAddressRequired")
	}
<<<<<<< HEAD
	if tx.Escrow.GetCommission() <= 0 {
		return blocker.NewBlocker(blocker.ValidationErr, "CommissionNotEnough")
=======
	if tx.Escrow.GetTimeout() > uint64(constant.MinRollbackBlocks) {
		return blocker.NewBlocker(blocker.ValidationErr, "TimeoutLimitExceeded")
>>>>>>> ee07774c
	}

	err = tx.Validate(dbTX)
	if err != nil {
		return err
	}

	enough, err = tx.AccountBalanceHelper.HasEnoughSpendableBalance(dbTX, tx.SenderAddress, tx.Fee+tx.Escrow.GetCommission())
	if err != nil {
		return err
	}
	if !enough {
		return blocker.NewBlocker(blocker.ValidationErr, "AccountBalanceNotEnough")
	}
	return nil
}

/*
EscrowApplyUnconfirmed is func that for applying to unconfirmed Transaction `ClaimNodeRegistration` type:
	- perhaps recipient is not exists , so create new `account` and `account_balance`, balance and spendable = amount.
*/
func (tx *ClaimNodeRegistration) EscrowApplyUnconfirmed() error {

	var err = tx.AccountBalanceHelper.AddAccountSpendableBalance(tx.SenderAddress, -(tx.Fee + tx.Escrow.GetCommission()))
	if err != nil {
		return err
	}
	return nil
}

/*
EscrowUndoApplyUnconfirmed func that perform on apply confirm preparation
*/
func (tx *ClaimNodeRegistration) EscrowUndoApplyUnconfirmed() error {

	var err = tx.AccountBalanceHelper.AddAccountSpendableBalance(tx.SenderAddress, tx.Fee+tx.Escrow.GetCommission())
	if err != nil {
		return err
	}
	return nil
}

/*
EscrowApplyConfirmed func that for applying pending escrow transaction.
*/
func (tx *ClaimNodeRegistration) EscrowApplyConfirmed(blockTimestamp int64) error {
	var (
		prevNodeRegistration *model.NodeRegistration
		err                  error
		row                  *sql.Row
	)

	row, err = tx.QueryExecutor.ExecuteSelectRow(
		tx.NodeRegistrationQuery.GetNodeRegistrationByNodePublicKey(),
		false,
		tx.Body.NodePublicKey,
	)
	if err != nil {
		return err
	}
	err = row.Scan(&prevNodeRegistration)
	if err != nil {
		if err != sql.ErrNoRows {
			return err
		}
		return blocker.NewBlocker(blocker.AppErr, "NodePublicKeyNotRegistered")
	}

	err = tx.AccountBalanceHelper.AddAccountBalance(
		tx.SenderAddress,
		-(tx.Fee + tx.Escrow.GetCommission()),
		model.EventType_EventEscrowedTransaction,
		tx.Height,
		tx.ID,
		uint64(blockTimestamp),
	)
	if err != nil {
		return err
	}

	escrowQ := tx.EscrowQuery.InsertEscrowTransaction(tx.Escrow)
	err = tx.QueryExecutor.ExecuteTransactions(escrowQ)
	if err != nil {
		return err
	}
	return nil
}

/*
EscrowApproval handle approval an escrow transaction, execute tasks that was skipped when escrow pending.
like: spreading commission and fee, and also more pending tasks
*/
func (tx *ClaimNodeRegistration) EscrowApproval(
	blockTimestamp int64,
	txBody *model.ApprovalEscrowTransactionBody,
) error {
	var (
		prevNodeRegistration model.NodeRegistration
		row                  *sql.Row
		err                  error
	)

	row, err = tx.QueryExecutor.ExecuteSelectRow(
		tx.NodeRegistrationQuery.GetNodeRegistrationByNodePublicKey(),
		false,
		tx.Body.NodePublicKey,
	)
	if err != nil {
		return err
	}
	err = row.Scan(&prevNodeRegistration)
	if err != nil {
		if err != sql.ErrNoRows {
			return err
		}
		return blocker.NewBlocker(blocker.AppErr, "NodePublicKeyNotRegistered")
	}

	switch txBody.GetApproval() {
	case model.EscrowApproval_Approve:
		tx.Escrow.Status = model.EscrowStatus_Approved
		err = tx.AccountBalanceHelper.AddAccountBalance(
			tx.SenderAddress,
			tx.Fee,
			model.EventType_EventEscrowedTransaction,
			tx.Height,
			tx.ID,
			uint64(blockTimestamp),
		)
		if err != nil {
			return err
		}
		err = tx.ApplyConfirmed(blockTimestamp)
		if err != nil {
			return err
		}
		err = tx.AccountBalanceHelper.AddAccountBalance(
			tx.Escrow.GetApproverAddress(),
			tx.Escrow.GetCommission(),
			model.EventType_EventApprovalEscrowTransaction,
			tx.Height,
			tx.ID,
			uint64(blockTimestamp),
		)
		if err != nil {
			return err
		}
	case model.EscrowApproval_Reject:
		tx.Escrow.Status = model.EscrowStatus_Rejected
		err = tx.AccountBalanceHelper.AddAccountBalance(
			tx.Escrow.GetApproverAddress(),
			tx.Escrow.GetCommission(),
			model.EventType_EventApprovalEscrowTransaction,
			tx.Height,
			tx.ID,
			uint64(blockTimestamp),
		)
		if err != nil {
			return err
		}
	default:
		tx.Escrow.Status = model.EscrowStatus_Expired
		err = tx.AccountBalanceHelper.AddAccountBalance(
			tx.SenderAddress,
			tx.Escrow.GetCommission(),
			model.EventType_EventApprovalEscrowTransaction,
			tx.Height,
			tx.ID,
			uint64(blockTimestamp),
		)
		if err != nil {
			return err
		}
	}
	// Insert Escrow
	escrowQ := tx.EscrowQuery.InsertEscrowTransaction(tx.Escrow)
	err = tx.QueryExecutor.ExecuteTransactions(escrowQ)
	if err != nil {
		return err
	}

	return nil
}<|MERGE_RESOLUTION|>--- conflicted
+++ resolved
@@ -305,14 +305,6 @@
 	if tx.Escrow.GetApproverAddress() == nil || bytes.Equal(tx.Escrow.GetApproverAddress(), []byte{}) {
 		return blocker.NewBlocker(blocker.ValidationErr, "ApproverAddressRequired")
 	}
-<<<<<<< HEAD
-	if tx.Escrow.GetCommission() <= 0 {
-		return blocker.NewBlocker(blocker.ValidationErr, "CommissionNotEnough")
-=======
-	if tx.Escrow.GetTimeout() > uint64(constant.MinRollbackBlocks) {
-		return blocker.NewBlocker(blocker.ValidationErr, "TimeoutLimitExceeded")
->>>>>>> ee07774c
-	}
 
 	err = tx.Validate(dbTX)
 	if err != nil {
