--- conflicted
+++ resolved
@@ -58,13 +58,8 @@
 	err = tx.NodeRegistrationQuery.Scan(&nodeReg, row)
 	if err != nil {
 		if err != sql.ErrNoRows {
-<<<<<<< HEAD
-		return err
-	}
-=======
 			return err
 		}
->>>>>>> 88549b96
 		return blocker.NewBlocker(blocker.AppErr, "NodePublicKeyNotRegistered")
 	}
 
