--- conflicted
+++ resolved
@@ -14,9 +14,7 @@
 func TestTypeSwitcher_GetTransactionType(t *testing.T) {
 	_, _, nodeRegistrationBody, nodeRegistrationBodyBytes := GetFixturesForNoderegistration()
 	_, _, updateNodeRegistrationBody, updateNodeRegistrationBodyBytes := GetFixturesForUpdateNoderegistration()
-<<<<<<< HEAD
 	removeNodeRegistrationBody, removeNodeRegistrationBodyBytes := GetFixturesForRemoveNoderegistration()
-=======
 
 	mockSetupAccountDatasetBody := &model.SetupAccountDatasetTransactionBody{
 		SetterAccountAddress:    "BCZnSfqpP5tqFQlMTYkDeBVFWnbyVK7vLr5ORFpTjgtN",
@@ -26,7 +24,6 @@
 		MuchTime:                123,
 	}
 
->>>>>>> 67777750
 	type fields struct {
 		Executor query.ExecutorInterface
 	}
@@ -182,17 +179,12 @@
 			},
 		},
 		{
-<<<<<<< HEAD
 			name: "wantRemoveNodeRegistration",
-=======
-			name: "wantSetupDataset",
->>>>>>> 67777750
-			fields: fields{
-				Executor: &query.Executor{},
-			},
-			args: args{
-				tx: &model.Transaction{
-<<<<<<< HEAD
+			fields: fields{
+				Executor: &query.Executor{},
+			},
+			args: args{
+				tx: &model.Transaction{
 					Height:                  0,
 					SenderAccountAddress:    "BCZKLvgUYZ1KKx-jtF9KoJskjVPvB9jpIjfzzI6zDW0J",
 					RecipientAccountAddress: "",
@@ -210,7 +202,15 @@
 				QueryExecutor:         &query.Executor{},
 				AccountBalanceQuery:   query.NewAccountBalanceQuery(),
 				NodeRegistrationQuery: query.NewNodeRegistrationQuery(),
-=======
+			},
+		},
+		{
+			name: "wantSetupDataset",
+			fields: fields{
+				Executor: &query.Executor{},
+			},
+			args: args{
+				tx: &model.Transaction{
 					Height:                  5,
 					SenderAccountAddress:    "BCZnSfqpP5tqFQlMTYkDeBVFWnbyVK7vLr5ORFpTjgtN",
 					RecipientAccountAddress: "",
@@ -234,7 +234,6 @@
 				QueryExecutor:       &query.Executor{},
 				AccountBalanceQuery: query.NewAccountBalanceQuery(),
 				AccountDatasetQuery: query.NewAccountDatasetsQuery(),
->>>>>>> 67777750
 			},
 		},
 	}
