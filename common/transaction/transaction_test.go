--- conflicted
+++ resolved
@@ -343,18 +343,13 @@
 			},
 		},
 		{
-<<<<<<< HEAD
 			name: "wantFeeVoteCommitTransaction",
-=======
-			name: "wantLiquidPayment",
->>>>>>> 3cf5c4bd
-			fields: fields{
-				Executor: &query.Executor{},
-			},
-			args: args{
-				tx: &model.Transaction{
-					Height:                  5,
-<<<<<<< HEAD
+			fields: fields{
+				Executor: &query.Executor{},
+			},
+			args: args{
+				tx: &model.Transaction{
+					Height:                  5,
 					SenderAccountAddress:    "BCZKLvgUYZ1KKx-jtF9KoJskjVPvB9jpIjfzzI6zDW0J",
 					RecipientAccountAddress: "",
 					TransactionBody: &model.Transaction_FeeVoteCommitTransactionBody{
@@ -374,7 +369,16 @@
 				AccountBalanceQuery:        query.NewAccountBalanceQuery(),
 				NodeRegistrationQuery:      query.NewNodeRegistrationQuery(),
 				FeeVoteCommitmentVoteQuery: query.NewFeeVoteCommitmentVoteQuery(),
-=======
+			},
+		},
+		{
+			name: "wantLiquidPayment",
+			fields: fields{
+				Executor: &query.Executor{},
+			},
+			args: args{
+				tx: &model.Transaction{
+					Height:                  5,
 					SenderAccountAddress:    mockTxSenderAccountAddress,
 					RecipientAccountAddress: mockTxRecipientAccountAddress,
 					TransactionBody:         liquidPaymentBody,
@@ -425,7 +429,6 @@
 				TypeActionSwitcher: &TypeSwitcher{
 					Executor: &query.Executor{},
 				},
->>>>>>> 3cf5c4bd
 			},
 		},
 	}
