--- conflicted
+++ resolved
@@ -5,11 +5,10 @@
 	"reflect"
 	"testing"
 
+	"github.com/zoobc/zoobc-core/common/auth"
+	"github.com/zoobc/zoobc-core/common/chaintype"
 	"github.com/zoobc/zoobc-core/common/constant"
 	"github.com/zoobc/zoobc-core/common/fee"
-
-	"github.com/zoobc/zoobc-core/common/auth"
-	"github.com/zoobc/zoobc-core/common/chaintype"
 	"github.com/zoobc/zoobc-core/common/model"
 	"github.com/zoobc/zoobc-core/common/query"
 	"github.com/zoobc/zoobc-core/common/util"
@@ -72,12 +71,8 @@
 				EscrowFee: fee.NewBlockLifeTimeFeeModel(
 					10, constant.OneZBC/100,
 				),
-<<<<<<< HEAD
 				NormalFee:           fee.NewConstantFeeModel(constant.OneZBC / 100),
 				AccountDatasetQuery: query.NewAccountDatasetsQuery(),
-=======
-				NormalFee: fee.NewConstantFeeModel(constant.OneZBC / 100),
->>>>>>> d16cb69d
 			},
 		},
 		{
