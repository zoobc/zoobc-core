--- conflicted
+++ resolved
@@ -6,8 +6,6 @@
 	"reflect"
 	"testing"
 
-	"github.com/zoobc/zoobc-core/common/storage"
-
 	"github.com/zoobc/zoobc-core/common/auth"
 	"github.com/zoobc/zoobc-core/common/chaintype"
 	"github.com/zoobc/zoobc-core/common/constant"
@@ -15,6 +13,7 @@
 	"github.com/zoobc/zoobc-core/common/fee"
 	"github.com/zoobc/zoobc-core/common/model"
 	"github.com/zoobc/zoobc-core/common/query"
+	"github.com/zoobc/zoobc-core/common/storage"
 	"github.com/zoobc/zoobc-core/common/util"
 )
 
@@ -40,16 +39,13 @@
 	}, "ZOOBC")
 	liquidPaymentBody, liquidPaymentBytes := GetFixturesForLiquidPaymentTransaction()
 	liquidPaymentStopBody, liquidPaymentStopBytes := GetFixturesForLiquidPaymentStopTransaction()
-<<<<<<< HEAD
 	accountBalanceHelper := NewAccountBalanceHelper(&query.Executor{}, query.NewAccountBalanceQuery(), query.NewAccountLedgerQuery())
-=======
 	// cache mock
 	fixtureTransactionalCache := func(cache interface{}) storage.TransactionalCache {
 		return cache.(storage.TransactionalCache)
 	}
 	txActiveNodeRegistryCache := fixtureTransactionalCache(&mockNodeRegistryCacheSuccess{})
 	txPendingNodeRegistryCache := fixtureTransactionalCache(&mockNodeRegistryCacheSuccess{})
->>>>>>> 58fec7d9
 	type fields struct {
 		Executor                   query.ExecutorInterface
 		NodeAuthValidation         auth.NodeAuthValidationInterface
@@ -165,7 +161,6 @@
 				},
 			},
 			want: &NodeRegistration{
-<<<<<<< HEAD
 				Height:                  0,
 				SenderAddress:           "BCZEGOb3WNx3fDOVf9ZS4EjvOIv_UeW4TVBQJ_6tHKlE",
 				Body:                    nodeRegistrationBody,
@@ -179,20 +174,8 @@
 				EscrowFee: fee.NewBlockLifeTimeFeeModel(
 					10, fee.SendMoneyFeeConstant,
 				),
-				NormalFee: fee.NewConstantFeeModel(fee.SendMoneyFeeConstant),
-=======
-				Height:                   0,
-				SenderAddress:            "BCZEGOb3WNx3fDOVf9ZS4EjvOIv_UeW4TVBQJ_6tHKlE",
-				Body:                     nodeRegistrationBody,
-				QueryExecutor:            &query.Executor{},
-				BlockQuery:               query.NewBlockQuery(&chaintype.MainChain{}),
-				AuthPoown:                &auth.NodeAuthValidation{},
-				AccountBalanceQuery:      query.NewAccountBalanceQuery(),
-				NodeRegistrationQuery:    query.NewNodeRegistrationQuery(),
-				ParticipationScoreQuery:  query.NewParticipationScoreQuery(),
-				AccountLedgerQuery:       query.NewAccountLedgerQuery(),
+				NormalFee:                fee.NewConstantFeeModel(fee.SendMoneyFeeConstant),
 				PendingNodeRegistryCache: txPendingNodeRegistryCache,
->>>>>>> 58fec7d9
 			},
 		},
 		{
@@ -216,7 +199,6 @@
 				},
 			},
 			want: &UpdateNodeRegistration{
-<<<<<<< HEAD
 				Body:                  updateNodeRegistrationBody,
 				Height:                0,
 				SenderAddress:         "BCZEGOb3WNx3fDOVf9ZS4EjvOIv_UeW4TVBQJ_6tHKlE",
@@ -229,20 +211,9 @@
 				EscrowFee: fee.NewBlockLifeTimeFeeModel(
 					10, fee.SendMoneyFeeConstant,
 				),
-				NormalFee: fee.NewConstantFeeModel(fee.SendMoneyFeeConstant),
-=======
-				Body:                         updateNodeRegistrationBody,
-				Height:                       0,
-				SenderAddress:                "BCZEGOb3WNx3fDOVf9ZS4EjvOIv_UeW4TVBQJ_6tHKlE",
-				QueryExecutor:                &query.Executor{},
-				AccountBalanceQuery:          query.NewAccountBalanceQuery(),
-				NodeRegistrationQuery:        query.NewNodeRegistrationQuery(),
-				BlockQuery:                   query.NewBlockQuery(&chaintype.MainChain{}),
-				AuthPoown:                    &auth.NodeAuthValidation{},
-				AccountLedgerQuery:           query.NewAccountLedgerQuery(),
+				NormalFee:                    fee.NewConstantFeeModel(fee.SendMoneyFeeConstant),
 				ActiveNodeRegistrationCache:  txActiveNodeRegistryCache,
 				PendingNodeRegistrationCache: txPendingNodeRegistryCache,
->>>>>>> 58fec7d9
 			},
 		},
 		{
@@ -266,7 +237,6 @@
 				},
 			},
 			want: &RemoveNodeRegistration{
-<<<<<<< HEAD
 				Body:                  removeNodeRegistrationBody,
 				SenderAddress:         "BCZKLvgUYZ1KKx-jtF9KoJskjVPvB9jpIjfzzI6zDW0J",
 				QueryExecutor:         &query.Executor{},
@@ -276,21 +246,10 @@
 				EscrowFee: fee.NewBlockLifeTimeFeeModel(
 					10, fee.SendMoneyFeeConstant,
 				),
-				NormalFee:   fee.NewConstantFeeModel(fee.SendMoneyFeeConstant),
-				EscrowQuery: query.NewEscrowTransactionQuery(),
-=======
-				Body:                     removeNodeRegistrationBody,
-				Height:                   0,
-				SenderAddress:            "BCZKLvgUYZ1KKx-jtF9KoJskjVPvB9jpIjfzzI6zDW0J",
-				QueryExecutor:            &query.Executor{},
-				AccountBalanceQuery:      query.NewAccountBalanceQuery(),
-				NodeRegistrationQuery:    query.NewNodeRegistrationQuery(),
-				AccountLedgerQuery:       query.NewAccountLedgerQuery(),
-				AccountBalanceHelper:     NewAccountBalanceHelper(query.NewAccountBalanceQuery(), &query.Executor{}),
-				NodeAddressInfoQuery:     query.NewNodeAddressInfoQuery(),
+				NormalFee:                fee.NewConstantFeeModel(fee.SendMoneyFeeConstant),
+				EscrowQuery:              query.NewEscrowTransactionQuery(),
 				PendingNodeRegistryCache: txPendingNodeRegistryCache,
 				ActiveNodeRegistryCache:  txActiveNodeRegistryCache,
->>>>>>> 58fec7d9
 			},
 		},
 		{
@@ -314,7 +273,6 @@
 				},
 			},
 			want: &ClaimNodeRegistration{
-<<<<<<< HEAD
 				Body:                  claimNodeRegistrationBody,
 				Height:                0,
 				SenderAddress:         "BCZKLvgUYZ1KKx-jtF9KoJskjVPvB9jpIjfzzI6zDW0J",
@@ -326,21 +284,9 @@
 				EscrowFee: fee.NewBlockLifeTimeFeeModel(
 					10, fee.SendMoneyFeeConstant,
 				),
-				NormalFee:   fee.NewConstantFeeModel(fee.SendMoneyFeeConstant),
-				EscrowQuery: query.NewEscrowTransactionQuery(),
-=======
-				Body:                    claimNodeRegistrationBody,
-				Height:                  0,
-				SenderAddress:           "BCZKLvgUYZ1KKx-jtF9KoJskjVPvB9jpIjfzzI6zDW0J",
-				QueryExecutor:           &query.Executor{},
-				AccountBalanceQuery:     query.NewAccountBalanceQuery(),
-				NodeRegistrationQuery:   query.NewNodeRegistrationQuery(),
-				BlockQuery:              query.NewBlockQuery(&chaintype.MainChain{}),
-				AuthPoown:               &auth.NodeAuthValidation{},
-				AccountLedgerQuery:      query.NewAccountLedgerQuery(),
-				AccountBalanceHelper:    NewAccountBalanceHelper(query.NewAccountBalanceQuery(), &query.Executor{}),
+				NormalFee:               fee.NewConstantFeeModel(fee.SendMoneyFeeConstant),
+				EscrowQuery:             query.NewEscrowTransactionQuery(),
 				ActiveNodeRegistryCache: txActiveNodeRegistryCache,
->>>>>>> 58fec7d9
 			},
 		},
 		{
