package transaction

import (
	"bytes"
	"database/sql"

	"github.com/zoobc/zoobc-core/common/blocker"
	"github.com/zoobc/zoobc-core/common/constant"
	"github.com/zoobc/zoobc-core/common/model"
	"github.com/zoobc/zoobc-core/common/query"
	"github.com/zoobc/zoobc-core/common/util"
)

// RemoveAccountDataset has fields that's needed
type RemoveAccountDataset struct {
	ID                  int64
	Fee                 int64
	SenderAddress       string
	Height              uint32
	Body                *model.RemoveAccountDatasetTransactionBody
	Escrow              *model.Escrow
	AccountBalanceQuery query.AccountBalanceQueryInterface
	AccountDatasetQuery query.AccountDatasetQueryInterface
	QueryExecutor       query.ExecutorInterface
	AccountLedgerQuery  query.AccountLedgerQueryInterface
	EscrowQuery         query.EscrowTransactionQueryInterface
}

// SkipMempoolTransaction this tx type has no mempool filter
func (tx *RemoveAccountDataset) SkipMempoolTransaction([]*model.Transaction) (bool, error) {
	return false, nil
}

/*
ApplyConfirmed is func that for applying Transaction RemoveAccountDataset type,
*/
func (tx *RemoveAccountDataset) ApplyConfirmed(blockTimestamp int64) error {
	var (
		err     error
		queries [][]interface{}
	)

	// update sender balance by reducing his spendable balance of the tx fee
	accountBalanceSenderQ := tx.AccountBalanceQuery.AddAccountBalance(
		-tx.Fee,
		map[string]interface{}{
			"account_address": tx.SenderAddress,
			"block_height":    tx.Height,
		},
	)

	// Account dataset removed, need to set IsActive false
<<<<<<< HEAD
	datasetQ := tx.AccountDatasetQuery.RemoveAccountDataset(&model.AccountDataset{
=======
	datasetQ := tx.AccountDatasetQuery.InsertAccountDataset(&model.AccountDataset{
>>>>>>> 88549b96
		SetterAccountAddress:    tx.Body.GetSetterAccountAddress(),
		RecipientAccountAddress: tx.Body.GetRecipientAccountAddress(),
		Property:                tx.Body.GetProperty(),
		Value:                   tx.Body.GetValue(),
		Height:                  tx.Height,
		Latest:                  true,
		IsActive:                false,
	})
	queries = append(accountBalanceSenderQ, datasetQ...)
	senderAccountLedgerQ, senderAccountLedgerArgs := tx.AccountLedgerQuery.InsertAccountLedger(&model.AccountLedger{
		AccountAddress: tx.SenderAddress,
		BalanceChange:  -tx.Fee,
		TransactionID:  tx.ID,
		BlockHeight:    tx.Height,
		EventType:      model.EventType_EventRemoveNodeRegistrationTransaction,
		Timestamp:      uint64(blockTimestamp),
	})
	queries = append(queries, append([]interface{}{senderAccountLedgerQ}, senderAccountLedgerArgs...))

	err = tx.QueryExecutor.ExecuteTransactions(queries)
	if err != nil {
		return err
	}

	return nil
}

/*
ApplyUnconfirmed is func that for applying to unconfirmed Transaction `RemoveAccountDataset` type
*/
func (tx *RemoveAccountDataset) ApplyUnconfirmed() error {
	var (
		err error
	)

	// update account sender spendable balance
	accountBalanceSenderQ, accountBalanceSenderQArgs := tx.AccountBalanceQuery.AddAccountSpendableBalance(
		-(tx.Fee),
		map[string]interface{}{
			"account_address": tx.SenderAddress,
		},
	)
	err = tx.QueryExecutor.ExecuteTransaction(accountBalanceSenderQ, accountBalanceSenderQArgs...)
	if err != nil {
		return blocker.NewBlocker(blocker.DBErr, err.Error())
	}

	return nil
}

/*
UndoApplyUnconfirmed is used to undo the previous applied unconfirmed tx action
this will be called on apply confirmed or when rollback occurred
*/
func (tx *RemoveAccountDataset) UndoApplyUnconfirmed() error {
	var (
		err error
	)

	// update account sender spendable balance
	accountBalanceSenderQ, accountBalanceSenderQArgs := tx.AccountBalanceQuery.AddAccountSpendableBalance(
		tx.Fee,
		map[string]interface{}{
			"account_address": tx.SenderAddress,
		},
	)
	err = tx.QueryExecutor.ExecuteTransaction(accountBalanceSenderQ, accountBalanceSenderQArgs...)
	if err != nil {
		return blocker.NewBlocker(blocker.DBErr, err.Error())
	}

	return nil
}

/*
Validate is func that for validating to Transaction RemoveAccountDataset type
That specs:
	- Check existing Account Dataset
	- Check Spendable Balance sender
*/
func (tx *RemoveAccountDataset) Validate(dbTx bool) error {
	var (
		accountBalance model.AccountBalance
		accountDataset model.AccountDataset
		err            error
		row            *sql.Row
	)

	/*
		Check existing dataset
		Account Dataset can only delete when account dataset exist
	*/
	datasetQ, datasetArgs := tx.AccountDatasetQuery.GetLatestAccountDataset(
		tx.Body.GetSetterAccountAddress(),
		tx.Body.GetRecipientAccountAddress(),
		tx.Body.GetProperty(),
	)

<<<<<<< HEAD
	row, err = tx.QueryExecutor.ExecuteSelectRow(datasetQ, dbTx, datasetArgs...)
=======
	// NOTE: currently dbTx became true only when calling on push block,
	// this is will make allow to execute all of same tx in mempool if all of them selected
	// TODO: should be using skip mempool to check double same tx in mempool
	row, err = tx.QueryExecutor.ExecuteSelectRow(datasetQ, false, datasetArgs...)
>>>>>>> 88549b96
	if err != nil {
		return err
	}
	err = tx.AccountDatasetQuery.Scan(&accountDataset, row)
	if err != nil {
		if err != sql.ErrNoRows {
			return err
		}

		return blocker.NewBlocker(blocker.ValidationErr, "AccountDatasetNotExists")
	}
	// !false if err in above is sql.ErrNoRows || nil
	if !accountDataset.GetIsActive() {
		return blocker.NewBlocker(blocker.ValidationErr, "AccountDatasetAlreadyRemoved")
	}

	// check account balance sender
	qry, args := tx.AccountBalanceQuery.GetAccountBalanceByAccountAddress(tx.SenderAddress)
	row, err = tx.QueryExecutor.ExecuteSelectRow(qry, dbTx, args...)
	if err != nil {
		return err
	}
	err = tx.AccountBalanceQuery.Scan(&accountBalance, row)
	if err != nil {
		return blocker.NewBlocker(blocker.DBErr, err.Error())
	}
	if accountBalance.GetSpendableBalance() < tx.Fee {
		return blocker.NewBlocker(blocker.ValidationErr, "RemoveAccountDataset, user balance not enough")
	}
	return nil
}

// GetAmount return Amount from TransactionBody
func (tx *RemoveAccountDataset) GetAmount() int64 {
	return tx.Fee
}

func (*RemoveAccountDataset) GetMinimumFee() (int64, error) {
	return 0, nil
}

// GetSize is size of transaction body
func (tx *RemoveAccountDataset) GetSize() uint32 {
	return uint32(len(tx.GetBodyBytes()))
}

// ParseBodyBytes read and translate body bytes to body implementation fields
func (tx *RemoveAccountDataset) ParseBodyBytes(txBodyBytes []byte) (model.TransactionBodyInterface, error) {
	// read body bytes
	buffer := bytes.NewBuffer(txBodyBytes)
	setterAccountAddressLengthBytes, err := util.ReadTransactionBytes(buffer, int(constant.AccountAddressLength))
	if err != nil {
		return nil, err
	}
	setterAccountAddressLength := util.ConvertBytesToUint32(setterAccountAddressLengthBytes)
	setterAccountAddress, err := util.ReadTransactionBytes(buffer, int(setterAccountAddressLength))
	if err != nil {
		return nil, err
	}
	recipientAccountAddressLengthBytes, err := util.ReadTransactionBytes(buffer, int(constant.AccountAddressLength))
	if err != nil {
		return nil, err
	}
	recipientAccountAddressLength := util.ConvertBytesToUint32(recipientAccountAddressLengthBytes)
	recipientAccountAddress, err := util.ReadTransactionBytes(buffer, int(recipientAccountAddressLength))
	if err != nil {
		return nil, err
	}
	propertyLengthBytes, err := util.ReadTransactionBytes(buffer, int(constant.DatasetPropertyLength))
	if err != nil {
		return nil, err
	}
	propertyLength := util.ConvertBytesToUint32(propertyLengthBytes)
	property, err := util.ReadTransactionBytes(buffer, int(propertyLength))
	if err != nil {
		return nil, err
	}
	valueLengthBytes, err := util.ReadTransactionBytes(buffer, int(constant.DatasetValueLength))
	if err != nil {
		return nil, err
	}
	valueLength := util.ConvertBytesToUint32(valueLengthBytes)
	value, err := util.ReadTransactionBytes(buffer, int(valueLength))
	if err != nil {
		return nil, err
	}
	txBody := &model.RemoveAccountDatasetTransactionBody{
		SetterAccountAddress:    string(setterAccountAddress),
		RecipientAccountAddress: string(recipientAccountAddress),
		Property:                string(property),
		Value:                   string(value),
	}
	return txBody, nil
}

// GetBodyBytes translate tx body to bytes representation
func (tx *RemoveAccountDataset) GetBodyBytes() []byte {
	buffer := bytes.NewBuffer([]byte{})
	buffer.Write(util.ConvertUint32ToBytes(uint32(len([]byte(tx.Body.GetSetterAccountAddress())))))
	buffer.Write([]byte(tx.Body.GetSetterAccountAddress()))

	buffer.Write(util.ConvertUint32ToBytes(uint32(len([]byte(tx.Body.GetRecipientAccountAddress())))))
	buffer.Write([]byte(tx.Body.GetRecipientAccountAddress()))

	buffer.Write(util.ConvertUint32ToBytes(uint32(len([]byte(tx.Body.GetProperty())))))
	buffer.Write([]byte(tx.Body.GetProperty()))

	buffer.Write(util.ConvertUint32ToBytes(uint32(len([]byte(tx.Body.GetValue())))))
	buffer.Write([]byte(tx.Body.GetValue()))

	return buffer.Bytes()
}

func (tx *RemoveAccountDataset) GetTransactionBody(transaction *model.Transaction) {
	transaction.TransactionBody = &model.Transaction_RemoveAccountDatasetTransactionBody{
		RemoveAccountDatasetTransactionBody: tx.Body,
	}
}

/*
Escrowable will check the transaction is escrow or not.
Rebuild escrow if not nil, and can use for whole sibling methods (escrow)
*/
func (tx *RemoveAccountDataset) Escrowable() (EscrowTypeAction, bool) {

	return nil, false
}

/*
EscrowValidate is func that for validating to Transaction RemoveAccountDataset type
That specs:
	- Check existing Account Dataset
	- Check Spendable Balance sender
*/
func (tx *RemoveAccountDataset) EscrowValidate(bool) error {

	return nil
}

/*
EscrowApplyUnconfirmed is func that for applying to unconfirmed Transaction `RemoveAccountDataset` type
*/
func (tx *RemoveAccountDataset) EscrowApplyUnconfirmed() error {

	return nil
}

/*
EscrowUndoApplyUnconfirmed is used to undo the previous applied unconfirmed tx action
this will be called on apply confirmed or when rollback occurred
*/
func (tx *RemoveAccountDataset) EscrowUndoApplyUnconfirmed() error {

	return nil
}

/*
EscrowApplyConfirmed is func that for applying Transaction RemoveAccountDataset type,
*/
func (tx *RemoveAccountDataset) EscrowApplyConfirmed(int64) error {

	return nil
}

/*
EscrowApproval handle approval an escrow transaction, execute tasks that was skipped when escrow pending.
like: spreading commission and fee, and also more pending tasks
*/
func (tx *RemoveAccountDataset) EscrowApproval(int64, *model.ApprovalEscrowTransactionBody) error {

	return nil
}<|MERGE_RESOLUTION|>--- conflicted
+++ resolved
@@ -50,11 +50,7 @@
 	)
 
 	// Account dataset removed, need to set IsActive false
-<<<<<<< HEAD
-	datasetQ := tx.AccountDatasetQuery.RemoveAccountDataset(&model.AccountDataset{
-=======
 	datasetQ := tx.AccountDatasetQuery.InsertAccountDataset(&model.AccountDataset{
->>>>>>> 88549b96
 		SetterAccountAddress:    tx.Body.GetSetterAccountAddress(),
 		RecipientAccountAddress: tx.Body.GetRecipientAccountAddress(),
 		Property:                tx.Body.GetProperty(),
@@ -153,14 +149,10 @@
 		tx.Body.GetProperty(),
 	)
 
-<<<<<<< HEAD
-	row, err = tx.QueryExecutor.ExecuteSelectRow(datasetQ, dbTx, datasetArgs...)
-=======
 	// NOTE: currently dbTx became true only when calling on push block,
 	// this is will make allow to execute all of same tx in mempool if all of them selected
 	// TODO: should be using skip mempool to check double same tx in mempool
 	row, err = tx.QueryExecutor.ExecuteSelectRow(datasetQ, false, datasetArgs...)
->>>>>>> 88549b96
 	if err != nil {
 		return err
 	}
