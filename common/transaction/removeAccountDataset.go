package transaction

import (
	"bytes"
	"database/sql"

	"github.com/zoobc/zoobc-core/common/blocker"
	"github.com/zoobc/zoobc-core/common/constant"
	"github.com/zoobc/zoobc-core/common/model"
	"github.com/zoobc/zoobc-core/common/query"
	"github.com/zoobc/zoobc-core/common/util"
)

// RemoveAccountDataset has fields that's needed
type RemoveAccountDataset struct {
	ID                  int64
	Fee                 int64
	SenderAddress       string
	RecipientAddress    string
	Height              uint32
	Body                *model.RemoveAccountDatasetTransactionBody
	Escrow              *model.Escrow
	AccountBalanceQuery query.AccountBalanceQueryInterface
	AccountDatasetQuery query.AccountDatasetQueryInterface
	QueryExecutor       query.ExecutorInterface
	AccountLedgerQuery  query.AccountLedgerQueryInterface
	EscrowQuery         query.EscrowTransactionQueryInterface
}

// SkipMempoolTransaction this tx type has no mempool filter
func (tx *RemoveAccountDataset) SkipMempoolTransaction(
	selectedTransactions []*model.Transaction,
	blockTimestamp int64,
) (bool, error) {
	return false, nil
}

/*
ApplyConfirmed is func that for applying Transaction RemoveAccountDataset type,
*/
func (tx *RemoveAccountDataset) ApplyConfirmed(blockTimestamp int64) error {
	var (
		err     error
		queries [][]interface{}
	)

	// update sender balance by reducing his spendable balance of the tx fee
	accountBalanceSenderQ := tx.AccountBalanceQuery.AddAccountBalance(
		-tx.Fee,
		map[string]interface{}{
			"account_address": tx.SenderAddress,
			"block_height":    tx.Height,
		},
	)

	// Account dataset removed, need to set IsActive false
<<<<<<< HEAD
	datasetQ := tx.AccountDatasetQuery.RemoveAccountDataset(&model.AccountDataset{
		SetterAccountAddress:    tx.SenderAddress,
		RecipientAccountAddress: tx.RecipientAddress,
=======
	datasetQ := tx.AccountDatasetQuery.InsertAccountDataset(&model.AccountDataset{
		SetterAccountAddress:    tx.Body.GetSetterAccountAddress(),
		RecipientAccountAddress: tx.Body.GetRecipientAccountAddress(),
>>>>>>> cc9bb76d
		Property:                tx.Body.GetProperty(),
		Value:                   tx.Body.GetValue(),
		Height:                  tx.Height,
		Latest:                  true,
		IsActive:                false,
	})
	queries = append(accountBalanceSenderQ, datasetQ...)
	senderAccountLedgerQ, senderAccountLedgerArgs := tx.AccountLedgerQuery.InsertAccountLedger(&model.AccountLedger{
		AccountAddress: tx.SenderAddress,
		BalanceChange:  -tx.Fee,
		TransactionID:  tx.ID,
		BlockHeight:    tx.Height,
		EventType:      model.EventType_EventRemoveNodeRegistrationTransaction,
		Timestamp:      uint64(blockTimestamp),
	})
	queries = append(queries, append([]interface{}{senderAccountLedgerQ}, senderAccountLedgerArgs...))

	err = tx.QueryExecutor.ExecuteTransactions(queries)
	if err != nil {
		return err
	}

	return nil
}

/*
ApplyUnconfirmed is func that for applying to unconfirmed Transaction `RemoveAccountDataset` type
*/
func (tx *RemoveAccountDataset) ApplyUnconfirmed() error {
	var (
		err error
	)

	// update account sender spendable balance
	accountBalanceSenderQ, accountBalanceSenderQArgs := tx.AccountBalanceQuery.AddAccountSpendableBalance(
		-(tx.Fee),
		map[string]interface{}{
			"account_address": tx.SenderAddress,
		},
	)
	err = tx.QueryExecutor.ExecuteTransaction(accountBalanceSenderQ, accountBalanceSenderQArgs...)
	if err != nil {
		return blocker.NewBlocker(blocker.DBErr, err.Error())
	}

	return nil
}

/*
UndoApplyUnconfirmed is used to undo the previous applied unconfirmed tx action
this will be called on apply confirmed or when rollback occurred
*/
func (tx *RemoveAccountDataset) UndoApplyUnconfirmed() error {
	var (
		err error
	)

	// update account sender spendable balance
	accountBalanceSenderQ, accountBalanceSenderQArgs := tx.AccountBalanceQuery.AddAccountSpendableBalance(
		tx.Fee,
		map[string]interface{}{
			"account_address": tx.SenderAddress,
		},
	)
	err = tx.QueryExecutor.ExecuteTransaction(accountBalanceSenderQ, accountBalanceSenderQArgs...)
	if err != nil {
		return blocker.NewBlocker(blocker.DBErr, err.Error())
	}

	return nil
}

/*
Validate is func that for validating to Transaction RemoveAccountDataset type
That specs:
	- Check existing Account Dataset
	- Check Spendable Balance sender
*/
func (tx *RemoveAccountDataset) Validate(dbTx bool) error {
	var (
		accountBalance model.AccountBalance
		accountDataset model.AccountDataset
		err            error
		row            *sql.Row
		qry            string
		qryArgs        []interface{}
	)

	/*
		Check existing dataset
		Account Dataset can only delete when account dataset exist
	*/
	qry, qryArgs = tx.AccountDatasetQuery.GetLatestAccountDataset(
		tx.SenderAddress,
		tx.RecipientAddress,
		tx.Body.GetProperty(),
	)

<<<<<<< HEAD
	row, err = tx.QueryExecutor.ExecuteSelectRow(qry, dbTx, qryArgs...)
=======
	// NOTE: currently dbTx became true only when calling on push block,
	// this is will make allow to execute all of same tx in mempool if all of them selected
	// TODO: should be using skip mempool to check double same tx in mempool
	row, err = tx.QueryExecutor.ExecuteSelectRow(datasetQ, false, datasetArgs...)
>>>>>>> cc9bb76d
	if err != nil {
		return err
	}
	err = tx.AccountDatasetQuery.Scan(&accountDataset, row)
	if err != nil {
		if err != sql.ErrNoRows {
			return err
		}

		return blocker.NewBlocker(blocker.ValidationErr, "AccountDatasetNotExists")
	}
	// !false if err in above is sql.ErrNoRows || nil
	if !accountDataset.GetIsActive() {
		return blocker.NewBlocker(blocker.ValidationErr, "AccountDatasetAlreadyRemoved")
	}

	// check account balance sender
	qry, qryArgs = tx.AccountBalanceQuery.GetAccountBalanceByAccountAddress(tx.SenderAddress)
	row, err = tx.QueryExecutor.ExecuteSelectRow(qry, dbTx, qryArgs...)
	if err != nil {
		return err
	}
	err = tx.AccountBalanceQuery.Scan(&accountBalance, row)
	if err != nil {
		return blocker.NewBlocker(blocker.DBErr, err.Error())
	}
	if accountBalance.GetSpendableBalance() < tx.Fee {
		return blocker.NewBlocker(blocker.ValidationErr, "RemoveAccountDataset, user balance not enough")
	}
	return nil
}

// GetAmount return Amount from TransactionBody
func (tx *RemoveAccountDataset) GetAmount() int64 {
	return tx.Fee
}

// GetMinimumFee return minimum fee of transaction
// TODO: need to calculate the minimum fee
func (*RemoveAccountDataset) GetMinimumFee() (int64, error) {
	return 0, nil
}

// GetSize is size of transaction body
func (tx *RemoveAccountDataset) GetSize() uint32 {
	return uint32(len(tx.GetBodyBytes()))
}

// ParseBodyBytes read and translate body bytes to body implementation fields
func (tx *RemoveAccountDataset) ParseBodyBytes(txBodyBytes []byte) (model.TransactionBodyInterface, error) {
	var (
		err          error
		chunkedBytes []byte
		dataLength   uint32
		txBody       model.RemoveAccountDatasetTransactionBody
		buffer       = bytes.NewBuffer(txBodyBytes)
	)
	// get length of property dataset
	chunkedBytes, err = util.ReadTransactionBytes(buffer, int(constant.DatasetPropertyLength))
	if err != nil {
		return nil, err
	}
	dataLength = util.ConvertBytesToUint32(chunkedBytes)
	// get property of dataset
	chunkedBytes, err = util.ReadTransactionBytes(buffer, int(dataLength))
	if err != nil {
		return nil, err
	}
	txBody.Property = string(chunkedBytes)
	// get length of value property dataset
	chunkedBytes, err = util.ReadTransactionBytes(buffer, int(constant.DatasetValueLength))
	if err != nil {
		return nil, err
	}
	dataLength = util.ConvertBytesToUint32(chunkedBytes)
	// get value property of dataset
	chunkedBytes, err = util.ReadTransactionBytes(buffer, int(dataLength))
	if err != nil {
		return nil, err
	}
	txBody.Value = string(chunkedBytes)
	return &txBody, nil
}

// GetBodyBytes translate tx body to bytes representation
func (tx *RemoveAccountDataset) GetBodyBytes() []byte {
	buffer := bytes.NewBuffer([]byte{})
	buffer.Write(util.ConvertUint32ToBytes(uint32(len([]byte(tx.Body.GetProperty())))))
	buffer.Write([]byte(tx.Body.GetProperty()))

	buffer.Write(util.ConvertUint32ToBytes(uint32(len([]byte(tx.Body.GetValue())))))
	buffer.Write([]byte(tx.Body.GetValue()))

	return buffer.Bytes()
}

// GetTransactionBody return transaction body of RemoveAccountDataset transactions
func (tx *RemoveAccountDataset) GetTransactionBody(transaction *model.Transaction) {
	transaction.TransactionBody = &model.Transaction_RemoveAccountDatasetTransactionBody{
		RemoveAccountDatasetTransactionBody: tx.Body,
	}
}

/*
Escrowable will check the transaction is escrow or not.
Rebuild escrow if not nil, and can use for whole sibling methods (escrow)
*/
func (tx *RemoveAccountDataset) Escrowable() (EscrowTypeAction, bool) {

	return nil, false
}

/*
EscrowValidate is func that for validating to Transaction RemoveAccountDataset type
That specs:
	- Check existing Account Dataset
	- Check Spendable Balance sender
*/
func (tx *RemoveAccountDataset) EscrowValidate(bool) error {

	return nil
}

/*
EscrowApplyUnconfirmed is func that for applying to unconfirmed Transaction `RemoveAccountDataset` type
*/
func (tx *RemoveAccountDataset) EscrowApplyUnconfirmed() error {

	return nil
}

/*
EscrowUndoApplyUnconfirmed is used to undo the previous applied unconfirmed tx action
this will be called on apply confirmed or when rollback occurred
*/
func (tx *RemoveAccountDataset) EscrowUndoApplyUnconfirmed() error {

	return nil
}

/*
EscrowApplyConfirmed is func that for applying Transaction RemoveAccountDataset type,
*/
func (tx *RemoveAccountDataset) EscrowApplyConfirmed(int64) error {

	return nil
}

/*
EscrowApproval handle approval an escrow transaction, execute tasks that was skipped when escrow pending.
like: spreading commission and fee, and also more pending tasks
*/
func (tx *RemoveAccountDataset) EscrowApproval(int64, *model.ApprovalEscrowTransactionBody) error {

	return nil
}<|MERGE_RESOLUTION|>--- conflicted
+++ resolved
@@ -54,15 +54,9 @@
 	)
 
 	// Account dataset removed, need to set IsActive false
-<<<<<<< HEAD
-	datasetQ := tx.AccountDatasetQuery.RemoveAccountDataset(&model.AccountDataset{
-		SetterAccountAddress:    tx.SenderAddress,
-		RecipientAccountAddress: tx.RecipientAddress,
-=======
 	datasetQ := tx.AccountDatasetQuery.InsertAccountDataset(&model.AccountDataset{
 		SetterAccountAddress:    tx.Body.GetSetterAccountAddress(),
 		RecipientAccountAddress: tx.Body.GetRecipientAccountAddress(),
->>>>>>> cc9bb76d
 		Property:                tx.Body.GetProperty(),
 		Value:                   tx.Body.GetValue(),
 		Height:                  tx.Height,
@@ -161,14 +155,10 @@
 		tx.Body.GetProperty(),
 	)
 
-<<<<<<< HEAD
-	row, err = tx.QueryExecutor.ExecuteSelectRow(qry, dbTx, qryArgs...)
-=======
 	// NOTE: currently dbTx became true only when calling on push block,
 	// this is will make allow to execute all of same tx in mempool if all of them selected
 	// TODO: should be using skip mempool to check double same tx in mempool
-	row, err = tx.QueryExecutor.ExecuteSelectRow(datasetQ, false, datasetArgs...)
->>>>>>> cc9bb76d
+	row, err = tx.QueryExecutor.ExecuteSelectRow(qry, false, qryArgs...)
 	if err != nil {
 		return err
 	}
