--- conflicted
+++ resolved
@@ -3,19 +3,18 @@
 import (
 	"database/sql"
 	"errors"
-	"github.com/zoobc/zoobc-core/common/storage"
 	"reflect"
 	"regexp"
 	"strings"
 	"testing"
 
-	"github.com/zoobc/zoobc-core/common/constant"
-
 	"github.com/DATA-DOG/go-sqlmock"
 	"github.com/zoobc/zoobc-core/common/auth"
 	"github.com/zoobc/zoobc-core/common/chaintype"
+	"github.com/zoobc/zoobc-core/common/constant"
 	"github.com/zoobc/zoobc-core/common/model"
 	"github.com/zoobc/zoobc-core/common/query"
+	"github.com/zoobc/zoobc-core/common/storage"
 )
 
 type (
@@ -768,29 +767,16 @@
 
 func TestNodeRegistration_ApplyConfirmed(t *testing.T) {
 	type fields struct {
-<<<<<<< HEAD
-		Body                    *model.NodeRegistrationTransactionBody
-		Fee                     int64
-		SenderAddress           string
-		Height                  uint32
-		NodeRegistrationQuery   query.NodeRegistrationQueryInterface
-		ParticipationScoreQuery query.ParticipationScoreQueryInterface
-		BlockQuery              query.BlockQueryInterface
-		QueryExecutor           query.ExecutorInterface
-		AccountBalanceHelper    AccountBalanceHelperInterface
-=======
 		Body                     *model.NodeRegistrationTransactionBody
 		Fee                      int64
 		SenderAddress            string
 		Height                   uint32
-		AccountBalanceQuery      query.AccountBalanceQueryInterface
 		NodeRegistrationQuery    query.NodeRegistrationQueryInterface
 		ParticipationScoreQuery  query.ParticipationScoreQueryInterface
 		BlockQuery               query.BlockQueryInterface
 		QueryExecutor            query.ExecutorInterface
-		AccountLedgerQuery       query.AccountLedgerQueryInterface
+		AccountBalanceHelper     AccountBalanceHelperInterface
 		PendingNodeRegistryCache storage.TransactionalCache
->>>>>>> 58fec7d9
 	}
 	tests := []struct {
 		name    string
@@ -811,12 +797,8 @@
 				Body: &model.NodeRegistrationTransactionBody{
 					LockedBalance: 10000,
 				},
-<<<<<<< HEAD
-				AccountBalanceHelper: &mockAccountBalanceHelperNRApplyConfirmedFail{},
-=======
-				AccountLedgerQuery:       query.NewAccountLedgerQuery(),
+				AccountBalanceHelper:     &mockAccountBalanceHelperNRApplyConfirmedFail{},
 				PendingNodeRegistryCache: &mockNodeRegistryCacheSuccess{},
->>>>>>> 58fec7d9
 			},
 		},
 		{
@@ -833,12 +815,8 @@
 				Body: &model.NodeRegistrationTransactionBody{
 					LockedBalance: 10000,
 				},
-<<<<<<< HEAD
-				AccountBalanceHelper: &mockAccountBalanceHelperNRApplyConfirmedSuccess{},
-=======
-				AccountLedgerQuery:       query.NewAccountLedgerQuery(),
+				AccountBalanceHelper:     &mockAccountBalanceHelperNRApplyConfirmedSuccess{},
 				PendingNodeRegistryCache: &mockNodeRegistryCacheSuccess{},
->>>>>>> 58fec7d9
 			},
 		},
 		{
@@ -855,12 +833,8 @@
 				Body: &model.NodeRegistrationTransactionBody{
 					LockedBalance: 10000,
 				},
-<<<<<<< HEAD
-				AccountBalanceHelper: &mockAccountBalanceHelperNRApplyConfirmedSuccess{},
-=======
-				AccountLedgerQuery:       query.NewAccountLedgerQuery(),
+				AccountBalanceHelper:     &mockAccountBalanceHelperNRApplyConfirmedSuccess{},
 				PendingNodeRegistryCache: &mockNodeRegistryCacheSuccess{},
->>>>>>> 58fec7d9
 			},
 		},
 		{
@@ -877,12 +851,8 @@
 				Body: &model.NodeRegistrationTransactionBody{
 					LockedBalance: 10000,
 				},
-<<<<<<< HEAD
-				AccountBalanceHelper: &mockAccountBalanceHelperNRApplyConfirmedFail{},
-=======
-				AccountLedgerQuery:       query.NewAccountLedgerQuery(),
+				AccountBalanceHelper:     &mockAccountBalanceHelperNRApplyConfirmedFail{},
 				PendingNodeRegistryCache: &mockNodeRegistryCacheSuccess{},
->>>>>>> 58fec7d9
 			},
 		},
 		{
@@ -898,41 +868,24 @@
 				Body: &model.NodeRegistrationTransactionBody{
 					LockedBalance: 10000,
 				},
-<<<<<<< HEAD
-				AccountBalanceHelper: &mockAccountBalanceHelperNRApplyConfirmedSuccess{},
-=======
-				AccountLedgerQuery:       query.NewAccountLedgerQuery(),
+				AccountBalanceHelper:     &mockAccountBalanceHelperNRApplyConfirmedSuccess{},
 				PendingNodeRegistryCache: &mockNodeRegistryCacheSuccess{},
->>>>>>> 58fec7d9
 			},
 		},
 	}
 	for _, tt := range tests {
 		t.Run(tt.name, func(t *testing.T) {
 			tx := &NodeRegistration{
-<<<<<<< HEAD
-				Body:                    tt.fields.Body,
-				Fee:                     tt.fields.Fee,
-				SenderAddress:           tt.fields.SenderAddress,
-				Height:                  tt.fields.Height,
-				NodeRegistrationQuery:   tt.fields.NodeRegistrationQuery,
-				BlockQuery:              tt.fields.BlockQuery,
-				ParticipationScoreQuery: tt.fields.ParticipationScoreQuery,
-				QueryExecutor:           tt.fields.QueryExecutor,
-				AccountBalanceHelper:    tt.fields.AccountBalanceHelper,
-=======
 				Body:                     tt.fields.Body,
 				Fee:                      tt.fields.Fee,
 				SenderAddress:            tt.fields.SenderAddress,
 				Height:                   tt.fields.Height,
-				AccountBalanceQuery:      tt.fields.AccountBalanceQuery,
 				NodeRegistrationQuery:    tt.fields.NodeRegistrationQuery,
 				BlockQuery:               tt.fields.BlockQuery,
 				ParticipationScoreQuery:  tt.fields.ParticipationScoreQuery,
 				QueryExecutor:            tt.fields.QueryExecutor,
-				AccountLedgerQuery:       tt.fields.AccountLedgerQuery,
+				AccountBalanceHelper:     tt.fields.AccountBalanceHelper,
 				PendingNodeRegistryCache: tt.fields.PendingNodeRegistryCache,
->>>>>>> 58fec7d9
 			}
 			if err := tx.ApplyConfirmed(0); (err != nil) != tt.wantErr {
 				t.Errorf("NodeRegistration.ApplyConfirmed() error = %v, wantErr %v", err, tt.wantErr)
