package transaction

import (
	"database/sql"
	"errors"
	"reflect"
	"testing"

	sqlmock "github.com/DATA-DOG/go-sqlmock"
	"github.com/zoobc/zoobc-core/common/model"
	"github.com/zoobc/zoobc-core/common/query"
)

type (
	// validate mock
	mockExecutorValidateFailExecuteSelectFail struct {
		query.Executor
	}
	mockExecutorValidateFailBalanceNotEnough struct {
		query.Executor
	}
	mockExecutorValidateFailExecuteSelectNodeFail struct {
		query.Executor
	}
	mockExecutorValidateFailExecuteSelectNodeExist struct {
		query.Executor
	}
	mockExecutorValidateSuccess struct {
		query.Executor
	}

	// undo unconfirmed mock
	mockExecutorUndoUnconfirmedExecuteTransactionsFail struct {
		query.Executor
	}

	mockExecutorUndoUnconfirmedSuccess struct {
		query.Executor
	}

	// apply unconfirmed mock
	mockExecutorApplyUnconfirmedExecuteTransactionFail struct {
		mockExecutorValidateSuccess
	}
	mockExecutorApplyUnconfirmedSuccess struct {
		mockExecutorValidateSuccess
	}
<<<<<<< HEAD

	// apply confirmed mock
=======
>>>>>>> 67777750
	mockApplyConfirmedUndoUnconfirmedFail struct {
		mockExecutorValidateSuccess
	}
	mockApplyConfirmedExecuteTransactionsFail struct {
		mockExecutorValidateSuccess
	}
	mockApplyConfirmedSuccess struct {
		mockExecutorValidateSuccess
	}
)

func (*mockExecutorValidateFailExecuteSelectFail) ExecuteSelect(qe string, args ...interface{}) (*sql.Rows, error) {
	return nil, errors.New("mockError:selectFail")
}

func (*mockExecutorValidateFailBalanceNotEnough) ExecuteSelect(qe string, args ...interface{}) (*sql.Rows, error) {
	db, mock, _ := sqlmock.New()
	defer db.Close()
	mock.ExpectQuery("").WillReturnRows(sqlmock.NewRows([]string{
		"AccountID",
		"BlockHeight",
		"SpendableBalance",
		"Balance",
		"PopRevenue",
		"Latest",
	}).AddRow(
		[]byte{1},
		1,
		10,
		10,
		0,
		true,
	),
	)
	return db.Query("")
}

func (*mockExecutorValidateFailExecuteSelectNodeFail) ExecuteSelect(qe string, args ...interface{}) (*sql.Rows, error) {
	db, mock, _ := sqlmock.New()
	defer db.Close()

	if qe == "SELECT account_id,block_height,spendable_balance,balance,pop_revenue,latest FROM account_balance WHERE "+
		"account_id = ? AND latest = 1" {
		mock.ExpectQuery("A").WillReturnRows(sqlmock.NewRows([]string{
			"AccountID",
			"BlockHeight",
			"SpendableBalance",
			"Balance",
			"PopRevenue",
			"Latest",
		}).AddRow(
			[]byte{1},
			1,
			1000000,
			1000000,
			0,
			true,
		))
		return db.Query("A")
	}
	return nil, errors.New("mockError:nodeFail")
}

func (*mockExecutorValidateFailExecuteSelectNodeExist) ExecuteSelect(qe string, args ...interface{}) (*sql.Rows, error) {
	db, mock, _ := sqlmock.New()
	defer db.Close()

	if qe == "SELECT account_id,block_height,spendable_balance,balance,pop_revenue,latest FROM account_balance WHERE "+
		"account_id = ? AND latest = 1" {
		mock.ExpectQuery("A").WillReturnRows(sqlmock.NewRows([]string{
			"AccountID",
			"BlockHeight",
			"SpendableBalance",
			"Balance",
			"PopRevenue",
			"Latest",
		}).AddRow(
			[]byte{1},
			1,
			1000000,
			1000000,
			0,
			true,
		))
		return db.Query("A")
	}
	mock.ExpectQuery("B").WillReturnRows(sqlmock.NewRows([]string{
		"NodePublicKey",
		"AccountId",
		"RegistrationHeight",
		"NodeAddress",
		"LockedBalance",
		"Queued",
		"Latest",
		"Height",
	}).AddRow(
		[]byte{1},
		[]byte{2},
		1,
		"127.0.0.1",
		1000000,
		true,
		true,
		1,
	))
	return db.Query("B")
}

func (*mockExecutorValidateSuccess) ExecuteSelect(qe string, args ...interface{}) (*sql.Rows, error) {
	db, mock, _ := sqlmock.New()
	defer db.Close()

	if qe == "SELECT account_address,block_height,spendable_balance,balance,pop_revenue,latest FROM account_balance WHERE "+
		"account_address = ? AND latest = 1" {
		mock.ExpectQuery("A").WillReturnRows(sqlmock.NewRows([]string{
			"AccountAddress",
			"BlockHeight",
			"SpendableBalance",
			"Balance",
			"PopRevenue",
			"Latest",
		}).AddRow(
			"BCZ",
			1,
			1000000,
			1000000,
			0,
			true,
		))
		return db.Query("A")
	}
	mock.ExpectQuery("B").WillReturnRows(sqlmock.NewRows([]string{
		"NodePublicKey",
		"AccountAddress",
		"RegistrationHeight",
		"NodeAddress",
		"LockedBalance",
		"Queued",
		"Latest",
		"Height",
	}))
	return db.Query("B")
}

func (*mockExecutorUndoUnconfirmedExecuteTransactionsFail) ExecuteTransaction(qStr string, args ...interface{}) error {
	return errors.New("mockError:undoFail")
}

func (*mockExecutorUndoUnconfirmedSuccess) ExecuteTransaction(qStr string, args ...interface{}) error {
	return nil
}

func (*mockExecutorApplyUnconfirmedExecuteTransactionFail) ExecuteTransaction(qStr string, args ...interface{}) error {
	return errors.New("mockError:ApplyUnconfirmedFail")
}

func (*mockExecutorApplyUnconfirmedSuccess) ExecuteTransaction(qStr string, args ...interface{}) error {
	return nil
}

func (*mockApplyConfirmedUndoUnconfirmedFail) ExecuteTransaction(qStr string, args ...interface{}) error {
	return errors.New("mockUndoUnconfirmedFail")
}

func (*mockApplyConfirmedExecuteTransactionsFail) ExecuteTransactions(queries [][]interface{}) error {
	return errors.New("mockError:ExecuteTransactionsFail")
}

func (*mockApplyConfirmedSuccess) ExecuteTransactions(queries [][]interface{}) error {
	return nil
}

func TestNodeRegistration_ApplyConfirmed(t *testing.T) {
	type fields struct {
		Body                  *model.NodeRegistrationTransactionBody
		Fee                   int64
		SenderAddress         string
		Height                uint32
		AccountBalanceQuery   query.AccountBalanceQueryInterface
		NodeRegistrationQuery query.NodeRegistrationQueryInterface
		QueryExecutor         query.ExecutorInterface
	}
	tests := []struct {
		name    string
		fields  fields
		wantErr bool
	}{
		{
			name:    "ApplyConfirmed:fail-{undoUnconfirmedFail}",
			wantErr: true,
			fields: fields{
				Height:                1,
				SenderAddress:         "BCZnSfqpP5tqFQlMTYkDeBVFWnbyVK7vLr5ORFpTjgtN",
				QueryExecutor:         &mockApplyConfirmedUndoUnconfirmedFail{},
				NodeRegistrationQuery: query.NewNodeRegistrationQuery(),
				AccountBalanceQuery:   query.NewAccountBalanceQuery(),
				Fee:                   1,
				Body: &model.NodeRegistrationTransactionBody{
					LockedBalance: 10000,
				},
			},
		},
		{
			name:    "ApplyConfirmed:fail-{executeTransactionsFail}",
			wantErr: true,
			fields: fields{
				Height:                0,
				SenderAddress:         "BCZnSfqpP5tqFQlMTYkDeBVFWnbyVK7vLr5ORFpTjgtN",
				QueryExecutor:         &mockApplyConfirmedExecuteTransactionsFail{},
				NodeRegistrationQuery: query.NewNodeRegistrationQuery(),
				AccountBalanceQuery:   query.NewAccountBalanceQuery(),
				Fee:                   1,
				Body: &model.NodeRegistrationTransactionBody{
					LockedBalance: 10000,
				},
			},
		},
		{
			name:    "ApplyConfirmed:success",
			wantErr: false,
			fields: fields{
				Height:                0,
				SenderAddress:         "BCZnSfqpP5tqFQlMTYkDeBVFWnbyVK7vLr5ORFpTjgtN",
				QueryExecutor:         &mockApplyConfirmedSuccess{},
				NodeRegistrationQuery: query.NewNodeRegistrationQuery(),
				AccountBalanceQuery:   query.NewAccountBalanceQuery(),
				Fee:                   1,
				Body: &model.NodeRegistrationTransactionBody{
					LockedBalance: 10000,
				},
			},
		},
	}
	for _, tt := range tests {
		t.Run(tt.name, func(t *testing.T) {
			tx := &NodeRegistration{
				Body:                  tt.fields.Body,
				Fee:                   tt.fields.Fee,
				SenderAddress:         tt.fields.SenderAddress,
				Height:                tt.fields.Height,
				AccountBalanceQuery:   tt.fields.AccountBalanceQuery,
				NodeRegistrationQuery: tt.fields.NodeRegistrationQuery,
				QueryExecutor:         tt.fields.QueryExecutor,
			}
			if err := tx.ApplyConfirmed(); (err != nil) != tt.wantErr {
				t.Errorf("NodeRegistration.ApplyConfirmed() error = %v, wantErr %v", err, tt.wantErr)
			}
		})
	}
}

func TestNodeRegistration_ApplyUnconfirmed(t *testing.T) {
	type fields struct {
		Body                  *model.NodeRegistrationTransactionBody
		Fee                   int64
		SenderAddress         string
		Height                uint32
		AccountBalanceQuery   query.AccountBalanceQueryInterface
		NodeRegistrationQuery query.NodeRegistrationQueryInterface
		QueryExecutor         query.ExecutorInterface
	}
	tests := []struct {
		name    string
		fields  fields
		wantErr bool
	}{
		{
			name:    "ApplyUnconfirmed:fail-{ExecuteTransactionFail}",
			wantErr: true,
			fields: fields{
				SenderAddress:         "BCZnSfqpP5tqFQlMTYkDeBVFWnbyVK7vLr5ORFpTjgtN",
				QueryExecutor:         &mockExecutorApplyUnconfirmedExecuteTransactionFail{},
				AccountBalanceQuery:   query.NewAccountBalanceQuery(),
				NodeRegistrationQuery: query.NewNodeRegistrationQuery(),
				Body: &model.NodeRegistrationTransactionBody{
					LockedBalance: 10,
					NodePublicKey: []byte{1},
				},
				Fee: 1,
			},
		},
		{
			name:    "ApplyUnconfirmed:success",
			wantErr: false,
			fields: fields{
				SenderAddress:         "BCZnSfqpP5tqFQlMTYkDeBVFWnbyVK7vLr5ORFpTjgtN",
				QueryExecutor:         &mockExecutorApplyUnconfirmedSuccess{},
				AccountBalanceQuery:   query.NewAccountBalanceQuery(),
				NodeRegistrationQuery: query.NewNodeRegistrationQuery(),
				Body: &model.NodeRegistrationTransactionBody{
					LockedBalance: 10,
					NodePublicKey: []byte{1},
				},
				Fee: 1,
			},
		},
	}
	for _, tt := range tests {
		t.Run(tt.name, func(t *testing.T) {
			tx := &NodeRegistration{
				Body:                  tt.fields.Body,
				Fee:                   tt.fields.Fee,
				SenderAddress:         tt.fields.SenderAddress,
				Height:                tt.fields.Height,
				AccountBalanceQuery:   tt.fields.AccountBalanceQuery,
				NodeRegistrationQuery: tt.fields.NodeRegistrationQuery,
				QueryExecutor:         tt.fields.QueryExecutor,
			}
			if err := tx.ApplyUnconfirmed(); (err != nil) != tt.wantErr {
				t.Errorf("NodeRegistration.ApplyUnconfirmed() error = %v, wantErr %v", err, tt.wantErr)
			}
		})
	}
}

func TestNodeRegistration_UndoApplyUnconfirmed(t *testing.T) {
	type fields struct {
		Body                  *model.NodeRegistrationTransactionBody
		Fee                   int64
		SenderAddress         string
		Height                uint32
		AccountBalanceQuery   query.AccountBalanceQueryInterface
		NodeRegistrationQuery query.NodeRegistrationQueryInterface
		QueryExecutor         query.ExecutorInterface
	}
	tests := []struct {
		name    string
		fields  fields
		wantErr bool
	}{
		{
			name: "UndoApplyUnconfirmed:fail-{executeTransactionsFail}",
			fields: fields{
				SenderAddress:         "BCZnSfqpP5tqFQlMTYkDeBVFWnbyVK7vLr5ORFpTjgtN",
				QueryExecutor:         &mockExecutorUndoUnconfirmedExecuteTransactionsFail{},
				NodeRegistrationQuery: query.NewNodeRegistrationQuery(),
				AccountBalanceQuery:   query.NewAccountBalanceQuery(),
				Fee:                   1,
				Body: &model.NodeRegistrationTransactionBody{
					LockedBalance: 10000,
				},
			},
			wantErr: true,
		},
		{
			name: "UndoApplyUnconfirmed:success",
			fields: fields{
				SenderAddress:         "BCZnSfqpP5tqFQlMTYkDeBVFWnbyVK7vLr5ORFpTjgtN",
				QueryExecutor:         &mockExecutorUndoUnconfirmedSuccess{},
				NodeRegistrationQuery: query.NewNodeRegistrationQuery(),
				AccountBalanceQuery:   query.NewAccountBalanceQuery(),
				Fee:                   1,
				Body: &model.NodeRegistrationTransactionBody{
					LockedBalance: 10000,
				},
			},
			wantErr: false,
		},
	}
	for _, tt := range tests {
		t.Run(tt.name, func(t *testing.T) {
			tx := &NodeRegistration{
				Body:                  tt.fields.Body,
				Fee:                   tt.fields.Fee,
				SenderAddress:         tt.fields.SenderAddress,
				Height:                tt.fields.Height,
				AccountBalanceQuery:   tt.fields.AccountBalanceQuery,
				NodeRegistrationQuery: tt.fields.NodeRegistrationQuery,
				QueryExecutor:         tt.fields.QueryExecutor,
			}
			if err := tx.UndoApplyUnconfirmed(); (err != nil) != tt.wantErr {
				t.Errorf("NodeRegistration.UndoApplyUnconfirmed() error = %v, wantErr %v", err, tt.wantErr)
			}
		})
	}
}

func TestNodeRegistration_Validate(t *testing.T) {
	type fields struct {
		Body                  *model.NodeRegistrationTransactionBody
		Fee                   int64
		SenderAddress         string
		Height                uint32
		AccountBalanceQuery   query.AccountBalanceQueryInterface
		NodeRegistrationQuery query.NodeRegistrationQueryInterface
		QueryExecutor         query.ExecutorInterface
	}
	tests := []struct {
		name    string
		fields  fields
		wantErr bool
	}{
		{
			name: "Validate:fail-{executeSelectFail}",
			fields: fields{
				SenderAddress:       "BCZnSfqpP5tqFQlMTYkDeBVFWnbyVK7vLr5ORFpTjgtN",
				QueryExecutor:       &mockExecutorValidateFailExecuteSelectFail{},
				AccountBalanceQuery: query.NewAccountBalanceQuery(),
			},
			wantErr: true,
		},
		{
			name: "Validate:fail-{balanceNotEnough}",
			fields: fields{
				SenderAddress:       "BCZnSfqpP5tqFQlMTYkDeBVFWnbyVK7vLr5ORFpTjgtN",
				QueryExecutor:       &mockExecutorValidateFailBalanceNotEnough{},
				AccountBalanceQuery: query.NewAccountBalanceQuery(),
				Fee:                 1,
				Body: &model.NodeRegistrationTransactionBody{
					LockedBalance: 10000,
				},
			},
			wantErr: true,
		},
		{
			name: "Validate:fail-{failGetNode}",
			fields: fields{
				SenderAddress:         "BCZnSfqpP5tqFQlMTYkDeBVFWnbyVK7vLr5ORFpTjgtN",
				QueryExecutor:         &mockExecutorValidateFailExecuteSelectNodeFail{},
				NodeRegistrationQuery: query.NewNodeRegistrationQuery(),
				AccountBalanceQuery:   query.NewAccountBalanceQuery(),
				Fee:                   1,
				Body: &model.NodeRegistrationTransactionBody{
					LockedBalance: 10000,
				},
			},
			wantErr: true,
		},
		{
			name: "Validate:fail-{nodeExist}",
			fields: fields{
				SenderAddress:         "BCZnSfqpP5tqFQlMTYkDeBVFWnbyVK7vLr5ORFpTjgtN",
				QueryExecutor:         &mockExecutorValidateFailExecuteSelectNodeExist{},
				NodeRegistrationQuery: query.NewNodeRegistrationQuery(),
				AccountBalanceQuery:   query.NewAccountBalanceQuery(),
				Fee:                   1,
				Body: &model.NodeRegistrationTransactionBody{
					LockedBalance: 10000,
				},
			},
			wantErr: true,
		},
		{
			name: "Validate:success",
			fields: fields{
				SenderAddress:         "BCZnSfqpP5tqFQlMTYkDeBVFWnbyVK7vLr5ORFpTjgtN",
				QueryExecutor:         &mockExecutorValidateSuccess{},
				NodeRegistrationQuery: query.NewNodeRegistrationQuery(),
				AccountBalanceQuery:   query.NewAccountBalanceQuery(),
				Fee:                   1,
				Body: &model.NodeRegistrationTransactionBody{
					LockedBalance: 10000,
				},
			},
			wantErr: false,
		},
	}
	for _, tt := range tests {
		t.Run(tt.name, func(t *testing.T) {
			tx := &NodeRegistration{
				Body:                  tt.fields.Body,
				Fee:                   tt.fields.Fee,
				SenderAddress:         tt.fields.SenderAddress,
				Height:                tt.fields.Height,
				AccountBalanceQuery:   tt.fields.AccountBalanceQuery,
				NodeRegistrationQuery: tt.fields.NodeRegistrationQuery,
				QueryExecutor:         tt.fields.QueryExecutor,
			}
			if err := tx.Validate(); (err != nil) != tt.wantErr {
				t.Errorf("NodeRegistration.Validate() error = %v, wantErr %v", err, tt.wantErr)
			}
		})
	}
}

func TestNodeRegistration_GetAmount(t *testing.T) {
	type fields struct {
		Body                  *model.NodeRegistrationTransactionBody
		Fee                   int64
		SenderAddress         string
		Height                uint32
		AccountBalanceQuery   query.AccountBalanceQueryInterface
		NodeRegistrationQuery query.NodeRegistrationQueryInterface
		QueryExecutor         query.ExecutorInterface
	}
	tests := []struct {
		name   string
		fields fields
		want   int64
	}{
		{
			name: "GetAmount:success",
			fields: fields{
				Body: &model.NodeRegistrationTransactionBody{
					LockedBalance: 1000,
				},
			},
			want: 1000,
		},
	}
	for _, tt := range tests {
		t.Run(tt.name, func(t *testing.T) {
			tx := &NodeRegistration{
				Body:                  tt.fields.Body,
				Fee:                   tt.fields.Fee,
				SenderAddress:         tt.fields.SenderAddress,
				Height:                tt.fields.Height,
				AccountBalanceQuery:   tt.fields.AccountBalanceQuery,
				NodeRegistrationQuery: tt.fields.NodeRegistrationQuery,
				QueryExecutor:         tt.fields.QueryExecutor,
			}
			if got := tx.GetAmount(); got != tt.want {
				t.Errorf("NodeRegistration.GetAmount() = %v, want %v", got, tt.want)
			}
		})
	}
}

func TestNodeRegistration_GetSize(t *testing.T) {
	type fields struct {
		Body                  *model.NodeRegistrationTransactionBody
		Fee                   int64
		SenderAddress         string
		Height                uint32
		AccountBalanceQuery   query.AccountBalanceQueryInterface
		NodeRegistrationQuery query.NodeRegistrationQueryInterface
		QueryExecutor         query.ExecutorInterface
	}
	tests := []struct {
		name   string
		fields fields
		want   uint32
	}{
		{
			name: "GetSize:success",
			fields: fields{
				Body: &model.NodeRegistrationTransactionBody{
					NodeAddress: "127.0.0.1",
				},
			},
			want: 281,
		},
	}
	for _, tt := range tests {
		t.Run(tt.name, func(t *testing.T) {
			n := &NodeRegistration{
				Body:                  tt.fields.Body,
				Fee:                   tt.fields.Fee,
				SenderAddress:         tt.fields.SenderAddress,
				Height:                tt.fields.Height,
				AccountBalanceQuery:   tt.fields.AccountBalanceQuery,
				NodeRegistrationQuery: tt.fields.NodeRegistrationQuery,
				QueryExecutor:         tt.fields.QueryExecutor,
			}
			if got := n.GetSize(); got != tt.want {
				t.Errorf("NodeRegistration.GetSize() = %v, want %v", got, tt.want)
			}
		})
	}
}

func TestNodeRegistration_ParseBodyBytes(t *testing.T) {
	_, _, body, bodyBytes := GetFixturesForNoderegistration()
	// bodyBytes :=
	type fields struct {
		Body                  *model.NodeRegistrationTransactionBody
		Fee                   int64
		SenderAddress         string
		Height                uint32
		AccountBalanceQuery   query.AccountBalanceQueryInterface
		NodeRegistrationQuery query.NodeRegistrationQueryInterface
		QueryExecutor         query.ExecutorInterface
	}
	type args struct {
		txBodyBytes []byte
	}
	tests := []struct {
		name   string
		fields fields
		args   args
		want   *model.NodeRegistrationTransactionBody
	}{
		{
			name:   "ParseBodyBytes:success",
			fields: fields{},
			args: args{
				txBodyBytes: bodyBytes,
			},
			want: body,
		},
	}
	for _, tt := range tests {
		t.Run(tt.name, func(t *testing.T) {
			n := &NodeRegistration{
				Body:                  tt.fields.Body,
				Fee:                   tt.fields.Fee,
				SenderAddress:         tt.fields.SenderAddress,
				Height:                tt.fields.Height,
				AccountBalanceQuery:   tt.fields.AccountBalanceQuery,
				NodeRegistrationQuery: tt.fields.NodeRegistrationQuery,
				QueryExecutor:         tt.fields.QueryExecutor,
			}
			if got := n.ParseBodyBytes(tt.args.txBodyBytes); !reflect.DeepEqual(got, tt.want) {
				t.Errorf("NodeRegistration.ParseBodyBytes() = %v, want %v", got, tt.want)
			}
		})
	}
}

func TestNodeRegistration_GetBodyBytes(t *testing.T) {
	_, _, body, bodyBytes := GetFixturesForNoderegistration()
	type fields struct {
		Body                  *model.NodeRegistrationTransactionBody
		Fee                   int64
		SenderAddress         string
		Height                uint32
		AccountBalanceQuery   query.AccountBalanceQueryInterface
		NodeRegistrationQuery query.NodeRegistrationQueryInterface
		QueryExecutor         query.ExecutorInterface
	}
	type args struct {
		txBody *model.NodeRegistrationTransactionBody
	}
	tests := []struct {
		name   string
		fields fields
		args   args
		want   []byte
	}{
		{
			name: "GetBodyBytes:success",
			fields: fields{
				Body: body,
			},
			args: args{
				txBody: body,
			},
			want: bodyBytes,
		},
	}
	for _, tt := range tests {
		t.Run(tt.name, func(t *testing.T) {
			n := &NodeRegistration{
				Body:                  tt.fields.Body,
				Fee:                   tt.fields.Fee,
				SenderAddress:         tt.fields.SenderAddress,
				AccountBalanceQuery:   tt.fields.AccountBalanceQuery,
				NodeRegistrationQuery: tt.fields.NodeRegistrationQuery,
				QueryExecutor:         tt.fields.QueryExecutor,
			}
			if got := n.GetBodyBytes(); !reflect.DeepEqual(got, tt.want) {
				t.Errorf("NodeRegistration.GetBodyBytes() = %v, want %v", got, tt.want)
			}
		})
	}
}<|MERGE_RESOLUTION|>--- conflicted
+++ resolved
@@ -45,11 +45,8 @@
 	mockExecutorApplyUnconfirmedSuccess struct {
 		mockExecutorValidateSuccess
 	}
-<<<<<<< HEAD
 
 	// apply confirmed mock
-=======
->>>>>>> 67777750
 	mockApplyConfirmedUndoUnconfirmedFail struct {
 		mockExecutorValidateSuccess
 	}
