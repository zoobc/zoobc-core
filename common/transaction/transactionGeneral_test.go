--- conflicted
+++ resolved
@@ -470,6 +470,7 @@
 }
 
 func TestValidateTransaction(t *testing.T) {
+	transactionUtil := &Util{}
 	type args struct {
 		tx                  *model.Transaction
 		queryExecutor       query.ExecutorInterface
@@ -482,10 +483,7 @@
 		"BCZEGOb3WNx3fDOVf9ZS4EjvOIv_UeW4TVBQJ_6tHKlE",
 		true,
 	)
-<<<<<<< HEAD
-	txBytes, _ := (&Util{}).GetTransactionBytes(tx, false)
-=======
-	txBytesEscrow, _ := GetTransactionBytes(txEscrowValidate, false)
+	txBytesEscrow, _ := transactionUtil.GetTransactionBytes(txEscrowValidate, false)
 	signatureEscrow := (&crypto.Signature{}).Sign(txBytesEscrow, constant.SignatureTypeDefault,
 		"concur vocalist rotten busload gap quote stinging undiluted surfer goofiness deviation starved")
 	txEscrowValidate.Signature = signatureEscrow
@@ -496,8 +494,7 @@
 		"BCZEGOb3WNx3fDOVf9ZS4EjvOIv_UeW4TVBQJ_6tHKlE",
 		false,
 	)
-	txBytes, _ := GetTransactionBytes(txValidate, false)
->>>>>>> 74951b9b
+	txBytes, _ := transactionUtil.GetTransactionBytes(txValidate, false)
 	signature := (&crypto.Signature{}).Sign(txBytes, constant.SignatureTypeDefault,
 		"concur vocalist rotten busload gap quote stinging undiluted surfer goofiness deviation starved")
 	txValidate.Signature = signature
@@ -564,7 +561,7 @@
 	}
 	for _, tt := range tests {
 		t.Run(tt.name, func(t *testing.T) {
-			if err := (&Util{}).ValidateTransaction(tt.args.tx, tt.args.queryExecutor, tt.args.accountBalanceQuery,
+			if err := transactionUtil.ValidateTransaction(tt.args.tx, tt.args.queryExecutor, tt.args.accountBalanceQuery,
 				tt.args.verifySignature); (err != nil) != tt.wantErr {
 				t.Errorf("ValidateTransaction() error = %v, wantErr %v", err, tt.wantErr)
 			}
