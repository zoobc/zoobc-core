--- conflicted
+++ resolved
@@ -3,7 +3,6 @@
 import (
 	"fmt"
 
-	log "github.com/sirupsen/logrus"
 	"github.com/zoobc/zoobc-core/common/query"
 )
 
@@ -185,7 +184,6 @@
 		migrations = m.Versions[*m.CurrentVersion+1:]
 	}
 
-<<<<<<< HEAD
 	for v, query := range migrations {
 		version := v
 		_ = m.Query.BeginTx()
@@ -197,26 +195,6 @@
 		if m.CurrentVersion != nil {
 			_ = m.Query.ExecuteTransaction(`UPDATE "migration"
 				SET "version" = ?, "created_date" = datetime('now');`, *m.CurrentVersion+1)
-=======
-	for version, query := range migrations {
-		var err error
-		version := version
-		err = m.Query.BeginTx()
-		if err != nil {
-			log.Warn(err)
-		}
-		err = m.Query.ExecuteTransaction(query)
-		if err != nil {
-			log.Warn(err)
-		}
-
-		if m.CurrentVersion != nil {
-			err = m.Query.ExecuteTransaction(`UPDATE "migration"
-				SET "version" = ?, "created_date" = datetime('now');`, *m.CurrentVersion)
-			if err != nil {
-				log.Warn(err)
-			}
->>>>>>> 2effd719
 		} else {
 			err = m.Query.ExecuteTransaction(`
 				INSERT INTO "migration" (
@@ -227,18 +205,9 @@
 					0,
 					datetime('now')
 				);
-<<<<<<< HEAD
 			`)
 		}
 
-=======
-				`)
-			if err != nil {
-				log.Warn(err)
-			}
-		}
-		err = m.Query.CommitTx()
->>>>>>> 2effd719
 		m.CurrentVersion = &version
 		err := m.Query.CommitTx()
 		if err != nil {
