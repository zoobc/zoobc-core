--- conflicted
+++ resolved
@@ -362,7 +362,6 @@
 			CREATE INDEX "pending_signature_transaction_hash_idx" ON "pending_signature" ("transaction_hash")
 			`,
 			`
-<<<<<<< HEAD
 			CREATE TABLE IF NOT EXISTS "fee_vote_commitment_vote" (
 				"vote_hash" BLOB,		-- hash of fee vote object
 				"voter_address" VARCHAR(255), -- sender account address of commit vote
@@ -376,6 +375,7 @@
 				"block_height" INTEGER,		-- block_height when the fee scale apply
 				"latest" INTEGER,
 				PRIMARY KEY("block_height")
+			)
 			`,
 			`
 			CREATE TABLE IF NOT EXISTS "fee_vote_reveal_vote" (
@@ -386,7 +386,9 @@
 				"voter_signature" BLOB, -- signed block_hash,block_height,fee_vote
 				"block_height" INTEGER, -- height when revealed
 				PRIMARY KEY("block_height")
-=======
+			)
+			`,
+			`
 			CREATE TABLE IF NOT EXISTS "liquid_payment_transaction" (
 				"id" INTEGER,
 				"sender_address" VARCHAR(255),
@@ -398,7 +400,6 @@
 				"block_height" INTEGER,
 				"latest" INTEGER,
 				PRIMARY KEY("id", "block_height")
->>>>>>> 3cf5c4bd
 			)
 			`,
 		}
