package database

import (
	"fmt"

	log "github.com/sirupsen/logrus"
	"github.com/zoobc/zoobc-core/common/query"
)

/*
Migration is struct that included:
	- Init() initialization
	- Apply() run migrations
migration should be has `query.Executor` interface
*/
type Migration struct {
	CurrentVersion *int
	Versions       []string
	Query          query.ExecutorInterface
}

/*
Init function must be call at the first time before call `Apply()`.
That just for make sure no error that caused by `query.Executor` not `nil`
and initialize versions
*/
func (m *Migration) Init() error {

	if m.Query != nil {
		var version int
		row, _ := m.Query.ExecuteSelectRow("SELECT version FROM migration;", false)
		err := row.Scan(&version)
		if err == nil {
			m.CurrentVersion = &version
		}

		m.Versions = []string{
			`CREATE TABLE IF NOT EXISTS "migration" (
				"version" INTEGER DEFAULT 0 NOT NULL,
				"created_date" TIMESTAMP NOT NULL
			);`,
			`
			CREATE TABLE IF NOT EXISTS "mempool" (
				"id"	INTEGER,
				"fee_per_byte"	INTEGER,
				"arrival_timestamp"	INTEGER,
				"transaction_bytes"	BLOB,
				"sender_account_address" VARCHAR(255),
				"recipient_account_address" VARCHAR(255),
				PRIMARY KEY("id")
			);`,
			`
			CREATE TABLE IF NOT EXISTS "transaction" (
				"id"	INTEGER,
				"block_id"	INTEGER,
				"block_height"	INTEGER,
				"sender_account_address"	VARCHAR(255),
				"recipient_account_address"	VARCHAR(255),
				"transaction_type"	INTEGER,
				"fee"	INTEGER,
				"timestamp"	INTEGER,
				"transaction_hash"	BLOB,
				"transaction_body_length"	INTEGER,
				"transaction_body_bytes"	BLOB,
				"signature"	BLOB,
				"version" INTEGER,
				PRIMARY KEY("id")
			);`,
			`
			CREATE TABLE IF NOT EXISTS "account_balance" (
				"account_address"	VARCHAR(255),
				"block_height"	INTEGER,
				"spendable_balance"	INTEGER,
				"balance"	INTEGER,
				"pop_revenue"	INTEGER,
				"latest"	INTEGER,
				PRIMARY KEY("account_address","block_height")
			);`,
			`
			CREATE TABLE IF NOT EXISTS "main_block" (
				"id" INTEGER,
				"previous_block_hash" BLOB,
				"height" INTEGER,
				"timestamp" INTEGER,
				"block_seed" BLOB,
				"block_signature" BLOB,
				"cumulative_difficulty" TEXT,
				"blocksmith_public_key" BLOB,
				"total_amount" INTEGER,
				"total_fee" INTEGER,
				"total_coinbase" INTEGER,
				"version" INTEGER,
				"payload_length" INTEGER,
				"payload_hash" BLOB,
				UNIQUE("height")
			);`,
			`
			CREATE TABLE IF NOT EXISTS "node_registry" (
				"id" INTEGER,
				"node_public_key" BLOB,
				"account_address" VARCHAR(255),
				"registration_height" INTEGER,
				"node_address" VARCHAR(255),
				"locked_balance" INTEGER,
				"queued" INTEGER,
				"latest" INTEGER,
				"height" INTEGER,
				PRIMARY KEY("id", "height")
			);`,
			`
			CREATE TABLE IF NOT EXISTS "account_dataset"(
				"setter_account_address" VARCHAR(255),
				"recipient_account_address" VARCHAR(255),
				"property" TEXT,
				"value" TEXT,
				"is_active" INTEGER,
				"latest" INTEGER,
				"height" INTEGER,
				PRIMARY KEY("setter_account_address","recipient_account_address", "property", "height")
			);`,
			`
			ALTER TABLE "transaction"
				ADD COLUMN "transaction_index" INTEGER AFTER "version"
			`,
			`
			CREATE TABLE IF NOT EXISTS "participation_score"(
				"node_id" INTEGER,
				"score" INTEGER,
				"latest" INTEGER,
				"height" INTEGER,
				PRIMARY KEY("node_id", "height")
			);`,
			`
			CREATE TABLE IF NOT EXISTS "node_receipt" (
				"sender_public_key" BLOB,
				"recipient_public_key" BLOB,
				"datum_type" INTEGER,
				"datum_hash" BLOB,
				"reference_block_height" INTEGER,
				"reference_block_hash" BLOB,
				"rmr_linked" BLOB,
				"recipient_signature" BLOB,
				"rmr" BLOB,
				"rmr_index" INTEGER
			)
			`,
			`
			CREATE TABLE IF NOT EXISTS "batch_receipt" (
				"sender_public_key" BLOB,
				"recipient_public_key" BLOB,
				"datum_type" INTEGER,
				"datum_hash" BLOB,
				"reference_block_height" INTEGER,
				"reference_block_hash" BLOB,
				"rmr_linked" BLOB,
				"recipient_signature" BLOB
			)
			`,
			`
			CREATE TABLE IF NOT EXISTS "merkle_tree" (
				"id" BLOB,
				"tree" BLOB
			)
			`,
			`
			CREATE TABLE IF NOT EXISTS "published_receipt" (
				"sender_public_key" BLOB,
				"recipient_public_key" BLOB,
				"datum_type" INTEGER,
				"datum_hash" BLOB,
				"reference_block_height" INTEGER,
				"reference_block_hash" BLOB,
				"rmr_linked" BLOB,
				"recipient_signature" BLOB,
				"intermediate_hashes" BLOB,
				"block_height" INTEGER,
				"receipt_index" INTEGER,
				"published_index" INTEGER
			)
			`,
			`
			ALTER TABLE "merkle_tree"
				ADD COLUMN "timestamp" INTEGER AFTER "tree"
			`,
			`
			ALTER TABLE "node_registry"
				RENAME COLUMN "queued" TO "registration_status"
			`,
			`
			AlTER TABLE "main_block"
				ADD COLUMN "block_hash" BLOB AFTER "id"
			`,
			`
			CREATE TABLE IF NOT EXISTS "skipped_blocksmith" (
				"blocksmith_public_key" BLOB,
				"pop_change" INTEGER,
				"block_height" INTEGER,
				"blocksmith_index" INTEGER
			)
			`,
			`
			ALTER TABLE "mempool"
				ADD COLUMN "block_height" INTEGER AFTER "id"
			`,
			`
			ALTER TABLE "merkle_tree"
				ADD COLUMN "block_height" INTEGER AFTER "id"
			`,
			`
			CREATE TABLE IF NOT EXISTS "spine_block" (
				"id" INTEGER,
				"block_hash" BLOB,
				"previous_block_hash" BLOB,
				"height" INTEGER,
				"timestamp" INTEGER,
				"block_seed" BLOB,
				"block_signature" BLOB,
				"cumulative_difficulty" TEXT,
				"blocksmith_public_key" BLOB,
				"total_amount" INTEGER,
				"total_fee" INTEGER,
				"total_coinbase" INTEGER,
				"version" INTEGER,
				"payload_length" INTEGER,
				"payload_hash" BLOB,
				UNIQUE("height")
			);`,
			`
			CREATE TABLE IF NOT EXISTS "spine_public_key"(
				"node_public_key" BLOB,
				"public_key_action" INTEGER,
				"main_block_height"	INTEGER,
				"latest" INTEGER,
				"height" INTEGER,
				PRIMARY KEY("node_public_key", "height")
			);`,
			`
			CREATE TABLE IF NOT EXISTS "account_ledger" (
				"account_address" VARCHAR(255) NULL,
				"balance_change" INTEGER,
				"block_height" INTEGER,
				"transaction_id" INTEGER NULL,
				"event_type" INTEGER
			)
			`,
			`
			ALTER TABLE "account_ledger"
				ADD COLUMN "timestamp" INTEGER
			`,
			`
			CREATE TABLE IF NOT EXISTS "escrow_transaction" (
				"id" INTEGER,
				"sender_address" VARCHAR(255),
				"recipient_address" VARCHAR(255),
				"approver_address" VARCHAR(255),
				"amount" INTEGER,
				"commission" INTEGER,
				"timeout" INTEGER,
				"status" INTEGER,
				"block_height" INTEGER,
				"latest" INTEGER,
				"instruction" TEXT,
				PRIMARY KEY("id", "block_height")
			)
			`,
			`
			CREATE TABLE IF NOT EXISTS "spine_block_manifest" (
				"id" INTEGER,				-- little endian of hash of all spine_block_manifest fields but itself
				"full_file_hash" BLOB,			-- hash of the (snapshot) file content
				"file_chunk_hashes" BLOB,		-- sorted sequence file chunks hashes referenced by the spine_block_manifest
				"manifest_reference_height" INTEGER NOT NULL,	-- height at which the snapshot was taken on the (main)chain
				"manifest_spine_block_height" INTEGER NOT NULL,	-- height at which the snapshot was taken on the (main)chain
				"chain_type" INTEGER NOT NULL,		-- chain type this spine_block_manifest reference to
				"manifest_type" INTEGER NOT NULL,	-- type of spine_block_manifest (as of now only snapshot)
				"expiration_timestamp" INTEGER NOT NULL,	-- timestamp that marks the end of file chunks processing
				PRIMARY KEY("id")
				UNIQUE("id")
			)
			`,
			`
			CREATE TABLE IF NOT EXISTS "pending_transaction" (
				"sender_address" TEXT,			-- sender of transaction
				"transaction_hash" BLOB,		-- transaction hash of pending transaction
				"transaction_bytes" BLOB,		-- full transaction bytes of the pending transaction
				"status" INTEGER,			-- execution status of the pending transaction
				"block_height" INTEGER,			-- height when pending transaction inserted/updated
				"latest" INTEGER,			-- latest flag for pending transaction
				PRIMARY KEY("transaction_hash", "block_height")
			)
			`,
			`
			CREATE TABLE IF NOT EXISTS "pending_signature" (
				"transaction_hash" BLOB,		-- transaction hash of pending transaction being signed
				"account_address" TEXT,			-- account address of the respective signature
				"signature" BLOB,			-- full transaction bytes of the pending transaction
				"block_height" INTEGER,			-- height when pending signature inserted/updated
				"latest" INTEGER,			-- latest flag for pending signature
				PRIMARY KEY("account_address", "transaction_hash", "block_height")
			)
			`,
			`
			CREATE TABLE IF NOT EXISTS "multisignature_info" (
				"multisig_address" TEXT,		-- address of multisig account / hash of multisignature_info
				"minimum_signatures" INTEGER,		-- account address of the respective signature
				"nonce" INTEGER,			-- full transaction bytes of the pending transaction
				"block_height" INTEGER,			-- height when multisignature_info inserted / updated
				"latest" INTEGER,			-- latest flag for pending signature
				PRIMARY KEY("multisig_address", "block_height")
			)
			`,
			`
			ALTER TABLE "transaction"
				ADD COLUMN "multisig_child" INTEGER DEFAULT 0
			`,
			`
			CREATE INDEX "node_registry_height_idx" ON "node_registry" ("height")
			`,
			`
			CREATE INDEX "skipped_blocksmith_block_height_idx" ON "skipped_blocksmith" ("block_height")
			`,
			`
			CREATE INDEX "published_receipt_block_height_idx" ON "published_receipt" ("block_height")
			`,
			`
			CREATE INDEX "main_block_id_idx" ON "main_block" ("id")
			`,
			`
			CREATE INDEX "published_receipt_rmr_linked_idx" ON "published_receipt" ("rmr_linked")
			`,
			`
			CREATE INDEX "merkle_tree_id_idx" ON "merkle_tree" ("id")
			`,
			`
			CREATE INDEX "merkle_tree_block_height_idx" ON "merkle_tree" ("block_height")
			`,
			`
			CREATE INDEX "node_receipt_rmr_idx" ON "node_receipt" ("rmr")
			`,
			`
			CREATE INDEX "node_receipt_recipient_public_key_idx" ON "node_receipt" ("recipient_public_key")
			`,
			`
			CREATE INDEX "node_receipt_reference_block_height_idx" ON "node_receipt" ("reference_block_height")
			`,
			`
			CREATE INDEX "published_receipt_datum_hash_idx" ON "published_receipt" ("datum_hash")
			`,
			`
			CREATE INDEX "spine_block_manifest_spine_block_height_idx" ON "spine_block_manifest" ("manifest_spine_block_height")
			`,
			`
			CREATE INDEX "spine_block_manifest_reference_height_idx" ON "spine_block_manifest" ("manifest_reference_height")
			`,
			`
			CREATE INDEX "pending_transaction_transaction_hash_idx" ON "pending_transaction" ("transaction_hash")
			`,
			`
			CREATE INDEX "pending_transaction_status_idx" ON "pending_transaction" ("status")
			`,
			`
			CREATE INDEX "pending_signature_transaction_hash_idx" ON "pending_signature" ("transaction_hash")
			`,
			`
<<<<<<< HEAD
			CREATE TABLE IF NOT EXISTS "liquid_payment_transaction" (
				"id" INTEGER,
				"sender_address" VARCHAR(255),
				"recipient_address" VARCHAR(255),
				"amount" INTEGER,
				"applied_time" INTEGER,
				"complete_minutes" INTEGER,
				"status" INTEGER,
				"block_height" INTEGER,
				"latest" INTEGER,
				PRIMARY KEY("id", "block_height")
			)
			`,
			`
			CREATE TABLE IF NOT EXISTS "fee_vote_commitment_vote" (
				"vote_hash" BLOB,		-- hash of fee vote object
				"voter_address" VARCHAR(255), -- sender account address of commit vote
				"block_height" INTEGER,	-- height when commit vote inserted
				PRIMARY KEY("vote_hash", "block_height")
			)
			`,
			`
			CREATE TABLE IF NOT EXISTS "fee_scale" (
				"fee_scale" INTEGER,		-- current fee scale
				"block_height" INTEGER,		-- block_height when the fee scale apply
				"latest" INTEGER,
				PRIMARY KEY("block_height")
			)
			`,
			`
			CREATE TABLE IF NOT EXISTS "fee_vote_reveal_vote" (
				"recent_block_hash" BLOB, 
				"recent_block_height" INTEGER,
				"fee_vote" INTEGER, -- fee value voted
				"voter_address" VARCHAR(255), -- sender account address as voter
				"voter_signature" BLOB, -- signed block_hash,block_height,fee_vote
				"block_height" INTEGER, -- height when revealed
				PRIMARY KEY("block_height", "voter_address")
=======
			CREATE TABLE IF NOT EXISTS "multisignature_participant" (
				"multisig_address" VARCHAR(255), -- address of multisig account / hash of multisignature_info
				"account_address" VARCHAR(255), --  exists in addresses / participants of the multisig account
				"account_address_index" INTEGER, -- index / position of participants
				"latest" INTEGER,
				"block_height" INTEGER,
				PRIMARY KEY("multisig_address", "account_address", "block_height")
>>>>>>> cb5beacf
			)
			`,
		}
		return nil
	}
	return fmt.Errorf("make sure have add query.Executor")

}

/*
Apply for applying migrations that had initialize on `Init()`.
And this will create migration table included version of migration
*/
func (m *Migration) Apply() error {

	var (
		migrations = m.Versions
		err        error
	)

	if m.CurrentVersion != nil {
		migrations = m.Versions[*m.CurrentVersion+1:]
	}

	for v, qStr := range migrations {
		version := v
		err = m.Query.BeginTx()
		if err != nil {
			return err
		}
		err = m.Query.ExecuteTransaction(qStr)
		if err != nil {
			rollbackErr := m.Query.RollbackTx()
			if rollbackErr != nil {
				log.Errorln(rollbackErr.Error())
			}
			return err
		}
		if m.CurrentVersion != nil {
			*m.CurrentVersion++
			err = m.Query.ExecuteTransaction(`UPDATE "migration"
				SET "version" = ?, "created_date" = datetime('now');`, m.CurrentVersion)
			if err != nil {
				return err
			}
		} else {
			m.CurrentVersion = &version // should 0 value not nil anymore
			err = m.Query.ExecuteTransaction(`
				INSERT INTO "migration" (
					"version",
					"created_date"
				)
				VALUES (
					0,
					datetime('now')
				);
			`)
			if err != nil {
				return err
			}
		}

		err = m.Query.CommitTx()
		if err != nil {
			return err
		}
	}
	return nil
}<|MERGE_RESOLUTION|>--- conflicted
+++ resolved
@@ -4,6 +4,7 @@
 	"fmt"
 
 	log "github.com/sirupsen/logrus"
+
 	"github.com/zoobc/zoobc-core/common/query"
 )
 
@@ -361,7 +362,6 @@
 			CREATE INDEX "pending_signature_transaction_hash_idx" ON "pending_signature" ("transaction_hash")
 			`,
 			`
-<<<<<<< HEAD
 			CREATE TABLE IF NOT EXISTS "liquid_payment_transaction" (
 				"id" INTEGER,
 				"sender_address" VARCHAR(255),
@@ -400,7 +400,8 @@
 				"voter_signature" BLOB, -- signed block_hash,block_height,fee_vote
 				"block_height" INTEGER, -- height when revealed
 				PRIMARY KEY("block_height", "voter_address")
-=======
+			`,
+			`
 			CREATE TABLE IF NOT EXISTS "multisignature_participant" (
 				"multisig_address" VARCHAR(255), -- address of multisig account / hash of multisignature_info
 				"account_address" VARCHAR(255), --  exists in addresses / participants of the multisig account
@@ -408,7 +409,6 @@
 				"latest" INTEGER,
 				"block_height" INTEGER,
 				PRIMARY KEY("multisig_address", "account_address", "block_height")
->>>>>>> cb5beacf
 			)
 			`,
 		}
