package database

import (
	"fmt"

	log "github.com/sirupsen/logrus"
	"github.com/zoobc/zoobc-core/common/query"
)

/*
Migration is struct that included:
	- Init() initialization
	- Apply() run migrations
migration should be has `query.Executor` interface
*/
type Migration struct {
	CurrentVersion *int
	Versions       []string
	Query          query.ExecutorInterface
}

/*
Init function must be call at the first time before call `Apply()`.
That just for make sure no error that caused by `query.Executor` not `nil`
and initialize versions
*/
func (m *Migration) Init() error {

	if m.Query != nil {
		var version int
		row, _ := m.Query.ExecuteSelectRow("SELECT version FROM migration;", false)
		err := row.Scan(&version)
		if err == nil {
			m.CurrentVersion = &version
		}

		m.Versions = []string{
			`CREATE TABLE IF NOT EXISTS "migration" (
				"version" INTEGER DEFAULT 0 NOT NULL,
				"created_date" TIMESTAMP NOT NULL
			);`,
			`
			CREATE TABLE IF NOT EXISTS "mempool" (
				"id"	INTEGER,
				"fee_per_byte"	INTEGER,
				"arrival_timestamp"	INTEGER,
				"transaction_bytes"	BLOB,
				"sender_account_address" VARCHAR(255),
				"recipient_account_address" VARCHAR(255),
				PRIMARY KEY("id")
			);`,
			`
			CREATE TABLE IF NOT EXISTS "transaction" (
				"id"	INTEGER,
				"block_id"	INTEGER,
				"block_height"	INTEGER,
				"sender_account_address"	VARCHAR(255),
				"recipient_account_address"	VARCHAR(255),
				"transaction_type"	INTEGER,
				"fee"	INTEGER,
				"timestamp"	INTEGER,
				"transaction_hash"	BLOB,
				"transaction_body_length"	INTEGER,
				"transaction_body_bytes"	BLOB,
				"signature"	BLOB,
				"version" INTEGER,
				PRIMARY KEY("id")
			);`,
			`
			CREATE TABLE IF NOT EXISTS "account_balance" (
				"account_address"	VARCHAR(255),
				"block_height"	INTEGER,
				"spendable_balance"	INTEGER,
				"balance"	INTEGER,
				"pop_revenue"	INTEGER,
				"latest"	INTEGER,
				PRIMARY KEY("account_address","block_height")
			);`,
			`
			CREATE TABLE IF NOT EXISTS "main_block" (
				"id" INTEGER,
				"previous_block_hash" BLOB,
				"height" INTEGER,
				"timestamp" INTEGER,
				"block_seed" BLOB,
				"block_signature" BLOB,
				"cumulative_difficulty" TEXT,
				"blocksmith_public_key" BLOB,
				"total_amount" INTEGER,
				"total_fee" INTEGER,
				"total_coinbase" INTEGER,
				"version" INTEGER,
				"payload_length" INTEGER,
				"payload_hash" BLOB,
				UNIQUE("height")
			);`,
			`
			CREATE TABLE IF NOT EXISTS "node_registry" (
				"id" INTEGER,
				"node_public_key" BLOB,
				"account_address" VARCHAR(255),
				"registration_height" INTEGER,
				"node_address" VARCHAR(255),
				"locked_balance" INTEGER,
				"queued" INTEGER,
				"latest" INTEGER,
				"height" INTEGER,
				PRIMARY KEY("id", "height")
			);`,
			`
			CREATE TABLE IF NOT EXISTS "account_dataset"(
				"setter_account_address" VARCHAR(255),
				"recipient_account_address" VARCHAR(255),
				"property" TEXT,
				"value" TEXT,
				"is_active" INTEGER,
				"latest" INTEGER,
				"height" INTEGER,
				PRIMARY KEY("setter_account_address","recipient_account_address", "property", "height")
			);`,
			`
			ALTER TABLE "transaction"
				ADD COLUMN "transaction_index" INTEGER AFTER "version"
			`,
			`
			CREATE TABLE IF NOT EXISTS "participation_score"(
				"node_id" INTEGER,
				"score" INTEGER,
				"latest" INTEGER,
				"height" INTEGER,
				PRIMARY KEY("node_id", "height")
			);`,
			`
			CREATE TABLE IF NOT EXISTS "node_receipt" (
				"sender_public_key" BLOB,
				"recipient_public_key" BLOB,
				"datum_type" INTEGER,
				"datum_hash" BLOB,
				"reference_block_height" INTEGER,
				"reference_block_hash" BLOB,
				"rmr_linked" BLOB,
				"recipient_signature" BLOB,
				"rmr" BLOB,
				"rmr_index" INTEGER
			)
			`,
			`
			CREATE TABLE IF NOT EXISTS "batch_receipt" (
				"sender_public_key" BLOB,
				"recipient_public_key" BLOB,
				"datum_type" INTEGER,
				"datum_hash" BLOB,
				"reference_block_height" INTEGER,
				"reference_block_hash" BLOB,
				"rmr_linked" BLOB,
				"recipient_signature" BLOB
			)
			`,
			`
			CREATE TABLE IF NOT EXISTS "merkle_tree" (
				"id" BLOB,
				"tree" BLOB
			)
			`,
			`
			CREATE TABLE IF NOT EXISTS "published_receipt" (
				"sender_public_key" BLOB,
				"recipient_public_key" BLOB,
				"datum_type" INTEGER,
				"datum_hash" BLOB,
				"reference_block_height" INTEGER,
				"reference_block_hash" BLOB,
				"rmr_linked" BLOB,
				"recipient_signature" BLOB,
				"intermediate_hashes" BLOB,
				"block_height" INTEGER,
				"receipt_index" INTEGER,
				"published_index" INTEGER
			)
			`,
			`
			ALTER TABLE "merkle_tree"
				ADD COLUMN "timestamp" INTEGER AFTER "tree"
			`,
			`
			ALTER TABLE "node_registry"
				RENAME COLUMN "queued" TO "registration_status"
			`,
			`
			AlTER TABLE "main_block"
				ADD COLUMN "block_hash" BLOB AFTER "id"
			`,
			`
			CREATE TABLE IF NOT EXISTS "skipped_blocksmith" (
				"blocksmith_public_key" BLOB,
				"pop_change" INTEGER,
				"block_height" INTEGER,
				"blocksmith_index" INTEGER
			)
			`,
			`
			ALTER TABLE "mempool"
				ADD COLUMN "block_height" INTEGER AFTER "id"
			`,
			`
			ALTER TABLE "merkle_tree"
				ADD COLUMN "block_height" INTEGER AFTER "id"
			`,
			`
			CREATE TABLE IF NOT EXISTS "spine_block" (
				"id" INTEGER,
				"block_hash" BLOB,
				"previous_block_hash" BLOB,
				"height" INTEGER,
				"timestamp" INTEGER,
				"block_seed" BLOB,
				"block_signature" BLOB,
				"cumulative_difficulty" TEXT,
				"blocksmith_public_key" BLOB,
				"total_amount" INTEGER,
				"total_fee" INTEGER,
				"total_coinbase" INTEGER,
				"version" INTEGER,
				"payload_length" INTEGER,
				"payload_hash" BLOB,
				UNIQUE("height")
			);`,
			`
			CREATE TABLE IF NOT EXISTS "spine_public_key"(
				"node_public_key" BLOB,
				"public_key_action" INTEGER,
				"main_block_height"	INTEGER,
				"latest" INTEGER,
				"height" INTEGER,
				PRIMARY KEY("node_public_key", "height")
			);`,
			`
			CREATE TABLE IF NOT EXISTS "account_ledger" (
				"account_address" VARCHAR(255) NULL,
				"balance_change" INTEGER,
				"block_height" INTEGER,
				"transaction_id" INTEGER NULL,
				"event_type" INTEGER
			)
			`,
			`
			ALTER TABLE "account_ledger"
				ADD COLUMN "timestamp" INTEGER
			`,
			`
			CREATE TABLE IF NOT EXISTS "escrow_transaction" (
				"id" INTEGER,
				"sender_address" VARCHAR(255),
				"recipient_address" VARCHAR(255),
				"approver_address" VARCHAR(255),
				"amount" INTEGER,
				"commission" INTEGER,
				"timeout" INTEGER,
				"status" INTEGER,
				"block_height" INTEGER,
				"latest" INTEGER,
				"instruction" TEXT,
				PRIMARY KEY("id", "block_height")
			)
			`,
			`
			CREATE TABLE IF NOT EXISTS "spine_block_manifest" (
				"id" INTEGER,				-- little endian of hash of all spine_block_manifest fields but itself
				"full_file_hash" BLOB,			-- hash of the (snapshot) file content
				"file_chunk_hashes" BLOB,		-- sorted sequence file chunks hashes referenced by the spine_block_manifest
				"manifest_reference_height" INTEGER NOT NULL,	-- height at which the snapshot was taken on the (main)chain
				"manifest_spine_block_height" INTEGER NOT NULL,	-- height at which the snapshot was taken on the (main)chain
				"chain_type" INTEGER NOT NULL,		-- chain type this spine_block_manifest reference to
				"manifest_type" INTEGER NOT NULL,	-- type of spine_block_manifest (as of now only snapshot)
				"expiration_timestamp" INTEGER NOT NULL,	-- timestamp that marks the end of file chunks processing
				PRIMARY KEY("id")
				UNIQUE("id")
			)
			`,
			`
			CREATE TABLE IF NOT EXISTS "pending_transaction" (
				"sender_address" TEXT,			-- sender of transaction
				"transaction_hash" BLOB,		-- transaction hash of pending transaction
				"transaction_bytes" BLOB,		-- full transaction bytes of the pending transaction
				"status" INTEGER,			-- execution status of the pending transaction
				"block_height" INTEGER,			-- height when pending transaction inserted/updated
				"latest" INTEGER,			-- latest flag for pending transaction
				PRIMARY KEY("transaction_hash", "block_height")
			)
			`,
			`
			CREATE TABLE IF NOT EXISTS "pending_signature" (
				"transaction_hash" BLOB,		-- transaction hash of pending transaction being signed
				"account_address" TEXT,			-- account address of the respective signature
				"signature" BLOB,			-- full transaction bytes of the pending transaction
				"block_height" INTEGER,			-- height when pending signature inserted/updated
				"latest" INTEGER,			-- latest flag for pending signature
				PRIMARY KEY("account_address", "transaction_hash", "block_height")
			)
			`,
			`
			CREATE TABLE IF NOT EXISTS "multisignature_info" (
				"multisig_address" TEXT,		-- address of multisig account / hash of multisignature_info
				"minimum_signatures" INTEGER,		-- account address of the respective signature
				"nonce" INTEGER,			-- full transaction bytes of the pending transaction
<<<<<<< HEAD
				"addresses" TEXT,			-- list of addresses / participants of the multisig account
=======
>>>>>>> 88549b96
				"block_height" INTEGER,			-- height when multisignature_info inserted / updated
				"latest" INTEGER,			-- latest flag for pending signature
				PRIMARY KEY("multisig_address", "block_height")
			)
			`,
			`
			ALTER TABLE "transaction"
				ADD COLUMN "multisig_child" INTEGER DEFAULT 0
			`,
			`
			CREATE INDEX "node_registry_height_idx" ON "node_registry" ("height")
			`,
			`
			CREATE INDEX "skipped_blocksmith_block_height_idx" ON "skipped_blocksmith" ("block_height")
			`,
			`
			CREATE INDEX "published_receipt_block_height_idx" ON "published_receipt" ("block_height")
			`,
			`
			CREATE INDEX "main_block_id_idx" ON "main_block" ("id")
			`,
			`
			CREATE INDEX "published_receipt_rmr_linked_idx" ON "published_receipt" ("rmr_linked")
			`,
			`
			CREATE INDEX "merkle_tree_id_idx" ON "merkle_tree" ("id")
			`,
			`
			CREATE INDEX "merkle_tree_block_height_idx" ON "merkle_tree" ("block_height")
			`,
			`
			CREATE INDEX "node_receipt_rmr_idx" ON "node_receipt" ("rmr")
			`,
			`
			CREATE INDEX "node_receipt_recipient_public_key_idx" ON "node_receipt" ("recipient_public_key")
			`,
			`
			CREATE INDEX "node_receipt_reference_block_height_idx" ON "node_receipt" ("reference_block_height")
			`,
			`
			CREATE INDEX "published_receipt_datum_hash_idx" ON "published_receipt" ("datum_hash")
			`,
			`
			CREATE INDEX "spine_block_manifest_spine_block_height_idx" ON "spine_block_manifest" ("manifest_spine_block_height")
			`,
			`
			CREATE INDEX "spine_block_manifest_reference_height_idx" ON "spine_block_manifest" ("manifest_reference_height")
			`,
			`
			CREATE INDEX "pending_transaction_transaction_hash_idx" ON "pending_transaction" ("transaction_hash")
			`,
			`
			CREATE INDEX "pending_transaction_status_idx" ON "pending_transaction" ("status")
			`,
			`
			CREATE INDEX "pending_signature_transaction_hash_idx" ON "pending_signature" ("transaction_hash")
			`,
<<<<<<< HEAD
=======
			`
			CREATE TABLE IF NOT EXISTS "multisignature_participant" (
				"multisig_address" VARCHAR(255), -- address of multisig account / hash of multisignature_info
				"account_address" VARCHAR(255), --  exists in addresses / participants of the multisig account
				"account_address_index" INTEGER, -- index / position of participants
				"latest" INTEGER,
				"block_height" INTEGER,
				PRIMARY KEY("multisig_address", "account_address", "block_height")
			)
			`,
>>>>>>> 88549b96
		}
		return nil
	}
	return fmt.Errorf("make sure have add query.Executor")

}

/*
Apply for applying migrations that had initialize on `Init()`.
And this will create migration table included version of migration
*/
func (m *Migration) Apply() error {

	var (
		migrations = m.Versions
		err        error
	)

	if m.CurrentVersion != nil {
		migrations = m.Versions[*m.CurrentVersion+1:]
	}

	for v, qStr := range migrations {
		version := v
		err = m.Query.BeginTx()
		if err != nil {
			return err
		}
		err = m.Query.ExecuteTransaction(qStr)
		if err != nil {
			rollbackErr := m.Query.RollbackTx()
			if rollbackErr != nil {
				log.Errorln(rollbackErr.Error())
			}
			return err
		}
		if m.CurrentVersion != nil {
			*m.CurrentVersion++
			err = m.Query.ExecuteTransaction(`UPDATE "migration"
				SET "version" = ?, "created_date" = datetime('now');`, m.CurrentVersion)
			if err != nil {
				return err
			}
		} else {
			m.CurrentVersion = &version // should 0 value not nil anymore
			err = m.Query.ExecuteTransaction(`
				INSERT INTO "migration" (
					"version",
					"created_date"
				)
				VALUES (
					0,
					datetime('now')
				);
			`)
			if err != nil {
				return err
			}
		}

		err = m.Query.CommitTx()
		if err != nil {
			return err
		}
	}
	return nil
}<|MERGE_RESOLUTION|>--- conflicted
+++ resolved
@@ -303,10 +303,6 @@
 				"multisig_address" TEXT,		-- address of multisig account / hash of multisignature_info
 				"minimum_signatures" INTEGER,		-- account address of the respective signature
 				"nonce" INTEGER,			-- full transaction bytes of the pending transaction
-<<<<<<< HEAD
-				"addresses" TEXT,			-- list of addresses / participants of the multisig account
-=======
->>>>>>> 88549b96
 				"block_height" INTEGER,			-- height when multisignature_info inserted / updated
 				"latest" INTEGER,			-- latest flag for pending signature
 				PRIMARY KEY("multisig_address", "block_height")
@@ -364,8 +360,6 @@
 			`
 			CREATE INDEX "pending_signature_transaction_hash_idx" ON "pending_signature" ("transaction_hash")
 			`,
-<<<<<<< HEAD
-=======
 			`
 			CREATE TABLE IF NOT EXISTS "multisignature_participant" (
 				"multisig_address" VARCHAR(255), -- address of multisig account / hash of multisignature_info
@@ -376,7 +370,6 @@
 				PRIMARY KEY("multisig_address", "account_address", "block_height")
 			)
 			`,
->>>>>>> 88549b96
 		}
 		return nil
 	}
