--- conflicted
+++ resolved
@@ -208,12 +208,9 @@
 	for v, query := range migrations {
 		version := v
 		err = m.Query.BeginTx()
-<<<<<<< HEAD
-=======
 		if err != nil {
 			return err
 		}
->>>>>>> 607feee7
 		err = m.Query.ExecuteTransaction(query)
 		if err != nil {
 			rollbackErr := m.Query.RollbackTx()
