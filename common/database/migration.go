--- conflicted
+++ resolved
@@ -208,7 +208,6 @@
 				ADD COLUMN "block_height" INTEGER AFTER "id"
 			`,
 			`
-<<<<<<< HEAD
 			CREATE TABLE IF NOT EXISTS "spine_block" (
 				"id" INTEGER,
 				"block_hash" BLOB,
@@ -235,7 +234,7 @@
 				"height" INTEGER,
 				PRIMARY KEY("node_public_key", "height")
 			);`,
-=======
+			`
 			CREATE TABLE IF NOT EXISTS "account_ledger" (
 				"account_address" VARCHAR(255) NULL,
 				"balance_change" INTEGER,
@@ -244,7 +243,6 @@
 				"event_type" INTEGER
 			)
 			`,
->>>>>>> 213957cb
 		}
 		return nil
 	}
