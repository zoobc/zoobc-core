--- conflicted
+++ resolved
@@ -100,19 +100,6 @@
 				"payload_hash" BLOB,
 				PRIMARY KEY("id")
 			);`,
-<<<<<<< HEAD
-			`
-			CREATE TABLE IF NOT EXISTS "account_balance" (
-				"account_id"	BLOB,
-				"balance"	INTEGER,
-				"spendable_balance"	INTEGER,
-				"pop_revenue"	INTEGER,
-				"block_height"	INTEGER,
-				"latest"	INTEGER
-			);
-			`,
-=======
->>>>>>> d8416ca0
 		}
 		return nil
 	}
