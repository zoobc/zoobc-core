--- conflicted
+++ resolved
@@ -353,7 +353,15 @@
 			CREATE INDEX "spine_block_manifest_reference_height_idx" ON "spine_block_manifest" ("manifest_reference_height")
 			`,
 			`
-<<<<<<< HEAD
+			CREATE INDEX "pending_transaction_transaction_hash_idx" ON "pending_transaction" ("transaction_hash")
+			`,
+			`
+			CREATE INDEX "pending_transaction_status_idx" ON "pending_transaction" ("status")
+			`,
+			`
+			CREATE INDEX "pending_signature_transaction_hash_idx" ON "pending_signature" ("transaction_hash")
+			`,
+			`
 			CREATE TABLE IF NOT EXISTS "liquid_payment_transaction" (
 				"id" INTEGER,
 				"sender_address" VARCHAR(255),
@@ -366,15 +374,6 @@
 				"latest" INTEGER,
 				PRIMARY KEY("id", "block_height")
 			)
-=======
-			CREATE INDEX "pending_transaction_transaction_hash_idx" ON "pending_transaction" ("transaction_hash")
-			`,
-			`
-			CREATE INDEX "pending_transaction_status_idx" ON "pending_transaction" ("status")
-			`,
-			`
-			CREATE INDEX "pending_signature_transaction_hash_idx" ON "pending_signature" ("transaction_hash")
->>>>>>> 46c28666
 			`,
 		}
 		return nil
