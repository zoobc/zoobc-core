--- conflicted
+++ resolved
@@ -5,17 +5,10 @@
 )
 
 type Config struct {
-<<<<<<< HEAD
 	PeerPort, MaxAPIRequestPerSecond                          uint32
 	RPCAPIPort, HTTPAPIPort, MonitoringPort, CPUProfilingPort int
-	Smithing, IsNodeAddressDynamic, LogOnCli                  bool
+	Smithing, IsNodeAddressDynamic, LogOnCli, CliMonitoring   bool
 	MyAddress, OwnerAccountAddress                            string
-=======
-	PeerPort, MaxAPIRequestPerSecond                        uint32
-	ClientAPIPort, MonitoringPort, CPUProfilingPort         int
-	Smithing, IsNodeAddressDynamic, LogOnCli, CliMonitoring bool
-	MyAddress, OwnerAccountAddress                          string
->>>>>>> 4287e619
 	DatabasePath, DatabaseFileName, ResourcePath, BadgerDbName,
 	NodeKeyFileName, NodeSeed, APICertFile, APIKeyFile, SnapshotPath string
 	WellknownPeers []string
