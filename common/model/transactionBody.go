--- conflicted
+++ resolved
@@ -13,10 +13,7 @@
 func (*RemoveAccountDatasetTransactionBody) isTransaction_TransactionBody()   {}
 func (*ApprovalEscrowTransactionBody) isTransaction_TransactionBody()         {}
 func (*MultiSignatureTransactionBody) isTransaction_TransactionBody()         {}
-<<<<<<< HEAD
 func (*FeeVoteCommitTransactionBody) isTransaction_TransactionBody()          {}
 func (*FeeVoteRevealTransactionBody) isTransaction_TransactionBody()          {}
-=======
 func (*LiquidPaymentTransactionBody) isTransaction_TransactionBody()          {}
-func (*LiquidPaymentStopTransactionBody) isTransaction_TransactionBody()      {}
->>>>>>> 3cf5c4bd
+func (*LiquidPaymentStopTransactionBody) isTransaction_TransactionBody()      {}