--- conflicted
+++ resolved
@@ -5,14 +5,8 @@
 	isTxBody()
 }
 
-<<<<<<< HEAD
-func (*NodeRegistrationTransactionBody) isTxBody() {}
-func (*EmptyTransactionBody) isTxBody()            {}
-func (*SendMoneyTransactionBody) isTxBody()        {}
-func (*SetupDatasetTransactionBody) isTxBody()     {}
-=======
 func (*NodeRegistrationTransactionBody) isTxBody()       {}
 func (*UpdateNodeRegistrationTransactionBody) isTxBody() {}
 func (*EmptyTransactionBody) isTxBody()                  {}
 func (*SendMoneyTransactionBody) isTxBody()              {}
->>>>>>> 4587b347
+func (*SetupDatasetTransactionBody) isTxBody()           {}