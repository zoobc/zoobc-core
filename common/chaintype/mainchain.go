package chaintype

// MainChain is struct should has methods in below
type MainChain struct{}

// GetTypeInt return the value of the chain type in int
func (*MainChain) GetTypeInt() int32 {
	return 0
}

// GetTablePrefix return the value of current chain table prefix in the database
func (*MainChain) GetTablePrefix() string {
	return "main"
}

// GetChainSmithingDelayTime return the value of chain smithing delay in second
func (*MainChain) GetChainSmithingDelayTime() int64 {
	return 60
}

// GetName return the name of the chain : used in parsing chaintype across node
func (*MainChain) GetName() string {
	return ""
}

// GetGenesisBlockID return the block ID of genesis block in the chain
func (*MainChain) GetGenesisBlockID() int64 {
<<<<<<< HEAD
	return -3642219810729755813
=======
	return 2392517098252617169
>>>>>>> cc84d409
}<|MERGE_RESOLUTION|>--- conflicted
+++ resolved
@@ -25,9 +25,5 @@
 
 // GetGenesisBlockID return the block ID of genesis block in the chain
 func (*MainChain) GetGenesisBlockID() int64 {
-<<<<<<< HEAD
-	return -3642219810729755813
-=======
 	return 2392517098252617169
->>>>>>> cc84d409
 }