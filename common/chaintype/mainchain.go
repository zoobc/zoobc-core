--- conflicted
+++ resolved
@@ -25,9 +25,5 @@
 
 // GetGenesisBlockID return the block ID of genesis block in the chain
 func (*MainChain) GetGenesisBlockID() int64 {
-<<<<<<< HEAD
-	return 7082902364612621720
-=======
 	return -5061068901394437496
->>>>>>> b1579242
 }