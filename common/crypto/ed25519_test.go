--- conflicted
+++ resolved
@@ -260,8 +260,6 @@
 			}
 		})
 	}
-<<<<<<< HEAD
-=======
 }
 
 func TestEd25519Signature_GetPrivateKeyFromSeedUseSlip10(t *testing.T) {
@@ -298,5 +296,4 @@
 			}
 		})
 	}
->>>>>>> 8902947a
 }