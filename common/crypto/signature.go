--- conflicted
+++ resolved
@@ -186,8 +186,6 @@
 				return nil, nil, "", "", blocker.NewBlocker(blocker.AppErr, "failedAssertType")
 			}
 		}
-<<<<<<< HEAD
-=======
 		if useSlip10 {
 			privateKey, err = ed25519Signature.GetPrivateKeyFromSeedUseSlip10(seed)
 			if err != nil {
@@ -204,7 +202,6 @@
 				return nil, nil, "", "", err
 			}
 		}
->>>>>>> c87b2642
 		publicKeyString = ed25519Signature.GetPublicKeyString(publicKey)
 		address, err = ed25519Signature.GetAddressFromPublicKey(publicKey)
 		if err != nil {
