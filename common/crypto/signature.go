package crypto

import (
	"bytes"
	"encoding/base64"

	"github.com/zoobc/zoobc-core/common/blocker"
	"github.com/zoobc/zoobc-core/common/model"

	"github.com/zoobc/zoobc-core/common/util"
)

type (
	// SignatureInterface represent interface of signature
	SignatureInterface interface {
		Sign(payload []byte, signatureType model.SignatureType, seed string) ([]byte, error)
		SignByNode(payload []byte, nodeSeed string) []byte
		VerifySignature(payload, signature []byte, accountAddress string) error
		VerifyNodeSignature(payload, signature []byte, nodePublicKey []byte) bool
		GenerateAccountFromSeed(signatureType model.SignatureType, seed string) (
			privateKey, publicKey []byte,
			publickKeyString, address string,
			err error,
		)
	}

	// Signature object handle signing and verifying different signature
	Signature struct {
	}
)

// NewSignature create new instance of signature object
func NewSignature() *Signature {
	return &Signature{}
}

// Sign accept account ID and payload to be signed then return the signature byte based on the
// signature method associated with account.Type
func (*Signature) Sign(payload []byte, signatureType model.SignatureType, seed string) ([]byte, error) {
	buffer := bytes.NewBuffer([]byte{})
	buffer.Write(util.ConvertUint32ToBytes(uint32(signatureType)))
	switch signatureType {
	case model.SignatureType_DefaultSignature:
		var (
			ed25519Signature  = NewEd25519Signature()
			accountPrivateKey = ed25519Signature.GetPrivateKeyFromSeed(seed)
			signature         = ed25519Signature.Sign(accountPrivateKey, payload)
		)
		buffer.Write(signature)
		return buffer.Bytes(), nil
	case model.SignatureType_BitcoinSignature:
		var (
			bitcoinSignature  = NewBitcoinSignature(DefaultBitcoinNetworkParams(), DefaultBitcoinCurve())
			accountPrivateKey = bitcoinSignature.GetPrivateKeyFromSeed(seed)
			signature, err    = bitcoinSignature.Sign(accountPrivateKey, payload)
		)
		if err != nil {
			return nil, err
		}
		buffer.Write(signature)
		return buffer.Bytes(), nil
	default:
		return nil, blocker.NewBlocker(
			blocker.AppErr,
			"InvalidSignatureType",
		)
	}
}

// SignByNode special method for signing block only, there will be no multiple signature options
func (*Signature) SignByNode(payload []byte, nodeSeed string) []byte {
	var (
		buffer           = bytes.NewBuffer([]byte{})
		ed25519Signature = NewEd25519Signature()
		nodePrivateKey   = ed25519Signature.GetPrivateKeyFromSeed(nodeSeed)
		signature        = ed25519Signature.Sign(nodePrivateKey, payload)
	)
	buffer.Write(signature)
	return buffer.Bytes()
}

// VerifySignature accept payload (before without signature), signature and the account id
// then verify the signature + public key against the payload based on the
func (*Signature) VerifySignature(payload, signature []byte, accountAddress string) error {
	var (
		signatureType = util.ConvertBytesToUint32(signature[:4])
	)
	switch model.SignatureType(signatureType) {
	case model.SignatureType_DefaultSignature: // zoobc
		var (
			ed25519Signature      = NewEd25519Signature()
			accountPublicKey, err = ed25519Signature.GetPublicKeyFromAddress(accountAddress)
		)
		if err != nil {
			return blocker.NewBlocker(
				blocker.ValidationErr,
				err.Error(),
			)
		}
<<<<<<< HEAD
		result := ed25519.Verify(accountPublicKey, payload, signature[4:])
		return result
	case 2:
		return true
	default:
		accountPublicKey, err := util.GetPublicKeyFromAddress(accountAddress)
=======
		if !ed25519Signature.Verify(accountPublicKey, payload, signature[4:]) {
			return blocker.NewBlocker(
				blocker.ValidationErr,
				"InvalidSignature",
			)
		}
		return nil
	case model.SignatureType_BitcoinSignature: // bitcoin
		var (
			bitcoinSignature = NewBitcoinSignature(DefaultBitcoinNetworkParams(), DefaultBitcoinCurve())
			publicKey, err   = bitcoinSignature.GetPublicKeyFromAddress(accountAddress)
		)
>>>>>>> 018651e7
		if err != nil {
			return blocker.NewBlocker(
				blocker.ValidationErr,
				err.Error(),
			)
		}
		sig, err := bitcoinSignature.GetSignatureFromBytes(signature[4:])
		if err != nil {
			return blocker.NewBlocker(
				blocker.ValidationErr,
				err.Error(),
			)
		}
		if !bitcoinSignature.Verify(payload, sig, publicKey) {
			return blocker.NewBlocker(
				blocker.ValidationErr,
				"InvalidSignature",
			)
		}
		return nil
	default:
		return blocker.NewBlocker(
			blocker.ValidationErr,
			"InvalidSignatureType",
		)
	}
}

// VerifyNodeSignature Verify a signature of a block or message signed with a node private key
// Note: this function is a wrapper around the ed25519 algorithm
func (*Signature) VerifyNodeSignature(payload, signature, nodePublicKey []byte) bool {
	var result = NewEd25519Signature().Verify(nodePublicKey, payload, signature)
	return result
}

// GenerateAccountFromSeed to generate account based on provided seed
func (*Signature) GenerateAccountFromSeed(signatureType model.SignatureType, seed string) (
	privateKey, publicKey []byte,
	publickKeyString, address string,
	err error,
) {
	switch signatureType {
	case model.SignatureType_DefaultSignature:
		var ed25519Signature = NewEd25519Signature()
		privateKey = ed25519Signature.GetPrivateKeyFromSeed(seed)
		publicKey = privateKey[32:]
		publickKeyString = base64.StdEncoding.EncodeToString(publicKey)
		address, err = ed25519Signature.GetAddressFromPublicKey(publicKey)
		if err != nil {
			return nil, nil, "", "", err
		}
		return privateKey, publicKey, publickKeyString, address, nil
	case model.SignatureType_BitcoinSignature:
		var bitcoinSignature = NewBitcoinSignature(DefaultBitcoinNetworkParams(), DefaultBitcoinCurve())

		privateKey = bitcoinSignature.GetPrivateKeyFromSeed(seed).Serialize()
		publicKey = bitcoinSignature.GetPublicKeyFromSeed(seed, DefaultBitcoinPublicKeyFormat())
		address, err = bitcoinSignature.GetAddressPublicKey(publicKey)
		if err != nil {
			return nil, nil, "", "", err
		}
		return privateKey, publicKey, publickKeyString, address, nil
	default:
		return nil, nil, "", "", blocker.NewBlocker(
			blocker.AppErr,
			"InvalidSignatureType",
		)
	}
}<|MERGE_RESOLUTION|>--- conflicted
+++ resolved
@@ -97,14 +97,6 @@
 				err.Error(),
 			)
 		}
-<<<<<<< HEAD
-		result := ed25519.Verify(accountPublicKey, payload, signature[4:])
-		return result
-	case 2:
-		return true
-	default:
-		accountPublicKey, err := util.GetPublicKeyFromAddress(accountAddress)
-=======
 		if !ed25519Signature.Verify(accountPublicKey, payload, signature[4:]) {
 			return blocker.NewBlocker(
 				blocker.ValidationErr,
@@ -117,7 +109,6 @@
 			bitcoinSignature = NewBitcoinSignature(DefaultBitcoinNetworkParams(), DefaultBitcoinCurve())
 			publicKey, err   = bitcoinSignature.GetPublicKeyFromAddress(accountAddress)
 		)
->>>>>>> 018651e7
 		if err != nil {
 			return blocker.NewBlocker(
 				blocker.ValidationErr,
@@ -137,6 +128,8 @@
 				"InvalidSignature",
 			)
 		}
+		return nil
+	case 2: // todo: use schema constant after solve conflict
 		return nil
 	default:
 		return blocker.NewBlocker(
