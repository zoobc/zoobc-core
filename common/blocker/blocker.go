package blocker

import "fmt"

type (
	TypeBlocker string

	Blocker struct {
		Type    TypeBlocker
		Message string
	}
)

var (
	DBErr               TypeBlocker = "DBErr"
	BlockErr            TypeBlocker = "BlockErr"
	BlockNotFoundErr    TypeBlocker = "BlockNotFoundErr"
	RequestParameterErr TypeBlocker = "RequestParameterErr"
	AppErr              TypeBlocker = "AppErr"
	AuthErr             TypeBlocker = "AuthErr"
	ValidationErr       TypeBlocker = "ValidationErr"
	ParserErr           TypeBlocker = "ParserErr"
	ServerError         TypeBlocker = "ServerError"
<<<<<<< HEAD
	SmithingErr         TypeBlocker = "SmithingErr"
=======
	ChainValidationErr  TypeBlocker = "ChainValidationErr"
>>>>>>> 65a5ca15
)

func NewBlocker(typeBlocker TypeBlocker, message string) error {
	return Blocker{
		Type:    typeBlocker,
		Message: message,
	}
}

func (e Blocker) Error() string {
	return fmt.Sprintf("%v: %v", e.Type, e.Message)
}<|MERGE_RESOLUTION|>--- conflicted
+++ resolved
@@ -21,11 +21,8 @@
 	ValidationErr       TypeBlocker = "ValidationErr"
 	ParserErr           TypeBlocker = "ParserErr"
 	ServerError         TypeBlocker = "ServerError"
-<<<<<<< HEAD
 	SmithingErr         TypeBlocker = "SmithingErr"
-=======
 	ChainValidationErr  TypeBlocker = "ChainValidationErr"
->>>>>>> 65a5ca15
 )
 
 func NewBlocker(typeBlocker TypeBlocker, message string) error {
