package blocker

import (
	"fmt"

	"github.com/zoobc/zoobc-core/common/monitoring"
)

type (
	TypeBlocker string

	Blocker struct {
		Type    TypeBlocker
		Message string
	}
)

var (
	DBErr                     TypeBlocker = "DBErr"
	DBRowNotFound             TypeBlocker = "DBRowNotFound"
	BlockErr                  TypeBlocker = "BlockErr"
	BlockNotFoundErr          TypeBlocker = "BlockNotFoundErr"
	RequestParameterErr       TypeBlocker = "RequestParameterErr"
	AppErr                    TypeBlocker = "AppErr"
	AuthErr                   TypeBlocker = "AuthErr"
	ValidationErr             TypeBlocker = "ValidationErr"
	DuplicateMempoolErr       TypeBlocker = "DuplicateMempoolErr"
	DuplicateTransactionErr   TypeBlocker = "DuplicateTransactionErr"
	ParserErr                 TypeBlocker = "ParserErr"
	ServerError               TypeBlocker = "ServerError"
	SmithingErr               TypeBlocker = "SmithingErr"
	ZeroParticipationScoreErr TypeBlocker = "ZeroParticipationScoreErr"
	ChainValidationErr        TypeBlocker = "ChainValidationErr"
	P2PNetworkConnectionErr   TypeBlocker = "P2PNetworkConnectionErr"
<<<<<<< HEAD
	SmithingPending           TypeBlocker = "SmithingPending"
=======
	TimeoutExceeded           TypeBlocker = "TimeoutExceeded"
>>>>>>> b7d92fd1
)

func NewBlocker(typeBlocker TypeBlocker, message string) error {
	monitoring.IncrementBlockerMetrics(string(typeBlocker))
	return Blocker{
		Type:    typeBlocker,
		Message: message,
	}
}

func (e Blocker) Error() string {
	return fmt.Sprintf("%v: %v", e.Type, e.Message)
}<|MERGE_RESOLUTION|>--- conflicted
+++ resolved
@@ -32,11 +32,8 @@
 	ZeroParticipationScoreErr TypeBlocker = "ZeroParticipationScoreErr"
 	ChainValidationErr        TypeBlocker = "ChainValidationErr"
 	P2PNetworkConnectionErr   TypeBlocker = "P2PNetworkConnectionErr"
-<<<<<<< HEAD
 	SmithingPending           TypeBlocker = "SmithingPending"
-=======
 	TimeoutExceeded           TypeBlocker = "TimeoutExceeded"
->>>>>>> b7d92fd1
 )
 
 func NewBlocker(typeBlocker TypeBlocker, message string) error {
