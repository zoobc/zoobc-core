package blocker

import "fmt"

type (
	TypeBlocker string

	Blocker struct {
		Type    TypeBlocker
		Message string
	}
)

var (
	DBErr               TypeBlocker = "DBErr"
	BlockErr            TypeBlocker = "BlockErr"
	BlockNotFoundErr    TypeBlocker = "BlockNotFoundErr"
	RequestParameterErr TypeBlocker = "RequestParameterErr"
	AppErr              TypeBlocker = "AppErr"
	AuthErr             TypeBlocker = "AuthErr"
	ValidationErr       TypeBlocker = "ValidationErr"
<<<<<<< HEAD
	ParserErr           TypeBlocker = "ParserErr"
=======
	ServerError         TypeBlocker = "ServerError"
>>>>>>> 67777750
)

func NewBlocker(typeBlocker TypeBlocker, message string) error {
	return Blocker{
		Type:    typeBlocker,
		Message: message,
	}
}

func (e Blocker) Error() string {
	return fmt.Sprintf("%v: %v", e.Type, e.Message)
}<|MERGE_RESOLUTION|>--- conflicted
+++ resolved
@@ -19,11 +19,8 @@
 	AppErr              TypeBlocker = "AppErr"
 	AuthErr             TypeBlocker = "AuthErr"
 	ValidationErr       TypeBlocker = "ValidationErr"
-<<<<<<< HEAD
 	ParserErr           TypeBlocker = "ParserErr"
-=======
 	ServerError         TypeBlocker = "ServerError"
->>>>>>> 67777750
 )
 
 func NewBlocker(typeBlocker TypeBlocker, message string) error {
