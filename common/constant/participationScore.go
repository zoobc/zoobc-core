package constant

const (
	// ScalarReceiptScore the converter score to avoid calculation in float number
	ScalarReceiptScore float32 = 1000000
	// LinkedReceiptScore the score for each receipt that proved have relation with prevoius published receipt via merkle root
	LinkedReceiptScore float32 = 2
	// LinkedReceiptScore the score for each receipt that can't proved have relation with prevoius published receipt via merkle root
	UnlinkedReceiptScore float32 = 0.5
	// MaxScoreChange the maximum score that node wll get
	MaxScoreChange int64 = 10 * int64(ScalarReceiptScore)
	// MaxReceipt the maximum receipt will publish in every block
	MaxReceipt uint32 = 20
	// MaxParticipationScore maximum achievable score
<<<<<<< HEAD
	MaxParticipationScore     int64 = 1000000
	DefaultParticipationScore int64 = MaxParticipationScore / 10
=======
	MaxParticipationScore int64 = 1000000 * int64(ScalarReceiptScore)
>>>>>>> 86f75c3d
)<|MERGE_RESOLUTION|>--- conflicted
+++ resolved
@@ -12,10 +12,7 @@
 	// MaxReceipt the maximum receipt will publish in every block
 	MaxReceipt uint32 = 20
 	// MaxParticipationScore maximum achievable score
-<<<<<<< HEAD
-	MaxParticipationScore     int64 = 1000000
+	MaxParticipationScore int64 = 1000000 * int64(ScalarReceiptScore)
+	// Starting score for newly registered nodes
 	DefaultParticipationScore int64 = MaxParticipationScore / 10
-=======
-	MaxParticipationScore int64 = 1000000 * int64(ScalarReceiptScore)
->>>>>>> 86f75c3d
 )