// ZooBC Copyright (C) 2020 Quasisoft Limited - Hong Kong
// This file is part of ZooBC <https://github.com/zoobc/zoobc-core>
//
// ZooBC is free software: you can redistribute it and/or modify
// it under the terms of the GNU General Public License as published by
// the Free Software Foundation, either version 3 of the License, or
// (at your option) any later version.
//
// ZooBC is distributed in the hope that it will be useful, but
// WITHOUT ANY WARRANTY; without even the implied warranty of
// MERCHANTABILITY or FITNESS FOR A PARTICULAR PURPOSE.
// See the GNU General Public License for more details.
//
// You should have received a copy of the GNU General Public License
// along with ZooBC.  If not, see <http://www.gnu.org/licenses/>.
//
// Additional Permission Under GNU GPL Version 3 section 7.
// As the special exception permitted under Section 7b, c and e,
// in respect with the Author’s copyright, please refer to this section:
//
// 1. You are free to convey this Program according to GNU GPL Version 3,
//     as long as you respect and comply with the Author’s copyright by
//     showing in its user interface an Appropriate Notice that the derivate
//     program and its source code are “powered by ZooBC”.
//     This is an acknowledgement for the copyright holder, ZooBC,
//     as the implementation of appreciation of the exclusive right of the
//     creator and to avoid any circumvention on the rights under trademark
//     law for use of some trade names, trademarks, or service marks.
//
// 2. Complying to the GNU GPL Version 3, you may distribute
//     the program without any permission from the Author.
//     However a prior notification to the authors will be appreciated.
//
// ZooBC is architected by Roberto Capodieci & Barton Johnston
//             contact us at roberto.capodieci[at]blockchainzoo.com
//             and barton.johnston[at]blockchainzoo.com
//
// Core developers that contributed to the current implementation of the
// software are:
//             Ahmad Ali Abdilah ahmad.abdilah[at]blockchainzoo.com
//             Allan Bintoro allan.bintoro[at]blockchainzoo.com
//             Andy Herman
//             Gede Sukra
//             Ketut Ariasa
//             Nawi Kartini nawi.kartini[at]blockchainzoo.com
//             Stefano Galassi stefano.galassi[at]blockchainzoo.com
//
// IMPORTANT: The above copyright notice and this permission notice
// shall be included in all copies or substantial portions of the Software.
package constant

const (
	// ScalarReceiptScore the converter score to avoid calculation in float number, this value is following OneZBC to
	// maintain the number scale like balance does.
	ScalarReceiptScore = float32(OneZBC)
	// LinkedReceiptScore the score for each receipt that proved have relation with previous published receipt via merkle root
	LinkedReceiptScore uint32 = 1
	// LinkedReceiptScore the score for each receipt that can't proved have relation with previous published receipt via merkle root
	UnlinkedReceiptScore uint32 = 1
	// MaxScoreChange the maximum score that node wll get.
	// note that in small networks if this value is too high it will lead to nodes being expelled from registry quickly
	// in production 100000000 * int64(ScalarReceiptScore). reduce to 10 * int64(ScalarReceiptScore) to test with less than 10 nodes
	// TODO: still waiting correct value (should depend on network size)
	MaxScoreChange = 10000000 * int64(ScalarReceiptScore)
	// punishment amount
	ParticipationScorePunishAmount = -1 * MaxScoreChange / 2
	// MaxParticipationScore maximum achievable score, this will be important to maintain smithing process so it doesn't
	// smith too fast
	MaxParticipationScore int64 = 10000000000 * int64(ScalarReceiptScore)
	// Starting score for newly registered nodes
	DefaultParticipationScore int64 = MaxParticipationScore / 5
	// Starting score for pre seed nodes (registered at genesis)
	GenesisParticipationScore int64 = MaxParticipationScore
<<<<<<< HEAD
	// TODO: double check if this number is calculated correctrly
	IncreaseScoreMod int64 = MaxScoreChange / 10
	// TODO: double check if this number is calculated correctrly
	DecreaseScoreMod int64 = -(MaxScoreChange / 5)
=======

	// CONSTANT. 1 week worth of blocks
	BlocksPerPeriod = 1440 * 4 * 7
	// CONSTANT. Base score modifier (if the network has only 1 node making all the blocks)
	ScoreChangeUnit = MaxParticipationScore / BlocksPerPeriod
	// CONSTANT: multiplier for when receipts are > half -- means node making blocks with FULL receipts
	// will take 12 weeks (3 months) to go from 0 to max score
	IncreaseScoreDivider = 12
	// CONSTANT: multiplier for when receipts are < half -- means node making blocks, but with no receipts, will live 2 weeks from full score
	DecreaseScoreDivider = 2
	IncreaseScoreUnit    = ScoreChangeUnit / IncreaseScoreDivider
	DecreaseScoreUnit    = ScoreChangeUnit / DecreaseScoreDivider
	ReceiptScorePivot    = PriorityStrategyMaxPriorityPeers - 1
>>>>>>> b226b199
)<|MERGE_RESOLUTION|>--- conflicted
+++ resolved
@@ -71,12 +71,6 @@
 	DefaultParticipationScore int64 = MaxParticipationScore / 5
 	// Starting score for pre seed nodes (registered at genesis)
 	GenesisParticipationScore int64 = MaxParticipationScore
-<<<<<<< HEAD
-	// TODO: double check if this number is calculated correctrly
-	IncreaseScoreMod int64 = MaxScoreChange / 10
-	// TODO: double check if this number is calculated correctrly
-	DecreaseScoreMod int64 = -(MaxScoreChange / 5)
-=======
 
 	// CONSTANT. 1 week worth of blocks
 	BlocksPerPeriod = 1440 * 4 * 7
@@ -90,5 +84,4 @@
 	IncreaseScoreUnit    = ScoreChangeUnit / IncreaseScoreDivider
 	DecreaseScoreUnit    = ScoreChangeUnit / DecreaseScoreDivider
 	ReceiptScorePivot    = PriorityStrategyMaxPriorityPeers - 1
->>>>>>> b226b199
 )