--- conflicted
+++ resolved
@@ -25,13 +25,8 @@
 	FeedbackThreadInterval = 4 * time.Second
 	// FeedbackMinSamples min number of samples to calculate average of a FeedbackVar (eg. goroutines or P2PRequests) currently spawned
 	FeedbackMinSamples = 4
-<<<<<<< HEAD
-	// FeedbackCPUSampleTime CPU usage sampling time interval
-	FeedbackCPUSampleTime = 200 * time.Millisecond
-=======
 	// FeedbackCPUMinSamples CPU usage sampling time interval
 	FeedbackCPUMinSamples = 4
->>>>>>> 07b95ef7
 	// FeedbackTotalSamples total number of samples kept im memory
 	FeedbackTotalSamples = 50
 	// GoRoutineHardLimit max number of concurrent goroutine allowed
