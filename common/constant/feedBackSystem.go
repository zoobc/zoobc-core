--- conflicted
+++ resolved
@@ -24,13 +24,6 @@
 	// FeedbackThreadInterval interval between a new feedback sampling is triggered (must be higher than FeedbackSamplingInterval)
 	FeedbackThreadInterval = 4 * time.Second
 	// FeedbackMinGoroutineSamples min number of samples to calculate average of goroutine currently spawned
-<<<<<<< HEAD
-	FeedbackMinGoroutineSamples = 2
-	// FeedbackTotalSamples total number of samples kept im memory
-	FeedbackTotalSamples = 100
-	// GoRoutineHardLimit max number of concurrent goroutine allowed
-	GoRoutineHardLimit = 200
-=======
 	FeedbackMinGoroutineSamples = 4
 	// FeedbackTotalSamples total number of samples kept im memory
 	FeedbackTotalSamples = 100
@@ -38,7 +31,6 @@
 	GoRoutineHardLimit = 300
 	// P2PRequestHardLimit max number of opened (running) P2P api requests, both incoming (server) and outgoing (client)
 	P2PRequestHardLimit = 200
->>>>>>> 5578d77f
 
 	FeedbackLimitNone FeedbackLimitLevel = iota
 	FeedbackLimitLow
