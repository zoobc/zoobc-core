--- conflicted
+++ resolved
@@ -28,13 +28,9 @@
 	// FeedbackTotalSamples total number of samples kept im memory
 	FeedbackTotalSamples = 50
 	// GoRoutineHardLimit max number of concurrent goroutine allowed
-<<<<<<< HEAD
-	GoRoutineHardLimit = 350
-=======
 	GoRoutineHardLimit = 2000
->>>>>>> d4b8fc53
 	// P2PRequestHardLimit max number of opened (running) P2P api requests, both incoming (server) and outgoing (client)
-	P2PRequestHardLimit = 350
+	P2PRequestHardLimit = 500
 
 	FeedbackLimitNone FeedbackLimitLevel = iota
 	FeedbackLimitLow
