--- conflicted
+++ resolved
@@ -31,15 +31,10 @@
 	FeedbackTotalSamples = 50
 	// GoRoutineHardLimit max number of concurrent goroutine allowed
 	GoRoutineHardLimit = 700
-<<<<<<< HEAD
-	// P2PRequestHardLimit max number of opened (running) P2P api requests, both incoming (server) and outgoing (client)
-	P2PRequestHardLimit = 100
-=======
 	// P2PRequestHardLimit max number of opened (running) incoming P2P api requests (tx broadcast by other peers)
 	P2PRequestHardLimit = 1000
 	// FeedbackLimitCPUPercentage max CPU percentage, sampled in FeedbackCPUSampleTime to trigger anti-spam filter
 	FeedbackLimitCPUPercentage = 98
->>>>>>> 17b5d823
 
 	FeedbackLimitNone FeedbackLimitLevel = iota
 	FeedbackLimitLow
