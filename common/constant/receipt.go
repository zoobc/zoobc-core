--- conflicted
+++ resolved
@@ -65,10 +65,7 @@
 	BatchReceiptWaitingTime = 30 * time.Second
 	// ReceiptPoolMaxLife max blocks a receipt can stay in the pool before being discarded
 	ReceiptPoolMaxLife = 40
-<<<<<<< HEAD
 	// BatchReceiptLookBackHeight number of main blocks to look back, from current block, to select receipts from
 	BatchReceiptLookBackHeight = 40
-=======
-	ReceiptLifeCutOff  = ReceiptPoolMaxLife + MinRollbackBlocks
->>>>>>> ac1b33d6
+	ReceiptLifeCutOff          = ReceiptPoolMaxLife + MinRollbackBlocks
 )