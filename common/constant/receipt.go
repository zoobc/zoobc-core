--- conflicted
+++ resolved
@@ -65,12 +65,8 @@
 	BatchReceiptWaitingTime = 30 * time.Second
 	// ReceiptPoolMaxLife max blocks a receipt can stay in the pool before being discarded
 	ReceiptPoolMaxLife = 40
-<<<<<<< HEAD
 	// BatchReceiptLookBackHeight number of main blocks to look back, from current block, to select receipts from
 	BatchReceiptLookBackHeight = 40
 	ReceiptLifeCutOff          = ReceiptPoolMaxLife + MinRollbackBlocks
-=======
-	ReceiptLifeCutOff  = ReceiptPoolMaxLife + MinRollbackBlocks
-	MaxReceiptCount    = 2 * PriorityStrategyMaxPriorityPeers
->>>>>>> b6a02a1f
+	MaxReceiptCount            = 2 * PriorityStrategyMaxPriorityPeers
 )