--- conflicted
+++ resolved
@@ -3,11 +3,7 @@
 package constant
 
 const (
-<<<<<<< HEAD
 	MainchainGenesisBlockID int64 = -759661386815739870
-=======
-	MainchainGenesisBlockID int64 = -8052505283446226463
->>>>>>> cca3e329
 )
 
 type (
@@ -31,7 +27,6 @@
 		0, 0, 0, 0, 0, 0, 0, 0, 0, 0, 0, 0, 0, 0, 0, 0, 0, 0, 0, 0, 0, 0, 0, 0, 0, 0, 0, 0, 0, 0, 0, 0, 0, 0, 0, 0, 0, 0, 0, 0, 0}
 	MainchainGenesisTransactionSignature = []byte{0, 0, 0, 0, 0, 0, 0, 0, 0, 0, 0, 0, 0, 0, 0, 0, 0, 0, 0, 0, 0, 0, 0, 0, 0, 0, 0,
 		0, 0, 0, 0, 0, 0, 0, 0, 0, 0, 0, 0, 0, 0, 0, 0, 0, 0, 0, 0, 0, 0, 0, 0, 0, 0, 0, 0, 0, 0, 0, 0, 0, 0, 0, 0, 0, 0, 0, 0, 0}
-<<<<<<< HEAD
 	MainchainGenesisBlockTimestamp = int64(1600324598)
 	MainchainGenesisAccountAddress = "ZBC_AQTEH7K4_L45WJPLL_HCEC65ZH_7XC5N3XD_YNKPHK45_POH7PQME_AFAFBDWM"
 	MainchainGenesisBlockSeed      = make([]byte, 64)
@@ -642,56 +637,24 @@
 			AccountBalance: 0,
 			NodePublicKey: []byte{9, 67, 96, 166, 115, 115, 64, 89, 117, 206, 119, 225, 155, 142, 90, 12, 147, 166, 136,
 				37, 54, 178, 226, 42, 248, 228, 38, 184, 0, 162, 117, 228},
-=======
-	MainchainGenesisBlockTimestamp = int64(1596708000)
-	// MainchainGenesisAccountAddress encoded "ZBC_AQTEH7K4_L45WJPLL_HCEC65ZH_7XC5N3XD_YNKPHK45_POH7PQME_AFAFBDWM"
-	// MainchainGenesisAccountAddress hex "042643fd5c5f3b64bd6b38882f7727fdc5d6eee3c354f3ab9d7b8ff7c1840140"
-	MainchainGenesisAccountAddress = []byte{0, 0, 0, 0, 4, 38, 67, 253, 92, 95, 59, 100, 189, 107, 56, 136, 47, 119, 39, 253, 197, 214,
-		238, 227, 195, 84, 243, 171, 157, 123, 143, 247, 193, 132, 1, 64}
-	MainchainGenesisBlockSeed     = make([]byte, 64)
-	MainchainGenesisNodePublicKey = make([]byte, 32)
-	GenesisConfig                 = []GenesisConfigEntry{
-		{
-			AccountAddressType: 0,
-			AccountAddress:     "ZBC_F5YUYDXD_WFDJSAV5_K3Y72RCM_GLQP32XI_QDVXOGGD_J7CGSSSK_5VKR7YML",
-			AccountBalance:     0,
-			NodePublicKey: []byte{153, 58, 50, 200, 7, 61, 108, 229, 204, 48, 199, 145, 21, 99, 125, 75, 49, 45, 118,
-				97, 219, 80, 242, 244, 100, 134, 144, 246, 37, 144, 213, 135},
->>>>>>> cca3e329
 			LockedBalance:      0,
 			ParticipationScore: GenesisParticipationScore,
 			Message:            "Fifer",
 		},
 		{
-<<<<<<< HEAD
 			AccountAddress: "ZBC_V7HFZFHM_WP3GSVPW_DYWQ3WVG_ZIKV6RBM_VGDG3NU6_ATL2B7T6_BAJX7FJM",
 			AccountBalance: 0,
 			NodePublicKey: []byte{196, 89, 121, 66, 215, 50, 78, 152, 121, 30, 204, 222, 140, 14, 140, 149, 231, 173, 5,
 				178, 178, 50, 68, 168, 60, 227, 225, 59, 123, 157, 230, 2},
-=======
-			AccountAddressType: 0,
-			AccountAddress:     "ZBC_EEX2EIIS_UFQI5SRU_4UGYMSXA_RDSKDNAF_P2A7M5PC_CXWCMZZX_SNPIQ2SW",
-			AccountBalance:     0,
-			NodePublicKey: []byte{0, 14, 6, 218, 170, 54, 60, 50, 2, 66, 130, 119, 226, 235, 126, 203, 5, 12, 152,
-				194, 170, 146, 43, 63, 224, 101, 127, 241, 62, 152, 187, 255},
->>>>>>> cca3e329
 			LockedBalance:      0,
 			ParticipationScore: GenesisParticipationScore,
 			Message:            "Fiddler",
 		},
 		{
-<<<<<<< HEAD
 			AccountAddress: "ZBC_QGNFRGII_GMEVKBLE_SPZ4YXWP_7ZNYAIN2_KS2THEOC_I6WXHRQ2_HVHOYPNY",
 			AccountBalance: 0,
 			NodePublicKey: []byte{141, 118, 1, 134, 223, 90, 94, 166, 211, 26, 172, 91, 11, 205, 58, 68, 178, 253, 227,
 				144, 29, 60, 57, 49, 22, 25, 138, 118, 68, 158, 162, 25},
-=======
-			AccountAddressType: 0,
-			AccountAddress:     "ZBC_3WWDF4S2_IZVG2HHD_VOPSCNGN_COLYZ2OZ_M4QJZ4OL_44YHTKVC_2TPZBZAU",
-			AccountBalance:     0,
-			NodePublicKey: []byte{91, 36, 228, 70, 101, 94, 186, 246, 186, 4, 78, 142, 173, 162, 187, 173, 202, 81, 243,
-				92, 141, 120, 148, 220, 41, 160, 208, 94, 174, 166, 62, 207},
->>>>>>> cca3e329
 			LockedBalance:      0,
 			ParticipationScore: GenesisParticipationScore,
 			Message:            "Practical",
