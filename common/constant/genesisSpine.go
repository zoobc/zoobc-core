--- conflicted
+++ resolved
@@ -2,11 +2,7 @@
 package constant
 
 const (
-<<<<<<< HEAD
-	SpinechainGenesisBlockID int64 = 437209054270088923
-=======
 	SpinechainGenesisBlockID int64 = 8753611826160447986
->>>>>>> 0b5e2f65
 )
 
 var (
