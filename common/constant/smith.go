package constant

<<<<<<< HEAD
import "time"
=======
import (
	"time"
)
>>>>>>> cd4aa023

var (
	MaxNumBlocksmithRewards     = 5
	GenerateBlockTimeoutSec     = int64(15)
	SmithingBlockCreationTime   = int64(30)
	SmithingNetworkTolerance    = int64(15)
	SmithingBlocksmithTimeGap   = int64(10)
	CumulativeDifficultyDivisor = int64(1000000)
<<<<<<< HEAD
	// BlockPoolScanPeriod define the periodic time to scan the whole block pool for legal block to persist to the chain
	BlockPoolScanPeriod = 5 * time.Second
=======
	// TimeOutBlockWaitingTransactions is the timeout of block while waiting transactions
	TimeOutBlockWaitingTransactions = int64(2 * 60) // 2 minute
	// CheckTimedOutBlock to use in scheduler to check timedout block while waiting transaction
	CheckTimedOutBlock = 30 * time.Second
>>>>>>> cd4aa023
)<|MERGE_RESOLUTION|>--- conflicted
+++ resolved
@@ -1,12 +1,8 @@
 package constant
 
-<<<<<<< HEAD
-import "time"
-=======
 import (
 	"time"
 )
->>>>>>> cd4aa023
 
 var (
 	MaxNumBlocksmithRewards     = 5
@@ -15,13 +11,10 @@
 	SmithingNetworkTolerance    = int64(15)
 	SmithingBlocksmithTimeGap   = int64(10)
 	CumulativeDifficultyDivisor = int64(1000000)
-<<<<<<< HEAD
 	// BlockPoolScanPeriod define the periodic time to scan the whole block pool for legal block to persist to the chain
 	BlockPoolScanPeriod = 5 * time.Second
-=======
 	// TimeOutBlockWaitingTransactions is the timeout of block while waiting transactions
 	TimeOutBlockWaitingTransactions = int64(2 * 60) // 2 minute
 	// CheckTimedOutBlock to use in scheduler to check timedout block while waiting transaction
 	CheckTimedOutBlock = 30 * time.Second
->>>>>>> cd4aa023
 )