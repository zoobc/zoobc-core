package constant

var (
<<<<<<< HEAD
	Two64                   = "18446744073709551616"
	MaximumBalance          = int64(10000000000)
	InitialSmithScale       = int64(153722867)
	MaxSmithScale           = InitialSmithScale * MaximumBalance
	MaxNumBlocksmithRewards = int(5)
=======
	Two64                      = "18446744073709551616"
	MaximumBalance             = int64(10000000000)
	InitialSmithScale          = int64(153722867)
	MaxSmithScale              = InitialSmithScale * MaximumBalance
	MaxSmithScale2             = InitialSmithScale * 50
	MinSmithScale              = InitialSmithScale * 9 / 10
	MaximumBlocktimeLimit      = int64(67)
	MinimumBlocktimeLimit      = int64(53)
	SmithscaleGamma            = int64(64)
	AverageSmithingBlockHeight = uint32(10)
>>>>>>> 35c59b17
)<|MERGE_RESOLUTION|>--- conflicted
+++ resolved
@@ -1,13 +1,6 @@
 package constant
 
 var (
-<<<<<<< HEAD
-	Two64                   = "18446744073709551616"
-	MaximumBalance          = int64(10000000000)
-	InitialSmithScale       = int64(153722867)
-	MaxSmithScale           = InitialSmithScale * MaximumBalance
-	MaxNumBlocksmithRewards = int(5)
-=======
 	Two64                      = "18446744073709551616"
 	MaximumBalance             = int64(10000000000)
 	InitialSmithScale          = int64(153722867)
@@ -18,5 +11,5 @@
 	MinimumBlocktimeLimit      = int64(53)
 	SmithscaleGamma            = int64(64)
 	AverageSmithingBlockHeight = uint32(10)
->>>>>>> 35c59b17
+	MaxNumBlocksmithRewards    = int(5)
 )