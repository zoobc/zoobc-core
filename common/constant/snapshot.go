package constant

import "time"

const (
	// SnapshotGenerationTimeout maximum time, in seconds, allowed for a node to generate a snapshot
	// @iltoga reduce to 1 for testing locally snapshots
	MainchainSnapshotGenerationTimeout time.Duration = 10 * time.Minute // 10 minutes before including in spine block
	// MainchainSnapshotInterval interval in mainchain blocks between snapshots
	// @iltoga reduce to 5 for testing locally snapshots
	MainchainSnapshotInterval uint32 = 720 // 720 mainchain blocks (= MinRollbackHeight)
	// @iltoga reduce to 1 for testing locally with multiple snapshot chunks
	SnapshotChunkSize int = int(100 * 1024) // 10 KB
	// DownloadSnapshotNumberOfRetries number of times to retry downloading failed snapshot file chunks from other peers
<<<<<<< HEAD
	DownloadSnapshotNumberOfRetries uint32 = 5

	ShardBitLength = 8
=======
	DownloadSnapshotNumberOfRetries = uint32(MaxResolvedPeers)
>>>>>>> 74d12d80
)<|MERGE_RESOLUTION|>--- conflicted
+++ resolved
@@ -12,11 +12,7 @@
 	// @iltoga reduce to 1 for testing locally with multiple snapshot chunks
 	SnapshotChunkSize int = int(100 * 1024) // 10 KB
 	// DownloadSnapshotNumberOfRetries number of times to retry downloading failed snapshot file chunks from other peers
-<<<<<<< HEAD
-	DownloadSnapshotNumberOfRetries uint32 = 5
+	DownloadSnapshotNumberOfRetries = uint32(MaxResolvedPeers)
 
 	ShardBitLength = 8
-=======
-	DownloadSnapshotNumberOfRetries = uint32(MaxResolvedPeers)
->>>>>>> 74d12d80
 )