--- conflicted
+++ resolved
@@ -12,15 +12,9 @@
 	// @iltoga reduce to 1 for testing locally with multiple snapshot chunks
 	SnapshotChunkSize int = int(100 * 1024) // 10 KB
 	// DownloadSnapshotNumberOfRetries number of times to retry downloading failed snapshot file chunks from other peers
-<<<<<<< HEAD
-	// @iltoga for now we set this to MaxResolvedPeers so that if a file fails to download the node will cycle trough all resolved peers
-	// until it is downloaded or it fails
-	DownloadSnapshotNumberOfRetries = uint32(MaxResolvedPeers)
-=======
 	DownloadSnapshotNumberOfRetries = uint32(MaxResolvedPeers)
 
 	ShardBitLength                              = 8
 	SnapshotSchedulerUnmaintainedChunksPeriod   = 3 * time.Hour // TODO: snapshotV2 will update on production
 	SnapshotSchedulerUnmaintainedChunksAtHeight = 3 * MainchainSnapshotInterval
->>>>>>> 0b5e2f65
 )