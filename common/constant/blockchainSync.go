package constant

import "time"

const (
	// GetMoreBlocksDelay returns delay between GetMoreBlocksThread in seconds
	GetMoreBlocksDelay               time.Duration = 10
	BlockDownloadSegSize             uint32        = 36
	MaxResponseTime                                = 1 * time.Minute
	DefaultNumberOfForkConfirmations int32         = 1
	PeerGetBlocksLimit               uint32        = 1440
	CommonMilestoneBlockIdsLimit     int32         = 10
	SafeBlockGap                                   = MinRollbackBlocks / 2
<<<<<<< HEAD
	// @iltoga change this to 2 for testing snapshots
=======
	// @iltoga change this to 2 for testing snapshots to maintain functionality keep this value above PriorityStrategyBuildScrambleNodesGap
>>>>>>> f151c43c
	MinRollbackBlocks              uint32 = 720 // production 720
	MaxCommonMilestoneRequestTrial        = MinRollbackBlocks/uint32(CommonMilestoneBlockIdsLimit) + 1
	MinimumPeersBlocksToDownload   int32  = 2
)<|MERGE_RESOLUTION|>--- conflicted
+++ resolved
@@ -11,11 +11,7 @@
 	PeerGetBlocksLimit               uint32        = 1440
 	CommonMilestoneBlockIdsLimit     int32         = 10
 	SafeBlockGap                                   = MinRollbackBlocks / 2
-<<<<<<< HEAD
-	// @iltoga change this to 2 for testing snapshots
-=======
 	// @iltoga change this to 2 for testing snapshots to maintain functionality keep this value above PriorityStrategyBuildScrambleNodesGap
->>>>>>> f151c43c
 	MinRollbackBlocks              uint32 = 720 // production 720
 	MaxCommonMilestoneRequestTrial        = MinRollbackBlocks/uint32(CommonMilestoneBlockIdsLimit) + 1
 	MinimumPeersBlocksToDownload   int32  = 2
