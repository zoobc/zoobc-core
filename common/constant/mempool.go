package constant

import "time"

const (
	// MempoolExpiration time in Minutes
	MempoolExpiration = 60 * time.Minute
	// CheckMempoolExpiration time in Minutes
	CheckMempoolExpiration = 5 * time.Minute
	// MaxMempoolTransactions is maximum transaction in mempool
	// For consideration, max mempool tx should equal or greater than MaxNumberOfTransactionsInBlock
	// Or just leave it 0 for unlimited mempool transaction
<<<<<<< HEAD
	MaxMempoolTransactions = 10000
=======
	MaxMempoolTransactions = 0
	// Timeout of the transaction candidate in second
	TxCachedTimeout = 300
	// Gap of the CleanTimedoutTxCandidateThread
	CleanTimedoutBlockTxCachedThreadGap = 10
>>>>>>> c79d5621
)<|MERGE_RESOLUTION|>--- conflicted
+++ resolved
@@ -10,13 +10,9 @@
 	// MaxMempoolTransactions is maximum transaction in mempool
 	// For consideration, max mempool tx should equal or greater than MaxNumberOfTransactionsInBlock
 	// Or just leave it 0 for unlimited mempool transaction
-<<<<<<< HEAD
 	MaxMempoolTransactions = 10000
-=======
-	MaxMempoolTransactions = 0
 	// Timeout of the transaction candidate in second
 	TxCachedTimeout = 300
 	// Gap of the CleanTimedoutTxCandidateThread
 	CleanTimedoutBlockTxCachedThreadGap = 10
->>>>>>> c79d5621
 )