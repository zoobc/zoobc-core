--- conflicted
+++ resolved
@@ -10,11 +10,7 @@
 	// MaxMempoolTransactions is maximum transaction in mempool
 	// For consideration, max mempool tx should equal or greater than MaxNumberOfTransactionsInBlock
 	// Or just leave it 0 for unlimited mempool transaction
-<<<<<<< HEAD
-	MaxMempoolTransactions = 5000
-=======
 	MaxMempoolTransactions = 100_000
->>>>>>> 77912ae7
 	// Timeout of the transaction candidate in second
 	TxCachedTimeout = 300
 	// Gap of the CleanTimedoutTxCandidateThread
