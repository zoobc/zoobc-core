package monitoring

import (
	"database/sql"
	"fmt"
	"github.com/prometheus/client_golang/prometheus"
	"github.com/prometheus/client_golang/prometheus/promhttp"
	"github.com/zoobc/lib/address"
	"github.com/zoobc/zoobc-core/common/chaintype"
	"github.com/zoobc/zoobc-core/common/constant"
	"github.com/zoobc/zoobc-core/common/model"
	"math"
	"net/http"
)

var (
	isMonitoringActive bool
	nodePublicKey      []byte

	sendAddressInfoToPeer              prometheus.Counter
	getAddressInfoTableFromPeer        prometheus.Counter
	receiptCounter                     prometheus.Counter
	nodeAddressInfoCounter             prometheus.Gauge
	confirmedAddressCounter            prometheus.Gauge
	pendingAddressCounter              prometheus.Gauge
	unresolvedPeersCounter             prometheus.Gauge
	resolvedPeersCounter               prometheus.Gauge
	unresolvedPriorityPeersCounter     prometheus.Gauge
	resolvedPriorityPeersCounter       prometheus.Gauge
	activeRegisteredNodesGauge         prometheus.Gauge
	nodeScore                          prometheus.Gauge
	tpsReceived                        prometheus.Gauge
	tpsProcessed                       prometheus.Gauge
	txReceived                         prometheus.Gauge
	txProcessed                        prometheus.Gauge
	txFiltered                         prometheus.Gauge
	P2PTxFiltered                      prometheus.Gauge
	blockerCounterVector               *prometheus.CounterVec
	statusLockGaugeVector              *prometheus.GaugeVec
	blockchainStatusGaugeVector        *prometheus.GaugeVec
	blockchainSmithIndexGaugeVector    *prometheus.GaugeVec
	blockchainIDMsbGaugeVector         *prometheus.GaugeVec
	blockchainIDLsbGaugeVector         *prometheus.GaugeVec
	blockchainHeightGaugeVector        *prometheus.GaugeVec
	goRoutineActivityGaugeVector       *prometheus.GaugeVec
	downloadCycleDebuggerGaugeVector   *prometheus.GaugeVec
	apiGaugeVector                     *prometheus.GaugeVec
	apiRunningGaugeVector              *prometheus.GaugeVec
	snapshotDownloadRequestCounter     *prometheus.CounterVec
	dbStatGaugeVector                  *prometheus.GaugeVec
	cacheStorageGaugeVector            *prometheus.GaugeVec
	mempoolTransactionCountGaugeVector *prometheus.GaugeVec
	blockProcessTimeGaugeVector        *prometheus.GaugeVec

	cliMonitoringInstance CLIMonitoringInteface
)

const (
	P2pGetPeerInfoServer                = "P2pGetPeerInfoServer"
	P2pGetMorePeersServer               = "P2pGetMorePeersServer"
	P2pSendPeersServer                  = "P2pSendPeersServer"
	P2pSendBlockServer                  = "P2pSendBlockServer"
	P2pSendTransactionServer            = "P2pSendTransactionServer"
	P2pRequestBlockTransactionsServer   = "P2pRequestBlockTransactionsServer"
	P2pGetCumulativeDifficultyServer    = "P2pGetCumulativeDifficultyServer"
	P2pGetCommonMilestoneBlockIDsServer = "P2pGetCommonMilestoneBlockIDsServer"
	P2pGetNextBlockIDsServer            = "P2pGetNextBlockIDsServer"
	P2pGetNextBlocksServer              = "P2pGetNextBlocksServer"
	P2pRequestFileDownloadServer        = "P2pRequestFileDownloadServer"
	P2pGetNodeProofOfOriginServer       = "P2pGetNodeProofOfOriginServer"

	P2pGetPeerInfoClient                 = "P2pGetPeerInfoClient"
	P2pGetMorePeersClient                = "P2pGetMorePeersClient"
	P2pSendPeersClient                   = "P2pSendPeersClient"
	P2pSendNodeAddressInfoClient         = "P2pSendNodeAddressInfoClient"
	P2pGetNodeProofOfOwnershipInfoClient = "P2pGetNodeProofOfOwnershipInfoClient"
	P2pSendBlockClient                   = "P2pSendBlockClient"
	P2pSendTransactionClient             = "P2pSendTransactionClient"
	P2pRequestBlockTransactionsClient    = "P2pRequestBlockTransactionsClient"
	P2pGetCumulativeDifficultyClient     = "P2pGetCumulativeDifficultyClient"
	P2pGetCommonMilestoneBlockIDsClient  = "P2pGetCommonMilestoneBlockIDsClient"
	P2pGetNextBlockIDsClient             = "P2pGetNextBlockIDsClient"
	P2pGetNextBlocksClient               = "P2pGetNextBlocksClient"
	P2pRequestFileDownloadClient         = "P2pRequestFileDownloadClient"
)

var (
	// todo: andy-shi88 reporting data, tidy this up to let cliMonitor, prometheus, and status to fetch from single source
	lastMainBlock, lastSpineBlock            model.Block
	resolvedPeersCount, unresolvedPeersCount uint32
	blocksmithIndex                          int32
)

func Handler() http.Handler {
	return promhttp.Handler()
}

func GetNodeStatus() model.GetNodeStatusResponse {
	blockMainHashString, err := address.EncodeZbcID(constant.PrefixZoobcMainBlockHash, lastMainBlock.BlockHash)
	if err != nil {
		blockMainHashString = "-"
	}
	blockSpineHashString, err := address.EncodeZbcID(constant.PrefixZoobcSpineBlockHash, lastSpineBlock.BlockHash)
	if err != nil {
		blockSpineHashString = "-"
	}
	nodePublicKeyString, err := address.EncodeZbcID(constant.PrefixZoobcNodeAccount, nodePublicKey)
	if err != nil {
		nodePublicKeyString = "-"
	}
	return model.GetNodeStatusResponse{
		LastMainBlockHeight:  lastMainBlock.Height,
		LastMainBlockHash:    blockMainHashString,
		LastSpineBlockHeight: lastSpineBlock.Height,
		LastSpineBlockHash:   blockSpineHashString,
		Version:              fmt.Sprintf("%s %s", constant.ApplicationCodeName, constant.ApplicationVersion),
		NodePublicKey:        nodePublicKeyString,
		UnresolvedPeers:      unresolvedPeersCount,
		ResolvedPeers:        resolvedPeersCount,
		BlocksmithIndex:      blocksmithIndex,
	}
}

func SetMonitoringActive(isActive bool) {
	isMonitoringActive = isActive

	sendAddressInfoToPeer = prometheus.NewCounter(prometheus.CounterOpts{
		Name: "zoobc_send_address_info_request",
		Help: "send address info req",
	})
	prometheus.MustRegister(sendAddressInfoToPeer)

	getAddressInfoTableFromPeer = prometheus.NewCounter(prometheus.CounterOpts{
		Name: "zoobc_get_address_info_table_request",
		Help: "get address info table req",
	})
	prometheus.MustRegister(getAddressInfoTableFromPeer)

	receiptCounter = prometheus.NewCounter(prometheus.CounterOpts{
		Name: "zoobc_receipts",
		Help: "receipts counter",
	})
	prometheus.MustRegister(receiptCounter)

	nodeAddressInfoCounter = prometheus.NewGauge(prometheus.GaugeOpts{
		Name: "zoobc_node_address_info_count",
		Help: "nodeAddressInfo counter",
	})
	prometheus.MustRegister(nodeAddressInfoCounter)

	confirmedAddressCounter = prometheus.NewGauge(prometheus.GaugeOpts{
		Name: "zoobc_node_address_info_count_status_confirmed",
		Help: "confirmed addresses by node counter",
	})
	prometheus.MustRegister(confirmedAddressCounter)

	pendingAddressCounter = prometheus.NewGauge(prometheus.GaugeOpts{
		Name: "zoobc_node_address_info_count_status_pending",
		Help: "pending addresses by node counter",
	})
	prometheus.MustRegister(pendingAddressCounter)

	unresolvedPeersCounter = prometheus.NewGauge(prometheus.GaugeOpts{
		Name: "zoobc_unresolved_peers",
		Help: "unresolvedPeers counter",
	})
	prometheus.MustRegister(unresolvedPeersCounter)

	resolvedPeersCounter = prometheus.NewGauge(prometheus.GaugeOpts{
		Name: "zoobc_resolved_peers",
		Help: "resolvedPeers counter",
	})
	prometheus.MustRegister(resolvedPeersCounter)

	resolvedPriorityPeersCounter = prometheus.NewGauge(prometheus.GaugeOpts{
		Name: "zoobc_resolved_priority_peers",
		Help: "priority resolvedPeers counter",
	})
	prometheus.MustRegister(resolvedPriorityPeersCounter)

	unresolvedPriorityPeersCounter = prometheus.NewGauge(prometheus.GaugeOpts{
		Name: "zoobc_unresolved_priority_peers",
		Help: "priority resolvedPeers counter",
	})
	prometheus.MustRegister(unresolvedPriorityPeersCounter)

	activeRegisteredNodesGauge = prometheus.NewGauge(prometheus.GaugeOpts{
		Name: "zoobc_active_registered_nodes",
		Help: "active registered nodes counter",
	})
	prometheus.MustRegister(activeRegisteredNodesGauge)

	blockerCounterVector = prometheus.NewCounterVec(prometheus.CounterOpts{
		Name: "zoobc_err",
		Help: "Error blocker error counter",
	}, []string{"blocker_type"})
	prometheus.MustRegister(blockerCounterVector)

	statusLockGaugeVector = prometheus.NewGaugeVec(prometheus.GaugeOpts{
		Name: "zoobc_status_lock",
		Help: "Status lock counter",
	}, []string{"chaintype", "status_type"})
	prometheus.MustRegister(statusLockGaugeVector)

	blockchainStatusGaugeVector = prometheus.NewGaugeVec(prometheus.GaugeOpts{
		Name: "zoobc_blockchain_status",
		Help: "Blockchain status",
	}, []string{"chaintype"})
	prometheus.MustRegister(blockchainStatusGaugeVector)

	blockchainSmithIndexGaugeVector = prometheus.NewGaugeVec(prometheus.GaugeOpts{
		Name: "zoobc_blockchain_smith_time",
		Help: "Smith time of each nodes to smith for each chain",
	}, []string{"chaintype"})
	prometheus.MustRegister(blockchainSmithIndexGaugeVector)

	nodeScore = prometheus.NewGauge(prometheus.GaugeOpts{
		Name: "zoobc_node_score",
		Help: "The score of the node (divided by 100 to fit the max float64)",
	})
	prometheus.MustRegister(nodeScore)

	tpsReceived = prometheus.NewGauge(prometheus.GaugeOpts{
		Name: "zoobc_tps_received",
		Help: "Transactions per second received",
	})
	prometheus.MustRegister(tpsReceived)

	txReceived = prometheus.NewGauge(prometheus.GaugeOpts{
		Name: "zoobc_tx_received",
		Help: "Transactions received since node last start",
	})
	prometheus.MustRegister(txReceived)

	tpsProcessed = prometheus.NewGauge(prometheus.GaugeOpts{
		Name: "zoobc_tps_processed",
		Help: "Transactions per second processed",
	})
	prometheus.MustRegister(tpsProcessed)

	txProcessed = prometheus.NewGauge(prometheus.GaugeOpts{
		Name: "zoobc_tx_processed",
		Help: "Transactions processed since node last start",
	})
	prometheus.MustRegister(txProcessed)

	txFiltered = prometheus.NewGauge(prometheus.GaugeOpts{
		Name: "zoobc_tx_filtered",
		Help: "Transactions filtered by anti-spam strategy",
	})
	prometheus.MustRegister(txFiltered)

	P2PTxFiltered = prometheus.NewGauge(prometheus.GaugeOpts{
		Name: "zoobc_p2p_tx_filtered",
		Help: "Transactions broadcast by other nodes filtered by anti-spam strategy",
	})
	prometheus.MustRegister(P2PTxFiltered)

	blockchainIDMsbGaugeVector = prometheus.NewGaugeVec(prometheus.GaugeOpts{
		Name: "zoobc_last_block_id_msb",
		Help: "Blockchain last block id MSB",
	}, []string{"chaintype"})
	prometheus.MustRegister(blockchainIDMsbGaugeVector)

	blockchainIDLsbGaugeVector = prometheus.NewGaugeVec(prometheus.GaugeOpts{
		Name: "zoobc_last_block_id_lsb",
		Help: "Blockchain last block id LSB",
	}, []string{"chaintype"})
	prometheus.MustRegister(blockchainIDLsbGaugeVector)

	blockchainHeightGaugeVector = prometheus.NewGaugeVec(prometheus.GaugeOpts{
		Name: "zoobc_blockchain_height",
		Help: "Blockchain height",
	}, []string{"chaintype"})
	prometheus.MustRegister(blockchainHeightGaugeVector)

	goRoutineActivityGaugeVector = prometheus.NewGaugeVec(prometheus.GaugeOpts{
		Name: "zoobc_routines_counter",
		Help: "Go routine counter for",
	}, []string{"activity"})
	prometheus.MustRegister(goRoutineActivityGaugeVector)

	downloadCycleDebuggerGaugeVector = prometheus.NewGaugeVec(prometheus.GaugeOpts{
		Name: "zoobc_download_cycle_debugger",
		Help: "download cycle debugger for each chain",
	}, []string{"chaintype"})
	prometheus.MustRegister(downloadCycleDebuggerGaugeVector)

	apiGaugeVector = prometheus.NewGaugeVec(prometheus.GaugeOpts{
		Name: "zoobc_incoming_api_calls",
		Help: "Response time of api calls",
	}, []string{"api_name"})
	prometheus.MustRegister(apiGaugeVector)

	apiRunningGaugeVector = prometheus.NewGaugeVec(prometheus.GaugeOpts{
		Name: "zoobc_incoming_api_running",
		Help: "Counts how many request of each api is being handled",
	}, []string{"api_name"})
	prometheus.MustRegister(apiRunningGaugeVector)

	snapshotDownloadRequestCounter = prometheus.NewCounterVec(prometheus.CounterOpts{
		Name: "zoobc_snapshot_chunk_downloads_status",
		Help: "snapshot file chunks to download",
	}, []string{"status"})
	prometheus.MustRegister(snapshotDownloadRequestCounter)

	dbStatGaugeVector = prometheus.NewGaugeVec(prometheus.GaugeOpts{
		Name: "zoobc_db_stats",
		Help: "Log the database connection status",
	}, []string{"status"})
	prometheus.MustRegister(dbStatGaugeVector)

	blockProcessTimeGaugeVector = prometheus.NewGaugeVec(prometheus.GaugeOpts{
		Name: "zoobc_block_process_time_ms",
		Help: "Block process time",
	}, []string{"block_height"})
	prometheus.MustRegister(blockProcessTimeGaugeVector)

	mempoolTransactionCountGaugeVector = prometheus.NewGaugeVec(prometheus.GaugeOpts{
		Name: "zoobc_mempool_transaction_count",
		Help: "Mempool count",
	}, []string{"block_height"})
	prometheus.MustRegister(mempoolTransactionCountGaugeVector)

	// Cache Storage
	cacheStorageGaugeVector = prometheus.NewGaugeVec(prometheus.GaugeOpts{
		Name: "zoobc_cache_storage",
		Help: "Cache storage usage in bytes",
	}, []string{"cache_type"})
	prometheus.MustRegister(cacheStorageGaugeVector)
}

func SetCLIMonitoring(cliMonitoring CLIMonitoringInteface) {
	cliMonitoringInstance = cliMonitoring
}

func SetNodePublicKey(pk []byte) {
	nodePublicKey = pk
}

func IsMonitoringActive() bool {
	return isMonitoringActive
}

func IncrementSendAddressInfoToPeer() {
	if !isMonitoringActive {
		return
	}

	sendAddressInfoToPeer.Inc()
}

func IncrementGetAddressInfoTableFromPeer() {
	if !isMonitoringActive {
		return
	}

	getAddressInfoTableFromPeer.Inc()
}

func IncrementReceiptCounter() {
	if !isMonitoringActive {
		return
	}

	receiptCounter.Inc()
}

func SetNodeAddressInfoCount(count int) {
	if !isMonitoringActive {
		return
	}

	nodeAddressInfoCounter.Set(float64(count))
}

func SetNodeAddressStatusCount(count int, status model.NodeAddressStatus) {
	if !isMonitoringActive {
		return
	}

	switch status {
	case model.NodeAddressStatus_NodeAddressPending:
		pendingAddressCounter.Set(float64(count))
	case model.NodeAddressStatus_NodeAddressConfirmed:
		confirmedAddressCounter.Set(float64(count))
	default:
		return
	}
}

func SetUnresolvedPeersCount(count int) {
	if cliMonitoringInstance != nil {
		cliMonitoringInstance.UpdatePeersInfo(CLIMonitoringUnresolvedPeersNumber, count)
	}

	if !isMonitoringActive {
		return
	}

	unresolvedPeersCounter.Set(float64(count))
}

func SetResolvedPeersCount(count int) {
	if cliMonitoringInstance != nil {
		cliMonitoringInstance.UpdatePeersInfo(CLIMonitoringResolvePeersNumber, count)
	}
	if !isMonitoringActive {
		return
	}

	resolvedPeersCounter.Set(float64(count))
}

func SetResolvedPriorityPeersCount(count int) {
	if cliMonitoringInstance != nil {
		cliMonitoringInstance.UpdatePeersInfo(CLIMonitoringResolvedPriorityPeersNumber, count)
	}
	if !isMonitoringActive {
		return
	}
	resolvedPeersCount = uint32(count)
	resolvedPriorityPeersCounter.Set(float64(count))
}

func SetUnresolvedPriorityPeersCount(count int) {
	if cliMonitoringInstance != nil {
		cliMonitoringInstance.UpdatePeersInfo(CLIMonitoringUnresolvedPriorityPeersNumber, count)
	}
	if !isMonitoringActive {
		return
	}
	unresolvedPeersCount = uint32(count)
	unresolvedPriorityPeersCounter.Set(float64(count))
}

func SetActiveRegisteredNodesCount(count int) {
	if !isMonitoringActive {
		return
	}

	activeRegisteredNodesGauge.Set(float64(count))
}

func IncrementBlockerMetrics(typeBlocker string) {
	if !isMonitoringActive {
		return
	}

	blockerCounterVector.WithLabelValues(typeBlocker).Inc()
}

func IncrementStatusLockCounter(chaintype chaintype.ChainType, typeStatusLock int) {
	if !isMonitoringActive {
		return
	}

	statusLockGaugeVector.WithLabelValues(chaintype.GetName(), fmt.Sprintf("%d", typeStatusLock)).Inc()
}

func DecrementStatusLockCounter(chaintype chaintype.ChainType, typeStatusLock int) {
	if !isMonitoringActive {
		return
	}

	statusLockGaugeVector.WithLabelValues(chaintype.GetName(), fmt.Sprintf("%d", typeStatusLock)).Dec()
}

func SetBlockchainStatus(chainType chaintype.ChainType, newStatus int) {
	if !isMonitoringActive {
		return
	}

	blockchainStatusGaugeVector.WithLabelValues(chainType.GetName()).Set(float64(newStatus))
}

func SetBlockchainSmithIndex(chainType chaintype.ChainType, index int64) {
	if !isMonitoringActive {
		return
	}
	blocksmithIndex = int32(index)
	blockchainSmithIndexGaugeVector.WithLabelValues(chainType.GetName()).Set(float64(index))
}

func SetNodeScore(score int64) {
	if !isMonitoringActive {
		return
	}

	nodeScore.Set(float64(score))
}

func SetTpsReceived(tps int) {
	if !isMonitoringActive {
		return
	}
	tpsReceived.Set(float64(tps))
}

func SetTpsProcessed(tps int) {
	if !isMonitoringActive {
		return
	}
	tpsProcessed.Set(float64(tps))
}

func IncreaseTxReceived() {
	if !isMonitoringActive {
		return
	}
	txReceived.Inc()
}

func IncreaseTxProcessed() {
	if !isMonitoringActive {
		return
	}
	txProcessed.Inc()
}

func IncreaseTxFiltered() {
	if !isMonitoringActive {
		return
	}
	txFiltered.Inc()
}

func IncreaseP2PTxFiltered() {
	if !isMonitoringActive {
		return
	}
	P2PTxFiltered.Inc()
}

func SetNextSmith(sortedBlocksmiths []*model.Blocksmith, sortedBlocksmithsMap map[string]*int64) {
	if cliMonitoringInstance != nil {
		cliMonitoringInstance.UpdateSmithingInfo(sortedBlocksmiths, sortedBlocksmithsMap)
	}
}

func SetLastBlock(chainType chaintype.ChainType, block *model.Block) {
	if cliMonitoringInstance != nil {
		cliMonitoringInstance.UpdateBlockState(chainType, block)
	}

	if !isMonitoringActive {
		return
	}
	if chainType.GetTypeInt() == (&chaintype.MainChain{}).GetTypeInt() {
		lastMainBlock = *block
	} else {
		lastSpineBlock = *block
	}
	blockchainIDMsbGaugeVector.WithLabelValues(chainType.GetName()).Set(float64(block.GetID() / int64(1000000000)))
	blockchainIDLsbGaugeVector.WithLabelValues(chainType.GetName()).Set(math.Abs(float64(block.GetID() % int64(1000000000))))
	blockchainHeightGaugeVector.WithLabelValues(chainType.GetName()).Set(float64(block.GetHeight()))
}

func SetBlockProcessTime(timeMs int64) {
	if !isMonitoringActive {
		return
	}
	blockProcessTimeGaugeVector.WithLabelValues("BlockProcessTime").Set(float64(timeMs))
}

func SetMempoolTransactionCount(mempoolTxCount int) {
	if !isMonitoringActive {
		return
	}
	mempoolTransactionCountGaugeVector.WithLabelValues("MempoolTransactionCount").Set(float64(mempoolTxCount))
}

func IncrementGoRoutineActivity(activityName string) {
	if !isMonitoringActive {
		return
	}

	goRoutineActivityGaugeVector.WithLabelValues(activityName).Inc()
}

func DecrementGoRoutineActivity(activityName string) {
	if !isMonitoringActive {
		return
	}

	goRoutineActivityGaugeVector.WithLabelValues(activityName).Dec()
}

func IncrementMainchainDownloadCycleDebugger(chainType chaintype.ChainType, cycleMarker int) {
	if !isMonitoringActive {
		return
	}

	downloadCycleDebuggerGaugeVector.WithLabelValues(chainType.GetName()).Set(float64(cycleMarker))
}

func ResetMainchainDownloadCycleDebugger(chainType chaintype.ChainType) {
	if !isMonitoringActive {
		return
	}

	downloadCycleDebuggerGaugeVector.WithLabelValues(chainType.GetName()).Set(float64(-1))
}

func SetAPIResponseTime(apiName string, responseTime float64) {
	if !isMonitoringActive {
		return
	}

	apiGaugeVector.WithLabelValues(apiName).Set(responseTime)
}

func IncrementRunningAPIHandling(apiName string) {
	if !isMonitoringActive {
		return
	}

	apiRunningGaugeVector.WithLabelValues(apiName).Inc()
}

func DecrementRunningAPIHandling(apiName string) {
	if !isMonitoringActive {
		return
	}

	apiRunningGaugeVector.WithLabelValues(apiName).Dec()
}

func IncrementSnapshotDownloadCounter(succeeded, failed int32) {
	if !isMonitoringActive {
		return
	}

	if succeeded > 0 {
		snapshotDownloadRequestCounter.WithLabelValues("success").Add(float64(succeeded))
	}
	if failed > 0 {
		snapshotDownloadRequestCounter.WithLabelValues("failed").Add(float64(failed))
	}
}

func SetDatabaseStats(dbStat sql.DBStats) {
	if !isMonitoringActive {
		return
	}

	dbStatGaugeVector.WithLabelValues("OpenConnections").Set(float64(dbStat.OpenConnections))
	dbStatGaugeVector.WithLabelValues("ConnectionsInUse").Set(float64(dbStat.InUse))
	dbStatGaugeVector.WithLabelValues("ConnectionsWaitCount").Set(float64(dbStat.WaitCount))
}

type (
	// CacheStorageType type of cache storage that needed for inc or dec the value
	CacheStorageType string
)

// Cache Storage environments
// Please add new one when add new cache storage instance
var (
	TypeMempoolCacheStorage         CacheStorageType = "mempools"
	TypeBatchReceiptCacheStorage    CacheStorageType = "batch_receipts"
	TypeScrambleNodeCacheStorage    CacheStorageType = "scramble_nodes"
	TypeMempoolBackupCacheStorage   CacheStorageType = "backup_mempools"
	TypeNodeShardCacheStorage       CacheStorageType = "node_shards"
	TypeNodeAddressInfoCacheStorage CacheStorageType = "node_address_infos"
	TypeActiveNodeRegistryStorage   CacheStorageType = "node_registry_active"
	TypePendingNodeRegistryStorage  CacheStorageType = "node_registry_pending"
<<<<<<< HEAD
	TypeBlocksCacheStorage          CacheStorageType = "blocks_cache_object"
	TypeReceiptBatchStorage         CacheStorageType = "receipt_batches"
=======
	TypeMainBlocksCacheStorage      CacheStorageType = "main_blocks_cache_object"
	TypeSpineBlocksCacheStorage     CacheStorageType = "spine_blocks_cache_object"
>>>>>>> 654157b2
)

func SetCacheStorageMetrics(cacheType CacheStorageType, size float64) {
	if isMonitoringActive {
		cacheStorageGaugeVector.WithLabelValues(string(cacheType)).Set(size)
	}
}<|MERGE_RESOLUTION|>--- conflicted
+++ resolved
@@ -3,14 +3,15 @@
 import (
 	"database/sql"
 	"fmt"
+	"math"
+	"net/http"
+
 	"github.com/prometheus/client_golang/prometheus"
 	"github.com/prometheus/client_golang/prometheus/promhttp"
 	"github.com/zoobc/lib/address"
 	"github.com/zoobc/zoobc-core/common/chaintype"
 	"github.com/zoobc/zoobc-core/common/constant"
 	"github.com/zoobc/zoobc-core/common/model"
-	"math"
-	"net/http"
 )
 
 var (
@@ -665,13 +666,10 @@
 	TypeNodeAddressInfoCacheStorage CacheStorageType = "node_address_infos"
 	TypeActiveNodeRegistryStorage   CacheStorageType = "node_registry_active"
 	TypePendingNodeRegistryStorage  CacheStorageType = "node_registry_pending"
-<<<<<<< HEAD
 	TypeBlocksCacheStorage          CacheStorageType = "blocks_cache_object"
 	TypeReceiptBatchStorage         CacheStorageType = "receipt_batches"
-=======
 	TypeMainBlocksCacheStorage      CacheStorageType = "main_blocks_cache_object"
 	TypeSpineBlocksCacheStorage     CacheStorageType = "spine_blocks_cache_object"
->>>>>>> 654157b2
 )
 
 func SetCacheStorageMetrics(cacheType CacheStorageType, size float64) {
