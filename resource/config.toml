--- conflicted
+++ resolved
@@ -1,13 +1,10 @@
 dbPath = "./resource/"
 dbName = "zoobc.db"
-<<<<<<< HEAD
+apiRPCPort=8000
+apiHTTPPort=8080
+nodeSecretPhrase = "concur vocalist rotten busload gap quote stinging undiluted surfer goofiness deviation starved"
 
 # Peer
 peerPort=8001
 myAddress="127.0.0.1"
 wellknownPeers=["127.0.0.1:8000", "118.99.96.66:3001", "192.168.5.2:3003"]
-=======
-apiRPCPort=8000
-apiHTTPPort=8080
-nodeSecretPhrase = "concur vocalist rotten busload gap quote stinging undiluted surfer goofiness deviation starved"
->>>>>>> ea2cf4f0
