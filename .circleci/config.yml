version: 2
defaults: &defaults
    working_directory: ~/zoobc
    docker:
        - image: circleci/golang:1.14.0-stretch
<<<<<<< HEAD
=======
reset_dbs: &reset_dbs
    name: RESET DBs
    command: |
        if [[ ${CIRCLE_BRANCH} == *"reset-db"* ]]; then
          for host in $ln1 $ln2 $ln3; do ssh root@$host 'for f in *.db; do mv -- "$f" "_$f"; done'; done
        fi
reset_db: &reset_db
    name: RESET DB
    command: |
        if [[ ${CIRCLE_BRANCH} == *"reset-db"* ]]; then
          ssh root@$ln4 'for f in *.db; do mv -- "$f" "_$f"; done';
        fi

>>>>>>> 6c84f97d
jobs:
    prepare:
        <<: *defaults
        steps:
            - run:
                  name: GIT CONF
                  command: |
                      git config --global url."https://github:$github_token@github.com".insteadOf "https://github.com"
            - checkout
            - add_ssh_keys
            - run:
                  name: ENV SET
                  command: |
                      echo 'export GOPRIVATE=github.com/zoobc/*' >> $BASH_ENV
            - restore_cache:
                  key: gopkg-{{ .Branch }}-{{ checksum "go.sum" }}
            - run:
                  name: GOMOD
                  command: |
                      if ! [ -f "go.mod" ]; then
                          go mod init
                      fi
                      go mod download
            - save_cache:
                  key: gopkg-{{ .Branch }}-{{ checksum "go.sum" }}
                  paths:
                      - /go/pkg/mod
    test:
        <<: *defaults
        steps:
            - checkout
            - restore_cache:
                  key: gopkg-{{ .Branch }}-{{ checksum "go.sum" }}
            - run:
                  name: ↓ GOLINT
                  command: go get -u golang.org/x/lint/golint
            - run:
                  name: GO Test
                  command: make test
            - run:
                  name: GOLINT RUN
                  command: golint `go list ./... | egrep -v 'vendor|common/model|common/service'`
            - save_cache:
                  key: gopkg-{{ .Branch }}-{{ checksum "go.sum" }}
                  paths:
                      - /go/pkg/mod
    build:
        <<: *defaults
        steps:
            - checkout
            - restore_cache:
                  key: gopkg-{{ .Branch }}-{{ checksum "go.sum" }}
            - restore_cache:
                  key: build-cache-{{ .Branch }}-{{ .Environment.CIRCLE_PREVIOUS_BUILD_NUM }}
                  paths:
                      - ./dist
            - run:
                  name: ↓ RSYNC
                  command: |
                      if [ ! -d rsync ]; then
                          sudo apt-get update && sudo apt-get install rsync
                      fi
            - run:
                  name: BUILD
                  command: |
                      go build -o ./dist/zoobc
            #                       rsync -va --exclude='*.db' ./resource ./dist
            - save_cache:
                  key: build-cache-{{ .Branch }}-{{ .Environment.CIRCLE_SHA1 }}
                  paths:
                      - ./dist
    deploy-develop:
        <<: *defaults
        steps:
            - checkout
            - add_ssh_keys
            - run:
                  name: ↓ RSYNC
                  command: |
                      if [ ! -d rsync ]; then
                          sudo apt-get update && sudo apt-get install rsync
                      fi
            - restore_cache:
                  key: build-cache-{{ .Branch }}-{{ .Environment.CIRCLE_SHA1 }}
                  paths:
                      - ./dist
            - run:
                  name: ADD HOSTS
                  command: for host in $ln1 $ln2 $ln3; do ssh-keyscan $host >> ~/.ssh/known_hosts; done
            - run:
                  name: DOWN SERVICES
                  command: |
                      for host in $ln1 $ln2 $ln3; do ssh root@$host 'sudo systemctl stop zoobc.service'; done
<<<<<<< HEAD
=======
            - run: *reset_dbs
>>>>>>> 6c84f97d
            - run:
                  name: DEPLOY
                  command: |
                      for host in $ln1 $ln2 $ln3; do rsync -vae ssh ./dist/ root@$host:/root/zoobc --exclude='*.db'; done
            - run:
                  name: UP SERVICES
                  command: |
                      for host in $ln1 $ln2 $ln3; do ssh root@$host 'sudo systemctl start zoobc.service'; done
    deploy-staging:
        <<: *defaults
        steps:
            - checkout
            - add_ssh_keys
            - run:
                  name: ↓ RSYNC
                  command: |
                      if [ ! -d rsync ]; then
                          sudo apt-get update && sudo apt-get install rsync
                      fi
            - restore_cache:
                  key: build-cache-{{ .Branch }}-{{ .Environment.CIRCLE_SHA1 }}
                  paths:
                      - ./dist
            - run:
                  name: ADD HOST
                  command: |
                      ssh-keyscan $ln4 >> ~/.ssh/known_hosts
            - run:
                  name: DOWN SERVICE
                  command: |
                      ssh root@$ln4 'sudo systemctl stop zoobc.service'
<<<<<<< HEAD
=======
            - run: *reset_db
>>>>>>> 6c84f97d
            - run:
                  name: DEPLOY APP
                  command: |
                      rsync -vae ssh ./dist/ root@$ln4:/root/zoobc --exclude='*.db'
            - run:
                  name: UP SERVICE
                  command: |
                      ssh root@$ln4 'sudo systemctl start zoobc.service'
<<<<<<< HEAD
=======

>>>>>>> 6c84f97d
workflows:
    version: 2
    prepare-deploy:
        jobs:
            - prepare
            - test:
                  requires:
                      - prepare
            - build:
                  requires:
                      - test
            - deploy-develop:
                  requires:
                      - build
                  filters:
                      branches:
                          only: develop
            - deploy-staging:
                  requires:
                      - build
                  filters:
                      branches:
                          only: staging<|MERGE_RESOLUTION|>--- conflicted
+++ resolved
@@ -3,8 +3,6 @@
     working_directory: ~/zoobc
     docker:
         - image: circleci/golang:1.14.0-stretch
-<<<<<<< HEAD
-=======
 reset_dbs: &reset_dbs
     name: RESET DBs
     command: |
@@ -18,7 +16,6 @@
           ssh root@$ln4 'for f in *.db; do mv -- "$f" "_$f"; done';
         fi
 
->>>>>>> 6c84f97d
 jobs:
     prepare:
         <<: *defaults
@@ -112,10 +109,7 @@
                   name: DOWN SERVICES
                   command: |
                       for host in $ln1 $ln2 $ln3; do ssh root@$host 'sudo systemctl stop zoobc.service'; done
-<<<<<<< HEAD
-=======
             - run: *reset_dbs
->>>>>>> 6c84f97d
             - run:
                   name: DEPLOY
                   command: |
@@ -147,10 +141,7 @@
                   name: DOWN SERVICE
                   command: |
                       ssh root@$ln4 'sudo systemctl stop zoobc.service'
-<<<<<<< HEAD
-=======
             - run: *reset_db
->>>>>>> 6c84f97d
             - run:
                   name: DEPLOY APP
                   command: |
@@ -159,10 +150,6 @@
                   name: UP SERVICE
                   command: |
                       ssh root@$ln4 'sudo systemctl start zoobc.service'
-<<<<<<< HEAD
-=======
-
->>>>>>> 6c84f97d
 workflows:
     version: 2
     prepare-deploy:
