version: 2
defaults: &defaults
    working_directory: ~/zoobc
    docker:
        - image: circleci/golang:1.14.0-stretch
reset_dbs: &reset_dbs
    name: RESET DBs
    command: |
        if [[ ${CIRCLE_BRANCH} == *"reset-db"* ]]; then
<<<<<<< HEAD
          for host in $ln1 $ln2 $ln3; do ssh root@$host 'for f in *.db; do mv -- "$f" "_$f"; done'; done
=======
          for host in $ln1 $ln2 $ln3; do
            echo "Trying to reset db on $host"
            ssh root@$host 'cd /root/zoobc/resource && for f in *.db; do mv -- "$f" "_$f"; done && rm -rf snapshots* *_kv';
          done;
        else
          echo "All good without reset db";
>>>>>>> f151c43c
        fi
reset_db: &reset_db
    name: RESET DB
    command: |
        if [[ ${CIRCLE_BRANCH} == *"reset-db"* ]]; then
<<<<<<< HEAD
          ssh root@$ln4 'for f in *.db; do mv -- "$f" "_$f"; done';
        fi

=======
          echo "Trying to reset db on ${ln4}"
          ssh root@$ln4 'cd /root/zoobc/resource && for f in *.db; do mv -- "$f" "_$f"; done && rm -rf snapsnots* *_kv';
        else
         echo "All good without reset db"
        fi
>>>>>>> f151c43c
jobs:
    prepare:
        <<: *defaults
        steps:
            - run:
                  name: GIT CONF
                  command: |
                      git config --global url."https://github:$github_token@github.com".insteadOf "https://github.com"
            - checkout
            - add_ssh_keys
            - run:
                  name: ENV SET
                  command: |
                      echo 'export GOPRIVATE=github.com/zoobc/*' >> $BASH_ENV
            - restore_cache:
                  key: gopkg-{{ .Branch }}-{{ checksum "go.sum" }}
            - run:
                  name: GOMOD
                  command: |
                      if ! [ -f "go.mod" ]; then
                          go mod init
                      fi
                      go mod download
            - save_cache:
                  key: gopkg-{{ .Branch }}-{{ checksum "go.sum" }}
                  paths:
                      - /go/pkg/mod
    test:
        <<: *defaults
        steps:
            - checkout
            - restore_cache:
                  key: gopkg-{{ .Branch }}-{{ checksum "go.sum" }}
            - run:
                  name: ↓ GOLINT
                  command: go get -u golang.org/x/lint/golint
            - run:
                  name: GO Test
                  command: make test
            - run:
                  name: GOLINT RUN
                  command: golint `go list ./... | egrep -v 'vendor|common/model|common/service'`
            - save_cache:
                  key: gopkg-{{ .Branch }}-{{ checksum "go.sum" }}
                  paths:
                      - /go/pkg/mod
    build:
        <<: *defaults
        steps:
            - checkout
            - restore_cache:
                  key: gopkg-{{ .Branch }}-{{ checksum "go.sum" }}
            - restore_cache:
                  key: build-cache-{{ .Branch }}-{{ .Environment.CIRCLE_PREVIOUS_BUILD_NUM }}
                  paths:
                      - ./dist
            - run:
                  name: ↓ RSYNC
                  command: |
                      if [ ! -d rsync ]; then
                          sudo apt-get update && sudo apt-get install rsync
                      fi
            - run:
                  name: BUILD
                  command: |
                      go build -o ./dist/zoobc
            #                       rsync -va --exclude='*.db' ./resource ./dist
            - save_cache:
                  key: build-cache-{{ .Branch }}-{{ .Environment.CIRCLE_SHA1 }}
                  paths:
                      - ./dist
    deploy-develop:
        <<: *defaults
        steps:
            - checkout
            - add_ssh_keys
            - run:
                  name: ↓ RSYNC
                  command: |
                      if [ ! -d rsync ]; then
                          sudo apt-get update && sudo apt-get install rsync
                      fi
            - restore_cache:
                  key: build-cache-{{ .Branch }}-{{ .Environment.CIRCLE_SHA1 }}
                  paths:
                      - ./dist
            - run:
                  name: ADD HOSTS
                  command: for host in $ln1 $ln2 $ln3; do ssh-keyscan $host >> ~/.ssh/known_hosts; done
            - run:
                  name: DOWN SERVICES
                  command: |
                      for host in $ln1 $ln2 $ln3; do ssh root@$host 'sudo systemctl stop zoobc.service'; done
            - run: *reset_dbs
            - run:
                  name: DEPLOY
                  command: |
                      for host in $ln1 $ln2 $ln3; do rsync -vae ssh ./dist/ root@$host:/root/zoobc --exclude='*.db'; done
            - run:
                  name: UP SERVICES
                  command: |
                      for host in $ln1 $ln2 $ln3; do ssh root@$host 'sudo systemctl start zoobc.service'; done
    deploy-staging:
        <<: *defaults
        steps:
            - checkout
            - add_ssh_keys
            - run:
                  name: ↓ RSYNC
                  command: |
                      if [ ! -d rsync ]; then
                          sudo apt-get update && sudo apt-get install rsync
                      fi
            - restore_cache:
                  key: build-cache-{{ .Branch }}-{{ .Environment.CIRCLE_SHA1 }}
                  paths:
                      - ./dist
            - run:
                  name: ADD HOST
                  command: |
                      ssh-keyscan $ln4 >> ~/.ssh/known_hosts
            - run:
                  name: DOWN SERVICE
                  command: |
                      ssh root@$ln4 'sudo systemctl stop zoobc.service'
            - run: *reset_db
            - run:
                  name: DEPLOY APP
                  command: |
                      rsync -vae ssh ./dist/ root@$ln4:/root/zoobc --exclude='*.db'
            - run:
                  name: UP SERVICE
                  command: |
                      ssh root@$ln4 'sudo systemctl start zoobc.service'
<<<<<<< HEAD
=======

>>>>>>> f151c43c
workflows:
    version: 2
    prepare-deploy:
        jobs:
            - prepare
            - test:
                  requires:
                      - prepare
            - build:
                  requires:
                      - test
            - deploy-develop:
                  requires:
                      - build
                  filters:
                      branches:
                          only: develop
            - deploy-staging:
                  requires:
                      - build
                  filters:
                      branches:
                          only: staging<|MERGE_RESOLUTION|>--- conflicted
+++ resolved
@@ -7,32 +7,22 @@
     name: RESET DBs
     command: |
         if [[ ${CIRCLE_BRANCH} == *"reset-db"* ]]; then
-<<<<<<< HEAD
-          for host in $ln1 $ln2 $ln3; do ssh root@$host 'for f in *.db; do mv -- "$f" "_$f"; done'; done
-=======
           for host in $ln1 $ln2 $ln3; do
             echo "Trying to reset db on $host"
             ssh root@$host 'cd /root/zoobc/resource && for f in *.db; do mv -- "$f" "_$f"; done && rm -rf snapshots* *_kv';
           done;
         else
           echo "All good without reset db";
->>>>>>> f151c43c
         fi
 reset_db: &reset_db
     name: RESET DB
     command: |
         if [[ ${CIRCLE_BRANCH} == *"reset-db"* ]]; then
-<<<<<<< HEAD
-          ssh root@$ln4 'for f in *.db; do mv -- "$f" "_$f"; done';
-        fi
-
-=======
           echo "Trying to reset db on ${ln4}"
           ssh root@$ln4 'cd /root/zoobc/resource && for f in *.db; do mv -- "$f" "_$f"; done && rm -rf snapsnots* *_kv';
         else
          echo "All good without reset db"
         fi
->>>>>>> f151c43c
 jobs:
     prepare:
         <<: *defaults
@@ -167,10 +157,6 @@
                   name: UP SERVICE
                   command: |
                       ssh root@$ln4 'sudo systemctl start zoobc.service'
-<<<<<<< HEAD
-=======
-
->>>>>>> f151c43c
 workflows:
     version: 2
     prepare-deploy:
