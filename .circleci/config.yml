version: 2
defaults: &defaults
    working_directory: ~/zoobc
    docker:
        - image: circleci/golang:1.14.0-stretch
jobs:
    prepare:
        <<: *defaults
        steps:
            - run:
                  name: GIT CONF
                  command: |
                      git config --global url."https://github:$github_token@github.com".insteadOf "https://github.com"
            - checkout
            - add_ssh_keys
            - run:
                  name: ENV SET
                  command: |
                      echo 'export GOPRIVATE=github.com/zoobc/*' >> $BASH_ENV
            - restore_cache:
                  key: gopkg-{{ .Branch }}-{{ checksum "go.sum" }}
            - run:
                  name: GOMOD
                  command: |
                      if ! [ -f "go.mod" ]; then
                          go mod init
                      fi
                      go mod download
            - save_cache:
                  key: gopkg-{{ .Branch }}-{{ checksum "go.sum" }}
                  paths:
                      - /go/pkg/mod
    test:
        <<: *defaults
<<<<<<< HEAD
        environment:
            - GOLANGCI_LINT: 1.20.0
=======
>>>>>>> 8902947a
        steps:
            - checkout
            - restore_cache:
                  key: gopkg-{{ .Branch }}-{{ checksum "go.sum" }}
            - run:
                  name: ↓ GOLINT
                  command: go get -u golang.org/x/lint/golint
            - run:
                  name: GO Test
                  command: make test
            - run:
                  name: GOLINT RUN
                  command: golint `go list ./... | egrep -v 'vendor|common/model|common/service'`
            - save_cache:
                  key: gopkg-{{ .Branch }}-{{ checksum "go.sum" }}
                  paths:
                      - /go/pkg/mod
    build:
        <<: *defaults
        steps:
            - checkout
            - restore_cache:
                  key: gopkg-{{ .Branch }}-{{ checksum "go.sum" }}
            - restore_cache:
                  key: build-cache-{{ .Branch }}-{{ .Environment.CIRCLE_PREVIOUS_BUILD_NUM }}
                  paths:
                      - ./dist
            - run:
                  name: ↓ RSYNC
                  command: |
                      if [ ! -d rsync ]; then
                          sudo apt-get update && sudo apt-get install rsync
                      fi
            - run:
                  name: BUILD
                  command: |
                      go build -o ./dist/zoobc
<<<<<<< HEAD
#                       rsync -va --exclude='*.db' ./resource ./dist
=======
            #                       rsync -va --exclude='*.db' ./resource ./dist
>>>>>>> 8902947a
            - save_cache:
                  key: build-cache-{{ .Branch }}-{{ .Environment.CIRCLE_SHA1 }}
                  paths:
                      - ./dist
    deploy-develop:
        <<: *defaults
        steps:
            - checkout
            - add_ssh_keys
            - run:
                  name: ↓ RSYNC
                  command: |
                      if [ ! -d rsync ]; then
                          sudo apt-get update && sudo apt-get install rsync
                      fi
            - restore_cache:
                  key: build-cache-{{ .Branch }}-{{ .Environment.CIRCLE_SHA1 }}
                  paths:
                      - ./dist
            - run:
                  name: ADD HOSTS
                  command: for host in $ln1 $ln2 $ln3; do ssh-keyscan $host >> ~/.ssh/known_hosts; done
            - run:
                  name: DOWN SERVICES
                  command: |
                      for host in $ln1 $ln2 $ln3; do ssh root@$host 'sudo systemctl stop zoobc.service'; done
            - run:
                  name: DEPLOY
                  command: |
                      for host in $ln1 $ln2 $ln3; do rsync -vae ssh ./dist/ root@$host:/root/zoobc --exclude='*.db'; done
            - run:
                  name: UP SERVICES
                  command: |
                      for host in $ln1 $ln2 $ln3; do ssh root@$host 'sudo systemctl start zoobc.service'; done
    deploy-staging:
        <<: *defaults
        steps:
            - checkout
            - add_ssh_keys
            - run:
                  name: ↓ RSYNC
                  command: |
                      if [ ! -d rsync ]; then
                          sudo apt-get update && sudo apt-get install rsync
                      fi
            - restore_cache:
                  key: build-cache-{{ .Branch }}-{{ .Environment.CIRCLE_SHA1 }}
                  paths:
                      - ./dist
            - run:
                  name: ADD HOST
                  command: |
                      ssh-keyscan $ln4 >> ~/.ssh/known_hosts
            - run:
                  name: DOWN SERVICE
                  command: |
                      ssh root@$ln4 'sudo systemctl stop zoobc.service'
            - run:
                  name: DEPLOY APP
                  command: |
                      rsync -vae ssh ./dist/ root@$ln4:/root/zoobc --exclude='*.db'
            - run:
                  name: UP SERVICE
                  command: |
                      ssh root@$ln4 'sudo systemctl start zoobc.service'
workflows:
    version: 2
    prepare-deploy:
        jobs:
            - prepare
            - test:
                  requires:
                      - prepare
            - build:
                  requires:
                      - test
            - deploy-develop:
                  requires:
                      - build
                  filters:
                      branches:
                          only: develop
            - deploy-staging:
                  requires:
                      - build
                  filters:
                      branches:
                          only: staging<|MERGE_RESOLUTION|>--- conflicted
+++ resolved
@@ -32,11 +32,6 @@
                       - /go/pkg/mod
     test:
         <<: *defaults
-<<<<<<< HEAD
-        environment:
-            - GOLANGCI_LINT: 1.20.0
-=======
->>>>>>> 8902947a
         steps:
             - checkout
             - restore_cache:
@@ -74,11 +69,7 @@
                   name: BUILD
                   command: |
                       go build -o ./dist/zoobc
-<<<<<<< HEAD
-#                       rsync -va --exclude='*.db' ./resource ./dist
-=======
             #                       rsync -va --exclude='*.db' ./resource ./dist
->>>>>>> 8902947a
             - save_cache:
                   key: build-cache-{{ .Branch }}-{{ .Environment.CIRCLE_SHA1 }}
                   paths:
