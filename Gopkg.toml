--- conflicted
+++ resolved
@@ -95,10 +95,10 @@
   version = "1.1.7"
 
 [[constraint]]
-<<<<<<< HEAD
   name = "github.com/grpc-ecosystem/go-grpc-middleware"
   version = "1.2.0"
-=======
+  
+[[constraint]]
   name = "github.com/pkg/errors"
   version = "0.9.1"
   
@@ -108,5 +108,4 @@
 
 [[constraint]]
   name = "github.com/btcsuite/btcutil"
-  version = "1.0.1"
->>>>>>> 018651e7
+  version = "1.0.1"