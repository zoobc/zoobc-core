--- conflicted
+++ resolved
@@ -7,7 +7,6 @@
 	"errors"
 	"flag"
 	"fmt"
-	"github.com/zoobc/zoobc-core/common/auth"
 	"net/http"
 	_ "net/http/pprof"
 	"os"
@@ -17,13 +16,11 @@
 	"syscall"
 	"time"
 
-<<<<<<< HEAD
+	"github.com/zoobc/zoobc-core/common/auth"
+
 	"github.com/zoobc/lib/address"
 
 	badger "github.com/dgraph-io/badger/v2"
-=======
-	"github.com/dgraph-io/badger/v2"
->>>>>>> 538d6d99
 	log "github.com/sirupsen/logrus"
 	"github.com/spf13/viper"
 	"github.com/ugorji/go/codec"
