--- conflicted
+++ resolved
@@ -354,17 +354,13 @@
 		query.NewSkippedBlocksmithQuery(),
 		loggerCoreService,
 	)
-<<<<<<< HEAD
-	mainchainBlockPool := service.NewBlockPoolService()
-	mainchainBlockService = service.NewBlockMainService(
-=======
 	blockIncompleteQueueService = service.NewBlockIncompleteQueueService(
 		mainchain,
 		observerInstance,
 	)
-
-	mainchainBlockService := service.NewBlockService(
->>>>>>> cd4aa023
+	mainchainBlockPool := service.NewBlockPoolService()
+
+	mainchainBlockService = service.NewBlockMainService(
 		mainchain,
 		kvExecutor,
 		queryExecutor,
@@ -387,11 +383,8 @@
 		blocksmithStrategyMain,
 		loggerCoreService,
 		query.NewAccountLedgerQuery(),
-<<<<<<< HEAD
 		mainchainBlockPool,
-=======
 		blockIncompleteQueueService,
->>>>>>> cd4aa023
 	)
 	blockServices[mainchain.GetTypeInt()] = mainchainBlockService
 
@@ -479,12 +472,7 @@
 		observerInstance,
 		blocksmithStrategySpine,
 		loggerCoreService,
-<<<<<<< HEAD
 		spinechainBlockPool,
-=======
-		nil, // no account ledger for spine blocks
-		nil, // no need block uncomplete queue service
->>>>>>> cd4aa023
 	)
 	blockServices[spinechain.GetTypeInt()] = spinechainBlockService
 
@@ -546,17 +534,17 @@
 	); err != nil {
 		loggerCoreService.Error("Scheduler Err: ", err.Error())
 	}
-<<<<<<< HEAD
 	// register scan block pool for mainchain
 	if err := schedulerInstance.AddJob(
 		constant.BlockPoolScanPeriod,
 		mainchainBlockService.ScanBlockPool,
-=======
+	); err != nil {
+		loggerCoreService.Error("Scheduler Err: ", err.Error())
+	}
 	// scheduler to remove block uncomplete queue that already waiting transactions too long
 	if err := schedulerInstance.AddJob(
 		constant.CheckTimedOutBlock,
 		blockIncompleteQueueService.PruneTimeoutBlockQueue,
->>>>>>> cd4aa023
 	); err != nil {
 		loggerCoreService.Error("Scheduler Err: ", err.Error())
 	}
