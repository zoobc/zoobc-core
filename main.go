package main

import (
	"database/sql"
	"flag"
	"os"
	"os/signal"
	"path/filepath"
	"syscall"
	"time"

<<<<<<< HEAD
	log "github.com/sirupsen/logrus"
=======
	"github.com/zoobc/zoobc-core/common/model"
	"github.com/zoobc/zoobc-core/p2p/client"
	"github.com/zoobc/zoobc-core/p2p/strategy"
	p2pUtil "github.com/zoobc/zoobc-core/p2p/util"

	"github.com/sirupsen/logrus"
>>>>>>> 86f75c3d
	"github.com/zoobc/zoobc-core/common/crypto"

	"github.com/zoobc/zoobc-core/common/chaintype"
	"github.com/zoobc/zoobc-core/common/transaction"
	"github.com/zoobc/zoobc-core/core/blockchainsync"
	"github.com/zoobc/zoobc-core/core/service"

	"github.com/zoobc/zoobc-core/core/smith"

	"github.com/spf13/viper"
	"github.com/zoobc/zoobc-core/api"
	"github.com/zoobc/zoobc-core/common/database"
	"github.com/zoobc/zoobc-core/common/query"
	"github.com/zoobc/zoobc-core/common/util"
	"github.com/zoobc/zoobc-core/observer"
	"github.com/zoobc/zoobc-core/p2p"
)

var (
	dbPath, dbName, nodeSecretPhrase string
	dbInstance                       *database.SqliteDB
	db                               *sql.DB
	apiRPCPort, apiHTTPPort          int
	peerPort                         uint32
	p2pServiceInstance               p2p.Peer2PeerServiceInterface
	queryExecutor                    *query.Executor
	observerInstance                 *observer.Observer
	blockServices                    = make(map[int32]service.BlockServiceInterface)
	mempoolServices                  = make(map[int32]service.MempoolServiceInterface)
	peerServiceClient                client.PeerServiceClientInterface
	p2pHost                          *model.Host
	peerExplorer                     strategy.PeerExplorerStrategyInterface
	ownerAccountAddress, myAddress   string
	wellknownPeers                   []string
	nodeKeyFilePath                  string
	smithing                         bool
	nodeRegistrationService          service.NodeRegistrationServiceInterface
)

func init() {
	var (
		configPostfix string
		err           error
	)

	flag.StringVar(&configPostfix, "config-postfix", "", "Usage")
	flag.Parse()

	if err := util.LoadConfig("./resource", "config"+configPostfix, "toml"); err != nil {
<<<<<<< HEAD
		log.Fatal(err)
		return
=======
		logrus.Fatal(err)
>>>>>>> 86f75c3d
	}

	dbPath = viper.GetString("dbPath")
	dbName = viper.GetString("dbName")
	apiRPCPort = viper.GetInt("apiRPCPort")
	apiHTTPPort = viper.GetInt("apiHTTPPort")
	ownerAccountAddress = viper.GetString("ownerAccountAddress")
	myAddress = viper.GetString("myAddress")
	peerPort = viper.GetUint32("peerPort")
	wellknownPeers = viper.GetStringSlice("wellknownPeers")

	configPath := viper.GetString("configPath")
	nodeKeyFile := viper.GetString("nodeKeyFile")
	smithing = viper.GetBool("smithing")

	// initialize/open db and queryExecutor
	dbInstance = database.NewSqliteDB()
	if err := dbInstance.InitializeDB(dbPath, dbName); err != nil {
		log.Fatal(err)
	}
	db, err = dbInstance.OpenDB(dbPath, dbName, 10, 20)
	if err != nil {
		log.Fatal(err)
	}
	queryExecutor = query.NewQueryExecutor(db)

	// get the node private key
	nodeKeyFilePath = filepath.Join(configPath, nodeKeyFile)
	nodeAdminKeysService := service.NewNodeAdminService(nil, nil, nil, nil, nodeKeyFilePath)
	nodeKeys, err := nodeAdminKeysService.ParseKeysFile()
	if err != nil {
		// generate a node private key if there aren't already configured
		seed := util.GetSecureRandomSeed()
		if _, err := nodeAdminKeysService.GenerateNodeKey(seed); err != nil {
			log.Fatal(err)
		}
	}
	nodeKey := nodeAdminKeysService.GetLastNodeKey(nodeKeys)
	if nodeKey != nil {
		nodeSecretPhrase = nodeKey.Seed
	}

	// initialize nodeRegistration service
	nodeRegistrationService = service.NewNodeRegistrationService(
		queryExecutor,
		query.NewAccountBalanceQuery(),
		query.NewNodeRegistrationQuery(),
		query.NewParticipationScoreQuery(),
	)

	// initialize Oberver
	observerInstance = observer.NewObserver()

	initP2pInstance()

	initObserverListeners()
}

func initP2pInstance() {
	nodePublicKey := util.GetPublicKeyFromSeed(nodeSecretPhrase)
	// initialize peer client service
	peerServiceClient = client.NewPeerServiceClient(
		queryExecutor,
		query.NewReceiptQuery(),
		nodePublicKey,
	)

	// init p2p instances
	knownPeersResult, err := p2pUtil.ParseKnownPeers(wellknownPeers)
	if err != nil {
		logrus.Fatal("fail to start p2p service")
	}

	p2pHost = p2pUtil.NewHost(myAddress, peerPort, knownPeersResult)

	// peer discovery strategy
	peerExplorer = strategy.NewNativeStrategy(
		p2pHost,
		peerServiceClient,
	)
	p2pServiceInstance, _ = p2p.NewP2PService(
		p2pHost,
		peerServiceClient,
		peerExplorer,
	)
}

func initObserverListeners() {
	// init observer listeners
	observerInstance.AddListener(observer.BlockPushed, p2pServiceInstance.SendBlockListener())
	observerInstance.AddListener(observer.TransactionAdded, p2pServiceInstance.SendTransactionListener())
}

func startServices() {
	p2pServiceInstance.StartP2P(
		myAddress,
		peerPort,
		nodeSecretPhrase,
		queryExecutor,
		blockServices,
		mempoolServices,
	)
	api.Start(
		apiRPCPort,
		apiHTTPPort,
		queryExecutor,
		p2pServiceInstance,
		blockServices,
		ownerAccountAddress,
		nodeKeyFilePath,
	)
}

func startSmith(sleepPeriod int, processor *smith.BlockchainProcessor) {
	for {
		_ = processor.StartSmithing()
		time.Sleep(time.Duration(sleepPeriod) * time.Second)
	}
}

func startMainchain(mainchainSyncChannel chan bool) {
	var (
		blockSmithAddress string
	)
	mainchain := &chaintype.MainChain{}
	sleepPeriod := int(mainchain.GetChainSmithingDelayTime())
	mempoolService := service.NewMempoolService(
		mainchain,
		queryExecutor,
		query.NewMempoolQuery(mainchain),
		&transaction.TypeSwitcher{
			Executor: queryExecutor,
		},
		query.NewAccountBalanceQuery(),
		crypto.NewSignature(),
		query.NewTransactionQuery(mainchain),
		observerInstance,
	)
	mempoolServices[mainchain.GetTypeInt()] = mempoolService

	mainchainBlockService := service.NewBlockService(
		mainchain,
		queryExecutor,
		query.NewBlockQuery(mainchain),
		query.NewMempoolQuery(mainchain),
		query.NewTransactionQuery(mainchain),
		crypto.NewSignature(),
		mempoolService,
		&transaction.TypeSwitcher{
			Executor: queryExecutor,
		},
		query.NewAccountBalanceQuery(),
		query.NewParticipationScoreQuery(),
		observerInstance,
	)
	blockServices[mainchain.GetTypeInt()] = mainchainBlockService

	if !mainchainBlockService.CheckGenesis() { // Add genesis if not exist

		// genesis account will be inserted in the very beginning
		if err := service.AddGenesisAccount(queryExecutor); err != nil {
			log.Fatal("Fail to add genesis account")
		}

		if err := mainchainBlockService.AddGenesis(); err != nil {
			log.Fatal(err)
		}
	}

<<<<<<< HEAD
	// no nodes registered with current node public key
	nodeRegistration, err := nodeRegistrationService.GetNodeRegistrationByNodePublicKey(util.GetPublicKeyFromSeed(nodeSecretPhrase))
	if err != nil {
		log.Errorf("Current node is not in node registry and won't be able to smith until registered!")
	} else {
		blockSmithAddress = nodeRegistration.AccountAddress
	}
	mainchainProcessor := smith.NewBlockchainProcessor(
		mainchain,
		smith.NewBlocksmith(nodeSecretPhrase, blockSmithAddress),
		mainchainBlockService,
	)

	if len(nodeSecretPhrase) > 0 {
=======
	if smithing {
>>>>>>> 86f75c3d
		go startSmith(sleepPeriod, mainchainProcessor)
	}
	mainchainSynchronizer := blockchainsync.NewBlockchainSyncService(
		mainchainBlockService,
		p2pServiceInstance,
		peerServiceClient,
		peerExplorer,
	)
	mainchainSynchronizer.Start(mainchainSyncChannel)
}

func main() {
	migration := database.Migration{Query: queryExecutor}
	if err := migration.Init(); err != nil {
		log.Fatal(err)
	}

	if err := migration.Apply(); err != nil {
		log.Fatal(err)
	}

	startServices()

	mainchainSyncChannel := make(chan bool, 1)
	mainchainSyncChannel <- true
	startMainchain(mainchainSyncChannel)

	sigs := make(chan os.Signal, 1)
	signal.Notify(sigs, syscall.SIGINT, syscall.SIGTERM)
	// When we receive a signal from the OS, shut down everything
	<-sigs
}<|MERGE_RESOLUTION|>--- conflicted
+++ resolved
@@ -9,16 +9,13 @@
 	"syscall"
 	"time"
 
-<<<<<<< HEAD
+	"github.com/sirupsen/logrus"
 	log "github.com/sirupsen/logrus"
-=======
 	"github.com/zoobc/zoobc-core/common/model"
 	"github.com/zoobc/zoobc-core/p2p/client"
 	"github.com/zoobc/zoobc-core/p2p/strategy"
 	p2pUtil "github.com/zoobc/zoobc-core/p2p/util"
 
-	"github.com/sirupsen/logrus"
->>>>>>> 86f75c3d
 	"github.com/zoobc/zoobc-core/common/crypto"
 
 	"github.com/zoobc/zoobc-core/common/chaintype"
@@ -68,12 +65,7 @@
 	flag.Parse()
 
 	if err := util.LoadConfig("./resource", "config"+configPostfix, "toml"); err != nil {
-<<<<<<< HEAD
-		log.Fatal(err)
-		return
-=======
-		logrus.Fatal(err)
->>>>>>> 86f75c3d
+		log.Fatal(err)
 	}
 
 	dbPath = viper.GetString("dbPath")
@@ -243,7 +235,6 @@
 		}
 	}
 
-<<<<<<< HEAD
 	// no nodes registered with current node public key
 	nodeRegistration, err := nodeRegistrationService.GetNodeRegistrationByNodePublicKey(util.GetPublicKeyFromSeed(nodeSecretPhrase))
 	if err != nil {
@@ -257,10 +248,7 @@
 		mainchainBlockService,
 	)
 
-	if len(nodeSecretPhrase) > 0 {
-=======
-	if smithing {
->>>>>>> 86f75c3d
+	if len(nodeSecretPhrase) > 0 && smithing {
 		go startSmith(sleepPeriod, mainchainProcessor)
 	}
 	mainchainSynchronizer := blockchainsync.NewBlockchainSyncService(
