package main

import (
	"database/sql"
	"encoding/base64"
	"encoding/binary"
	"encoding/hex"
	"errors"
	"flag"
	"fmt"
	"net/http"
	_ "net/http/pprof"
	"os"
	"os/signal"
	"path/filepath"
	"strings"
	"syscall"
	"time"

	badger "github.com/dgraph-io/badger/v2"
	log "github.com/sirupsen/logrus"
	"github.com/spf13/viper"
	"github.com/ugorji/go/codec"
	"github.com/zoobc/zoobc-core/api"
	"github.com/zoobc/zoobc-core/common/blocker"
	"github.com/zoobc/zoobc-core/common/chaintype"
	"github.com/zoobc/zoobc-core/common/constant"
	"github.com/zoobc/zoobc-core/common/crypto"
	"github.com/zoobc/zoobc-core/common/database"
	"github.com/zoobc/zoobc-core/common/kvdb"
	"github.com/zoobc/zoobc-core/common/model"
	"github.com/zoobc/zoobc-core/common/monitoring"
	"github.com/zoobc/zoobc-core/common/query"
	"github.com/zoobc/zoobc-core/common/transaction"
	"github.com/zoobc/zoobc-core/common/util"
	"github.com/zoobc/zoobc-core/core/blockchainsync"
	"github.com/zoobc/zoobc-core/core/service"
	"github.com/zoobc/zoobc-core/core/smith"
	blockSmithStrategy "github.com/zoobc/zoobc-core/core/smith/strategy"
	coreUtil "github.com/zoobc/zoobc-core/core/util"
	"github.com/zoobc/zoobc-core/observer"
	"github.com/zoobc/zoobc-core/p2p"
	"github.com/zoobc/zoobc-core/p2p/client"
	p2pStrategy "github.com/zoobc/zoobc-core/p2p/strategy"
	p2pUtil "github.com/zoobc/zoobc-core/p2p/util"
)

var (
	dbPath, dbName, badgerDbPath, badgerDbName, nodeSecretPhrase, nodeKeyPath,
	nodeKeyFile, nodePreSeed, ownerAccountAddress, myAddress, nodeKeyFilePath, snapshotPath string
	dbInstance                                      *database.SqliteDB
	badgerDbInstance                                *database.BadgerDB
	db                                              *sql.DB
	badgerDb                                        *badger.DB
	apiRPCPort, apiHTTPPort, monitoringPort         int
	cpuProfilingPort                                int
	apiCertFile, apiKeyFile                         string
	peerPort                                        uint32
<<<<<<< HEAD
=======
	maxAPIRequestPerSecond                          uint32
>>>>>>> 88549b96
	p2pServiceInstance                              p2p.Peer2PeerServiceInterface
	queryExecutor                                   *query.Executor
	kvExecutor                                      *kvdb.KVExecutor
	observerInstance                                *observer.Observer
	schedulerInstance                               *util.Scheduler
	blockServices                                   = make(map[int32]service.BlockServiceInterface)
	snapshotBlockServices                           = make(map[int32]service.SnapshotBlockServiceInterface)
	mainchainBlockService                           *service.BlockService
	mainBlockSnapshotChunkStrategy                  service.SnapshotChunkStrategyInterface
	spinechainBlockService                          *service.BlockSpineService
	fileDownloader                                  p2p.FileDownloaderInterface
	mempoolServices                                 = make(map[int32]service.MempoolServiceInterface)
	blockIncompleteQueueService                     service.BlockIncompleteQueueServiceInterface
	receiptService                                  service.ReceiptServiceInterface
	peerServiceClient                               client.PeerServiceClientInterface
	p2pHost                                         *model.Host
	peerExplorer                                    p2pStrategy.PeerExplorerStrategyInterface
	wellknownPeers                                  []string
	smithing, isNodePreSeed, isDebugMode            bool
	nodeRegistrationService                         service.NodeRegistrationServiceInterface
	mainchainProcessor                              smith.BlockchainProcessorInterface
	spinechainProcessor                             smith.BlockchainProcessorInterface
	loggerAPIService                                *log.Logger
	loggerCoreService                               *log.Logger
	loggerP2PService                                *log.Logger
	spinechainSynchronizer, mainchainSynchronizer   blockchainsync.BlockchainSyncServiceInterface
	spineBlockManifestService                       service.SpineBlockManifestServiceInterface
	snapshotService                                 service.SnapshotServiceInterface
	transactionUtil                                 = &transaction.Util{}
	receiptUtil                                     = &coreUtil.ReceiptUtil{}
	transactionCoreServiceIns                       service.TransactionCoreServiceInterface
	fileService                                     service.FileServiceInterface
	mainchain                                       = &chaintype.MainChain{}
	spinechain                                      = &chaintype.SpineChain{}
	blockchainStatusService                         service.BlockchainStatusServiceInterface
	mainchainDownloader, spinechainDownloader       blockchainsync.BlockchainDownloadInterface
	mainchainForkProcessor, spinechainForkProcessor blockchainsync.ForkingProcessorInterface
	defaultSignatureType                            *crypto.Ed25519Signature
	nodeKey                                         *model.NodeKey
	cpuProfile                                      bool
)

func init() {
	var (
		configPostfix string
		configPath    string
		err           error
	)

	flag.StringVar(&configPostfix, "config-postfix", "", "Usage")
	flag.StringVar(&configPath, "config-path", "./resource", "Usage")
	flag.BoolVar(&isDebugMode, "debug", false, "Usage")
	flag.BoolVar(&cpuProfile, "cpu-profile", false, "if this flag is used, write cpu profile to file")
	flag.Parse()

	loadNodeConfig(configPath, "config"+configPostfix, "toml")

	initLogInstance()
	// initialize/open db and queryExecutor
	dbInstance = database.NewSqliteDB()
	if err := dbInstance.InitializeDB(dbPath, dbName); err != nil {
		loggerCoreService.Fatal(err)
	}
	db, err = dbInstance.OpenDB(
		dbPath,
		dbName,
		constant.SQLMaxOpenConnetion,
		constant.SQLMaxIdleConnections,
		constant.SQLMaxConnectionLifetime,
	)

	if err != nil {
		loggerCoreService.Fatal(err)
	}
	// initialize k-v db
	badgerDbInstance = database.NewBadgerDB()
	if err := badgerDbInstance.InitializeBadgerDB(badgerDbPath, badgerDbName); err != nil {
		loggerCoreService.Fatal(err)
	}
	badgerDb, err = badgerDbInstance.OpenBadgerDB(badgerDbPath, badgerDbName)
	if err != nil {
		loggerCoreService.Fatal(err)
	}
	queryExecutor = query.NewQueryExecutor(db)
	kvExecutor = kvdb.NewKVExecutor(badgerDb)

	// initialize services
	blockchainStatusService = service.NewBlockchainStatusService(true, loggerCoreService)

	nodeRegistrationService = service.NewNodeRegistrationService(
		queryExecutor,
		query.NewAccountBalanceQuery(),
		query.NewNodeRegistrationQuery(),
		query.NewParticipationScoreQuery(),
		query.NewBlockQuery(mainchain),
		loggerCoreService,
		blockchainStatusService,
	)
	receiptService = service.NewReceiptService(
		query.NewNodeReceiptQuery(),
		query.NewBatchReceiptQuery(),
		query.NewMerkleTreeQuery(),
		query.NewNodeRegistrationQuery(),
		query.NewBlockQuery(mainchain),
		kvExecutor,
		queryExecutor,
		nodeRegistrationService,
		crypto.NewSignature(),
		query.NewPublishedReceiptQuery(),
		receiptUtil,
	)
	spineBlockManifestService = service.NewSpineBlockManifestService(
		queryExecutor,
		query.NewSpineBlockManifestQuery(),
		query.NewBlockQuery(spinechain),
		loggerCoreService,
	)
	fileService = service.NewFileService(
		loggerCoreService,
		new(codec.CborHandle),
		snapshotPath,
	)
	mainBlockSnapshotChunkStrategy = service.NewSnapshotBasicChunkStrategy(
		constant.SnapshotChunkSize,
		fileService,
	)
	snapshotBlockServices[mainchain.GetTypeInt()] = service.NewSnapshotMainBlockService(
		snapshotPath,
		queryExecutor,
		loggerCoreService,
		mainBlockSnapshotChunkStrategy,
		query.NewAccountBalanceQuery(),
		query.NewNodeRegistrationQuery(),
		query.NewParticipationScoreQuery(),
		query.NewAccountDatasetsQuery(),
		query.NewEscrowTransactionQuery(),
		query.NewPublishedReceiptQuery(),
		query.NewPendingTransactionQuery(),
		query.NewPendingSignatureQuery(),
		query.NewMultisignatureInfoQuery(),
		query.NewSkippedBlocksmithQuery(),
		query.NewBlockQuery(mainchain),
		query.GetSnapshotQuery(mainchain),
		query.GetBlocksmithSafeQuery(mainchain),
		query.GetDerivedQuery(mainchain),
		transactionUtil,
		&transaction.TypeSwitcher{Executor: queryExecutor},
	)

	snapshotService = service.NewSnapshotService(
		spineBlockManifestService,
		blockchainStatusService,
		snapshotBlockServices,
		loggerCoreService,
	)

	transactionCoreServiceIns = service.NewTransactionCoreService(
		loggerCoreService,
		queryExecutor,
		&transaction.TypeSwitcher{
			Executor: queryExecutor,
		},
		&transaction.Util{},
		query.NewTransactionQuery(mainchain),
		query.NewEscrowTransactionQuery(),
		query.NewPendingTransactionQuery(),
	)

	defaultSignatureType = crypto.NewEd25519Signature()

	// initialize Observer
	observerInstance = observer.NewObserver()
	schedulerInstance = util.NewScheduler()
	initP2pInstance()
}

func loadNodeConfig(configPath, configFileName, configExtension string) {
	var (
		seed string
	)

	if err := util.LoadConfig(configPath, configFileName, configExtension); err != nil {
		panic(err)
	}

	myAddress = viper.GetString("myAddress")
	if myAddress == "" {
		ipAddr, err := util.GetOutboundIP()
		if err != nil {
			myAddress = "127.0.0.1"
		} else {
			myAddress = ipAddr.String()
		}
		viper.Set("myAddress", myAddress)
	}
	peerPort = viper.GetUint32("peerPort")
	monitoringPort = viper.GetInt("monitoringPort")
	apiRPCPort = viper.GetInt("apiRPCPort")
	maxAPIRequestPerSecond = viper.GetUint32("maxAPIRequestPerSecond")
	apiHTTPPort = viper.GetInt("apiHTTPPort")
	cpuProfilingPort = viper.GetInt("cpuProfilingPort")
	ownerAccountAddress = viper.GetString("ownerAccountAddress")
	wellknownPeers = viper.GetStringSlice("wellknownPeers")
	smithing = viper.GetBool("smithing")
	dbPath = viper.GetString("dbPath")
	dbName = viper.GetString("dbName")
	badgerDbPath = viper.GetString("badgerDbPath")
	badgerDbName = viper.GetString("badgerDbName")
	nodeKeyPath = viper.GetString("configPath")
	nodeKeyFile = viper.GetString("nodeKeyFile")
	isNodePreSeed = viper.IsSet("nodeSeed")
	nodePreSeed = viper.GetString("nodeSeed")
	apiCertFile = viper.GetString("apiapiCertFile")
	apiKeyFile = viper.GetString("apiKeyFile")
	snapshotPath = viper.GetString("snapshotPath")

	// get the node private key
	nodeKeyFilePath = filepath.Join(nodeKeyPath, nodeKeyFile)
	nodeAdminKeysService := service.NewNodeAdminService(nil, nil, nil, nil, nodeKeyFilePath)
	nodeKeys, err := nodeAdminKeysService.ParseKeysFile()
	if err != nil {
		if isNodePreSeed {
			seed = nodePreSeed
		} else {
			// generate a node private key if there aren't already configured
			seed = util.GetSecureRandomSeed()
		}
		nodePublicKey, err := nodeAdminKeysService.GenerateNodeKey(seed)
		if err != nil {
			loggerCoreService.Fatal(err)
		}
		nodeKey = &model.NodeKey{
			PublicKey: nodePublicKey,
			Seed:      seed,
		}
	} else {
		nodeKey = nodeAdminKeysService.GetLastNodeKey(nodeKeys)
	}
	if nodeKey == nil {
		loggerCoreService.Fatal(errors.New("NodeKeyIsNil"))
	}
	nodeSecretPhrase = nodeKey.Seed
	// log the b64 encoded node public key
	log.Printf("peerPort: %d", peerPort)
	log.Printf("monitoringPort: %d", monitoringPort)
	log.Printf("apiRPCPort: %d", apiRPCPort)
	log.Printf("apiHTTPPort: %d", apiHTTPPort)
	if cpuProfile {
		log.Printf("cpuProfilingPort: %d", cpuProfilingPort)
	}
	log.Printf("ownerAccountAddress: %s", ownerAccountAddress)
	log.Printf("nodePublicKey: %s", base64.StdEncoding.EncodeToString(nodeKey.PublicKey))
	log.Printf("wellknownPeers: %s", strings.Join(wellknownPeers, ","))
	log.Printf("smithing: %v", smithing)
	log.Printf("myAddress: %s", myAddress)
	if binaryChecksum, err := util.GetExecutableHash(); err == nil {
		log.Printf("binary checksum: %s", hex.EncodeToString(binaryChecksum))
	}
}

func initLogInstance() {
	var (
		err       error
		logLevels = viper.GetStringSlice("logLevels")
		t         = time.Now().Format("2-Jan-2006_")
	)

	if loggerAPIService, err = util.InitLogger(".log/", t+"APIdebug.log", logLevels); err != nil {
		panic(err)
	}
	if loggerCoreService, err = util.InitLogger(".log/", t+"Coredebug.log", logLevels); err != nil {
		panic(err)
	}
	if loggerP2PService, err = util.InitLogger(".log/", t+"P2Pdebug.log", logLevels); err != nil {
		panic(err)
	}
}

func initP2pInstance() {
	// init p2p instances
	knownPeersResult, err := p2pUtil.ParseKnownPeers(wellknownPeers)
	if err != nil {
		loggerCoreService.Fatal("Initialize P2P Err : ", err.Error())
	}
	p2pHost = p2pUtil.NewHost(myAddress, peerPort, knownPeersResult)

	// initialize peer client service
	nodePublicKey := defaultSignatureType.GetPublicKeyFromSeed(nodeSecretPhrase)
	peerServiceClient = client.NewPeerServiceClient(
		queryExecutor,
		query.NewNodeReceiptQuery(),
		nodePublicKey,
		query.NewBatchReceiptQuery(),
		query.NewMerkleTreeQuery(),
		receiptService,
		p2pHost,
		loggerP2PService,
	)

	// peer discovery strategy
	peerExplorer = p2pStrategy.NewPriorityStrategy(
		p2pHost,
		peerServiceClient,
		nodeRegistrationService,
		queryExecutor,
		query.NewBlockQuery(mainchain),
		loggerP2PService,
	)
	p2pServiceInstance, _ = p2p.NewP2PService(
		p2pHost,
		peerServiceClient,
		peerExplorer,
		loggerP2PService,
		transactionUtil,
		fileService,
	)
	fileDownloader = p2p.NewFileDownloader(
		p2pServiceInstance,
		fileService,
		loggerP2PService,
		blockchainStatusService,
	)
}

func initObserverListeners() {
	// init observer listeners
	// broadcast block will be different than other listener implementation, since there are few exception condition
	observerInstance.AddListener(observer.BroadcastBlock, p2pServiceInstance.SendBlockListener())
	observerInstance.AddListener(observer.TransactionAdded, p2pServiceInstance.SendTransactionListener())
	// only smithing nodes generate snapshots
	if smithing {
		observerInstance.AddListener(observer.BlockPushed, snapshotService.StartSnapshotListener())
	}
	observerInstance.AddListener(observer.BlockRequestTransactions, p2pServiceInstance.RequestBlockTransactionsListener())
	observerInstance.AddListener(observer.ReceivedBlockTransactionsValidated, blockServices[0].ReceivedValidatedBlockTransactionsListener())
	observerInstance.AddListener(observer.BlockTransactionsRequested, blockServices[0].BlockTransactionsRequestedListener())
	observerInstance.AddListener(observer.SendBlockTransactions, p2pServiceInstance.SendBlockTransactionsListener())
}

func startServices() {
	p2pServiceInstance.StartP2P(
		myAddress,
		ownerAccountAddress,
		peerPort,
		nodeSecretPhrase,
		queryExecutor,
		blockServices,
		mempoolServices,
		fileService,
		observerInstance,
	)
	api.Start(
		apiRPCPort,
		apiHTTPPort,
		kvExecutor,
		queryExecutor,
		p2pServiceInstance,
		blockServices,
		nodeRegistrationService,
		ownerAccountAddress,
		nodeKeyFilePath,
		loggerAPIService,
		isDebugMode,
		apiCertFile,
		apiKeyFile,
		transactionUtil,
		receiptUtil,
		receiptService,
		transactionCoreServiceIns,
		maxAPIRequestPerSecond,
	)
}

func startNodeMonitoring() {
	log.Infof("starting node monitoring at port:%d...", monitoringPort)
	monitoring.SetMonitoringActive(true)
	monitoring.SetNodePublicKey(defaultSignatureType.GetPublicKeyFromSeed(nodeSecretPhrase))
	go func() {
		mux := http.NewServeMux()
		mux.Handle("/metrics", database.InstrumentBadgerMetrics(monitoring.Handler()))
		err := http.ListenAndServe(fmt.Sprintf(":%d", monitoringPort), mux)
		if err != nil {
			panic(fmt.Sprintf("failed to start monitoring service: %s", err))
		}
	}()
}

func startMainchain() {
	var (
		lastBlockAtStart, blockToBuildScrambleNodes *model.Block
		err                                         error
		sleepPeriod                                 = constant.MainChainSmithIdlePeriod
	)
	monitoring.SetBlockchainStatus(mainchain, constant.BlockchainStatusIdle)
	mempoolService := service.NewMempoolService(
		transactionUtil,
		mainchain,
		kvExecutor,
		queryExecutor,
		query.NewMempoolQuery(mainchain),
		query.NewMerkleTreeQuery(),
		&transaction.TypeSwitcher{Executor: queryExecutor},
		query.NewAccountBalanceQuery(),
		query.NewBlockQuery(mainchain),
		query.NewTransactionQuery(mainchain),
		crypto.NewSignature(),
		observerInstance,
		loggerCoreService,
		receiptUtil,
		receiptService,
		transactionCoreServiceIns,
	)
	mempoolServices[mainchain.GetTypeInt()] = mempoolService

	actionSwitcher := &transaction.TypeSwitcher{
		Executor: queryExecutor,
	}
	blocksmithStrategyMain := blockSmithStrategy.NewBlocksmithStrategyMain(
		queryExecutor,
		query.NewNodeRegistrationQuery(),
		query.NewSkippedBlocksmithQuery(),
		loggerCoreService,
	)
	blockIncompleteQueueService = service.NewBlockIncompleteQueueService(
		mainchain,
		observerInstance,
	)
	mainchainBlockPool := service.NewBlockPoolService()
	mainchainBlocksmithService := service.NewBlocksmithService(
		query.NewAccountBalanceQuery(),
		query.NewAccountLedgerQuery(),
		query.NewNodeRegistrationQuery(),
		queryExecutor,
		mainchain,
	)
	mainchainCoinbaseService := service.NewCoinbaseService(
		query.NewNodeRegistrationQuery(),
		queryExecutor,
	)
	mainchainParticipationScoreService := service.NewParticipationScoreService(
		query.NewParticipationScoreQuery(),
		queryExecutor,
	)
	mainchainPublishedReceiptUtil := coreUtil.NewPublishedReceiptUtil(
		query.NewPublishedReceiptQuery(),
		queryExecutor,
	)
	mainchainPublishedReceiptService := service.NewPublishedReceiptService(
		query.NewPublishedReceiptQuery(),
		receiptUtil,
		mainchainPublishedReceiptUtil,
		receiptService,
		queryExecutor,
	)
	mainchainBlockService = service.NewBlockMainService(
		mainchain,
		kvExecutor,
		queryExecutor,
		query.NewBlockQuery(mainchain),
		query.NewMempoolQuery(mainchain),
		query.NewTransactionQuery(mainchain),
		query.NewSkippedBlocksmithQuery(),
		crypto.NewSignature(),
		mempoolService,
		receiptService,
		nodeRegistrationService,
		actionSwitcher,
		query.NewAccountBalanceQuery(),
		query.NewParticipationScoreQuery(),
		query.NewNodeRegistrationQuery(),
		observerInstance,
		blocksmithStrategyMain,
		loggerCoreService,
		query.NewAccountLedgerQuery(),
		blockIncompleteQueueService,
		transactionUtil,
		receiptUtil,
		mainchainPublishedReceiptUtil,
		transactionCoreServiceIns,
		mainchainBlockPool,
		mainchainBlocksmithService,
		mainchainCoinbaseService,
		mainchainParticipationScoreService,
		mainchainPublishedReceiptService,
	)
	blockServices[mainchain.GetTypeInt()] = mainchainBlockService

	if !mainchainBlockService.CheckGenesis() { // Add genesis if not exist
		// genesis account will be inserted in the very beginning
		if err := service.AddGenesisAccount(queryExecutor); err != nil {
			loggerCoreService.Fatal("Fail to add genesis account")
		}

		if err := mainchainBlockService.AddGenesis(); err != nil {
			loggerCoreService.Fatal(err)
		}
	}
	lastBlockAtStart, err = mainchainBlockService.GetLastBlock()
	if err != nil {
		loggerCoreService.Fatal(err)
	}

	// TODO: Check computer/node local time. Comparing with last block timestamp

	// initializing scrambled nodes
	heightToBuildScrambleNodes := nodeRegistrationService.GetBlockHeightToBuildScrambleNodes(lastBlockAtStart.GetHeight())
	blockToBuildScrambleNodes, err = mainchainBlockService.GetBlockByHeight(heightToBuildScrambleNodes)
	if err != nil {
		loggerCoreService.Fatal(err)
	}
	err = nodeRegistrationService.BuildScrambledNodes(blockToBuildScrambleNodes)
	if err != nil {
		loggerCoreService.Fatal(err)
	}

	if len(nodeSecretPhrase) > 0 && smithing {
		nodePublicKey := defaultSignatureType.GetPublicKeyFromSeed(nodeSecretPhrase)
		node, err := nodeRegistrationService.GetNodeRegistrationByNodePublicKey(nodePublicKey)
		if err != nil {
			// no nodes registered with current node public key
			loggerCoreService.Error(
				"Current node is not in node registry and won't be able to smith until registered!",
			)
		}
		if node != nil {
			// register node config public key, so node registration service can detect if node has been admitted
			nodeRegistrationService.SetCurrentNodePublicKey(nodePublicKey)
			// default to isBlocksmith=true
			blockchainStatusService.SetIsBlocksmith(true)
			mainchainProcessor = smith.NewBlockchainProcessor(
				mainchainBlockService.GetChainType(),
				model.NewBlocksmith(nodeSecretPhrase, nodePublicKey, node.NodeID),
				mainchainBlockService,
				loggerCoreService,
				blockchainStatusService,
			)
			mainchainProcessor.Start(sleepPeriod)
		}
	}
	mainchainDownloader = blockchainsync.NewBlockchainDownloader(
		mainchainBlockService,
		peerServiceClient,
		peerExplorer,
		loggerCoreService,
		blockchainStatusService,
	)
	mainchainForkProcessor = &blockchainsync.ForkingProcessor{
		ChainType:          mainchainBlockService.GetChainType(),
		BlockService:       mainchainBlockService,
		QueryExecutor:      queryExecutor,
		ActionTypeSwitcher: actionSwitcher,
		MempoolService:     mempoolService,
		KVExecutor:         kvExecutor,
		PeerExplorer:       peerExplorer,
		Logger:             loggerCoreService,
		TransactionUtil:    transactionUtil,
		TransactionCorService: service.NewTransactionCoreService(
			loggerCoreService,
			queryExecutor,
			&transaction.TypeSwitcher{
				Executor: queryExecutor,
			},
			&transaction.Util{},
			query.NewTransactionQuery(mainchain),
			query.NewEscrowTransactionQuery(),
			query.NewPendingTransactionQuery(),
		),
	}
	mainchainSynchronizer = blockchainsync.NewBlockchainSyncService(
		mainchainBlockService,
		peerServiceClient, peerExplorer,
		loggerCoreService,
		blockchainStatusService,
		mainchainDownloader,
		mainchainForkProcessor,
	)
}

func startSpinechain() {
	var (
		nodeID      int64
		sleepPeriod = constant.SpineChainSmithIdlePeriod
	)
	monitoring.SetBlockchainStatus(spinechain, constant.BlockchainStatusIdle)
	blocksmithStrategySpine := blockSmithStrategy.NewBlocksmithStrategySpine(
		queryExecutor,
		query.NewSpinePublicKeyQuery(),
		loggerCoreService,
		query.NewBlockQuery(spinechain),
	)
	spinechainBlocksmithService := service.NewBlocksmithService(
		query.NewAccountBalanceQuery(),
		query.NewAccountLedgerQuery(),
		query.NewNodeRegistrationQuery(),
		queryExecutor,
		spinechain,
	)
	spinechainBlockService = service.NewBlockSpineService(
		spinechain,
		queryExecutor,
		query.NewBlockQuery(spinechain),
		query.NewSpinePublicKeyQuery(),
		crypto.NewSignature(),
		query.NewNodeRegistrationQuery(),
		observerInstance,
		blocksmithStrategySpine,
		loggerCoreService,
		query.NewSpineBlockManifestQuery(),
		spinechainBlocksmithService,
		snapshotBlockServices[mainchain.GetTypeInt()],
	)
	blockServices[spinechain.GetTypeInt()] = spinechainBlockService

	if !spinechainBlockService.CheckGenesis() { // Add genesis if not exist
		if err := spinechainBlockService.AddGenesis(); err != nil {
			loggerCoreService.Fatal(err)
		}
	}

	// Note: spine blocks smith even if smithing is false, because are created by every running node
	// 		 Later we only broadcast (and accumulate) signatures of the ones who can smith
	if len(nodeSecretPhrase) > 0 && smithing {
		nodePublicKey := defaultSignatureType.GetPublicKeyFromSeed(nodeSecretPhrase)
		// FIXME: ask @barton double check with him that generating a pseudo random id to compute the blockSeed is ok
		nodeID = int64(binary.LittleEndian.Uint64(nodePublicKey))
		spinechainProcessor = smith.NewBlockchainProcessor(
			spinechainBlockService.GetChainType(),
			model.NewBlocksmith(nodeSecretPhrase, nodePublicKey, nodeID),
			spinechainBlockService,
			loggerCoreService,
			blockchainStatusService,
		)
		spinechainProcessor.Start(sleepPeriod)
	}
	spinechainDownloader = blockchainsync.NewBlockchainDownloader(
		spinechainBlockService,
		peerServiceClient,
		peerExplorer,
		loggerCoreService,
		blockchainStatusService,
	)
	spinechainForkProcessor = &blockchainsync.ForkingProcessor{
		ChainType:          spinechainBlockService.GetChainType(),
		BlockService:       spinechainBlockService,
		QueryExecutor:      queryExecutor,
		ActionTypeSwitcher: nil, // no mempool for spine blocks
		MempoolService:     nil, // no transaction types for spine blocks
		KVExecutor:         kvExecutor,
		PeerExplorer:       peerExplorer,
		Logger:             loggerCoreService,
		TransactionUtil:    transactionUtil,
		TransactionCorService: service.NewTransactionCoreService(
			loggerCoreService,
			queryExecutor,
			&transaction.TypeSwitcher{
				Executor: queryExecutor,
			},
			&transaction.Util{},
			query.NewTransactionQuery(mainchain),
			query.NewEscrowTransactionQuery(),
			query.NewPendingTransactionQuery(),
		),
	}
	spinechainSynchronizer = blockchainsync.NewBlockchainSyncService(
		spinechainBlockService,
		peerServiceClient,
		peerExplorer,
		loggerCoreService,
		blockchainStatusService,
		spinechainDownloader,
		spinechainForkProcessor,
	)
}

// Scheduler Init
func startScheduler() {
	var (
		mainchainMempoolService = mempoolServices[mainchain.GetTypeInt()]
	)
	// scheduler remove expired mempool transaction
	if err := schedulerInstance.AddJob(
		constant.CheckMempoolExpiration,
		mainchainMempoolService.DeleteExpiredMempoolTransactions,
	); err != nil {
		loggerCoreService.Error("Scheduler Err : ", err.Error())
	}
	// scheduler to generate receipt markle root
	if err := schedulerInstance.AddJob(
		constant.ReceiptGenerateMarkleRootPeriod,
		receiptService.GenerateReceiptsMerkleRoot,
	); err != nil {
		loggerCoreService.Error("Scheduler Err : ", err.Error())
	}
	// scheduler to pruning receipts that was expired
	if err := schedulerInstance.AddJob(
		constant.PruningNodeReceiptPeriod,
		receiptService.PruningNodeReceipts,
	); err != nil {
		loggerCoreService.Error("Scheduler Err: ", err.Error())
	}
	// scheduler to remove block uncomplete queue that already waiting transactions too long
	if err := schedulerInstance.AddJob(
		constant.CheckTimedOutBlock,
		blockIncompleteQueueService.PruneTimeoutBlockQueue,
	); err != nil {
		loggerCoreService.Error("Scheduler Err: ", err.Error())
	}
	// register scan block pool for mainchain
	if err := schedulerInstance.AddJob(
		constant.BlockPoolScanPeriod,
		mainchainBlockService.ScanBlockPool,
	); err != nil {
		loggerCoreService.Error("Scheduler Err: ", err.Error())
	}
	// scheduler to remove block uncomplete queue that already waiting transactions too long
	if err := schedulerInstance.AddJob(
		constant.CheckTimedOutBlock,
		blockIncompleteQueueService.PruneTimeoutBlockQueue,
	); err != nil {
		loggerCoreService.Error("Scheduler Err: ", err.Error())
	}
}

func startBlockchainSyncronizers() {
	blockchainOrchestrator := blockchainsync.NewBlockchainOrchestratorService(
		spinechainSynchronizer,
		mainchainSynchronizer,
		blockchainStatusService,
		spineBlockManifestService,
		fileDownloader,
		snapshotBlockServices[mainchain.GetTypeInt()],
		loggerCoreService)
	go func() {
		err := blockchainOrchestrator.Start()
		if err != nil {
			loggerCoreService.Fatal(err.Error())
			os.Exit(1)
		}
	}()
}

func main() {
	// start cpu profiling if enabled
	if cpuProfile {
		go func() {
			if err := http.ListenAndServe(fmt.Sprintf(":%d", cpuProfilingPort), nil); err != nil {
				log.Fatalf(fmt.Sprintf("failed to start profiling http server: %s", err))
			}
		}()
	}

	migration := database.Migration{Query: queryExecutor}
	if err := migration.Init(); err != nil {
		loggerCoreService.Fatal(err)
	}

	if err := migration.Apply(); err != nil {
		loggerCoreService.Fatal(err)
	}

	if isDebugMode {
		startNodeMonitoring()
		blocker.SetIsDebugMode(true)
	}

	mainchainSyncChannel := make(chan bool, 1)
	mainchainSyncChannel <- true
	startSpinechain()
	startMainchain()
	startServices()
	initObserverListeners()
	startScheduler()
	go startBlockchainSyncronizers()

	shutdownCompleted := make(chan bool, 1)
	sigs := make(chan os.Signal, 1)
	signal.Notify(sigs, syscall.SIGINT, syscall.SIGTERM)
	<-sigs
	loggerCoreService.Info("Shutting down node...")

	if mainchainProcessor != nil {
		mainchainProcessor.Stop()
	}
	if spinechainProcessor != nil {
		spinechainProcessor.Stop()
	}
	ticker := time.NewTicker(50 * time.Millisecond)
	timeout := time.After(5 * time.Second)
	for {
		select {
		case <-ticker.C:
			mcSmithing := false
			scSmithing := false
			if mainchainProcessor != nil {
				mcSmithing, _ = mainchainProcessor.GetBlockChainprocessorStatus()
			}
			if spinechainProcessor != nil {
				scSmithing, _ = spinechainProcessor.GetBlockChainprocessorStatus()
			}
			if !mcSmithing && !scSmithing {
				loggerCoreService.Info("All smith processors have stopped")
				shutdownCompleted <- true
			}
		case <-timeout:
			loggerCoreService.Info("ZOOBC Shutdown timedout...")
			os.Exit(1)
		case <-shutdownCompleted:
			loggerCoreService.Info("ZOOBC Shutdown complete")
			ticker.Stop()
			os.Exit(0)
		}
	}
}<|MERGE_RESOLUTION|>--- conflicted
+++ resolved
@@ -56,10 +56,7 @@
 	cpuProfilingPort                                int
 	apiCertFile, apiKeyFile                         string
 	peerPort                                        uint32
-<<<<<<< HEAD
-=======
 	maxAPIRequestPerSecond                          uint32
->>>>>>> 88549b96
 	p2pServiceInstance                              p2p.Peer2PeerServiceInterface
 	queryExecutor                                   *query.Executor
 	kvExecutor                                      *kvdb.KVExecutor
