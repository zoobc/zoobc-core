--- conflicted
+++ resolved
@@ -777,6 +777,7 @@
 	err = nodeAddressInfoService.ClearUpdateNodeAddressInfoCache()
 	if err != nil {
 		loggerCoreService.Fatal(err)
+		os.Exit(1)
 	}
 
 	lastBlockAtStart, err = mainchainBlockService.GetLastBlock()
@@ -789,22 +790,14 @@
 	// initialize node registry cache
 	err = nodeRegistrationService.InitializeCache()
 	if err != nil {
-<<<<<<< HEAD
-		loggerCoreService.Fatal(err)
+		loggerCoreService.Fatalf("InitializeNodeRegistryCacheFail - %v", err)
 		os.Exit(1)
-=======
-		loggerCoreService.Fatalf("InitializeNodeRegistryCacheFail - %v", err)
->>>>>>> 58fec7d9
 	}
 	// initialize scrambled nodes
 	err = scrambleNodeService.InitializeScrambleCache(lastBlockAtStart.GetHeight())
 	if err != nil {
-<<<<<<< HEAD
-		loggerCoreService.Fatal(err)
+		loggerCoreService.Fatalf("InitializeScrambleNodeFail - %v", err)
 		os.Exit(1)
-=======
-		loggerCoreService.Fatalf("InitializeScrambleNodeFail - %v", err)
->>>>>>> 58fec7d9
 	}
 
 	if len(config.NodeKey.Seed) > 0 && config.Smithing {
