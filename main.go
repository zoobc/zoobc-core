--- conflicted
+++ resolved
@@ -190,16 +190,11 @@
 
 func startSmith(sleepPeriod int, processor *smith.BlockchainProcessor) {
 	for {
-<<<<<<< HEAD
-		_ = processor.StartSmithing()
-		time.Sleep(time.Duration(sleepPeriod) * time.Millisecond)
-=======
 		err := processor.StartSmithing()
 		if err != nil {
 			log.Warn("Smith error: ", err)
 		}
-		time.Sleep(time.Duration(sleepPeriod) * time.Second)
->>>>>>> 65a5ca15
+		time.Sleep(time.Duration(sleepPeriod) * time.Millisecond)
 	}
 }
 
