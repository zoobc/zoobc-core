--- conflicted
+++ resolved
@@ -2,22 +2,15 @@
 
 import (
 	"database/sql"
-<<<<<<< HEAD
 	"flag"
-	"fmt"
-=======
->>>>>>> cddeab45
 	"os"
 	"os/signal"
 	"syscall"
 	"time"
 
-<<<<<<< HEAD
 	"github.com/zoobc/zoobc-core/common/contract"
 	"github.com/zoobc/zoobc-core/common/crypto"
 
-=======
->>>>>>> cddeab45
 	"github.com/zoobc/zoobc-core/common/chaintype"
 	"github.com/zoobc/zoobc-core/common/crypto"
 	"github.com/zoobc/zoobc-core/common/transaction"
@@ -40,11 +33,8 @@
 	db                      *sql.DB
 	nodeSecretPhrase        string
 	apiRPCPort, apiHTTPPort int
-<<<<<<< HEAD
 	p2pServiceInstance      contract.P2PType
-=======
 	queryExecutor           *query.Executor
->>>>>>> cddeab45
 )
 
 func init() {
