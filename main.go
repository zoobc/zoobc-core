--- conflicted
+++ resolved
@@ -53,13 +53,9 @@
 	dbInstance                                                             *database.SqliteDB
 	db                                                                     *sql.DB
 	nodeShardStorage, mainBlockStateStorage, spineBlockStateStorage        storage.CacheStorageInterface
-<<<<<<< HEAD
-	nextNodeAdmissionStorage, mempoolStorage                               storage.CacheStorageInterface
-	nodeAddressInfoStorage                                                 *storage.NodeAddressInfoStorage
-=======
 	nextNodeAdmissionStorage, mempoolStorage, receiptReminderStorage       storage.CacheStorageInterface
 	mempoolBackupStorage                                                   storage.CacheStorageInterface
->>>>>>> 59945d27
+	nodeAddressInfoStorage                                                 *storage.NodeAddressInfoStorage
 	blockStateStorages                                                     = make(map[int32]storage.CacheStorageInterface)
 	snapshotChunkUtil                                                      util.ChunkUtilInterface
 	p2pServiceInstance                                                     p2p.Peer2PeerServiceInterface
@@ -239,13 +235,9 @@
 	nextNodeAdmissionStorage = storage.NewNodeAdmissionTimestampStorage()
 	nodeShardStorage = storage.NewNodeShardCacheStorage()
 	mempoolStorage = storage.NewMempoolStorage()
-<<<<<<< HEAD
-	nodeAddressInfoStorage = storage.NewNodeAddressInfoStorage()
-
-=======
 	receiptReminderStorage = storage.NewReceiptReminderStorage()
 	mempoolBackupStorage = storage.NewMempoolBackupStorage()
->>>>>>> 59945d27
+	nodeAddressInfoStorage = storage.NewNodeAddressInfoStorage()
 	// initialize services
 	blockchainStatusService = service.NewBlockchainStatusService(true, loggerCoreService)
 	feeScaleService = fee.NewFeeScaleService(query.NewFeeScaleQuery(), query.NewBlockQuery(mainchain), queryExecutor)
