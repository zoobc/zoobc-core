package main

import (
	"database/sql"
	"flag"
	"os"
	"os/signal"
	"path/filepath"
	"strings"
	"syscall"
	"time"

	"github.com/dgraph-io/badger"
	log "github.com/sirupsen/logrus"
	"github.com/spf13/viper"
	"github.com/zoobc/zoobc-core/api"
	"github.com/zoobc/zoobc-core/common/chaintype"
	"github.com/zoobc/zoobc-core/common/constant"
	"github.com/zoobc/zoobc-core/common/crypto"
	"github.com/zoobc/zoobc-core/common/database"
	"github.com/zoobc/zoobc-core/common/kvdb"
	"github.com/zoobc/zoobc-core/common/model"
	"github.com/zoobc/zoobc-core/common/query"
	"github.com/zoobc/zoobc-core/common/transaction"
	"github.com/zoobc/zoobc-core/common/util"
	"github.com/zoobc/zoobc-core/core/blockchainsync"
	"github.com/zoobc/zoobc-core/core/service"
	"github.com/zoobc/zoobc-core/core/smith"
	"github.com/zoobc/zoobc-core/observer"
	"github.com/zoobc/zoobc-core/p2p"
	"github.com/zoobc/zoobc-core/p2p/client"
	"github.com/zoobc/zoobc-core/p2p/strategy"
	p2pUtil "github.com/zoobc/zoobc-core/p2p/util"
)

var (
<<<<<<< HEAD
	dbPath, dbName, badgerDbPath, badgerDbName, nodeSecretPhrase string
	dbInstance                                                   *database.SqliteDB
	badgerDbInstance                                             *database.BadgerDB
	db                                                           *sql.DB
	badgerDb                                                     *badger.DB
	apiRPCPort, apiHTTPPort                                      int
	peerPort                                                     uint32
	p2pServiceInstance                                           p2p.Peer2PeerServiceInterface
	queryExecutor                                                *query.Executor
	kvExecutor                                                   *kvdb.KVExecutor
	observerInstance                                             *observer.Observer
	schedulerInstance                                            *util.Scheduler
	blockServices                                                = make(map[int32]service.BlockServiceInterface)
	mempoolServices                                              = make(map[int32]service.MempoolServiceInterface)
	receiptService                                               service.ReceiptServiceInterface
	peerServiceClient                                            client.PeerServiceClientInterface
	p2pHost                                                      *model.Host
	peerExplorer                                                 strategy.PeerExplorerStrategyInterface
	ownerAccountAddress, myAddress                               string
	wellknownPeers                                               []string
	nodeKeyFilePath                                              string
	smithing                                                     bool
	nodeRegistrationService                                      service.NodeRegistrationServiceInterface
	sortedBlocksmiths                                            []model.Blocksmith
	mainchainProcessor                                           smith.BlockchainProcessorInterface
	loggerAPIService                                             *log.Logger
	loggerCoreService                                            *log.Logger
	loggerP2PService                                             *log.Logger
=======
	dbPath, dbName, badgerDbPath, badgerDbName, nodeSecretPhrase, configPath, nodeKeyFile string
	dbInstance                                                                            *database.SqliteDB
	badgerDbInstance                                                                      *database.BadgerDB
	db                                                                                    *sql.DB
	badgerDb                                                                              *badger.DB
	apiRPCPort, apiHTTPPort                                                               int
	peerPort                                                                              uint32
	p2pServiceInstance                                                                    p2p.Peer2PeerServiceInterface
	queryExecutor                                                                         *query.Executor
	kvExecutor                                                                            *kvdb.KVExecutor
	observerInstance                                                                      *observer.Observer
	blockServices                                                                         = make(map[int32]service.BlockServiceInterface)
	mempoolServices                                                                       = make(map[int32]service.MempoolServiceInterface)
	receiptService                                                                        service.ReceiptServiceInterface
	peerServiceClient                                                                     client.PeerServiceClientInterface
	p2pHost                                                                               *model.Host
	peerExplorer                                                                          strategy.PeerExplorerStrategyInterface
	ownerAccountAddress, myAddress                                                        string
	wellknownPeers                                                                        []string
	nodeKeyFilePath                                                                       string
	smithing                                                                              bool
	nodeRegistrationService                                                               service.NodeRegistrationServiceInterface
	sortedBlocksmiths                                                                     []model.Blocksmith
	mainchainProcessor                                                                    smith.BlockchainProcessorInterface
	loggerAPIService                                                                      *log.Logger
	loggerCoreService                                                                     *log.Logger
	loggerP2PService                                                                      *log.Logger
>>>>>>> e9d5fd3f
)

func init() {
	var (
		configPostfix     string
		configDir         string
		envOverrideConfig bool
		err               error
	)

	flag.StringVar(&configPostfix, "config-postfix", "", "Usage")
	flag.StringVar(&configDir, "config-path", "", "Usage")
	flag.BoolVar(&envOverrideConfig, "env-override", false,
		"boolean flag to enable overriding node configuration with system environment variables.")
	flag.Parse()

	if configDir == "" {
		configDir = "./resource"
	}

	loadNodeConfig(configDir, "config"+configPostfix, envOverrideConfig)
	initLogInstance()
	// initialize/open db and queryExecutor
	dbInstance = database.NewSqliteDB()
	if err := dbInstance.InitializeDB(dbPath, dbName); err != nil {
		loggerCoreService.Fatal(err)
	}
	db, err = dbInstance.OpenDB(dbPath, dbName, constant.SQLMaxIdleConnections, constant.SQLMaxConnectionLifetime)
	if err != nil {
		loggerCoreService.Fatal(err)
	}
	// initialize k-v db
	badgerDbInstance = database.NewBadgerDB()
	if err := badgerDbInstance.InitializeBadgerDB(badgerDbPath, badgerDbName); err != nil {
		loggerCoreService.Fatal(err)
	}
	badgerDb, err = badgerDbInstance.OpenBadgerDB(badgerDbPath, badgerDbName)
	if err != nil {
		loggerCoreService.Fatal(err)
	}
	queryExecutor = query.NewQueryExecutor(db)
	kvExecutor = kvdb.NewKVExecutor(badgerDb)

	receiptService = service.NewReceiptService(
		query.NewReceiptQuery(),
		query.NewBatchReceiptQuery(),
		query.NewMerkleTreeQuery(),
		kvExecutor,
		queryExecutor,
	)
	// get the node private key
	nodeKeyFilePath = filepath.Join(configPath, nodeKeyFile)
	nodeAdminKeysService := service.NewNodeAdminService(nil, nil, nil, nil, nodeKeyFilePath)
	nodeKeys, err := nodeAdminKeysService.ParseKeysFile()
	if err != nil {
		// generate a node private key if there aren't already configured
		seed := util.GetSecureRandomSeed()
		if _, err := nodeAdminKeysService.GenerateNodeKey(seed); err != nil {
			loggerCoreService.Fatal(err)
		}
	}
	nodeKey := nodeAdminKeysService.GetLastNodeKey(nodeKeys)
	if nodeKey != nil {
		nodeSecretPhrase = nodeKey.Seed
	}

	// initialize nodeRegistration service
	nodeRegistrationService = service.NewNodeRegistrationService(
		queryExecutor,
		query.NewAccountBalanceQuery(),
		query.NewNodeRegistrationQuery(),
		query.NewParticipationScoreQuery(),
		loggerCoreService,
	)

	// initialize Observer
	observerInstance = observer.NewObserver()
	schedulerInstance = util.NewScheduler()
	initP2pInstance()
}

func loadNodeConfig(configDir, configFileName string, envOverrideConfig bool) {
	if err := util.LoadConfig(configDir, configFileName, "toml"); err != nil {
		panic(err)
	}

	if envOverrideConfig {
		util.OverrideConfigKeyArray("WELLKNOWN_PEERS", "wellknownPeers")
		util.OverrideConfigKey("OWNER_ACCOUNT_ADDRESS", "ownerAccountAddress")
		util.OverrideConfigKey("NODE_ADDRESS", "myAddress")
		util.OverrideConfigKey("SMITHING", "smithing")
		util.OverrideConfigKey("API_RPC_PORT", "apiRPCPort")
		util.OverrideConfigKey("API_HTTP_PORT", "apiHTTPPort")
		util.OverrideConfigKey("PEER_PORT", "peerPort")
	}

	myAddress = viper.GetString("myAddress")
	if myAddress == "" {
		ipAddr, err := util.GetOutboundIP()
		if err != nil {
			myAddress = "127.0.0.1"
		} else {
			myAddress = ipAddr.String()
		}
		viper.Set("myAddress", myAddress)
	}
	apiRPCPort = viper.GetInt("apiRPCPort")
	apiHTTPPort = viper.GetInt("apiHTTPPort")
	ownerAccountAddress = viper.GetString("ownerAccountAddress")
	wellknownPeers = viper.GetStringSlice("wellknownPeers")
	smithing = viper.GetBool("smithing")
	peerPort = viper.GetUint32("peerPort")
	dbPath = viper.GetString("dbPath")
	dbName = viper.GetString("dbName")
	badgerDbPath = viper.GetString("badgerDbPath")
	badgerDbName = viper.GetString("badgerDbName")
	configPath = viper.GetString("configPath")
	nodeKeyFile = viper.GetString("nodeKeyFile")
	// useful for easily reading if node config params have been overridden by env variables,
	// especially in a multi node-dockerized test network
	log.Printf("apiRPCPort: %d", apiRPCPort)
	log.Printf("apiHTTPPort: %d", apiHTTPPort)
	log.Printf("ownerAccountAddress: %s", ownerAccountAddress)
	log.Printf("wellknownPeers: %s", strings.Join(wellknownPeers, ","))
	log.Printf("smithing: %v", smithing)
	log.Printf("peerPort: %d", peerPort)
	log.Printf("myAddress: %s", myAddress)
}

func initLogInstance() {
	var (
		err       error
		logLevels = viper.GetStringSlice("logLevels")
		t         = time.Now().Format("2-Jan-2006_")
	)

	if loggerAPIService, err = util.InitLogger(".log/", t+"APIdebug.log", logLevels); err != nil {
		panic(err)
	}
	if loggerCoreService, err = util.InitLogger(".log/", t+"Coredebug.log", logLevels); err != nil {
		panic(err)
	}
	if loggerP2PService, err = util.InitLogger(".log/", t+"P2Pdebug.log", logLevels); err != nil {
		panic(err)
	}
}

func initP2pInstance() {
	// init p2p instances
	knownPeersResult, err := p2pUtil.ParseKnownPeers(wellknownPeers)
	if err != nil {
		loggerCoreService.Fatal("Initialize P2P Err : ", err.Error())
	}
	p2pHost = p2pUtil.NewHost(myAddress, peerPort, knownPeersResult)

	// initialize peer client service
	nodePublicKey := util.GetPublicKeyFromSeed(nodeSecretPhrase)
	peerServiceClient = client.NewPeerServiceClient(
		queryExecutor,
		query.NewReceiptQuery(),
		nodePublicKey,
		query.NewBatchReceiptQuery(),
		query.NewMerkleTreeQuery(),
		p2pHost,
		loggerP2PService,
	)

	// peer discovery strategy
	peerExplorer = strategy.NewPriorityStrategy(
		p2pHost,
		peerServiceClient,
		queryExecutor,
		query.NewNodeRegistrationQuery(),
		loggerP2PService,
	)
	p2pServiceInstance, _ = p2p.NewP2PService(
		p2pHost,
		peerServiceClient,
		peerExplorer,
		loggerP2PService,
	)
}

func initObserverListeners() {
	// init observer listeners
	// broadcast block will be different than other listener implementation, since there are few exception condition
	observerInstance.AddListener(observer.BroadcastBlock, p2pServiceInstance.SendBlockListener())
	observerInstance.AddListener(observer.BlockPushed, nodeRegistrationService.NodeRegistryListener())
	observerInstance.AddListener(observer.BlockPushed, mainchainProcessor.SortBlocksmith(&sortedBlocksmiths))
	observerInstance.AddListener(observer.BlockPushed, peerExplorer.PeerExplorerListener())
	observerInstance.AddListener(observer.TransactionAdded, p2pServiceInstance.SendTransactionListener())
}

func startServices() {
	p2pServiceInstance.StartP2P(
		myAddress,
		peerPort,
		nodeSecretPhrase,
		queryExecutor,
		blockServices,
		mempoolServices,
	)
	api.Start(
		apiRPCPort,
		apiHTTPPort,
		kvExecutor,
		queryExecutor,
		p2pServiceInstance,
		blockServices,
		ownerAccountAddress,
		nodeKeyFilePath,
		loggerAPIService,
	)
}

func startSmith(sleepPeriod int, processor smith.BlockchainProcessorInterface) {
	for {
		err := processor.StartSmithing()
		if err != nil {
			loggerCoreService.Warn("Smith error: ", err.Error())
		}
		time.Sleep(time.Duration(sleepPeriod) * time.Millisecond)
	}
}

func startMainchain(mainchainSyncChannel chan bool) {
	mainchain := &chaintype.MainChain{}
	sleepPeriod := 500
	mempoolService := service.NewMempoolService(
		mainchain,
		kvExecutor,
		queryExecutor,
		query.NewMempoolQuery(mainchain),
		query.NewMerkleTreeQuery(),
		&transaction.TypeSwitcher{
			Executor: queryExecutor,
		},
		query.NewAccountBalanceQuery(),
		crypto.NewSignature(),
		query.NewTransactionQuery(mainchain),
		observerInstance,
		loggerCoreService,
	)
	mempoolServices[mainchain.GetTypeInt()] = mempoolService

	actionSwitcher := &transaction.TypeSwitcher{
		Executor: queryExecutor,
	}

	mainchainBlockService := service.NewBlockService(
		mainchain,
		kvExecutor,
		queryExecutor,
		query.NewBlockQuery(mainchain),
		query.NewMempoolQuery(mainchain),
		query.NewTransactionQuery(mainchain),
		query.NewMerkleTreeQuery(),
		query.NewPublishedReceiptQuery(),
		crypto.NewSignature(),
		mempoolService,
		receiptService,
		actionSwitcher,
		query.NewAccountBalanceQuery(),
		query.NewParticipationScoreQuery(),
		query.NewNodeRegistrationQuery(),
		observerInstance,
		&sortedBlocksmiths,
		loggerCoreService,
	)
	blockServices[mainchain.GetTypeInt()] = mainchainBlockService
	mainchainProcessor = smith.NewBlockchainProcessor(
		mainchain,
		model.NewBlocksmith(nodeSecretPhrase, util.GetPublicKeyFromSeed(nodeSecretPhrase)),
		mainchainBlockService,
		nodeRegistrationService,
	)

	if !mainchainBlockService.CheckGenesis() { // Add genesis if not exist
		// genesis account will be inserted in the very beginning
		if err := service.AddGenesisAccount(queryExecutor); err != nil {
			loggerCoreService.Fatal("Fail to add genesis account")
		}

		if err := mainchainBlockService.AddGenesis(); err != nil {
			loggerCoreService.Fatal(err)
		}
	}

	// Check computer/node local time. Comparing with last block timestamp
	// NEXT: maybe can check timestamp from last block of blockchain network or network time protocol
	lastBlock, err := mainchainBlockService.GetLastBlock()
	if err != nil {
		loggerCoreService.Fatal(err)
	}
	if time.Now().Unix() < lastBlock.GetTimestamp() {
		loggerCoreService.Fatal("Your computer clock is behind from the correct time")
	}

	// no nodes registered with current node public key
	_, err = nodeRegistrationService.GetNodeRegistrationByNodePublicKey(util.GetPublicKeyFromSeed(nodeSecretPhrase))
	if err != nil {
		loggerCoreService.Error("Current node is not in node registry and won't be able to smith until registered!")
	}

	if len(nodeSecretPhrase) > 0 && smithing {
		go startSmith(sleepPeriod, mainchainProcessor)
	}
	mainchainSynchronizer := blockchainsync.NewBlockchainSyncService(
		mainchainBlockService,
		peerServiceClient,
		peerExplorer,
		queryExecutor,
		mempoolService,
		actionSwitcher,
		loggerCoreService,
	)

	go func() {
		mainchainSynchronizer.Start(mainchainSyncChannel)

	}()
}

// Scheduler Init
func startScheduler() {
	var (
		mainchain               = &chaintype.MainChain{}
		mainchainMempoolService = mempoolServices[mainchain.GetTypeInt()]
	)
	if err := schedulerInstance.AddJob(
		constant.CheckMempoolExpiration,
		mainchainMempoolService.DeleteExpiredMempoolTransactions,
	); err != nil {
		loggerCoreService.Error("Scheduler Err : ", err.Error())
	}
	if err := schedulerInstance.AddJob(
		constant.ReceiptGenerateMarkleRootPeriod,
		receiptService.GenerateReceiptsMerkleRoot,
	); err != nil {
		loggerCoreService.Error("Scheduler Err : ", err.Error())
	}
}

func main() {
	migration := database.Migration{Query: queryExecutor}
	if err := migration.Init(); err != nil {
		loggerCoreService.Fatal(err)
	}

	if err := migration.Apply(); err != nil {
		loggerCoreService.Fatal(err)
	}

	mainchainSyncChannel := make(chan bool, 1)
	mainchainSyncChannel <- true
	startMainchain(mainchainSyncChannel)
	startServices()
	initObserverListeners()
	startScheduler()

	sigs := make(chan os.Signal, 1)
	signal.Notify(sigs, syscall.SIGINT, syscall.SIGTERM)
	<-sigs
	loggerCoreService.Info("ZOOBC Shutdown")
	os.Exit(0)
}<|MERGE_RESOLUTION|>--- conflicted
+++ resolved
@@ -34,36 +34,6 @@
 )
 
 var (
-<<<<<<< HEAD
-	dbPath, dbName, badgerDbPath, badgerDbName, nodeSecretPhrase string
-	dbInstance                                                   *database.SqliteDB
-	badgerDbInstance                                             *database.BadgerDB
-	db                                                           *sql.DB
-	badgerDb                                                     *badger.DB
-	apiRPCPort, apiHTTPPort                                      int
-	peerPort                                                     uint32
-	p2pServiceInstance                                           p2p.Peer2PeerServiceInterface
-	queryExecutor                                                *query.Executor
-	kvExecutor                                                   *kvdb.KVExecutor
-	observerInstance                                             *observer.Observer
-	schedulerInstance                                            *util.Scheduler
-	blockServices                                                = make(map[int32]service.BlockServiceInterface)
-	mempoolServices                                              = make(map[int32]service.MempoolServiceInterface)
-	receiptService                                               service.ReceiptServiceInterface
-	peerServiceClient                                            client.PeerServiceClientInterface
-	p2pHost                                                      *model.Host
-	peerExplorer                                                 strategy.PeerExplorerStrategyInterface
-	ownerAccountAddress, myAddress                               string
-	wellknownPeers                                               []string
-	nodeKeyFilePath                                              string
-	smithing                                                     bool
-	nodeRegistrationService                                      service.NodeRegistrationServiceInterface
-	sortedBlocksmiths                                            []model.Blocksmith
-	mainchainProcessor                                           smith.BlockchainProcessorInterface
-	loggerAPIService                                             *log.Logger
-	loggerCoreService                                            *log.Logger
-	loggerP2PService                                             *log.Logger
-=======
 	dbPath, dbName, badgerDbPath, badgerDbName, nodeSecretPhrase, configPath, nodeKeyFile string
 	dbInstance                                                                            *database.SqliteDB
 	badgerDbInstance                                                                      *database.BadgerDB
@@ -75,6 +45,7 @@
 	queryExecutor                                                                         *query.Executor
 	kvExecutor                                                                            *kvdb.KVExecutor
 	observerInstance                                                                      *observer.Observer
+	schedulerInstance                                                                     *util.Scheduler
 	blockServices                                                                         = make(map[int32]service.BlockServiceInterface)
 	mempoolServices                                                                       = make(map[int32]service.MempoolServiceInterface)
 	receiptService                                                                        service.ReceiptServiceInterface
@@ -91,7 +62,6 @@
 	loggerAPIService                                                                      *log.Logger
 	loggerCoreService                                                                     *log.Logger
 	loggerP2PService                                                                      *log.Logger
->>>>>>> e9d5fd3f
 )
 
 func init() {
