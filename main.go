package main

import (
	"database/sql"
	"encoding/base64"
	"encoding/binary"
	"errors"
	"flag"
	"fmt"
	"net/http"
	"os"
	"os/signal"
	"path/filepath"
	"strings"
	"syscall"
	"time"

	"github.com/dgraph-io/badger"
	"github.com/prometheus/client_golang/prometheus/promhttp"
	log "github.com/sirupsen/logrus"
	"github.com/spf13/viper"
	"github.com/ugorji/go/codec"
	"github.com/zoobc/zoobc-core/api"
	"github.com/zoobc/zoobc-core/common/chaintype"
	"github.com/zoobc/zoobc-core/common/constant"
	"github.com/zoobc/zoobc-core/common/crypto"
	"github.com/zoobc/zoobc-core/common/database"
	"github.com/zoobc/zoobc-core/common/kvdb"
	"github.com/zoobc/zoobc-core/common/model"
	"github.com/zoobc/zoobc-core/common/monitoring"
	"github.com/zoobc/zoobc-core/common/query"
	"github.com/zoobc/zoobc-core/common/transaction"
	"github.com/zoobc/zoobc-core/common/util"
	"github.com/zoobc/zoobc-core/core/blockchainsync"
	"github.com/zoobc/zoobc-core/core/service"
	"github.com/zoobc/zoobc-core/core/smith"
	blockSmithStrategy "github.com/zoobc/zoobc-core/core/smith/strategy"
	coreUtil "github.com/zoobc/zoobc-core/core/util"
	"github.com/zoobc/zoobc-core/observer"
	"github.com/zoobc/zoobc-core/p2p"
	"github.com/zoobc/zoobc-core/p2p/client"
	p2pStrategy "github.com/zoobc/zoobc-core/p2p/strategy"
	p2pUtil "github.com/zoobc/zoobc-core/p2p/util"
)

var (
	dbPath, dbName, badgerDbPath, badgerDbName, nodeSecretPhrase, nodeKeyPath,
	nodeKeyFile, nodePreSeed, ownerAccountAddress, myAddress, nodeKeyFilePath, snapshotPath string
	dbInstance                                      *database.SqliteDB
	badgerDbInstance                                *database.BadgerDB
	db                                              *sql.DB
	badgerDb                                        *badger.DB
	apiRPCPort, apiHTTPPort, monitoringPort         int
	apiCertFile, apiKeyFile                         string
	peerPort                                        uint32
	p2pServiceInstance                              p2p.Peer2PeerServiceInterface
	queryExecutor                                   *query.Executor
	kvExecutor                                      *kvdb.KVExecutor
	observerInstance                                *observer.Observer
	schedulerInstance                               *util.Scheduler
	blockServices                                   = make(map[int32]service.BlockServiceInterface)
	snapshotBlockServices                           = make(map[int32]service.SnapshotBlockServiceInterface)
	mainchainBlockService                           *service.BlockService
	mainBlockSnapshotChunkStrategy                  service.SnapshotChunkStrategyInterface
	spinechainBlockService                          *service.BlockSpineService
	fileDownloader                                  p2p.FileDownloaderInterface
	mempoolServices                                 = make(map[int32]service.MempoolServiceInterface)
	blockIncompleteQueueService                     service.BlockIncompleteQueueServiceInterface
	receiptService                                  service.ReceiptServiceInterface
	peerServiceClient                               client.PeerServiceClientInterface
	p2pHost                                         *model.Host
	peerExplorer                                    p2pStrategy.PeerExplorerStrategyInterface
	wellknownPeers                                  []string
	smithing, isNodePreSeed, isDebugMode            bool
	nodeRegistrationService                         service.NodeRegistrationServiceInterface
	mainchainProcessor                              smith.BlockchainProcessorInterface
	spinechainProcessor                             smith.BlockchainProcessorInterface
	loggerAPIService                                *log.Logger
	loggerCoreService                               *log.Logger
	loggerP2PService                                *log.Logger
	spinechainSynchronizer, mainchainSynchronizer   *blockchainsync.Service
	spineBlockManifestService                       service.SpineBlockManifestServiceInterface
	snapshotService                                 service.SnapshotServiceInterface
	transactionUtil                                 = &transaction.Util{}
	receiptUtil                                     = &coreUtil.ReceiptUtil{}
	transactionCoreServiceIns                       service.TransactionCoreServiceInterface
	fileService                                     service.FileServiceInterface
	chainTypes                                      = chaintype.GetChainTypes()
	mainchain                                       = &chaintype.MainChain{}
	spinechain                                      = &chaintype.SpineChain{}
	blockchainStatusService                         service.BlockchainStatusServiceInterface
	mainchainDownloader, spinechainDownloader       blockchainsync.BlockchainDownloadInterface
	mainchainForkProcessor, spinechainForkProcessor blockchainsync.ForkingProcessorInterface
<<<<<<< HEAD
	defaultSignatureType                            *crypto.Ed25519Signature
=======
	nodeKey                                         *model.NodeKey
>>>>>>> 9cf61e2f
)

func init() {
	var (
		configPostfix string
		configPath    string
		err           error
	)

	flag.StringVar(&configPostfix, "config-postfix", "", "Usage")
	flag.StringVar(&configPath, "config-path", "./resource", "Usage")
	flag.BoolVar(&isDebugMode, "debug", false, "Usage")
	flag.Parse()

	loadNodeConfig(configPath, "config"+configPostfix, "toml")

	initLogInstance()
	// initialize/open db and queryExecutor
	dbInstance = database.NewSqliteDB()
	if err := dbInstance.InitializeDB(dbPath, dbName); err != nil {
		loggerCoreService.Fatal(err)
	}
	db, err = dbInstance.OpenDB(
		dbPath,
		dbName,
		constant.SQLMaxOpenConnetion,
		constant.SQLMaxIdleConnections,
		constant.SQLMaxConnectionLifetime,
	)

	if err != nil {
		loggerCoreService.Fatal(err)
	}
	// initialize k-v db
	badgerDbInstance = database.NewBadgerDB()
	if err := badgerDbInstance.InitializeBadgerDB(badgerDbPath, badgerDbName); err != nil {
		loggerCoreService.Fatal(err)
	}
	badgerDb, err = badgerDbInstance.OpenBadgerDB(badgerDbPath, badgerDbName)
	if err != nil {
		loggerCoreService.Fatal(err)
	}
	queryExecutor = query.NewQueryExecutor(db)
	kvExecutor = kvdb.NewKVExecutor(badgerDb)

	// initialize services
	nodeRegistrationService = service.NewNodeRegistrationService(
		queryExecutor,
		query.NewAccountBalanceQuery(),
		query.NewNodeRegistrationQuery(),
		query.NewParticipationScoreQuery(),
		query.NewBlockQuery(mainchain),
		loggerCoreService,
	)
	receiptService = service.NewReceiptService(
		query.NewNodeReceiptQuery(),
		query.NewBatchReceiptQuery(),
		query.NewMerkleTreeQuery(),
		query.NewNodeRegistrationQuery(),
		query.NewBlockQuery(mainchain),
		kvExecutor,
		queryExecutor,
		nodeRegistrationService,
		crypto.NewSignature(),
		query.NewPublishedReceiptQuery(),
		receiptUtil,
	)
	blockchainStatusService = service.NewBlockchainStatusService(true, loggerCoreService)
	spineBlockManifestService = service.NewSpineBlockManifestService(
		queryExecutor,
		query.NewSpineBlockManifestQuery(),
		query.NewBlockQuery(spinechain),
		loggerCoreService,
	)
	fileService = service.NewFileService(
		loggerCoreService,
		new(codec.CborHandle),
		snapshotPath,
	)
	mainBlockSnapshotChunkStrategy = service.NewSnapshotBasicChunkStrategy(
		constant.SnapshotChunkSize,
		fileService,
	)
	snapshotBlockServices[mainchain.GetTypeInt()] = service.NewSnapshotMainBlockService(
		snapshotPath,
		queryExecutor,
		loggerCoreService,
		mainBlockSnapshotChunkStrategy,
		query.NewAccountBalanceQuery(),
		query.NewNodeRegistrationQuery(),
		query.NewParticipationScoreQuery(),
		query.NewAccountDatasetsQuery(),
		query.NewEscrowTransactionQuery(),
		query.NewPublishedReceiptQuery(),
		query.GetSnapshotQuery(mainchain),
	)

	snapshotService = service.NewSnapshotService(
		spineBlockManifestService,
		blockchainStatusService,
		snapshotBlockServices,
		loggerCoreService,
	)

	transactionCoreServiceIns = service.NewTransactionCoreService(
		queryExecutor,
		query.NewTransactionQuery(mainchain),
		query.NewEscrowTransactionQuery(),
	)

	defaultSignatureType = crypto.NewEd25519Signature()

	// initialize Observer
	observerInstance = observer.NewObserver()
	schedulerInstance = util.NewScheduler()
	initP2pInstance()
}

func loadNodeConfig(configPath, configFileName, configExtension string) {
	var (
		seed string
	)

	if err := util.LoadConfig(configPath, configFileName, configExtension); err != nil {
		panic(err)
	}

	myAddress = viper.GetString("myAddress")
	if myAddress == "" {
		ipAddr, err := util.GetOutboundIP()
		if err != nil {
			myAddress = "127.0.0.1"
		} else {
			myAddress = ipAddr.String()
		}
		viper.Set("myAddress", myAddress)
	}
	peerPort = viper.GetUint32("peerPort")
	monitoringPort = viper.GetInt("monitoringPort")
	apiRPCPort = viper.GetInt("apiRPCPort")
	apiHTTPPort = viper.GetInt("apiHTTPPort")
	ownerAccountAddress = viper.GetString("ownerAccountAddress")
	wellknownPeers = viper.GetStringSlice("wellknownPeers")
	smithing = viper.GetBool("smithing")
	dbPath = viper.GetString("dbPath")
	dbName = viper.GetString("dbName")
	badgerDbPath = viper.GetString("badgerDbPath")
	badgerDbName = viper.GetString("badgerDbName")
	nodeKeyPath = viper.GetString("configPath")
	nodeKeyFile = viper.GetString("nodeKeyFile")
	isNodePreSeed = viper.IsSet("nodeSeed")
	nodePreSeed = viper.GetString("nodeSeed")
	apiCertFile = viper.GetString("apiapiCertFile")
	apiKeyFile = viper.GetString("apiKeyFile")
	snapshotPath = viper.GetString("snapshotPath")

	// get the node private key
	nodeKeyFilePath = filepath.Join(nodeKeyPath, nodeKeyFile)
	nodeAdminKeysService := service.NewNodeAdminService(nil, nil, nil, nil, nodeKeyFilePath)
	nodeKeys, err := nodeAdminKeysService.ParseKeysFile()
	if err != nil {
		if isNodePreSeed {
			seed = nodePreSeed
		} else {
			// generate a node private key if there aren't already configured
			seed = util.GetSecureRandomSeed()
		}
		nodePublicKey, err := nodeAdminKeysService.GenerateNodeKey(seed)
		if err != nil {
			loggerCoreService.Fatal(err)
		}
		nodeKey = &model.NodeKey{
			PublicKey: nodePublicKey,
			Seed:      seed,
		}
	} else {
		nodeKey = nodeAdminKeysService.GetLastNodeKey(nodeKeys)
	}
	if nodeKey == nil {
		loggerCoreService.Fatal(errors.New("NodeKeyIsNil"))
	}
	nodeSecretPhrase = nodeKey.Seed
	// log the b64 encoded node public key
	log.Printf("peerPort: %d", peerPort)
	log.Printf("monitoringPort: %d", monitoringPort)
	log.Printf("apiRPCPort: %d", apiRPCPort)
	log.Printf("apiHTTPPort: %d", apiHTTPPort)
	log.Printf("ownerAccountAddress: %s", ownerAccountAddress)
	log.Printf("nodePublicKey: %s", base64.StdEncoding.EncodeToString(nodeKey.PublicKey))
	log.Printf("wellknownPeers: %s", strings.Join(wellknownPeers, ","))
	log.Printf("smithing: %v", smithing)
	log.Printf("myAddress: %s", myAddress)
}

func initLogInstance() {
	var (
		err       error
		logLevels = viper.GetStringSlice("logLevels")
		t         = time.Now().Format("2-Jan-2006_")
	)

	if loggerAPIService, err = util.InitLogger(".log/", t+"APIdebug.log", logLevels); err != nil {
		panic(err)
	}
	if loggerCoreService, err = util.InitLogger(".log/", t+"Coredebug.log", logLevels); err != nil {
		panic(err)
	}
	if loggerP2PService, err = util.InitLogger(".log/", t+"P2Pdebug.log", logLevels); err != nil {
		panic(err)
	}
}

func initP2pInstance() {
	// init p2p instances
	knownPeersResult, err := p2pUtil.ParseKnownPeers(wellknownPeers)
	if err != nil {
		loggerCoreService.Fatal("Initialize P2P Err : ", err.Error())
	}
	p2pHost = p2pUtil.NewHost(myAddress, peerPort, knownPeersResult)

	// initialize peer client service
	nodePublicKey := defaultSignatureType.GetPublicKeyFromSeed(nodeSecretPhrase)
	peerServiceClient = client.NewPeerServiceClient(
		queryExecutor,
		query.NewNodeReceiptQuery(),
		nodePublicKey,
		query.NewBatchReceiptQuery(),
		query.NewMerkleTreeQuery(),
		receiptService,
		p2pHost,
		loggerP2PService,
	)

	// peer discovery strategy
	peerExplorer = p2pStrategy.NewPriorityStrategy(
		p2pHost,
		peerServiceClient,
		nodeRegistrationService,
		queryExecutor,
		query.NewBlockQuery(mainchain),
		loggerP2PService,
	)
	p2pServiceInstance, _ = p2p.NewP2PService(
		p2pHost,
		peerServiceClient,
		peerExplorer,
		loggerP2PService,
		transactionUtil,
		fileService,
	)
	fileDownloader = p2p.NewFileDownloader(
		p2pServiceInstance,
		fileService,
		loggerP2PService,
		blockchainStatusService,
	)
}

func initObserverListeners() {
	// init observer listeners
	// broadcast block will be different than other listener implementation, since there are few exception condition
	observerInstance.AddListener(observer.BroadcastBlock, p2pServiceInstance.SendBlockListener())
	observerInstance.AddListener(observer.TransactionAdded, p2pServiceInstance.SendTransactionListener())
	// only smithing nodes generate snapshots
	if smithing {
		observerInstance.AddListener(observer.BlockPushed, snapshotService.StartSnapshotListener())
	}
	observerInstance.AddListener(observer.BlockRequestTransactions, p2pServiceInstance.RequestBlockTransactionsListener())
	observerInstance.AddListener(observer.ReceivedBlockTransactionsValidated, blockServices[0].ReceivedValidatedBlockTransactionsListener())
	observerInstance.AddListener(observer.BlockTransactionsRequested, blockServices[0].BlockTransactionsRequestedListener())
	observerInstance.AddListener(observer.SendBlockTransactions, p2pServiceInstance.SendBlockTransactionsListener())
	observerInstance.AddListener(observer.ExpiringEscrowTransactions, transactionCoreServiceIns.ExpiringEscrowListener())
}

func startServices() {
	p2pServiceInstance.StartP2P(
		myAddress,
		peerPort,
		nodeSecretPhrase,
		queryExecutor,
		blockServices,
		mempoolServices,
		fileService,
		observerInstance,
	)
	api.Start(
		apiRPCPort,
		apiHTTPPort,
		kvExecutor,
		queryExecutor,
		p2pServiceInstance,
		blockServices,
		nodeRegistrationService,
		ownerAccountAddress,
		nodeKeyFilePath,
		loggerAPIService,
		isDebugMode,
		apiCertFile,
		apiKeyFile,
		transactionUtil,
		receiptUtil,
		receiptService,
		transactionCoreServiceIns,
	)

	if isDebugMode {
		go startNodeMonitoring()
	}
}

func startNodeMonitoring() {
	log.Infof("starting node monitoring at port:%d...", monitoringPort)
	monitoring.SetMonitoringActive(true)
	monitoring.SetNodePublicKey(defaultSignatureType.GetPublicKeyFromSeed(nodeSecretPhrase))
	http.Handle("/metrics", promhttp.Handler())
	err := http.ListenAndServe(fmt.Sprintf(":%d", monitoringPort), nil)
	if err != nil {
		panic(fmt.Sprintf("failed to start monitoring service: %s", err))
	}
}

func startMainchain() {
	var (
		lastBlockAtStart, blockToBuildScrambleNodes *model.Block
		err                                         error
		sleepPeriod                                 = constant.MainChainSmithIdlePeriod
	)
	monitoring.SetBlockchainStatus(mainchain.GetTypeInt(), constant.BlockchainStatusIdle)
	mempoolService := service.NewMempoolService(
		transactionUtil,
		mainchain,
		kvExecutor,
		queryExecutor,
		query.NewMempoolQuery(mainchain),
		query.NewMerkleTreeQuery(),
		&transaction.TypeSwitcher{Executor: queryExecutor},
		query.NewAccountBalanceQuery(),
		query.NewBlockQuery(mainchain),
		query.NewTransactionQuery(mainchain),
		crypto.NewSignature(),
		observerInstance,
		loggerCoreService,
		receiptUtil,
		receiptService,
		transactionCoreServiceIns,
	)
	mempoolServices[mainchain.GetTypeInt()] = mempoolService

	actionSwitcher := &transaction.TypeSwitcher{
		Executor: queryExecutor,
	}
	blocksmithStrategyMain := blockSmithStrategy.NewBlocksmithStrategyMain(
		queryExecutor,
		query.NewNodeRegistrationQuery(),
		query.NewSkippedBlocksmithQuery(),
		loggerCoreService,
	)
	blockIncompleteQueueService = service.NewBlockIncompleteQueueService(
		mainchain,
		observerInstance,
	)
	mainchainBlockPool := service.NewBlockPoolService()
	mainchainBlocksmithService := service.NewBlocksmithService(
		query.NewAccountBalanceQuery(),
		query.NewAccountLedgerQuery(),
		query.NewNodeRegistrationQuery(),
		queryExecutor,
	)
	mainchainCoinbaseService := service.NewCoinbaseService(
		query.NewNodeRegistrationQuery(),
		queryExecutor,
	)
	mainchainParticipationScoreService := service.NewParticipationScoreService(
		query.NewParticipationScoreQuery(),
		queryExecutor,
	)
	mainchainPublishedReceiptUtil := coreUtil.NewPublishedReceiptUtil(
		query.NewPublishedReceiptQuery(),
		queryExecutor,
	)
	mainchainPublishedReceiptService := service.NewPublishedReceiptService(
		query.NewPublishedReceiptQuery(),
		receiptUtil,
		mainchainPublishedReceiptUtil,
		receiptService,
		queryExecutor,
	)
	mainchainBlockService = service.NewBlockMainService(
		mainchain,
		kvExecutor,
		queryExecutor,
		query.NewBlockQuery(mainchain),
		query.NewMempoolQuery(mainchain),
		query.NewTransactionQuery(mainchain),
		query.NewSkippedBlocksmithQuery(),
		crypto.NewSignature(),
		mempoolService,
		receiptService,
		nodeRegistrationService,
		actionSwitcher,
		query.NewAccountBalanceQuery(),
		query.NewParticipationScoreQuery(),
		query.NewNodeRegistrationQuery(),
		observerInstance,
		blocksmithStrategyMain,
		loggerCoreService,
		query.NewAccountLedgerQuery(),
		blockIncompleteQueueService,
		transactionUtil,
		receiptUtil,
		mainchainPublishedReceiptUtil,
		transactionCoreServiceIns,
		mainchainBlockPool,
		mainchainBlocksmithService,
		mainchainCoinbaseService,
		mainchainParticipationScoreService,
		mainchainPublishedReceiptService,
	)
	blockServices[mainchain.GetTypeInt()] = mainchainBlockService

	if !mainchainBlockService.CheckGenesis() { // Add genesis if not exist
		// genesis account will be inserted in the very beginning
		if err := service.AddGenesisAccount(queryExecutor); err != nil {
			loggerCoreService.Fatal("Fail to add genesis account")
		}

		if err := mainchainBlockService.AddGenesis(); err != nil {
			loggerCoreService.Fatal(err)
		}
	}
	lastBlockAtStart, err = mainchainBlockService.GetLastBlock()
	if err != nil {
		loggerCoreService.Fatal(err)
	}

	// TODO: Check computer/node local time. Comparing with last block timestamp

	// initializing scrambled nodes
	heightToBuildScrambleNodes := nodeRegistrationService.GetBlockHeightToBuildScrambleNodes(lastBlockAtStart.GetHeight())
	blockToBuildScrambleNodes, err = mainchainBlockService.GetBlockByHeight(heightToBuildScrambleNodes)
	if err != nil {
		loggerCoreService.Fatal(err)
	}
	err = nodeRegistrationService.BuildScrambledNodes(blockToBuildScrambleNodes)
	if err != nil {
		loggerCoreService.Fatal(err)
	}

	if len(nodeSecretPhrase) > 0 && smithing {
		nodePublicKey := defaultSignatureType.GetPublicKeyFromSeed(nodeSecretPhrase)
		node, err := nodeRegistrationService.GetNodeRegistrationByNodePublicKey(nodePublicKey)
		if err != nil {
			// no nodes registered with current node public key
			loggerCoreService.Error(
				"Current node is not in node registry and won't be able to smith until registered!",
			)
		}
		if node != nil {
			mainchainProcessor = smith.NewBlockchainProcessor(
				mainchainBlockService.GetChainType(),
				model.NewBlocksmith(nodeSecretPhrase, nodePublicKey, node.NodeID),
				mainchainBlockService,
				loggerCoreService,
				blockchainStatusService,
			)
			mainchainProcessor.Start(sleepPeriod)
		}
	}
	mainchainDownloader = blockchainsync.NewBlockchainDownloader(
		mainchainBlockService,
		peerServiceClient,
		peerExplorer,
		loggerCoreService,
		blockchainStatusService,
	)
	mainchainForkProcessor = &blockchainsync.ForkingProcessor{
		ChainType:          mainchainBlockService.GetChainType(),
		BlockService:       mainchainBlockService,
		QueryExecutor:      queryExecutor,
		ActionTypeSwitcher: actionSwitcher,
		MempoolService:     mempoolService,
		KVExecutor:         kvExecutor,
		PeerExplorer:       peerExplorer,
		Logger:             loggerCoreService,
		TransactionUtil:    transactionUtil,
		TransactionCorService: service.NewTransactionCoreService(
			queryExecutor,
			query.NewTransactionQuery(mainchain),
			query.NewEscrowTransactionQuery(),
		),
	}
	mainchainSynchronizer = blockchainsync.NewBlockchainSyncService(
		mainchainBlockService,
		peerServiceClient, peerExplorer,
		loggerCoreService,
		blockchainStatusService,
		mainchainDownloader,
		mainchainForkProcessor,
	)
}

func startSpinechain() {
	var (
		nodeID      int64
		sleepPeriod = constant.SpineChainSmithIdlePeriod
	)
	monitoring.SetBlockchainStatus(spinechain.GetTypeInt(), constant.BlockchainStatusIdle)
	blocksmithStrategySpine := blockSmithStrategy.NewBlocksmithStrategySpine(
		queryExecutor,
		query.NewSpinePublicKeyQuery(),
		loggerCoreService,
		query.NewBlockQuery(spinechain),
	)
	spinechainBlockService = service.NewBlockSpineService(
		spinechain,
		queryExecutor,
		query.NewBlockQuery(spinechain),
		query.NewSpinePublicKeyQuery(),
		crypto.NewSignature(),
		query.NewNodeRegistrationQuery(),
		observerInstance,
		blocksmithStrategySpine,
		loggerCoreService,
		query.NewSpineBlockManifestQuery(),
	)
	blockServices[spinechain.GetTypeInt()] = spinechainBlockService

	if !spinechainBlockService.CheckGenesis() { // Add genesis if not exist
		if err := spinechainBlockService.AddGenesis(); err != nil {
			loggerCoreService.Fatal(err)
		}
	}

	// Note: spine blocks smith even if smithing is false, because are created by every running node
	// 		 Later we only broadcast (and accumulate) signatures of the ones who can smith
	if len(nodeSecretPhrase) > 0 && smithing {
		nodePublicKey := defaultSignatureType.GetPublicKeyFromSeed(nodeSecretPhrase)
		// FIXME: ask @barton double check with him that generating a pseudo random id to compute the blockSeed is ok
		nodeID = int64(binary.LittleEndian.Uint64(nodePublicKey))
		spinechainProcessor = smith.NewBlockchainProcessor(
			spinechainBlockService.GetChainType(),
			model.NewBlocksmith(nodeSecretPhrase, nodePublicKey, nodeID),
			spinechainBlockService,
			loggerCoreService,
			blockchainStatusService,
		)
		spinechainProcessor.Start(sleepPeriod)
	}
	spinechainDownloader = blockchainsync.NewBlockchainDownloader(
		spinechainBlockService,
		peerServiceClient,
		peerExplorer,
		loggerCoreService,
		blockchainStatusService,
	)
	spinechainForkProcessor = &blockchainsync.ForkingProcessor{
		ChainType:          spinechainBlockService.GetChainType(),
		BlockService:       spinechainBlockService,
		QueryExecutor:      queryExecutor,
		ActionTypeSwitcher: nil, // no mempool for spine blocks
		MempoolService:     nil, // no transaction types for spine blocks
		KVExecutor:         kvExecutor,
		PeerExplorer:       peerExplorer,
		Logger:             loggerCoreService,
		TransactionUtil:    transactionUtil,
		TransactionCorService: service.NewTransactionCoreService(
			queryExecutor,
			query.NewTransactionQuery(mainchain),
			query.NewEscrowTransactionQuery(),
		),
	}
	spinechainSynchronizer = blockchainsync.NewBlockchainSyncService(
		spinechainBlockService,
		peerServiceClient,
		peerExplorer,
		loggerCoreService,
		blockchainStatusService,
		spinechainDownloader,
		spinechainForkProcessor,
	)
}

// Scheduler Init
func startScheduler() {
	var (
		mainchainMempoolService = mempoolServices[mainchain.GetTypeInt()]
	)
	// scheduler remove expired mempool transaction
	if err := schedulerInstance.AddJob(
		constant.CheckMempoolExpiration,
		mainchainMempoolService.DeleteExpiredMempoolTransactions,
	); err != nil {
		loggerCoreService.Error("Scheduler Err : ", err.Error())
	}
	// scheduler to generate receipt markle root
	if err := schedulerInstance.AddJob(
		constant.ReceiptGenerateMarkleRootPeriod,
		receiptService.GenerateReceiptsMerkleRoot,
	); err != nil {
		loggerCoreService.Error("Scheduler Err : ", err.Error())
	}
	// scheduler to pruning receipts that was expired
	if err := schedulerInstance.AddJob(
		constant.PruningNodeReceiptPeriod,
		receiptService.PruningNodeReceipts,
	); err != nil {
		loggerCoreService.Error("Scheduler Err: ", err.Error())
	}
	// scheduler to remove block uncomplete queue that already waiting transactions too long
	if err := schedulerInstance.AddJob(
		constant.CheckTimedOutBlock,
		blockIncompleteQueueService.PruneTimeoutBlockQueue,
	); err != nil {
		loggerCoreService.Error("Scheduler Err: ", err.Error())
	}
	// register scan block pool for mainchain
	if err := schedulerInstance.AddJob(
		constant.BlockPoolScanPeriod,
		mainchainBlockService.ScanBlockPool,
	); err != nil {
		loggerCoreService.Error("Scheduler Err: ", err.Error())
	}
	// scheduler to remove block uncomplete queue that already waiting transactions too long
	if err := schedulerInstance.AddJob(
		constant.CheckTimedOutBlock,
		blockIncompleteQueueService.PruneTimeoutBlockQueue,
	); err != nil {
		loggerCoreService.Error("Scheduler Err: ", err.Error())
	}
}

func startBlockchainSyncronizers() {
	var (
		spineBlocksDownloadFinished = make(chan bool, 1)
		mainBlocksDownloadFinished  = make(chan bool, 1)
	)
	go spinechainSynchronizer.Start()
	go func() {
		ticker := time.NewTicker(constant.BlockchainsyncCheckInterval)
		tickerLog := time.NewTicker(2 * time.Second)
		timeout := time.After(constant.BlockchainsyncSpineTimeout)
		for {
			select {
			case <-tickerLog.C:
				loggerCoreService.Infof("downloading spine blocks...")
			case <-ticker.C:
				if blockchainStatusService.IsFirstDownloadFinished(spinechain) {
					spineBlocksDownloadFinished <- true
					ticker.Stop()
					tickerLog.Stop()
					return
				}
			// spine blocks shouldn't take that long to be downloaded. shutdown the node
			// TODO: add push notification to node owner that the node has shutdown because of network issues
			case <-timeout:
				loggerCoreService.Fatal("spine blocks sync timed out...")
			}
		}
	}()

	// wait downloading snapshot and main blocks until node has finished downloading spine blocks
	<-spineBlocksDownloadFinished
	lastSpineBlock, err := spinechainSynchronizer.BlockService.GetLastBlock()
	if err != nil {
		loggerCoreService.Errorf("cannot get last spine block")
		os.Exit(1)
	}
	loggerCoreService.Infof("finished downloading spine blocks. last height is %d", lastSpineBlock.Height)
	go func() {
		ticker := time.NewTicker(constant.BlockchainsyncCheckInterval)
		tickerLog := time.NewTicker(2 * time.Second)
		for {
			select {
			case <-tickerLog.C:
				loggerCoreService.Infof("downloading main blocks...")
			case <-ticker.C:
				if blockchainStatusService.IsFirstDownloadFinished(mainchain) {
					mainBlocksDownloadFinished <- true
					ticker.Stop()
					tickerLog.Stop()
					return
				}
			}
		}
	}()
	loggerCoreService.Info("done downloading spine blocks. searching for snapshots...")
	// loop through all chain types that support snapshots and download them if we find relative
	// spineBlockManifest
	lastMainBlock, err := mainchainSynchronizer.BlockService.GetLastBlock()
	if err != nil {
		loggerCoreService.Fatal("cannot get last main block")
	}
	for i := 0; i < len(chainTypes); i++ {
		ct := chaintype.GetChainType(int32(i))
		// exclude spinechain
		if i == int(spinechain.GetTypeInt()) {
			continue
		}

		// only download/apply snapshots first time a node joins the network (for now)
		if lastMainBlock.Height == 0 && ct.HasSnapshots() {
			// snapshot download
			lastSpineBlockManifest, err := spineBlockManifestService.GetLastSpineBlockManifest(ct,
				model.SpineBlockManifestType_Snapshot)
			if err != nil {
				loggerCoreService.Errorf("db error: cannot get last spineBlockManifest for chaintype %s",
					ct.GetName())
				break
			}
			if lastSpineBlockManifest != nil {
				loggerCoreService.Infof("found a Snapshot Spine Block Manifest for chaintype %s, "+
					"at height is %d. Start downloading...", ct.GetName(),
					lastSpineBlockManifest.SpineBlockManifestHeight)
				if err := fileDownloader.DownloadSnapshot(ct, lastSpineBlockManifest); err != nil {
					loggerCoreService.Info(err)
				}
			}
		}
		// download remaining main blocks and start the mainchain synchronizer
		// TODO: generalise this so that we can just inject the chaintype and will start the correct
		//  syncronizer
		switch ct.(type) {
		case *chaintype.MainChain:
			loggerCoreService.Info("start downloading main blocks...")
			go mainchainSynchronizer.Start()

		default:
			loggerCoreService.Debug("invalid chaintype for snapshot")
		}
	}
	// unlock smithing process after main blocks have finished downloading
	<-mainBlocksDownloadFinished
	lastMainBlock, err = mainchainSynchronizer.BlockService.GetLastBlock()
	if err != nil {
		loggerCoreService.Fatal("cannot get last main block")
	}
	loggerCoreService.Infof("finished downloading main blocks. last height is %d",
		lastMainBlock.Height)
	loggerCoreService.Info("blockchain sync completed. unlocking smithing process...")
	blockchainStatusService.SetIsSmithingLocked(false)
}

func main() {
	migration := database.Migration{Query: queryExecutor}
	if err := migration.Init(); err != nil {
		loggerCoreService.Fatal(err)
	}

	if err := migration.Apply(); err != nil {
		loggerCoreService.Fatal(err)
	}

	mainchainSyncChannel := make(chan bool, 1)
	mainchainSyncChannel <- true
	startSpinechain()
	startMainchain()
	startServices()
	initObserverListeners()
	startScheduler()
	go startBlockchainSyncronizers()

	shutdownCompleted := make(chan bool, 1)
	sigs := make(chan os.Signal, 1)
	signal.Notify(sigs, syscall.SIGINT, syscall.SIGTERM)
	<-sigs
	loggerCoreService.Info("Shutting down node...")
	if mainchainProcessor != nil {
		mainchainProcessor.Stop()
	}
	if spinechainProcessor != nil {
		spinechainProcessor.Stop()
	}
	ticker := time.NewTicker(50 * time.Millisecond)
	timeout := time.After(5 * time.Second)
	for {
		select {
		case <-ticker.C:
			mcSmithing := false
			scSmithing := false
			if mainchainProcessor != nil {
				mcSmithing, _ = mainchainProcessor.GetBlockChainprocessorStatus()
			}
			if spinechainProcessor != nil {
				scSmithing, _ = spinechainProcessor.GetBlockChainprocessorStatus()
			}
			if !mcSmithing && !scSmithing {
				loggerCoreService.Info("All smith processors have stopped")
				shutdownCompleted <- true
			}
		case <-timeout:
			loggerCoreService.Info("ZOOBC Shutdown timedout...")
			os.Exit(1)
		case <-shutdownCompleted:
			loggerCoreService.Info("ZOOBC Shutdown complete")
			ticker.Stop()
			os.Exit(0)
		}
	}
}<|MERGE_RESOLUTION|>--- conflicted
+++ resolved
@@ -91,11 +91,8 @@
 	blockchainStatusService                         service.BlockchainStatusServiceInterface
 	mainchainDownloader, spinechainDownloader       blockchainsync.BlockchainDownloadInterface
 	mainchainForkProcessor, spinechainForkProcessor blockchainsync.ForkingProcessorInterface
-<<<<<<< HEAD
 	defaultSignatureType                            *crypto.Ed25519Signature
-=======
 	nodeKey                                         *model.NodeKey
->>>>>>> 9cf61e2f
 )
 
 func init() {
