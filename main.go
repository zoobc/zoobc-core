--- conflicted
+++ resolved
@@ -6,7 +6,6 @@
 	"encoding/binary"
 	"encoding/hex"
 	"fmt"
-	"github.com/zoobc/zoobc-core/common/feedbacksystem"
 	"net/http"
 	_ "net/http/pprof"
 	"os"
@@ -16,6 +15,8 @@
 	"sort"
 	"syscall"
 	"time"
+
+	"github.com/zoobc/zoobc-core/common/feedbacksystem"
 
 	log "github.com/sirupsen/logrus"
 	"github.com/spf13/cobra"
@@ -204,12 +205,8 @@
 	if len(config.NodeKey.Seed) > 0 {
 		config.NodeKey.PublicKey, err = nodeAdminKeysService.GenerateNodeKey(config.NodeKey.Seed)
 		if err != nil {
-<<<<<<< HEAD
-			log.Fatalf("Fail to generate node key: %v", err)
-=======
 			log.Error("Fail to generate node key")
 			os.Exit(1)
->>>>>>> 7827e82a
 		}
 	} else {
 		// setup wizard don't set node key, meaning ./resource/node_keys.json exist
@@ -238,16 +235,9 @@
 
 	if config.OwnerAccountAddress == nil {
 		// todo: andy-shi88 refactor this
-<<<<<<< HEAD
-		fmt.Printf("extra log %v\n\n", "HEllo there")
-
-		ed25519 := crypto.NewEd25519Signature()
-		accountPrivateKey, err := ed25519.GetPrivateKeyFromSeedUseSlip10(
-=======
 		signature := crypto.NewSignature()
 		_, _, _, config.OwnerEncodedAccountAddress, config.OwnerAccountAddress, err = signature.GenerateAccountFromSeed(
 			&accounttype.ZbcAccountType{},
->>>>>>> 7827e82a
 			config.NodeKey.Seed,
 			true,
 		)
