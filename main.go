package main

import (
	"crypto/sha256"
	"database/sql"
	"encoding/binary"
	"encoding/hex"
	"fmt"
	"net/http"
	_ "net/http/pprof"
	"os"
	"os/signal"
	"path/filepath"
	"runtime"
	"syscall"
	"time"

	"github.com/dgraph-io/badger/v2"
	log "github.com/sirupsen/logrus"
	"github.com/spf13/cobra"
	"github.com/spf13/viper"
	"github.com/takama/daemon"
	"github.com/ugorji/go/codec"
	"github.com/zoobc/lib/address"
	"github.com/zoobc/zoobc-core/api"
	"github.com/zoobc/zoobc-core/common/auth"
	"github.com/zoobc/zoobc-core/common/blocker"
	"github.com/zoobc/zoobc-core/common/chaintype"
	"github.com/zoobc/zoobc-core/common/constant"
	"github.com/zoobc/zoobc-core/common/crypto"
	"github.com/zoobc/zoobc-core/common/database"
	"github.com/zoobc/zoobc-core/common/fee"
	"github.com/zoobc/zoobc-core/common/kvdb"
	"github.com/zoobc/zoobc-core/common/model"
	"github.com/zoobc/zoobc-core/common/monitoring"
	"github.com/zoobc/zoobc-core/common/query"
	"github.com/zoobc/zoobc-core/common/storage"
	"github.com/zoobc/zoobc-core/common/transaction"
	"github.com/zoobc/zoobc-core/common/util"
	"github.com/zoobc/zoobc-core/core/blockchainsync"
	"github.com/zoobc/zoobc-core/core/scheduler"
	"github.com/zoobc/zoobc-core/core/service"
	"github.com/zoobc/zoobc-core/core/smith"
	blockSmithStrategy "github.com/zoobc/zoobc-core/core/smith/strategy"
	coreUtil "github.com/zoobc/zoobc-core/core/util"
	"github.com/zoobc/zoobc-core/observer"
	"github.com/zoobc/zoobc-core/p2p"
	"github.com/zoobc/zoobc-core/p2p/client"
	p2pStrategy "github.com/zoobc/zoobc-core/p2p/strategy"
	p2pUtil "github.com/zoobc/zoobc-core/p2p/util"
)

var (
	config                                                                 *model.Config
	dbInstance                                                             *database.SqliteDB
	badgerDbInstance                                                       *database.BadgerDB
	db                                                                     *sql.DB
	badgerDb                                                               *badger.DB
	nodeShardStorage, mainBlockStateStorage, spineBlockStateStorage        storage.CacheStorageInterface
	nextNodeAdmissionStorage, mempoolStorage                               storage.CacheStorageInterface
	blockStateStorages                                                     = make(map[int32]storage.CacheStorageInterface)
	snapshotChunkUtil                                                      util.ChunkUtilInterface
	p2pServiceInstance                                                     p2p.Peer2PeerServiceInterface
	queryExecutor                                                          *query.Executor
	kvExecutor                                                             *kvdb.KVExecutor
	observerInstance                                                       *observer.Observer
	schedulerInstance                                                      *util.Scheduler
	snapshotSchedulers                                                     *scheduler.SnapshotScheduler
	blockServices                                                          = make(map[int32]service.BlockServiceInterface)
	snapshotBlockServices                                                  = make(map[int32]service.SnapshotBlockServiceInterface)
	mainchainBlockService                                                  *service.BlockService
	spinePublicKeyService                                                  *service.BlockSpinePublicKeyService
	mainBlockSnapshotChunkStrategy                                         service.SnapshotChunkStrategyInterface
	spinechainBlockService                                                 *service.BlockSpineService
	fileDownloader                                                         p2p.FileDownloaderInterface
	mempoolServices                                                        = make(map[int32]service.MempoolServiceInterface)
	blockIncompleteQueueService                                            service.BlockIncompleteQueueServiceInterface
	receiptService                                                         service.ReceiptServiceInterface
	peerServiceClient                                                      client.PeerServiceClientInterface
	peerExplorer                                                           p2pStrategy.PeerExplorerStrategyInterface
	nodeRegistrationService                                                service.NodeRegistrationServiceInterface
	nodeAuthValidationService                                              auth.NodeAuthValidationInterface
	mainchainProcessor                                                     smith.BlockchainProcessorInterface
	spinechainProcessor                                                    smith.BlockchainProcessorInterface
	loggerAPIService, loggerCoreService, loggerP2PService, loggerScheduler *log.Logger
	spinechainSynchronizer, mainchainSynchronizer                          blockchainsync.BlockchainSyncServiceInterface
	spineBlockManifestService                                              service.SpineBlockManifestServiceInterface
	snapshotService                                                        service.SnapshotServiceInterface
	transactionUtil                                                        transaction.UtilInterface
	receiptUtil                                                            = &coreUtil.ReceiptUtil{}
	transactionCoreServiceIns                                              service.TransactionCoreServiceInterface
	fileService                                                            service.FileServiceInterface
	mainchain                                                              = &chaintype.MainChain{}
	spinechain                                                             = &chaintype.SpineChain{}
	blockchainStatusService                                                service.BlockchainStatusServiceInterface
	nodeConfigurationService                                               service.NodeConfigurationServiceInterface
	nodeAddressInfoService                                                 service.NodeAddressInfoServiceInterface
	mempoolService                                                         service.MempoolServiceInterface
	mainchainPublishedReceiptService                                       service.PublishedReceiptServiceInterface
	mainchainPublishedReceiptUtil                                          coreUtil.PublishedReceiptUtilInterface
	mainchainCoinbaseService                                               service.CoinbaseServiceInterface
	mainchainBlocksmithService                                             service.BlocksmithServiceInterface
	mainchainParticipationScoreService                                     service.ParticipationScoreServiceInterface
	actionSwitcher                                                         transaction.TypeActionSwitcher
	feeScaleService                                                        fee.FeeScaleServiceInterface
	mainchainDownloader, spinechainDownloader                              blockchainsync.BlockchainDownloadInterface
	mainchainForkProcessor, spinechainForkProcessor                        blockchainsync.ForkingProcessorInterface
	cliMonitoring                                                          monitoring.CLIMonitoringInteface
)
var (
	flagConfigPath, flagConfigPostfix, flagResourcePath string
	flagDebugMode, flagProfiling, flagUseEnv            bool
	daemonCommand                                       = &cobra.Command{
		Use:        "daemon",
		Short:      "Run node on daemon service, which mean running in the background. Similar to launchd or systemd",
		Example:    "daemon install | start | stop | remove | status",
		SuggestFor: []string{"up", "stats", "delete", "deamon", "demon"},
	}
	runCommand = &cobra.Command{
		Use:   "run",
		Short: "Run node without daemon.",
	}
	rootCmd *cobra.Command
)

// goDaemon instance that needed  to implement whole method of daemon
type goDaemon struct {
	daemon.Daemon
}

// initiateMainInstance initiation all instance that must be needed and exists before running the node
func initiateMainInstance() {
	var (
		err error
	)

	// load config for default value to be feed to viper
<<<<<<< HEAD
	if err = util.LoadConfig(flagConfigPath, "config"+flagConfigPostfix, "toml"); err != nil {
		fmt.Printf("LoadConfig.Err %v\n\n", err)
		if flagUseEnv {
			fmt.Printf("UseEnv %v\n\n", flagUseEnv)
=======
	if err = util.LoadConfig(flagConfigPath, "config"+flagConfigPostfix, "toml", flagResourcePath); err != nil {
		if _, ok := err.(viper.ConfigFileNotFoundError); ok && flagUseEnv {
>>>>>>> ce3f18a0
			config.ConfigFileExist = true
		}
	} else {
		config.ConfigFileExist = true
	}
	// assign read configuration to config object
	config.LoadConfigurations()

	// early init configuration service
	nodeConfigurationService = service.NewNodeConfigurationService(loggerCoreService)

	// check and validate configurations
	err = util.NewSetupNode(config).CheckConfig()
	if err != nil {
		log.Fatalf("Unknown error occurred - error: %s", err.Error())
		return
	}
	nodeAdminKeysService := service.NewNodeAdminService(nil, nil, nil, nil,
		filepath.Join(config.ResourcePath, config.NodeKeyFileName))
	if len(config.NodeKey.Seed) > 0 {
		config.NodeKey.PublicKey, err = nodeAdminKeysService.GenerateNodeKey(config.NodeKey.Seed)
		if err != nil {
			log.Fatalf("Fail to generate node key: %v", err)
		}
	} else {
		// setup wizard don't set node key, meaning ./resource/node_keys.json exist
		nodeKeys, err := nodeAdminKeysService.ParseKeysFile()
		if err != nil {
			log.Fatal("existing node keys has wrong format, please fix it or delete it, then re-run the application")
		}
		config.NodeKey = nodeAdminKeysService.GetLastNodeKey(nodeKeys)
	}

	knownPeersResult, err := p2pUtil.ParseKnownPeers(config.WellknownPeers)
	if err != nil {
		log.Fatalf("ParseKnownPeers Err: %s", err.Error())
	}

	nodeConfigurationService.SetHost(p2pUtil.NewHost(config.MyAddress, config.PeerPort, knownPeersResult,
		constant.ApplicationVersion, constant.ApplicationCodeName))
	nodeConfigurationService.SetIsMyAddressDynamic(config.IsNodeAddressDynamic)
	if config.NodeKey.Seed == "" {
		log.Fatal("node seed is empty")
	}
	nodeConfigurationService.SetNodeSeed(config.NodeKey.Seed)

	if config.OwnerAccountAddress == "" {
		// todo: andy-shi88 refactor this
		fmt.Printf("extra log %v\n\n", "HEllo there")

		ed25519 := crypto.NewEd25519Signature()
		accountPrivateKey, err := ed25519.GetPrivateKeyFromSeedUseSlip10(
			config.NodeKey.Seed,
		)
		if err != nil {
			log.Fatal("Fail to generate account private key")
		}
		publicKey, err := ed25519.GetPublicKeyFromPrivateKeyUseSlip10(accountPrivateKey)
		if err != nil {
			log.Fatal("Fail to generate account public key")
		}
		id, err := address.EncodeZbcID(constant.PrefixZoobcDefaultAccount, publicKey)
		if err != nil {
			log.Fatal("Fail generating address from node's seed")
		}
		config.OwnerAccountAddress = id
		err = config.SaveConfig(flagConfigPath)
		if err != nil {
			log.Fatal("Fail to save new configuration")
		}
	}
	cliMonitoring = monitoring.NewCLIMonitoring(config)
	monitoring.SetCLIMonitoring(cliMonitoring)
	initLogInstance(fmt.Sprintf("%s/.log", config.ResourcePath))

	// break
	// initialize/open db and queryExecutor
	dbInstance = database.NewSqliteDB()
	if err = dbInstance.InitializeDB(config.ResourcePath, config.DatabaseFileName); err != nil {
		loggerCoreService.Fatal(err)
	}
	db, err = dbInstance.OpenDB(
		config.ResourcePath,
		config.DatabaseFileName,
		constant.SQLMaxOpenConnetion,
		constant.SQLMaxIdleConnections,
		constant.SQLMaxConnectionLifetime,
	)

	if err != nil {
		loggerCoreService.Fatal(err)
	}
	// initialize k-v db
	badgerDbInstance = database.NewBadgerDB()
	if err = badgerDbInstance.InitializeBadgerDB(config.ResourcePath, config.BadgerDbName); err != nil {
		loggerCoreService.Fatal(err)
	}
	badgerDb, err = badgerDbInstance.OpenBadgerDB(config.ResourcePath, config.BadgerDbName)
	if err != nil {
		loggerCoreService.Fatal(err)
	}
	queryExecutor = query.NewQueryExecutor(db)
	kvExecutor = kvdb.NewKVExecutor(badgerDb)

	// initialize cache storage
	mainBlockStateStorage = storage.NewBlockStateStorage()

	spineBlockStateStorage = storage.NewBlockStateStorage()
	blockStateStorages[mainchain.GetTypeInt()] = mainBlockStateStorage
	blockStateStorages[spinechain.GetTypeInt()] = spineBlockStateStorage
	nextNodeAdmissionStorage = storage.NewNodeAdmissionTimestampStorage()
	nodeShardStorage = storage.NewNodeShardCacheStorage()
	mempoolStorage = storage.NewMempoolStorage()
	// initialize services
	blockchainStatusService = service.NewBlockchainStatusService(true, loggerCoreService)
	feeScaleService = fee.NewFeeScaleService(query.NewFeeScaleQuery(), query.NewBlockQuery(mainchain), queryExecutor)
	transactionUtil = &transaction.Util{
		FeeScaleService:     feeScaleService,
		MempoolCacheStorage: mempoolStorage,
	}
	// initialize Observer
	observerInstance = observer.NewObserver()
	schedulerInstance = util.NewScheduler(loggerScheduler)
	snapshotChunkUtil = util.NewChunkUtil(sha256.Size, nodeShardStorage, loggerScheduler)

	actionSwitcher = &transaction.TypeSwitcher{
		Executor:            queryExecutor,
		MempoolCacheStorage: mempoolStorage,
	}

	nodeAddressInfoService = service.NewNodeAddressInfoService(
		queryExecutor,
		query.NewNodeRegistrationQuery(),
		query.NewNodeAddressInfoQuery(),
		loggerCoreService,
	)

	nodeRegistrationService = service.NewNodeRegistrationService(
		queryExecutor,
		query.NewNodeAddressInfoQuery(),
		query.NewAccountBalanceQuery(),
		query.NewNodeRegistrationQuery(),
		query.NewParticipationScoreQuery(),
		query.NewBlockQuery(mainchain),
		query.NewNodeAdmissionTimestampQuery(),
		loggerCoreService,
		blockchainStatusService,
		crypto.NewSignature(),
		nodeAddressInfoService,
		nextNodeAdmissionStorage,
		mainBlockStateStorage,
	)

	receiptService = service.NewReceiptService(
		query.NewNodeReceiptQuery(),
		query.NewBatchReceiptQuery(),
		query.NewMerkleTreeQuery(),
		query.NewNodeRegistrationQuery(),
		query.NewBlockQuery(mainchain),
		kvExecutor,
		queryExecutor,
		nodeRegistrationService,
		crypto.NewSignature(),
		query.NewPublishedReceiptQuery(),
		receiptUtil,
		mainBlockStateStorage,
	)
	spineBlockManifestService = service.NewSpineBlockManifestService(
		queryExecutor,
		query.NewSpineBlockManifestQuery(),
		query.NewBlockQuery(spinechain),
		loggerCoreService,
	)
	fileService = service.NewFileService(
		loggerCoreService,
		new(codec.CborHandle),
		config.SnapshotPath,
	)
	mainBlockSnapshotChunkStrategy = service.NewSnapshotBasicChunkStrategy(
		constant.SnapshotChunkSize,
		fileService,
	)

	blocksmithStrategyMain := blockSmithStrategy.NewBlocksmithStrategyMain(
		queryExecutor,
		query.NewNodeRegistrationQuery(),
		query.NewSkippedBlocksmithQuery(),
		loggerCoreService,
	)
	blockIncompleteQueueService = service.NewBlockIncompleteQueueService(
		mainchain,
		observerInstance,
	)
	mainchainBlockPool := service.NewBlockPoolService()
	mainchainBlocksmithService = service.NewBlocksmithService(
		query.NewAccountBalanceQuery(),
		query.NewAccountLedgerQuery(),
		query.NewNodeRegistrationQuery(),
		queryExecutor,
		mainchain,
	)
	mainchainCoinbaseService = service.NewCoinbaseService(
		query.NewNodeRegistrationQuery(),
		queryExecutor,
		mainchain,
	)
	mainchainParticipationScoreService = service.NewParticipationScoreService(
		query.NewParticipationScoreQuery(),
		queryExecutor,
	)
	mainchainPublishedReceiptUtil = coreUtil.NewPublishedReceiptUtil(
		query.NewPublishedReceiptQuery(),
		queryExecutor,
	)
	mainchainPublishedReceiptService = service.NewPublishedReceiptService(
		query.NewPublishedReceiptQuery(),
		receiptUtil,
		mainchainPublishedReceiptUtil,
		receiptService,
		queryExecutor,
	)
	transactionCoreServiceIns = service.NewTransactionCoreService(
		loggerCoreService,
		queryExecutor,
		actionSwitcher,
		transactionUtil,
		query.NewTransactionQuery(mainchain),
		query.NewEscrowTransactionQuery(),
		query.NewPendingTransactionQuery(),
		query.NewLiquidPaymentTransactionQuery(),
	)

	transactionCoreServiceIns = service.NewTransactionCoreService(
		loggerCoreService,
		queryExecutor,
		actionSwitcher,
		transactionUtil,
		query.NewTransactionQuery(mainchain),
		query.NewEscrowTransactionQuery(),
		query.NewPendingTransactionQuery(),
		query.NewLiquidPaymentTransactionQuery(),
	)
	mempoolService = service.NewMempoolService(
		transactionUtil,
		mainchain,
		kvExecutor,
		queryExecutor,
		query.NewMempoolQuery(mainchain),
		query.NewMerkleTreeQuery(),
		actionSwitcher,
		query.NewAccountBalanceQuery(),
		query.NewTransactionQuery(mainchain),
		crypto.NewSignature(),
		observerInstance,
		loggerCoreService,
		receiptUtil,
		receiptService,
		transactionCoreServiceIns,
		mainBlockStateStorage,
		mempoolStorage,
	)

	mainchainBlockService = service.NewBlockMainService(
		mainchain,
		kvExecutor,
		queryExecutor,
		query.NewBlockQuery(mainchain),
		query.NewMempoolQuery(mainchain),
		query.NewTransactionQuery(mainchain),
		query.NewSkippedBlocksmithQuery(),
		crypto.NewSignature(),
		mempoolService,
		receiptService,
		nodeRegistrationService,
		actionSwitcher,
		query.NewAccountBalanceQuery(),
		query.NewParticipationScoreQuery(),
		query.NewNodeRegistrationQuery(),
		query.NewFeeVoteRevealVoteQuery(),
		observerInstance,
		blocksmithStrategyMain,
		loggerCoreService,
		query.NewAccountLedgerQuery(),
		blockIncompleteQueueService,
		transactionUtil,
		receiptUtil,
		mainchainPublishedReceiptUtil,
		transactionCoreServiceIns,
		mainchainBlockPool,
		mainchainBlocksmithService,
		mainchainCoinbaseService,
		mainchainParticipationScoreService,
		mainchainPublishedReceiptService,
		feeScaleService,
		query.GetPruneQuery(mainchain),
		mainBlockStateStorage,
		blockchainStatusService,
	)

	snapshotBlockServices[mainchain.GetTypeInt()] = service.NewSnapshotMainBlockService(
		config.SnapshotPath,
		queryExecutor,
		loggerCoreService,
		mainBlockSnapshotChunkStrategy,
		query.NewAccountBalanceQuery(),
		query.NewNodeRegistrationQuery(),
		query.NewParticipationScoreQuery(),
		query.NewAccountDatasetsQuery(),
		query.NewEscrowTransactionQuery(),
		query.NewPublishedReceiptQuery(),
		query.NewPendingTransactionQuery(),
		query.NewPendingSignatureQuery(),
		query.NewMultisignatureInfoQuery(),
		query.NewSkippedBlocksmithQuery(),
		query.NewFeeScaleQuery(),
		query.NewFeeVoteCommitmentVoteQuery(),
		query.NewFeeVoteRevealVoteQuery(),
		query.NewLiquidPaymentTransactionQuery(),
		query.NewNodeAdmissionTimestampQuery(),
		query.NewBlockQuery(mainchain),
		query.GetSnapshotQuery(mainchain),
		query.GetBlocksmithSafeQuery(mainchain),
		query.GetDerivedQuery(mainchain),
		transactionUtil,
		actionSwitcher,
		mainchainBlockService,
		nodeRegistrationService,
	)

	snapshotService = service.NewSnapshotService(
		spineBlockManifestService,
		blockchainStatusService,
		snapshotBlockServices,
		loggerCoreService,
	)

	spinePublicKeyService = service.NewBlockSpinePublicKeyService(
		crypto.NewSignature(),
		queryExecutor,
		query.NewNodeRegistrationQuery(),
		query.NewSpinePublicKeyQuery(),
		loggerCoreService,
	)
	blocksmithStrategySpine := blockSmithStrategy.NewBlocksmithStrategySpine(
		queryExecutor,
		query.NewSpinePublicKeyQuery(),
		loggerCoreService,
		query.NewBlockQuery(spinechain),
	)
	spinechainBlocksmithService := service.NewBlocksmithService(
		query.NewAccountBalanceQuery(),
		query.NewAccountLedgerQuery(),
		query.NewNodeRegistrationQuery(),
		queryExecutor,
		spinechain,
	)
	nodeAuthValidationService = auth.NewNodeAuthValidation(
		crypto.NewSignature(),
	)

	initP2pInstance()

	spinechainBlockService = service.NewBlockSpineService(
		spinechain,
		queryExecutor,
		query.NewBlockQuery(spinechain),
		crypto.NewSignature(),
		observerInstance,
		blocksmithStrategySpine,
		loggerCoreService,
		query.NewSpineBlockManifestQuery(),
		spinechainBlocksmithService,
		snapshotBlockServices[mainchain.GetTypeInt()],
		spineBlockStateStorage,
		blockchainStatusService,
		spinePublicKeyService,
	)

	/*
		Snapshot Scheduler initiate
	*/
	snapshotSchedulers = scheduler.NewSnapshotScheduler(
		spineBlockManifestService,
		fileService,
		snapshotChunkUtil,
		nodeShardStorage,
		mainBlockStateStorage,
		blockServices[0],
		&service.BlockSpinePublicKeyService{
			Signature:             crypto.NewSignature(),
			QueryExecutor:         queryExecutor,
			NodeRegistrationQuery: query.NewNodeRegistrationQuery(),
			SpinePublicKeyQuery:   query.NewSpinePublicKeyQuery(),
			Logger:                loggerCoreService,
		},
		nodeConfigurationService,
		fileDownloader,
	)
	// assign chain services to the map
	mempoolServices[mainchain.GetTypeInt()] = mempoolService
	blockServices[mainchain.GetTypeInt()] = mainchainBlockService
	blockServices[spinechain.GetTypeInt()] = spinechainBlockService
	// register event listeners
	initObserverListeners()

}

func initLogInstance(logPath string) {
	var (
		err       error
		logLevels = viper.GetStringSlice("logLevels")
		t         = time.Now().Format("01-02-2006_")
	)

	if loggerAPIService, err = util.InitLogger(logPath, t+"APIdebug.log", logLevels, config.LogOnCli); err != nil {
		panic(err)
	}
	if loggerCoreService, err = util.InitLogger(logPath, t+"Coredebug.log", logLevels, config.LogOnCli); err != nil {
		panic(err)
	}
	if loggerP2PService, err = util.InitLogger(logPath, t+"P2Pdebug.log", logLevels, config.LogOnCli); err != nil {
		panic(err)
	}
	if loggerScheduler, err = util.InitLogger(logPath, t+"Scheduler.log", logLevels, config.LogOnCli); err != nil {
		panic(err)
	}
}

func initP2pInstance() {
	// initialize peer client service
	peerServiceClient = client.NewPeerServiceClient(
		queryExecutor,
		query.NewNodeReceiptQuery(),
		config.NodeKey.PublicKey,
		nodeRegistrationService,
		query.NewBatchReceiptQuery(),
		query.NewMerkleTreeQuery(),
		receiptService,
		nodeConfigurationService,
		nodeAuthValidationService,
		loggerP2PService,
	)

	// peer discovery strategy
	peerExplorer = p2pStrategy.NewPriorityStrategy(
		peerServiceClient,
		nodeRegistrationService,
		mainchainBlockService,
		loggerP2PService,
		p2pStrategy.NewPeerStrategyHelper(),
		nodeConfigurationService,
		blockchainStatusService,
		crypto.NewSignature(),
	)
	p2pServiceInstance, _ = p2p.NewP2PService(
		peerServiceClient,
		peerExplorer,
		loggerP2PService,
		transactionUtil,
		fileService,
		nodeRegistrationService,
		nodeConfigurationService,
	)
	fileDownloader = p2p.NewFileDownloader(
		p2pServiceInstance,
		fileService,
		blockchainStatusService,
		spinePublicKeyService,
		snapshotChunkUtil,
		loggerP2PService,
	)
}

func initObserverListeners() {
	// init observer listeners
	// broadcast block will be different than other listener implementation, since there are few exception condition
	observerInstance.AddListener(observer.BroadcastBlock, p2pServiceInstance.SendBlockListener())
	observerInstance.AddListener(observer.TransactionAdded, p2pServiceInstance.SendTransactionListener())
	// only smithing nodes generate snapshots
	if config.Smithing {
		observerInstance.AddListener(observer.BlockPushed, snapshotService.StartSnapshotListener())
	}
	observerInstance.AddListener(observer.BlockRequestTransactions, p2pServiceInstance.RequestBlockTransactionsListener())
	observerInstance.AddListener(observer.ReceivedBlockTransactionsValidated, mainchainBlockService.ReceivedValidatedBlockTransactionsListener())
	observerInstance.AddListener(observer.BlockTransactionsRequested, mainchainBlockService.BlockTransactionsRequestedListener())
	observerInstance.AddListener(observer.SendBlockTransactions, p2pServiceInstance.SendBlockTransactionsListener())
}

func startServices() {
	p2pServiceInstance.StartP2P(
		config.MyAddress,
		config.OwnerAccountAddress,
		config.PeerPort,
		config.NodeKey.Seed,
		queryExecutor,
		blockServices,
		mempoolServices,
		fileService,
		nodeRegistrationService,
		nodeConfigurationService,
		nodeAddressInfoService,
		observerInstance,
	)
	api.Start(
		queryExecutor,
		p2pServiceInstance,
		blockServices,
		nodeRegistrationService,
		mempoolService,
		transactionUtil,
		actionSwitcher,
		blockStateStorages,
		config.RPCAPIPort,
		config.HTTPAPIPort,
		config.OwnerAccountAddress,
		filepath.Join(config.ResourcePath, config.NodeKeyFileName),
		loggerAPIService,
		flagDebugMode,
		config.APICertFile,
		config.APIKeyFile,
		config.MaxAPIRequestPerSecond,
		config.NodeKey.PublicKey,
	)
}

func startNodeMonitoring() {
	log.Infof("starting node monitoring at port:%d...", config.MonitoringPort)
	monitoring.SetMonitoringActive(true)
	monitoring.SetNodePublicKey(config.NodeKey.PublicKey)
	go func() {
		mux := http.NewServeMux()
		mux.Handle("/metrics", database.InstrumentBadgerMetrics(monitoring.Handler()))
		err := http.ListenAndServe(fmt.Sprintf(":%d", config.MonitoringPort), mux)
		if err != nil {
			panic(fmt.Sprintf("failed to start monitoring service: %s", err))
		}
	}()
	// populate node address info counter when node starts
	if registeredNodesWithAddress, err := nodeRegistrationService.GetRegisteredNodesWithNodeAddress(); err == nil {
		monitoring.SetNodeAddressInfoCount(len(registeredNodesWithAddress))
	}
	if cna, err := nodeRegistrationService.CountNodesAddressByStatus(); err == nil {
		for status, counter := range cna {
			monitoring.SetNodeAddressStatusCount(counter, status)
		}
	}
}

func startMainchain() {
	var (
		blockToBuildScrambleNodes, lastBlockAtStart *model.Block
		err                                         error
		sleepPeriod                                 = constant.MainChainSmithIdlePeriod
	)
	monitoring.SetBlockchainStatus(mainchain, constant.BlockchainStatusIdle)

	exist, errGenesis := mainchainBlockService.CheckGenesis()
	if errGenesis != nil {
		log.Fatal(errGenesis)
	}
	if !exist { // Add genesis if not exist
		// genesis account will be inserted in the very beginning
		if err = service.AddGenesisAccount(queryExecutor); err != nil {
			loggerCoreService.Fatal("Fail to add genesis account")
		}
		// genesis next node admission timestamp will be inserted in the very beginning
		if err = service.AddGenesisNextNodeAdmission(
			queryExecutor,
			mainchain.GetGenesisBlockTimestamp(),
			nextNodeAdmissionStorage,
		); err != nil {
			loggerCoreService.Fatal(err)
		}
		if err = mainchainBlockService.AddGenesis(); err != nil {
			loggerCoreService.Fatal(err)
		}
	}
	// set all needed cache
	err = mainchainBlockService.UpdateLastBlockCache(nil)
	if err != nil {
		loggerCoreService.Fatal(err)
	}
	err = nodeRegistrationService.UpdateNextNodeAdmissionCache(nil)
	if err != nil {
		loggerCoreService.Fatal(err)
	}

	lastBlockAtStart, err = mainchainBlockService.GetLastBlock()
	if err != nil {
		loggerCoreService.Fatal(err)
	}
	cliMonitoring.UpdateBlockState(mainchain, lastBlockAtStart)
	// TODO: Check computer/node local time. Comparing with last block timestamp
	// initializing scrambled nodes
	heightToBuildScrambleNodes := nodeRegistrationService.GetBlockHeightToBuildScrambleNodes(lastBlockAtStart.GetHeight())
	blockToBuildScrambleNodes, err = mainchainBlockService.GetBlockByHeight(heightToBuildScrambleNodes)
	if err != nil {
		loggerCoreService.Fatal(err)
	}
	err = nodeRegistrationService.BuildScrambledNodes(blockToBuildScrambleNodes)
	if err != nil {
		loggerCoreService.Fatal(err)
	}

	if len(config.NodeKey.Seed) > 0 && config.Smithing {
		node, err := nodeRegistrationService.GetNodeRegistrationByNodePublicKey(config.NodeKey.PublicKey)
		if err != nil {
			loggerCoreService.Fatal(err)
		} else if node == nil {
			// no nodes registered with current node public key, only warn the user but we keep running smithing goroutine
			// so it immediately start when register+admitted to the registry
			loggerCoreService.Error(
				"Current node is not in node registry and won't be able to smith until registered!",
			)
		}
		// register node config public key, so node registration service can detect if node has been admitted
		nodeRegistrationService.SetCurrentNodePublicKey(config.NodeKey.PublicKey)
		// default to isBlocksmith=true
		blockchainStatusService.SetIsBlocksmith(true)
		mainchainProcessor = smith.NewBlockchainProcessor(
			mainchainBlockService.GetChainType(),
			model.NewBlocksmith(config.NodeKey.Seed, config.NodeKey.PublicKey, node.GetNodeID()),
			mainchainBlockService,
			loggerCoreService,
			blockchainStatusService,
			nodeRegistrationService,
		)
		mainchainProcessor.Start(sleepPeriod)
	}
	mainchainDownloader = blockchainsync.NewBlockchainDownloader(
		mainchainBlockService,
		peerServiceClient,
		peerExplorer,
		loggerCoreService,
		blockchainStatusService,
	)
	mainchainForkProcessor = &blockchainsync.ForkingProcessor{
		ChainType:          mainchainBlockService.GetChainType(),
		BlockService:       mainchainBlockService,
		QueryExecutor:      queryExecutor,
		ActionTypeSwitcher: actionSwitcher,
		MempoolService:     mempoolService,
		KVExecutor:         kvExecutor,
		PeerExplorer:       peerExplorer,
		Logger:             loggerCoreService,
		TransactionUtil:    transactionUtil,
		TransactionCorService: service.NewTransactionCoreService(
			loggerCoreService,
			queryExecutor,
			actionSwitcher,
			transactionUtil,
			query.NewTransactionQuery(mainchain),
			query.NewEscrowTransactionQuery(),
			query.NewPendingTransactionQuery(),
			query.NewLiquidPaymentTransactionQuery(),
		),
	}
	mainchainSynchronizer = blockchainsync.NewBlockchainSyncService(
		mainchainBlockService,
		peerServiceClient, peerExplorer,
		loggerCoreService,
		blockchainStatusService,
		mainchainDownloader,
		mainchainForkProcessor,
	)
}

func startSpinechain() {
	var (
		err              error
		nodeID           int64
		lastBlockAtStart *model.Block
		sleepPeriod      = constant.SpineChainSmithIdlePeriod
	)
	monitoring.SetBlockchainStatus(spinechain, constant.BlockchainStatusIdle)

	exist, errGenesis := spinechainBlockService.CheckGenesis()
	if errGenesis != nil {
		log.Fatal(errGenesis)
	}
	if !exist { // Add genesis if not exist
		if err = spinechainBlockService.AddGenesis(); err != nil {
			log.Fatal(err)
		}
	}
	// update cache last spine block  block
	err = spinechainBlockService.UpdateLastBlockCache(nil)
	if err != nil {
		loggerCoreService.Fatal(err)
	}
	lastBlockAtStart, err = spinechainBlockService.GetLastBlock()
	if err != nil {
		loggerCoreService.Fatal(err)
	}
	cliMonitoring.UpdateBlockState(spinechain, lastBlockAtStart)

	// Note: spine blocks smith even if smithing is false, because are created by every running node
	// 		 Later we only broadcast (and accumulate) signatures of the ones who can smith
	if len(config.NodeKey.Seed) > 0 && config.Smithing {
		// FIXME: ask @barton double check with him that generating a pseudo random id to compute the blockSeed is ok
		nodeID = int64(binary.LittleEndian.Uint64(config.NodeKey.PublicKey))
		spinechainProcessor = smith.NewBlockchainProcessor(
			spinechainBlockService.GetChainType(),
			model.NewBlocksmith(config.NodeKey.Seed, config.NodeKey.PublicKey, nodeID),
			spinechainBlockService,
			loggerCoreService,
			blockchainStatusService,
			nodeRegistrationService,
		)
		spinechainProcessor.Start(sleepPeriod)
	}
	spinechainDownloader = blockchainsync.NewBlockchainDownloader(
		spinechainBlockService,
		peerServiceClient,
		peerExplorer,
		loggerCoreService,
		blockchainStatusService,
	)
	spinechainForkProcessor = &blockchainsync.ForkingProcessor{
		ChainType:          spinechainBlockService.GetChainType(),
		BlockService:       spinechainBlockService,
		QueryExecutor:      queryExecutor,
		ActionTypeSwitcher: nil, // no mempool for spine blocks
		MempoolService:     nil, // no transaction types for spine blocks
		KVExecutor:         kvExecutor,
		PeerExplorer:       peerExplorer,
		Logger:             loggerCoreService,
		TransactionUtil:    transactionUtil,
		TransactionCorService: service.NewTransactionCoreService(
			loggerCoreService,
			queryExecutor,
			actionSwitcher,
			transactionUtil,
			query.NewTransactionQuery(mainchain),
			query.NewEscrowTransactionQuery(),
			query.NewPendingTransactionQuery(),
			query.NewLiquidPaymentTransactionQuery(),
		),
	}
	spinechainSynchronizer = blockchainsync.NewBlockchainSyncService(
		spinechainBlockService,
		peerServiceClient,
		peerExplorer,
		loggerCoreService,
		blockchainStatusService,
		spinechainDownloader,
		spinechainForkProcessor,
	)
}

// Scheduler Init
func startScheduler() {
	var (
		mainchainMempoolService = mempoolServices[mainchain.GetTypeInt()]
	)
	// scheduler remove expired mempool transaction
	if err := schedulerInstance.AddJob(
		constant.CheckMempoolExpiration,
		mainchainMempoolService.DeleteExpiredMempoolTransactions,
	); err != nil {
		loggerCoreService.Error("Scheduler Err : ", err.Error())
	}
	// scheduler to generate receipt merkle root
	if err := schedulerInstance.AddJob(
		constant.ReceiptGenerateMarkleRootPeriod,
		receiptService.GenerateReceiptsMerkleRoot,
	); err != nil {
		loggerCoreService.Error("Scheduler Err : ", err.Error())
	}
	// scheduler to remove block uncompleted queue that already waiting transactions too long
	if err := schedulerInstance.AddJob(
		constant.CheckTimedOutBlock,
		blockIncompleteQueueService.PruneTimeoutBlockQueue,
	); err != nil {
		loggerCoreService.Error("Scheduler Err: ", err.Error())
	}
	// register scan block pool for mainchain
	if err := schedulerInstance.AddJob(
		constant.BlockPoolScanPeriod,
		mainchainBlockService.ScanBlockPool,
	); err != nil {
		loggerCoreService.Error("Scheduler Err: ", err.Error())
	}

	if err := schedulerInstance.AddJob(
		constant.SnapshotSchedulerUnmaintainedChunksPeriod,
		snapshotSchedulers.DeleteUnmaintainedChunks,
	); err != nil {
		loggerCoreService.Error("Scheduler Err: ", err.Error())
	}

	if err := schedulerInstance.AddJob(
		constant.SnapshotSchedulerUnmaintainedChunksPeriod,
		snapshotSchedulers.CheckChunksIntegrity,
	); err != nil {
		loggerCoreService.Error("Scheduler Err: ", err.Error())
	}
}

func startBlockchainSynchronizers() {
	blockchainOrchestrator := blockchainsync.NewBlockchainOrchestratorService(
		spinechainSynchronizer,
		mainchainSynchronizer,
		blockchainStatusService,
		spineBlockManifestService,
		fileDownloader,
		snapshotBlockServices[mainchain.GetTypeInt()],
		loggerCoreService)
	go func() {
		err := blockchainOrchestrator.Start()
		if err != nil {
			loggerCoreService.Fatal(err.Error())
			os.Exit(1)
		}
	}()
}

// start will start all existence instance
func start() {
	if binaryChecksum, err := util.GetExecutableHash(); err == nil {
		log.Printf("binary checksum: %s", hex.EncodeToString(binaryChecksum))
	}

	// start cpu profiling if enabled
	if flagProfiling {
		go func() {
			if err := http.ListenAndServe(fmt.Sprintf(":%d", config.CPUProfilingPort), nil); err != nil {
				log.Fatalf(fmt.Sprintf("failed to start profiling http server: %s", err))
			}
		}()
	}

	migration := database.Migration{Query: queryExecutor}
	if err := migration.Init(); err != nil {
		loggerCoreService.Fatal(err)
	}

	if err := migration.Apply(); err != nil {
		loggerCoreService.Fatal(err)
	}

	if flagDebugMode {
		startNodeMonitoring()
		blocker.SetIsDebugMode(true)
	}

	// preload-caches
	err := mempoolService.InitMempoolTransaction()
	if err != nil {
		loggerCoreService.Fatalf("fail to load mempool data - error: %v", err)
	}

	mainchainSyncChannel := make(chan bool, 1)
	mainchainSyncChannel <- true
	startSpinechain()
	startMainchain()
	startServices()
	startScheduler()
	go startBlockchainSynchronizers()

	// Shutting Down
	shutdownCompleted := make(chan bool, 1)
	sigs := make(chan os.Signal, 1)
	signal.Notify(sigs, syscall.SIGINT, syscall.SIGTERM)
	<-sigs
	loggerCoreService.Info("Shutting down node...")

	if mainchainProcessor != nil {
		mainchainProcessor.Stop()
	}
	if spinechainProcessor != nil {
		spinechainProcessor.Stop()
	}
	ticker := time.NewTicker(50 * time.Millisecond)
	timeout := time.After(5 * time.Second)
	for {
		select {
		case <-ticker.C:
			mcSmithing := false
			scSmithing := false
			if mainchainProcessor != nil {
				mcSmithing, _ = mainchainProcessor.GetBlockChainprocessorStatus()
			}
			if spinechainProcessor != nil {
				scSmithing, _ = spinechainProcessor.GetBlockChainprocessorStatus()
			}
			if !mcSmithing && !scSmithing {
				loggerCoreService.Info("All smith processors have stopped")
				shutdownCompleted <- true
			}
		case <-timeout:
			loggerCoreService.Info("ZOOBC Shutdown timedout...")
			os.Exit(1)
		case <-shutdownCompleted:
			loggerCoreService.Info("ZOOBC Shutdown complete")
			ticker.Stop()
			os.Exit(0)
		}
	}

}
func init() {
	rootCmd = &cobra.Command{}
	rootCmd.PersistentFlags().StringVar(&flagConfigPostfix, "config-postfix", "", "Configuration version")
	rootCmd.PersistentFlags().StringVar(&flagConfigPath, "config-path", "", "Configuration path")
	rootCmd.PersistentFlags().BoolVar(&flagDebugMode, "debug", false, "Run on debug mode")
	rootCmd.PersistentFlags().BoolVar(&flagProfiling, "profiling", false, "Run with profiling")
	rootCmd.PersistentFlags().BoolVar(&flagUseEnv, "use-env", false, "Running node without configuration file")
	rootCmd.PersistentFlags().StringVar(&flagResourcePath, "resource-path", "", "Resource path location")
	config = model.NewConfig()
}

func main() {

	var god = goDaemon{}

	daemonCommand.Run = func(cmd *cobra.Command, args []string) {
		if len(args) > 0 {
			var (
				daemonMessage string
				daemonKind    = daemon.SystemDaemon
			)
			if runtime.GOOS == "darwin" {
				daemonKind = daemon.GlobalDaemon
			}
			srvDaemon, err := daemon.New("zoobc.node", "zoobc node service", daemonKind)
			if err != nil {
				loggerCoreService.Fatalf("failed to run daemon: %s", err.Error())
			}
			god = goDaemon{srvDaemon}
			if runtime.GOOS == "darwin" {
				if dErr := god.SetTemplate(constant.PropertyList); dErr != nil {
					log.Fatal(dErr)
				}
			}

			switch args[0] {
			case "install":
				daemonArgs := []string{"daemon", "run"}
				if flagDebugMode {
					daemonArgs = append(daemonArgs, "--debug")
				}
				if flagProfiling {
					daemonArgs = append(daemonArgs, "--profiling")
				}
				if flagConfigPath != "" {
					daemonArgs = append(daemonArgs, fmt.Sprintf("--config-path=%s", flagConfigPath))
				}
				if flagUseEnv {
					daemonArgs = append(daemonArgs, "--use-env")
				}
				if flagResourcePath != "" {
					daemonArgs = append(daemonArgs, fmt.Sprintf("--resource-path=%s", flagResourcePath))
				}
				daemonMessage, err = god.Install(daemonArgs...)
			case "start":
				daemonMessage, err = god.Start()
			case "stop":
				daemonMessage, err = god.Stop()
			case "remove":
				daemonMessage, err = god.Remove()
			case "status":
				daemonMessage, err = god.Status()
			case "run":
				// sub command used by system
				initiateMainInstance()
				start()
			default:
				_ = daemonCommand.Usage()
			}
			if err != nil {
				fmt.Println(err)
			} else {
				fmt.Println(daemonMessage)
			}
		} else {
			_ = daemonCommand.Usage()
		}
	}
	runCommand.Run = func(cmd *cobra.Command, args []string) {
		initiateMainInstance()
		if !config.LogOnCli && config.CliMonitoring {
			go cliMonitoring.Start()
		}
		start()
	}

	rootCmd.AddCommand(runCommand)
	rootCmd.AddCommand(daemonCommand)
	_ = rootCmd.Execute()

}<|MERGE_RESOLUTION|>--- conflicted
+++ resolved
@@ -135,15 +135,8 @@
 	)
 
 	// load config for default value to be feed to viper
-<<<<<<< HEAD
-	if err = util.LoadConfig(flagConfigPath, "config"+flagConfigPostfix, "toml"); err != nil {
-		fmt.Printf("LoadConfig.Err %v\n\n", err)
-		if flagUseEnv {
-			fmt.Printf("UseEnv %v\n\n", flagUseEnv)
-=======
 	if err = util.LoadConfig(flagConfigPath, "config"+flagConfigPostfix, "toml", flagResourcePath); err != nil {
 		if _, ok := err.(viper.ConfigFileNotFoundError); ok && flagUseEnv {
->>>>>>> ce3f18a0
 			config.ConfigFileExist = true
 		}
 	} else {
