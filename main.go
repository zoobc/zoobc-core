--- conflicted
+++ resolved
@@ -71,12 +71,8 @@
 }
 
 func startServices(queryExecutor *query.Executor) {
-<<<<<<< HEAD
-	api.Start(8000, 8080, queryExecutor)
-	go p2pService()
-=======
 	api.Start(apiRPCPort, apiHTTPPort, queryExecutor)
->>>>>>> 03924530
+	p2pService()
 }
 
 func main() {
