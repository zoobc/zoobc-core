--- conflicted
+++ resolved
@@ -9,10 +9,7 @@
 	"syscall"
 	"time"
 
-	"github.com/zoobc/zoobc-core/common/kvdb"
-
 	"github.com/dgraph-io/badger"
-
 	"github.com/sirupsen/logrus"
 	log "github.com/sirupsen/logrus"
 	"github.com/spf13/viper"
@@ -21,6 +18,7 @@
 	"github.com/zoobc/zoobc-core/common/constant"
 	"github.com/zoobc/zoobc-core/common/crypto"
 	"github.com/zoobc/zoobc-core/common/database"
+	"github.com/zoobc/zoobc-core/common/kvdb"
 	"github.com/zoobc/zoobc-core/common/model"
 	"github.com/zoobc/zoobc-core/common/query"
 	"github.com/zoobc/zoobc-core/common/transaction"
@@ -36,28 +34,6 @@
 )
 
 var (
-<<<<<<< HEAD
-	dbPath, dbName, nodeSecretPhrase,
-	ownerAccountAddress, myAddress,
-	nodeKeyFilePath string
-	dbInstance              *database.SqliteDB
-	db                      *sql.DB
-	apiRPCPort, apiHTTPPort int
-	peerPort                uint32
-	p2pServiceInstance      p2p.Peer2PeerServiceInterface
-	queryExecutor           *query.Executor
-	observerInstance        *observer.Observer
-	blockServices           = make(map[int32]service.BlockServiceInterface)
-	mempoolServices         = make(map[int32]service.MempoolServiceInterface)
-	peerServiceClient       client.PeerServiceClientInterface
-	p2pHost                 *model.Host
-	peerExplorer            strategy.PeerExplorerStrategyInterface
-	wellknownPeers          []string
-	smithing                bool
-	nodeRegistrationService service.NodeRegistrationServiceInterface
-	mainchainProcessor      *smith.BlockchainProcessor
-	sortedBlocksmiths       []model.Blocksmith
-=======
 	dbPath, dbName, badgerDbPath, badgerDbName, nodeSecretPhrase string
 	dbInstance                                                   *database.SqliteDB
 	badgerDbInstance                                             *database.BadgerDB
@@ -81,7 +57,6 @@
 	nodeRegistrationService                                      service.NodeRegistrationServiceInterface
 	sortedBlocksmiths                                            []model.Blocksmith
 	mainchainProcessor                                           smith.BlockchainProcessorInterface
->>>>>>> 74d57dee
 )
 
 func init() {
