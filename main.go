package main

import (
	"database/sql"
	"encoding/binary"
	"encoding/hex"
	"errors"
	"flag"
	"fmt"
	"net/http"
	_ "net/http/pprof"
	"os"
	"os/signal"
	"path/filepath"
	"strings"
	"syscall"
	"time"

	"github.com/zoobc/zoobc-core/common/auth"

	"github.com/zoobc/lib/address"

	badger "github.com/dgraph-io/badger/v2"
	log "github.com/sirupsen/logrus"
	"github.com/spf13/viper"
	"github.com/ugorji/go/codec"

	"github.com/zoobc/zoobc-core/api"
	"github.com/zoobc/zoobc-core/common/blocker"
	"github.com/zoobc/zoobc-core/common/chaintype"
	"github.com/zoobc/zoobc-core/common/constant"
	"github.com/zoobc/zoobc-core/common/crypto"
	"github.com/zoobc/zoobc-core/common/database"
	"github.com/zoobc/zoobc-core/common/fee"
	"github.com/zoobc/zoobc-core/common/kvdb"
	"github.com/zoobc/zoobc-core/common/model"
	"github.com/zoobc/zoobc-core/common/monitoring"
	"github.com/zoobc/zoobc-core/common/query"
	"github.com/zoobc/zoobc-core/common/transaction"
	"github.com/zoobc/zoobc-core/common/util"
	"github.com/zoobc/zoobc-core/core/blockchainsync"
	"github.com/zoobc/zoobc-core/core/service"
	"github.com/zoobc/zoobc-core/core/smith"
	blockSmithStrategy "github.com/zoobc/zoobc-core/core/smith/strategy"
	coreUtil "github.com/zoobc/zoobc-core/core/util"
	"github.com/zoobc/zoobc-core/observer"
	"github.com/zoobc/zoobc-core/p2p"
	"github.com/zoobc/zoobc-core/p2p/client"
	p2pStrategy "github.com/zoobc/zoobc-core/p2p/strategy"
	p2pUtil "github.com/zoobc/zoobc-core/p2p/util"
)

var (
	dbPath, dbName, badgerDbPath, badgerDbName, nodeSecretPhrase, nodeKeyPath,
	nodeKeyFile, nodePreSeed, ownerAccountAddress, myAddress, nodeKeyFilePath, snapshotPath string
	nodeAddressDynamic                              bool
	dbInstance                                      *database.SqliteDB
	badgerDbInstance                                *database.BadgerDB
	db                                              *sql.DB
	badgerDb                                        *badger.DB
	apiRPCPort, apiHTTPPort, monitoringPort         int
	cpuProfilingPort                                int
	apiCertFile, apiKeyFile                         string
	peerPort                                        uint32
	maxAPIRequestPerSecond                          uint32
	p2pServiceInstance                              p2p.Peer2PeerServiceInterface
	queryExecutor                                   *query.Executor
	kvExecutor                                      *kvdb.KVExecutor
	observerInstance                                *observer.Observer
	schedulerInstance                               *util.Scheduler
	blockServices                                   = make(map[int32]service.BlockServiceInterface)
	snapshotBlockServices                           = make(map[int32]service.SnapshotBlockServiceInterface)
	mainchainBlockService                           *service.BlockService
	mainBlockSnapshotChunkStrategy                  service.SnapshotChunkStrategyInterface
	spinechainBlockService                          *service.BlockSpineService
	fileDownloader                                  p2p.FileDownloaderInterface
	mempoolServices                                 = make(map[int32]service.MempoolServiceInterface)
	blockIncompleteQueueService                     service.BlockIncompleteQueueServiceInterface
	receiptService                                  service.ReceiptServiceInterface
	peerServiceClient                               client.PeerServiceClientInterface
	peerExplorer                                    p2pStrategy.PeerExplorerStrategyInterface
	wellknownPeers                                  []string
	smithing, isNodePreSeed, isDebugMode            bool
	nodeRegistrationService                         service.NodeRegistrationServiceInterface
	nodeAuthValidationService                       auth.NodeAuthValidationInterface
	mainchainProcessor                              smith.BlockchainProcessorInterface
	spinechainProcessor                             smith.BlockchainProcessorInterface
	loggerAPIService                                *log.Logger
	loggerCoreService                               *log.Logger
	loggerP2PService                                *log.Logger
	loggerScheduler                                 *log.Logger
	spinechainSynchronizer, mainchainSynchronizer   blockchainsync.BlockchainSyncServiceInterface
	spineBlockManifestService                       service.SpineBlockManifestServiceInterface
	snapshotService                                 service.SnapshotServiceInterface
	transactionUtil                                 transaction.UtilInterface
	receiptUtil                                     = &coreUtil.ReceiptUtil{}
	transactionCoreServiceIns                       service.TransactionCoreServiceInterface
	fileService                                     service.FileServiceInterface
	mainchain                                       = &chaintype.MainChain{}
	spinechain                                      = &chaintype.SpineChain{}
	blockchainStatusService                         service.BlockchainStatusServiceInterface
<<<<<<< HEAD
=======
	nodeConfigurationService                        service.NodeConfigurationServiceInterface
	nodeAddressInfoService                          service.NodeAddressInfoServiceInterface
>>>>>>> 74d12d80
	feeScaleService                                 fee.FeeScaleServiceInterface
	mainchainDownloader, spinechainDownloader       blockchainsync.BlockchainDownloadInterface
	mainchainForkProcessor, spinechainForkProcessor blockchainsync.ForkingProcessorInterface
	defaultSignatureType                            *crypto.Ed25519Signature
	nodeKey                                         *model.NodeKey
	cpuProfile                                      bool
)

func init() {
	var (
		configPostfix string
		configPath    string
		err           error
	)

	flag.StringVar(&configPostfix, "config-postfix", "", "Usage")
	flag.StringVar(&configPath, "config-path", "./resource", "Usage")
	flag.BoolVar(&isDebugMode, "debug", false, "Usage")
	flag.BoolVar(&cpuProfile, "cpu-profile", false, "if this flag is used, write cpu profile to file")
	flag.Parse()

	loadNodeConfig(configPath, "config"+configPostfix, "toml")

	initLogInstance()
	// initialize/open db and queryExecutor
	dbInstance = database.NewSqliteDB()
	if err := dbInstance.InitializeDB(dbPath, dbName); err != nil {
		loggerCoreService.Fatal(err)
	}
	db, err = dbInstance.OpenDB(
		dbPath,
		dbName,
		constant.SQLMaxOpenConnetion,
		constant.SQLMaxIdleConnections,
		constant.SQLMaxConnectionLifetime,
	)

	if err != nil {
		loggerCoreService.Fatal(err)
	}
	// initialize k-v db
	badgerDbInstance = database.NewBadgerDB()
	if err := badgerDbInstance.InitializeBadgerDB(badgerDbPath, badgerDbName); err != nil {
		loggerCoreService.Fatal(err)
	}
	badgerDb, err = badgerDbInstance.OpenBadgerDB(badgerDbPath, badgerDbName)
	if err != nil {
		loggerCoreService.Fatal(err)
	}
	queryExecutor = query.NewQueryExecutor(db)
	kvExecutor = kvdb.NewKVExecutor(badgerDb)

	// initialize services
	nodeConfigurationService = service.NewNodeConfigurationService(nodeAddressDynamic, nodeSecretPhrase, loggerCoreService)
	blockchainStatusService = service.NewBlockchainStatusService(true, loggerCoreService)
	feeScaleService = fee.NewFeeScaleService(query.NewFeeScaleQuery(), query.NewBlockQuery(mainchain), queryExecutor)
	transactionUtil = &transaction.Util{
		FeeScaleService: feeScaleService,
	}
<<<<<<< HEAD
=======

	nodeAddressInfoService = service.NewNodeAddressInfoService(
		queryExecutor,
		query.NewNodeRegistrationQuery(),
		query.NewNodeAddressInfoQuery(),
		loggerCoreService,
	)

>>>>>>> 74d12d80
	nodeRegistrationService = service.NewNodeRegistrationService(
		queryExecutor,
		query.NewNodeAddressInfoQuery(),
		query.NewAccountBalanceQuery(),
		query.NewNodeRegistrationQuery(),
		query.NewParticipationScoreQuery(),
		query.NewBlockQuery(mainchain),
		query.NewNodeAdmissionTimestampQuery(),
		loggerCoreService,
		blockchainStatusService,
		crypto.NewSignature(),
		nodeAddressInfoService,
	)

	receiptService = service.NewReceiptService(
		query.NewNodeReceiptQuery(),
		query.NewBatchReceiptQuery(),
		query.NewMerkleTreeQuery(),
		query.NewNodeRegistrationQuery(),
		query.NewBlockQuery(mainchain),
		kvExecutor,
		queryExecutor,
		nodeRegistrationService,
		crypto.NewSignature(),
		query.NewPublishedReceiptQuery(),
		receiptUtil,
	)
	spineBlockManifestService = service.NewSpineBlockManifestService(
		queryExecutor,
		query.NewSpineBlockManifestQuery(),
		query.NewBlockQuery(spinechain),
		loggerCoreService,
	)
	fileService = service.NewFileService(
		loggerCoreService,
		new(codec.CborHandle),
		snapshotPath,
	)
	mainBlockSnapshotChunkStrategy = service.NewSnapshotBasicChunkStrategy(
		constant.SnapshotChunkSize,
		fileService,
	)
	snapshotBlockServices[mainchain.GetTypeInt()] = service.NewSnapshotMainBlockService(
		snapshotPath,
		queryExecutor,
		loggerCoreService,
		mainBlockSnapshotChunkStrategy,
		query.NewAccountBalanceQuery(),
		query.NewNodeRegistrationQuery(),
		query.NewParticipationScoreQuery(),
		query.NewAccountDatasetsQuery(),
		query.NewEscrowTransactionQuery(),
		query.NewPublishedReceiptQuery(),
		query.NewPendingTransactionQuery(),
		query.NewPendingSignatureQuery(),
		query.NewMultisignatureInfoQuery(),
		query.NewSkippedBlocksmithQuery(),
		query.NewFeeScaleQuery(),
		query.NewFeeVoteCommitmentVoteQuery(),
		query.NewFeeVoteRevealVoteQuery(),
		query.NewLiquidPaymentTransactionQuery(),
		query.NewNodeAdmissionTimestampQuery(),
		query.NewBlockQuery(mainchain),
		query.GetSnapshotQuery(mainchain),
		query.GetBlocksmithSafeQuery(mainchain),
		query.GetDerivedQuery(mainchain),
		transactionUtil,
		&transaction.TypeSwitcher{Executor: queryExecutor},
	)

	snapshotService = service.NewSnapshotService(
		spineBlockManifestService,
		blockchainStatusService,
		snapshotBlockServices,
		loggerCoreService,
	)

	transactionCoreServiceIns = service.NewTransactionCoreService(
		loggerCoreService,
		queryExecutor,
		&transaction.TypeSwitcher{
			Executor: queryExecutor,
		},
		transactionUtil,
		query.NewTransactionQuery(mainchain),
		query.NewEscrowTransactionQuery(),
		query.NewPendingTransactionQuery(),
		query.NewLiquidPaymentTransactionQuery(),
<<<<<<< HEAD
=======
	)

	nodeAuthValidationService = auth.NewNodeAuthValidation(
		crypto.NewSignature(),
>>>>>>> 74d12d80
	)

	defaultSignatureType = crypto.NewEd25519Signature()

	// initialize Observer
	observerInstance = observer.NewObserver()
	schedulerInstance = util.NewScheduler(loggerScheduler)
	initP2pInstance()
}

func loadNodeConfig(configPath, configFileName, configExtension string) {
	var (
		seed string
	)

	if err := util.LoadConfig(configPath, configFileName, configExtension); err != nil {
		panic(err)
	}

	myAddress = viper.GetString("myAddress")
	if myAddress == "" {
		ipAddr, err := (&util.IPUtil{}).DiscoverNodeAddress()
		if ipAddr == nil {
			// panic if we can't set an IP address for the node
			panic(err)
		} else if err != nil {
			// notify user that something went wrong in net address discovery process and its node might not behave properly on the network
			log.Print(err)
		}
		myAddress = ipAddr.String()
		nodeAddressDynamic = true
		viper.Set("myAddress", myAddress)
	}
	peerPort = viper.GetUint32("peerPort")
	monitoringPort = viper.GetInt("monitoringPort")
	apiRPCPort = viper.GetInt("apiRPCPort")
	maxAPIRequestPerSecond = viper.GetUint32("maxAPIRequestPerSecond")
	apiHTTPPort = viper.GetInt("apiHTTPPort")
	cpuProfilingPort = viper.GetInt("cpuProfilingPort")
	ownerAccountAddress = viper.GetString("ownerAccountAddress")
	wellknownPeers = viper.GetStringSlice("wellknownPeers")
	smithing = viper.GetBool("smithing")
	dbPath = viper.GetString("dbPath")
	dbName = viper.GetString("dbName")
	badgerDbPath = viper.GetString("badgerDbPath")
	badgerDbName = viper.GetString("badgerDbName")
	nodeKeyPath = viper.GetString("configPath")
	nodeKeyFile = viper.GetString("nodeKeyFile")
	isNodePreSeed = viper.IsSet("nodeSeed")
	nodePreSeed = viper.GetString("nodeSeed")
	apiCertFile = viper.GetString("apiapiCertFile")
	apiKeyFile = viper.GetString("apiKeyFile")
	snapshotPath = viper.GetString("snapshotPath")

	// get the node private key
	nodeKeyFilePath = filepath.Join(nodeKeyPath, nodeKeyFile)
	nodeAdminKeysService := service.NewNodeAdminService(nil, nil, nil, nil, nodeKeyFilePath)
	nodeKeys, err := nodeAdminKeysService.ParseKeysFile()
	if err != nil {
		if isNodePreSeed {
			seed = nodePreSeed
		} else {
			// generate a node private key if there aren't already configured
			seed = util.GetSecureRandomSeed()
		}
		nodePublicKey, err := nodeAdminKeysService.GenerateNodeKey(seed)
		if err != nil {
			loggerCoreService.Fatal(err)
		}
		nodeKey = &model.NodeKey{
			PublicKey: nodePublicKey,
			Seed:      seed,
		}
	} else {
		nodeKey = nodeAdminKeysService.GetLastNodeKey(nodeKeys)
	}
	if nodeKey == nil {
		loggerCoreService.Fatal(errors.New("NodeKeyIsNil"))
	}
	nodeSecretPhrase = nodeKey.Seed
	// log the b64 encoded node public key
	log.Printf("peerPort: %d", peerPort)
	log.Printf("monitoringPort: %d", monitoringPort)
	log.Printf("apiRPCPort: %d", apiRPCPort)
	log.Printf("apiHTTPPort: %d", apiHTTPPort)
	if cpuProfile {
		log.Printf("cpuProfilingPort: %d", cpuProfilingPort)
	}
	log.Printf("ownerAccountAddress: %s", ownerAccountAddress)
	nodeAddress, err := address.EncodeZbcID(constant.PrefixZoobcNodeAccount, nodeKey.PublicKey)
	if err != nil {
		loggerCoreService.Fatal(errors.New("FailToEncodeNodePublicKey"))
	}

	log.Printf("nodePublicKey: %s", nodeAddress)
	log.Printf("wellknownPeers: %s", strings.Join(wellknownPeers, ","))
	log.Printf("smithing: %v", smithing)
	if nodeAddressDynamic {
		log.Printf("myAddress: %s (%s)", myAddress, "automatically discovered")
	} else {
		log.Printf("myAddress: %s (%s)", myAddress, "set in configuration file")
	}
	if binaryChecksum, err := util.GetExecutableHash(); err == nil {
		log.Printf("binary checksum: %s", hex.EncodeToString(binaryChecksum))
	}
}
func initLogInstance() {
	var (
		err       error
		logLevels = viper.GetStringSlice("logLevels")
		t         = time.Now().Format("2-Jan-2006_")
	)

	if loggerAPIService, err = util.InitLogger(".log/", t+"APIdebug.log", logLevels); err != nil {
		panic(err)
	}
	if loggerCoreService, err = util.InitLogger(".log/", t+"Coredebug.log", logLevels); err != nil {
		panic(err)
	}
	if loggerP2PService, err = util.InitLogger(".log/", t+"P2Pdebug.log", logLevels); err != nil {
		panic(err)
	}
	if loggerScheduler, err = util.InitLogger(".log/", t+"Scheduler.log", logLevels); err != nil {
		panic(err)
	}
}

func initP2pInstance() {
	// init p2p instances
	knownPeersResult, err := p2pUtil.ParseKnownPeers(wellknownPeers)
	if err != nil {
		loggerCoreService.Fatal("Initialize P2P Err : ", err.Error())
	}
	nodeConfigurationService.SetHost(p2pUtil.NewHost(myAddress, peerPort, knownPeersResult))

	// initialize peer client service
	nodePublicKey := defaultSignatureType.GetPublicKeyFromSeed(nodeSecretPhrase)
	peerServiceClient = client.NewPeerServiceClient(
		queryExecutor,
		query.NewNodeReceiptQuery(),
		nodePublicKey,
		nodeRegistrationService,
		query.NewBatchReceiptQuery(),
		query.NewMerkleTreeQuery(),
		receiptService,
		nodeConfigurationService,
		nodeAuthValidationService,
		loggerP2PService,
	)

	// peer discovery strategy
	peerExplorer = p2pStrategy.NewPriorityStrategy(
		peerServiceClient,
		nodeRegistrationService,
		queryExecutor,
		query.NewBlockQuery(mainchain),
		loggerP2PService,
		p2pStrategy.NewPeerStrategyHelper(),
		nodeConfigurationService,
		blockchainStatusService,
		crypto.NewSignature(),
	)
	p2pServiceInstance, _ = p2p.NewP2PService(
		peerServiceClient,
		peerExplorer,
		loggerP2PService,
		transactionUtil,
		fileService,
		nodeRegistrationService,
		nodeConfigurationService,
	)
	fileDownloader = p2p.NewFileDownloader(
		p2pServiceInstance,
		fileService,
		loggerP2PService,
		blockchainStatusService,
	)
}

func initObserverListeners() {
	// init observer listeners
	// broadcast block will be different than other listener implementation, since there are few exception condition
	observerInstance.AddListener(observer.BroadcastBlock, p2pServiceInstance.SendBlockListener())
	observerInstance.AddListener(observer.TransactionAdded, p2pServiceInstance.SendTransactionListener())
	// only smithing nodes generate snapshots
	if smithing {
		observerInstance.AddListener(observer.BlockPushed, snapshotService.StartSnapshotListener())
	}
	observerInstance.AddListener(observer.BlockRequestTransactions, p2pServiceInstance.RequestBlockTransactionsListener())
	observerInstance.AddListener(observer.ReceivedBlockTransactionsValidated, blockServices[0].ReceivedValidatedBlockTransactionsListener())
	observerInstance.AddListener(observer.BlockTransactionsRequested, blockServices[0].BlockTransactionsRequestedListener())
	observerInstance.AddListener(observer.SendBlockTransactions, p2pServiceInstance.SendBlockTransactionsListener())
}

func startServices() {
	p2pServiceInstance.StartP2P(
		myAddress,
		ownerAccountAddress,
		peerPort,
		nodeSecretPhrase,
		queryExecutor,
		blockServices,
		mempoolServices,
		fileService,
		nodeRegistrationService,
		nodeConfigurationService,
		nodeAddressInfoService,
		observerInstance,
	)
	api.Start(
		apiRPCPort,
		apiHTTPPort,
		kvExecutor,
		queryExecutor,
		p2pServiceInstance,
		blockServices,
		nodeRegistrationService,
		ownerAccountAddress,
		nodeKeyFilePath,
		loggerAPIService,
		isDebugMode,
		apiCertFile,
		apiKeyFile,
		transactionUtil,
		receiptUtil,
		receiptService,
		transactionCoreServiceIns,
		maxAPIRequestPerSecond,
	)
}

func startNodeMonitoring() {
	log.Infof("starting node monitoring at port:%d...", monitoringPort)
	monitoring.SetMonitoringActive(true)
	monitoring.SetNodePublicKey(defaultSignatureType.GetPublicKeyFromSeed(nodeSecretPhrase))
	go func() {
		mux := http.NewServeMux()
		mux.Handle("/metrics", database.InstrumentBadgerMetrics(monitoring.Handler()))
		err := http.ListenAndServe(fmt.Sprintf(":%d", monitoringPort), mux)
		if err != nil {
			panic(fmt.Sprintf("failed to start monitoring service: %s", err))
		}
	}()
	// populate node address info counter when node starts
	if registeredNodesWithAddress, err := nodeRegistrationService.GetRegisteredNodesWithNodeAddress(); err == nil {
		monitoring.SetNodeAddressInfoCount(len(registeredNodesWithAddress))
	}
	if cna, err := nodeRegistrationService.CountNodesAddressByStatus(); err == nil {
		for status, counter := range cna {
			monitoring.SetNodeAddressStatusCount(counter, status)
		}
	}
}

func startMainchain() {
	var (
		lastBlockAtStart, blockToBuildScrambleNodes *model.Block
		err                                         error
		sleepPeriod                                 = constant.MainChainSmithIdlePeriod
	)
	monitoring.SetBlockchainStatus(mainchain, constant.BlockchainStatusIdle)
	mempoolService := service.NewMempoolService(
		transactionUtil,
		mainchain,
		kvExecutor,
		queryExecutor,
		query.NewMempoolQuery(mainchain),
		query.NewMerkleTreeQuery(),
		&transaction.TypeSwitcher{Executor: queryExecutor},
		query.NewAccountBalanceQuery(),
		query.NewBlockQuery(mainchain),
		query.NewTransactionQuery(mainchain),
		crypto.NewSignature(),
		observerInstance,
		loggerCoreService,
		receiptUtil,
		receiptService,
		transactionCoreServiceIns,
	)
	mempoolServices[mainchain.GetTypeInt()] = mempoolService

	actionSwitcher := &transaction.TypeSwitcher{
		Executor: queryExecutor,
	}
	blocksmithStrategyMain := blockSmithStrategy.NewBlocksmithStrategyMain(
		queryExecutor,
		query.NewNodeRegistrationQuery(),
		query.NewSkippedBlocksmithQuery(),
		loggerCoreService,
	)
	blockIncompleteQueueService = service.NewBlockIncompleteQueueService(
		mainchain,
		observerInstance,
	)
	mainchainBlockPool := service.NewBlockPoolService()
	mainchainBlocksmithService := service.NewBlocksmithService(
		query.NewAccountBalanceQuery(),
		query.NewAccountLedgerQuery(),
		query.NewNodeRegistrationQuery(),
		queryExecutor,
		mainchain,
	)
	mainchainCoinbaseService := service.NewCoinbaseService(
		query.NewNodeRegistrationQuery(),
		queryExecutor,
	)
	mainchainParticipationScoreService := service.NewParticipationScoreService(
		query.NewParticipationScoreQuery(),
		queryExecutor,
	)
	mainchainPublishedReceiptUtil := coreUtil.NewPublishedReceiptUtil(
		query.NewPublishedReceiptQuery(),
		queryExecutor,
	)
	mainchainPublishedReceiptService := service.NewPublishedReceiptService(
		query.NewPublishedReceiptQuery(),
		receiptUtil,
		mainchainPublishedReceiptUtil,
		receiptService,
		queryExecutor,
	)

	mainchainBlockService = service.NewBlockMainService(
		mainchain,
		kvExecutor,
		queryExecutor,
		query.NewBlockQuery(mainchain),
		query.NewMempoolQuery(mainchain),
		query.NewTransactionQuery(mainchain),
		query.NewSkippedBlocksmithQuery(),
		crypto.NewSignature(),
		mempoolService,
		receiptService,
		nodeRegistrationService,
		actionSwitcher,
		query.NewAccountBalanceQuery(),
		query.NewParticipationScoreQuery(),
		query.NewNodeRegistrationQuery(),
		query.NewFeeVoteRevealVoteQuery(),
		observerInstance,
		blocksmithStrategyMain,
		loggerCoreService,
		query.NewAccountLedgerQuery(),
		blockIncompleteQueueService,
		transactionUtil,
		receiptUtil,
		mainchainPublishedReceiptUtil,
		transactionCoreServiceIns,
		mainchainBlockPool,
		mainchainBlocksmithService,
		mainchainCoinbaseService,
		mainchainParticipationScoreService,
		mainchainPublishedReceiptService,
		feeScaleService,
		query.GetPruneQuery(mainchain),
<<<<<<< HEAD
=======
		blockchainStatusService,
>>>>>>> 74d12d80
	)
	blockServices[mainchain.GetTypeInt()] = mainchainBlockService

	if !mainchainBlockService.CheckGenesis() { // Add genesis if not exist
		// genesis account will be inserted in the very beginning
		if err := service.AddGenesisAccount(queryExecutor); err != nil {
			loggerCoreService.Fatal("Fail to add genesis account")
		}
		// genesis next node admission timestamp will be inserted in the very beginning
		if err := service.AddGenesisNextNodeAdmission(
			queryExecutor,
			mainchain.GetGenesisBlockTimestamp(),
		); err != nil {
			loggerCoreService.Fatal(err)
		}
		if err := mainchainBlockService.AddGenesis(); err != nil {
			loggerCoreService.Fatal(err)
		}
	}
	lastBlockAtStart, err = mainchainBlockService.GetLastBlock()
	if err != nil {
		loggerCoreService.Fatal(err)
	}

	// TODO: Check computer/node local time. Comparing with last block timestamp

	// initializing scrambled nodes
	heightToBuildScrambleNodes := nodeRegistrationService.GetBlockHeightToBuildScrambleNodes(lastBlockAtStart.GetHeight())
	blockToBuildScrambleNodes, err = mainchainBlockService.GetBlockByHeight(heightToBuildScrambleNodes)
	if err != nil {
		loggerCoreService.Fatal(err)
	}
	err = nodeRegistrationService.BuildScrambledNodes(blockToBuildScrambleNodes)
	if err != nil {
		loggerCoreService.Fatal(err)
	}

	if len(nodeSecretPhrase) > 0 && smithing {
		nodePublicKey := defaultSignatureType.GetPublicKeyFromSeed(nodeSecretPhrase)
		node, err := nodeRegistrationService.GetNodeRegistrationByNodePublicKey(nodePublicKey)
		if err != nil {
			loggerCoreService.Fatal(err)
		} else if node == nil {
			// no nodes registered with current node public key
			loggerCoreService.Error(
				"Current node is not in node registry and won't be able to smith until registered!",
			)
		}
		if node != nil {
			// register node config public key, so node registration service can detect if node has been admitted
			nodeRegistrationService.SetCurrentNodePublicKey(nodePublicKey)
			// default to isBlocksmith=true
			blockchainStatusService.SetIsBlocksmith(true)
			mainchainProcessor = smith.NewBlockchainProcessor(
				mainchainBlockService.GetChainType(),
				model.NewBlocksmith(nodeSecretPhrase, nodePublicKey, node.NodeID),
				mainchainBlockService,
				loggerCoreService,
				blockchainStatusService,
			)
			mainchainProcessor.Start(sleepPeriod)
		}
	}
	mainchainDownloader = blockchainsync.NewBlockchainDownloader(
		mainchainBlockService,
		peerServiceClient,
		peerExplorer,
		loggerCoreService,
		blockchainStatusService,
	)
	mainchainForkProcessor = &blockchainsync.ForkingProcessor{
		ChainType:          mainchainBlockService.GetChainType(),
		BlockService:       mainchainBlockService,
		QueryExecutor:      queryExecutor,
		ActionTypeSwitcher: actionSwitcher,
		MempoolService:     mempoolService,
		KVExecutor:         kvExecutor,
		PeerExplorer:       peerExplorer,
		Logger:             loggerCoreService,
		TransactionUtil:    transactionUtil,
		TransactionCorService: service.NewTransactionCoreService(
			loggerCoreService,
			queryExecutor,
			&transaction.TypeSwitcher{
				Executor: queryExecutor,
			},
			transactionUtil,
			query.NewTransactionQuery(mainchain),
			query.NewEscrowTransactionQuery(),
			query.NewPendingTransactionQuery(),
			query.NewLiquidPaymentTransactionQuery(),
		),
	}
	mainchainSynchronizer = blockchainsync.NewBlockchainSyncService(
		mainchainBlockService,
		peerServiceClient, peerExplorer,
		loggerCoreService,
		blockchainStatusService,
		mainchainDownloader,
		mainchainForkProcessor,
	)
}

func startSpinechain() {
	var (
		nodeID      int64
		sleepPeriod = constant.SpineChainSmithIdlePeriod
	)
	monitoring.SetBlockchainStatus(spinechain, constant.BlockchainStatusIdle)
	blocksmithStrategySpine := blockSmithStrategy.NewBlocksmithStrategySpine(
		queryExecutor,
		query.NewSpinePublicKeyQuery(),
		loggerCoreService,
		query.NewBlockQuery(spinechain),
	)
	spinechainBlocksmithService := service.NewBlocksmithService(
		query.NewAccountBalanceQuery(),
		query.NewAccountLedgerQuery(),
		query.NewNodeRegistrationQuery(),
		queryExecutor,
		spinechain,
	)
	spinechainBlockService = service.NewBlockSpineService(
		spinechain,
		queryExecutor,
		query.NewBlockQuery(spinechain),
		query.NewSpinePublicKeyQuery(),
		crypto.NewSignature(),
		query.NewNodeRegistrationQuery(),
		observerInstance,
		blocksmithStrategySpine,
		loggerCoreService,
		query.NewSpineBlockManifestQuery(),
		spinechainBlocksmithService,
		snapshotBlockServices[mainchain.GetTypeInt()],
		blockchainStatusService,
	)
	blockServices[spinechain.GetTypeInt()] = spinechainBlockService

	if !spinechainBlockService.CheckGenesis() { // Add genesis if not exist
		if err := spinechainBlockService.AddGenesis(); err != nil {
			loggerCoreService.Fatal(err)
		}
	}

	// Note: spine blocks smith even if smithing is false, because are created by every running node
	// 		 Later we only broadcast (and accumulate) signatures of the ones who can smith
	if len(nodeSecretPhrase) > 0 && smithing {
		nodePublicKey := defaultSignatureType.GetPublicKeyFromSeed(nodeSecretPhrase)
		// FIXME: ask @barton double check with him that generating a pseudo random id to compute the blockSeed is ok
		nodeID = int64(binary.LittleEndian.Uint64(nodePublicKey))
		spinechainProcessor = smith.NewBlockchainProcessor(
			spinechainBlockService.GetChainType(),
			model.NewBlocksmith(nodeSecretPhrase, nodePublicKey, nodeID),
			spinechainBlockService,
			loggerCoreService,
			blockchainStatusService,
		)
		spinechainProcessor.Start(sleepPeriod)
	}
	spinechainDownloader = blockchainsync.NewBlockchainDownloader(
		spinechainBlockService,
		peerServiceClient,
		peerExplorer,
		loggerCoreService,
		blockchainStatusService,
	)
	spinechainForkProcessor = &blockchainsync.ForkingProcessor{
		ChainType:          spinechainBlockService.GetChainType(),
		BlockService:       spinechainBlockService,
		QueryExecutor:      queryExecutor,
		ActionTypeSwitcher: nil, // no mempool for spine blocks
		MempoolService:     nil, // no transaction types for spine blocks
		KVExecutor:         kvExecutor,
		PeerExplorer:       peerExplorer,
		Logger:             loggerCoreService,
		TransactionUtil:    transactionUtil,
		TransactionCorService: service.NewTransactionCoreService(
			loggerCoreService,
			queryExecutor,
			&transaction.TypeSwitcher{
				Executor: queryExecutor,
			},
			transactionUtil,
			query.NewTransactionQuery(mainchain),
			query.NewEscrowTransactionQuery(),
			query.NewPendingTransactionQuery(),
			query.NewLiquidPaymentTransactionQuery(),
		),
	}
	spinechainSynchronizer = blockchainsync.NewBlockchainSyncService(
		spinechainBlockService,
		peerServiceClient,
		peerExplorer,
		loggerCoreService,
		blockchainStatusService,
		spinechainDownloader,
		spinechainForkProcessor,
	)
}

// Scheduler Init
func startScheduler() {
	var (
		mainchainMempoolService = mempoolServices[mainchain.GetTypeInt()]
	)
	// scheduler remove expired mempool transaction
	if err := schedulerInstance.AddJob(
		constant.CheckMempoolExpiration,
		mainchainMempoolService.DeleteExpiredMempoolTransactions,
	); err != nil {
		loggerCoreService.Error("Scheduler Err : ", err.Error())
	}
	// scheduler to generate receipt merkle root
	if err := schedulerInstance.AddJob(
		constant.ReceiptGenerateMarkleRootPeriod,
		receiptService.GenerateReceiptsMerkleRoot,
	); err != nil {
		loggerCoreService.Error("Scheduler Err : ", err.Error())
	}
<<<<<<< HEAD
	// scheduler to remove block uncompleted queue that already waiting transactions too long
=======
	// scheduler to remove block uncomplete queue that already waiting transactions too long
>>>>>>> 74d12d80
	if err := schedulerInstance.AddJob(
		constant.CheckTimedOutBlock,
		blockIncompleteQueueService.PruneTimeoutBlockQueue,
	); err != nil {
		loggerCoreService.Error("Scheduler Err: ", err.Error())
	}
	// register scan block pool for mainchain
	if err := schedulerInstance.AddJob(
		constant.BlockPoolScanPeriod,
		mainchainBlockService.ScanBlockPool,
	); err != nil {
		loggerCoreService.Error("Scheduler Err: ", err.Error())
	}
}

func startBlockchainSynchronizers() {
	blockchainOrchestrator := blockchainsync.NewBlockchainOrchestratorService(
		spinechainSynchronizer,
		mainchainSynchronizer,
		blockchainStatusService,
		spineBlockManifestService,
		fileDownloader,
		snapshotBlockServices[mainchain.GetTypeInt()],
		loggerCoreService)
	go func() {
		err := blockchainOrchestrator.Start()
		if err != nil {
			loggerCoreService.Fatal(err.Error())
			os.Exit(1)
		}
	}()
}

func main() {
	// start cpu profiling if enabled
	if cpuProfile {
		go func() {
			if err := http.ListenAndServe(fmt.Sprintf(":%d", cpuProfilingPort), nil); err != nil {
				log.Fatalf(fmt.Sprintf("failed to start profiling http server: %s", err))
			}
		}()
	}

	migration := database.Migration{Query: queryExecutor}
	if err := migration.Init(); err != nil {
		loggerCoreService.Fatal(err)
	}

	if err := migration.Apply(); err != nil {
		loggerCoreService.Fatal(err)
	}

	if isDebugMode {
		startNodeMonitoring()
		blocker.SetIsDebugMode(true)
	}

	mainchainSyncChannel := make(chan bool, 1)
	mainchainSyncChannel <- true
	startSpinechain()
	startMainchain()
	startServices()
	initObserverListeners()
	startScheduler()
	go startBlockchainSynchronizers()

	shutdownCompleted := make(chan bool, 1)
	sigs := make(chan os.Signal, 1)
	signal.Notify(sigs, syscall.SIGINT, syscall.SIGTERM)
	<-sigs
	loggerCoreService.Info("Shutting down node...")

	if mainchainProcessor != nil {
		mainchainProcessor.Stop()
	}
	if spinechainProcessor != nil {
		spinechainProcessor.Stop()
	}
	ticker := time.NewTicker(50 * time.Millisecond)
	timeout := time.After(5 * time.Second)
	for {
		select {
		case <-ticker.C:
			mcSmithing := false
			scSmithing := false
			if mainchainProcessor != nil {
				mcSmithing, _ = mainchainProcessor.GetBlockChainprocessorStatus()
			}
			if spinechainProcessor != nil {
				scSmithing, _ = spinechainProcessor.GetBlockChainprocessorStatus()
			}
			if !mcSmithing && !scSmithing {
				loggerCoreService.Info("All smith processors have stopped")
				shutdownCompleted <- true
			}
		case <-timeout:
			loggerCoreService.Info("ZOOBC Shutdown timedout...")
			os.Exit(1)
		case <-shutdownCompleted:
			loggerCoreService.Info("ZOOBC Shutdown complete")
			ticker.Stop()
			os.Exit(0)
		}
	}
}<|MERGE_RESOLUTION|>--- conflicted
+++ resolved
@@ -99,11 +99,8 @@
 	mainchain                                       = &chaintype.MainChain{}
 	spinechain                                      = &chaintype.SpineChain{}
 	blockchainStatusService                         service.BlockchainStatusServiceInterface
-<<<<<<< HEAD
-=======
 	nodeConfigurationService                        service.NodeConfigurationServiceInterface
 	nodeAddressInfoService                          service.NodeAddressInfoServiceInterface
->>>>>>> 74d12d80
 	feeScaleService                                 fee.FeeScaleServiceInterface
 	mainchainDownloader, spinechainDownloader       blockchainsync.BlockchainDownloadInterface
 	mainchainForkProcessor, spinechainForkProcessor blockchainsync.ForkingProcessorInterface
@@ -163,8 +160,6 @@
 	transactionUtil = &transaction.Util{
 		FeeScaleService: feeScaleService,
 	}
-<<<<<<< HEAD
-=======
 
 	nodeAddressInfoService = service.NewNodeAddressInfoService(
 		queryExecutor,
@@ -173,7 +168,6 @@
 		loggerCoreService,
 	)
 
->>>>>>> 74d12d80
 	nodeRegistrationService = service.NewNodeRegistrationService(
 		queryExecutor,
 		query.NewNodeAddressInfoQuery(),
@@ -262,13 +256,10 @@
 		query.NewEscrowTransactionQuery(),
 		query.NewPendingTransactionQuery(),
 		query.NewLiquidPaymentTransactionQuery(),
-<<<<<<< HEAD
-=======
 	)
 
 	nodeAuthValidationService = auth.NewNodeAuthValidation(
 		crypto.NewSignature(),
->>>>>>> 74d12d80
 	)
 
 	defaultSignatureType = crypto.NewEd25519Signature()
@@ -624,10 +615,7 @@
 		mainchainPublishedReceiptService,
 		feeScaleService,
 		query.GetPruneQuery(mainchain),
-<<<<<<< HEAD
-=======
-		blockchainStatusService,
->>>>>>> 74d12d80
+		blockchainStatusService,
 	)
 	blockServices[mainchain.GetTypeInt()] = mainchainBlockService
 
@@ -848,11 +836,7 @@
 	); err != nil {
 		loggerCoreService.Error("Scheduler Err : ", err.Error())
 	}
-<<<<<<< HEAD
 	// scheduler to remove block uncompleted queue that already waiting transactions too long
-=======
-	// scheduler to remove block uncomplete queue that already waiting transactions too long
->>>>>>> 74d12d80
 	if err := schedulerInstance.AddJob(
 		constant.CheckTimedOutBlock,
 		blockIncompleteQueueService.PruneTimeoutBlockQueue,
