--- conflicted
+++ resolved
@@ -6,6 +6,16 @@
 	"encoding/binary"
 	"encoding/hex"
 	"fmt"
+	"net/http"
+	_ "net/http/pprof"
+	"os"
+	"os/signal"
+	"path/filepath"
+	"runtime"
+	"sort"
+	"syscall"
+	"time"
+
 	log "github.com/sirupsen/logrus"
 	"github.com/spf13/cobra"
 	"github.com/spf13/viper"
@@ -39,15 +49,6 @@
 	"github.com/zoobc/zoobc-core/p2p/client"
 	p2pStrategy "github.com/zoobc/zoobc-core/p2p/strategy"
 	p2pUtil "github.com/zoobc/zoobc-core/p2p/util"
-	"net/http"
-	_ "net/http/pprof"
-	"os"
-	"os/signal"
-	"path/filepath"
-	"runtime"
-	"sort"
-	"syscall"
-	"time"
 )
 
 var (
@@ -109,12 +110,9 @@
 	mainchainDownloader, spinechainDownloader                              blockchainsync.BlockchainDownloadInterface
 	mainchainForkProcessor, spinechainForkProcessor                        blockchainsync.ForkingProcessorInterface
 	cliMonitoring                                                          monitoring.CLIMonitoringInteface
-<<<<<<< HEAD
 	feedbackStrategy                                                       service.FeedbackStrategyInterface
-=======
 	blocksmithStrategyMain                                                 strategy.BlocksmithStrategyInterface
 	blocksmithStrategySpine                                                strategy.BlocksmithStrategyInterface
->>>>>>> 25f48ab3
 )
 var (
 	flagConfigPath, flagConfigPostfix, flagResourcePath string
