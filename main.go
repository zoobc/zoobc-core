--- conflicted
+++ resolved
@@ -34,36 +34,6 @@
 )
 
 var (
-<<<<<<< HEAD
-	dbPath, dbName, badgerDbPath, badgerDbName, nodeSecretPhrase string
-	dbInstance                                                   *database.SqliteDB
-	badgerDbInstance                                             *database.BadgerDB
-	db                                                           *sql.DB
-	badgerDb                                                     *badger.DB
-	apiRPCPort, apiHTTPPort                                      int
-	peerPort                                                     uint32
-	p2pServiceInstance                                           p2p.Peer2PeerServiceInterface
-	queryExecutor                                                *query.Executor
-	kvExecutor                                                   *kvdb.KVExecutor
-	observerInstance                                             *observer.Observer
-	blockServices                                                = make(map[int32]service.BlockServiceInterface)
-	mempoolServices                                              = make(map[int32]service.MempoolServiceInterface)
-	receiptService                                               service.ReceiptServiceInterface
-	peerServiceClient                                            client.PeerServiceClientInterface
-	p2pHost                                                      *model.Host
-	peerExplorer                                                 strategy.PeerExplorerStrategyInterface
-	ownerAccountAddress, myAddress                               string
-	wellknownPeers                                               []string
-	nodeKeyFilePath                                              string
-	smithing                                                     bool
-	nodeRegistrationService                                      service.NodeRegistrationServiceInterface
-	sortedBlocksmiths                                            []model.Blocksmith
-	mainchainProcessor                                           smith.BlockchainProcessorInterface
-	loggerAPIService                                             *log.Logger
-	loggerCoreService                                            *log.Logger
-	loggerP2PService                                             *log.Logger
-	isDebugMode                                                  bool
-=======
 	dbPath, dbName, badgerDbPath, badgerDbName, nodeSecretPhrase, configPath, nodeKeyFile string
 	dbInstance                                                                            *database.SqliteDB
 	badgerDbInstance                                                                      *database.BadgerDB
@@ -91,7 +61,7 @@
 	loggerAPIService                                                                      *log.Logger
 	loggerCoreService                                                                     *log.Logger
 	loggerP2PService                                                                      *log.Logger
->>>>>>> e9d5fd3f
+	isDebugMode                                                  bool
 )
 
 func init() {
@@ -104,12 +74,9 @@
 
 	flag.StringVar(&configPostfix, "config-postfix", "", "Usage")
 	flag.StringVar(&configDir, "config-path", "", "Usage")
-<<<<<<< HEAD
 	flag.BoolVar(&isDebugMode, "debug", false, "Usage")
-=======
 	flag.BoolVar(&envOverrideConfig, "env-override", false,
 		"boolean flag to enable overriding node configuration with system environment variables.")
->>>>>>> e9d5fd3f
 	flag.Parse()
 
 	if isDebugMode {
@@ -179,11 +146,11 @@
 	initP2pInstance()
 }
 
-<<<<<<< HEAD
 func startDebugMode() {
 	log.Infof("starting debug mode...")
 	constant.GetDebugFlag(true)
-=======
+}
+
 func loadNodeConfig(configDir, configFileName string, envOverrideConfig bool) {
 	if err := util.LoadConfig(configDir, configFileName, "toml"); err != nil {
 		panic(err)
@@ -230,7 +197,6 @@
 	log.Printf("smithing: %v", smithing)
 	log.Printf("peerPort: %d", peerPort)
 	log.Printf("myAddress: %s", myAddress)
->>>>>>> e9d5fd3f
 }
 
 func initLogInstance() {
