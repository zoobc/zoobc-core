--- conflicted
+++ resolved
@@ -64,10 +64,6 @@
 }
 
 func main() {
-<<<<<<< HEAD
-	queryExecutor := query.NewQueryExecutor(db)
-=======
->>>>>>> d6af82a2
 
 	migration := database.Migration{Query: queryExecutor}
 	if err := migration.Init(); err != nil {
@@ -79,14 +75,9 @@
 	}
 	mainchain := &chaintype.MainChain{}
 	sleepPeriod := int(mainchain.GetChainSmithingDelayTime())
-<<<<<<< HEAD
-	blockchainProcessor := smith.NewBlockchainProcessor(mainchain,
-=======
 
-	// todo: read secret phrase from config
 	blockchainProcessor := smith.NewBlockchainProcessor(
 		mainchain,
->>>>>>> d6af82a2
 		smith.NewBlocksmith(nodeSecretPhrase),
 		service.NewBlockService(
 			mainchain,
