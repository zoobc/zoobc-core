package main

import (
	"database/sql"
	"flag"
	"fmt"
	"os"
	"os/signal"
	"syscall"
	"time"

	"github.com/zoobc/zoobc-core/common/contract"
	"github.com/zoobc/zoobc-core/common/crypto"

	"github.com/zoobc/zoobc-core/common/chaintype"
	"github.com/zoobc/zoobc-core/core/service"

	"github.com/zoobc/zoobc-core/core/smith"

	"github.com/spf13/viper"
	"github.com/zoobc/zoobc-core/api"
	"github.com/zoobc/zoobc-core/common/database"
	"github.com/zoobc/zoobc-core/common/query"
	"github.com/zoobc/zoobc-core/common/util"
	"github.com/zoobc/zoobc-core/p2p"
	p2pNative "github.com/zoobc/zoobc-core/p2p/native"
)

var (
	dbPath, dbName          string
	dbInstance              *database.SqliteDB
	db                      *sql.DB
	nodeSecretPhrase        string
	apiRPCPort, apiHTTPPort int
	p2pServiceInstance      contract.P2PType
)

func init() {
	var configPostfix string
	flag.StringVar(&configPostfix, "postfix", "", "Usage")
	flag.Parse()

	var err error
	if err := util.LoadConfig("./resource", "config"+configPostfix, "toml"); err != nil {
		panic(err)
	} else {
		dbPath = viper.GetString("dbPath")
		dbName = viper.GetString("dbName")
		nodeSecretPhrase = viper.GetString("nodeSecretPhrase")
		apiRPCPort = viper.GetInt("apiRPCPort")
		if apiRPCPort == 0 {
			apiRPCPort = 8080
		}
		apiHTTPPort = viper.GetInt("apiHTTPPort")
		if apiHTTPPort == 0 {
			apiHTTPPort = 8000
		}
	}

	dbInstance = database.NewSqliteDB()
	if err := dbInstance.InitializeDB(dbPath, dbName); err != nil {
		panic(err)
	}
	db, err = dbInstance.OpenDB(dbPath, dbName, 10, 20)
	if err != nil {
		panic(err)
	}
}

func p2pService() {
	myAddress := viper.GetString("myAddress")
	peerPort := viper.GetUint32("peerPort")
	wellknownPeers := viper.GetStringSlice("wellknownPeers")
<<<<<<< HEAD
	p2pServiceInstance = p2p.InitP2P(myAddress, peerPort, wellknownPeers, &p2pNative.Service{})

	// run P2P service with any chaintype
	go p2pServiceInstance.StartP2P(new(chaintype.MainChain))
}

func startServices(queryExecutor *query.Executor) {
	p2pService()
	api.Start(apiRPCPort, apiHTTPPort, queryExecutor, p2pServiceInstance)
=======
	p2pService := p2p.InitP2P(myAddress, peerPort, wellknownPeers, &p2pNative.Service{})

	// run P2P service with any chaintype
	go p2pService.StartP2P()
}

func startServices(queryExecutor *query.Executor) {
	api.Start(apiRPCPort, apiHTTPPort, queryExecutor)
	go p2pService()
>>>>>>> 24c2f429
}

func main() {
	fmt.Println("run")

	queryExecutor := query.NewQueryExecutor(db)

	migration := database.Migration{}
	if err := migration.Init(queryExecutor); err != nil {
		panic(err)
	}

	if err := migration.Apply(); err != nil {
		panic(err)
	}
	mainchain := &chaintype.MainChain{}
	sleepPeriod := int(mainchain.GetChainSmithingDelayTime())
	// todo: read secret phrase from config
	blockchainProcessor := smith.NewBlockchainProcessor(mainchain,
		smith.NewBlocksmith(nodeSecretPhrase),
		service.NewBlockService(mainchain, query.NewQueryExecutor(db), query.NewBlockQuery(mainchain),
			query.NewMempoolQuery(mainchain), query.NewTransactionQuery(mainchain), crypto.NewSignature()),
		service.NewMempoolService(mainchain, query.NewQueryExecutor(db), query.NewMempoolQuery(mainchain)))
	if !blockchainProcessor.CheckGenesis() { // Add genesis if not exist
		_ = blockchainProcessor.AddGenesis()
	}
	if len(nodeSecretPhrase) > 0 {
		go startSmith(sleepPeriod, blockchainProcessor)
	}

	startServices(queryExecutor)

	sigs := make(chan os.Signal, 1)
	signal.Notify(sigs, syscall.SIGINT, syscall.SIGTERM)
	// When we receive a signal from the OS, shut down everything
	<-sigs

}

func startSmith(sleepPeriod int, processor *smith.BlockchainProcessor) {
	for {
		_ = processor.StartSmithing()
		time.Sleep(time.Duration(sleepPeriod) * time.Second)
	}

}<|MERGE_RESOLUTION|>--- conflicted
+++ resolved
@@ -71,27 +71,15 @@
 	myAddress := viper.GetString("myAddress")
 	peerPort := viper.GetUint32("peerPort")
 	wellknownPeers := viper.GetStringSlice("wellknownPeers")
-<<<<<<< HEAD
 	p2pServiceInstance = p2p.InitP2P(myAddress, peerPort, wellknownPeers, &p2pNative.Service{})
 
 	// run P2P service with any chaintype
-	go p2pServiceInstance.StartP2P(new(chaintype.MainChain))
+	go p2pServiceInstance.StartP2P()
 }
 
 func startServices(queryExecutor *query.Executor) {
 	p2pService()
 	api.Start(apiRPCPort, apiHTTPPort, queryExecutor, p2pServiceInstance)
-=======
-	p2pService := p2p.InitP2P(myAddress, peerPort, wellknownPeers, &p2pNative.Service{})
-
-	// run P2P service with any chaintype
-	go p2pService.StartP2P()
-}
-
-func startServices(queryExecutor *query.Executor) {
-	api.Start(apiRPCPort, apiHTTPPort, queryExecutor)
-	go p2pService()
->>>>>>> 24c2f429
 }
 
 func main() {
