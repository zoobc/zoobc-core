--- conflicted
+++ resolved
@@ -295,11 +295,8 @@
 	// broadcast block will be different than other listener implementation, since there are few exception condition
 	observerInstance.AddListener(observer.BroadcastBlock, p2pServiceInstance.SendBlockListener())
 	observerInstance.AddListener(observer.TransactionAdded, p2pServiceInstance.SendTransactionListener())
-<<<<<<< HEAD
 	observerInstance.AddListener(observer.BlockPushed, snapshotService.StartSnapshotListener())
-=======
 	observerInstance.AddListener(observer.BlockRequestTransactions, p2pServiceInstance.RequestBlockTransactionsListener())
->>>>>>> cd4aa023
 }
 
 func startServices() {
@@ -375,16 +372,12 @@
 		query.NewNodeRegistrationQuery(),
 		loggerCoreService,
 	)
-<<<<<<< HEAD
-	mainchainBlockService = service.NewBlockService(
-=======
 	blockIncompleteQueueService = service.NewBlockIncompleteQueueService(
 		mainchain,
 		observerInstance,
 	)
 
 	mainchainBlockService := service.NewBlockService(
->>>>>>> cd4aa023
 		mainchain,
 		kvExecutor,
 		queryExecutor,
@@ -408,12 +401,9 @@
 		blocksmithStrategyMain,
 		loggerCoreService,
 		query.NewAccountLedgerQuery(),
-<<<<<<< HEAD
 		query.NewMegablockQuery(),
 		query.NewFileChunkQuery(),
-=======
 		blockIncompleteQueueService,
->>>>>>> cd4aa023
 	)
 	blockServices[mainchain.GetTypeInt()] = mainchainBlockService
 
@@ -512,12 +502,9 @@
 		blocksmithStrategySpine,
 		loggerCoreService,
 		nil, // no account ledger for spine blocks
-<<<<<<< HEAD
 		query.NewMegablockQuery(),
 		query.NewFileChunkQuery(),
-=======
 		nil, // no need block uncomplete queue service
->>>>>>> cd4aa023
 	)
 	blockServices[spinechain.GetTypeInt()] = spinechainBlockService
 
