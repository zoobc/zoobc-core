package main

import (
	"database/sql"
	"encoding/base64"
	"encoding/binary"
	"errors"
	"flag"
	"fmt"
	"net/http"
	"os"
	"os/signal"
	"path/filepath"
	"strings"
	"syscall"
	"time"

	"github.com/dgraph-io/badger"
	"github.com/prometheus/client_golang/prometheus/promhttp"
	log "github.com/sirupsen/logrus"
	"github.com/spf13/viper"
	"github.com/zoobc/zoobc-core/api"
	"github.com/zoobc/zoobc-core/common/chaintype"
	"github.com/zoobc/zoobc-core/common/constant"
	"github.com/zoobc/zoobc-core/common/crypto"
	"github.com/zoobc/zoobc-core/common/database"
	"github.com/zoobc/zoobc-core/common/kvdb"
	"github.com/zoobc/zoobc-core/common/model"
	"github.com/zoobc/zoobc-core/common/monitoring"
	"github.com/zoobc/zoobc-core/common/query"
	"github.com/zoobc/zoobc-core/common/transaction"
	"github.com/zoobc/zoobc-core/common/util"
	"github.com/zoobc/zoobc-core/core/blockchainsync"
	"github.com/zoobc/zoobc-core/core/service"
	"github.com/zoobc/zoobc-core/core/smith"
	blockSmithStrategy "github.com/zoobc/zoobc-core/core/smith/strategy"
	coreUtil "github.com/zoobc/zoobc-core/core/util"
	"github.com/zoobc/zoobc-core/observer"
	"github.com/zoobc/zoobc-core/p2p"
	"github.com/zoobc/zoobc-core/p2p/client"
	p2pStrategy "github.com/zoobc/zoobc-core/p2p/strategy"
	p2pUtil "github.com/zoobc/zoobc-core/p2p/util"
)

var (
	dbPath, dbName, badgerDbPath, badgerDbName, nodeSecretPhrase, nodeKeyPath,
	nodeKeyFile, nodePreSeed, ownerAccountAddress, myAddress, nodeKeyFilePath string
<<<<<<< HEAD
	dbInstance                              *database.SqliteDB
	badgerDbInstance                        *database.BadgerDB
	db                                      *sql.DB
	badgerDb                                *badger.DB
	apiRPCPort, apiHTTPPort, monitoringPort int
	apiCertFile, apiKeyFile                 string
	peerPort                                uint32
	p2pServiceInstance                      p2p.Peer2PeerServiceInterface
	queryExecutor                           *query.Executor
	kvExecutor                              *kvdb.KVExecutor
	observerInstance                        *observer.Observer
	schedulerInstance                       *util.Scheduler
	blockServices                           = make(map[int32]service.BlockServiceInterface)
	mempoolServices                         = make(map[int32]service.MempoolServiceInterface)
	receiptService                          service.ReceiptServiceInterface
	peerServiceClient                       client.PeerServiceClientInterface
	p2pHost                                 *model.Host
	peerExplorer                            p2pStrategy.PeerExplorerStrategyInterface
	wellknownPeers                          []string
	smithing, isNodePreSeed, isDebugMode    bool
	nodeRegistrationService                 service.NodeRegistrationServiceInterface
	mainchainProcessor                      smith.BlockchainProcessorInterface
	spinechainProcessor                     smith.BlockchainProcessorInterface
	loggerAPIService                        *log.Logger
	loggerCoreService                       *log.Logger
	loggerP2PService                        *log.Logger
	transactionUtil                         = &transaction.Util{}
	receiptUtil                             = &coreUtil.ReceiptUtil{}
=======
	dbInstance                                    *database.SqliteDB
	badgerDbInstance                              *database.BadgerDB
	db                                            *sql.DB
	badgerDb                                      *badger.DB
	apiRPCPort, apiHTTPPort, monitoringPort       int
	apiCertFile, apiKeyFile                       string
	peerPort                                      uint32
	p2pServiceInstance                            p2p.Peer2PeerServiceInterface
	queryExecutor                                 *query.Executor
	kvExecutor                                    *kvdb.KVExecutor
	observerInstance                              *observer.Observer
	schedulerInstance                             *util.Scheduler
	blockServices                                 = make(map[int32]service.BlockServiceInterface)
	mempoolServices                               = make(map[int32]service.MempoolServiceInterface)
	blockIncompleteQueueService                   service.BlockIncompleteQueueServiceInterface
	receiptService                                service.ReceiptServiceInterface
	peerServiceClient                             client.PeerServiceClientInterface
	p2pHost                                       *model.Host
	peerExplorer                                  p2pStrategy.PeerExplorerStrategyInterface
	wellknownPeers                                []string
	smithing, isNodePreSeed, isDebugMode          bool
	nodeRegistrationService                       service.NodeRegistrationServiceInterface
	mainchainProcessor                            smith.BlockchainProcessorInterface
	spinechainProcessor                           smith.BlockchainProcessorInterface
	loggerAPIService                              *log.Logger
	loggerCoreService                             *log.Logger
	loggerP2PService                              *log.Logger
	spinechainSynchronizer, mainchainSynchronizer *blockchainsync.Service
>>>>>>> cd4aa023
)

func init() {
	var (
		configPostfix string
		configPath    string
		err           error
	)

	flag.StringVar(&configPostfix, "config-postfix", "", "Usage")
	flag.StringVar(&configPath, "config-path", "./resource", "Usage")
	flag.BoolVar(&isDebugMode, "debug", false, "Usage")
	flag.Parse()

	loadNodeConfig(configPath, "config"+configPostfix, "toml")

	initLogInstance()
	// initialize/open db and queryExecutor
	dbInstance = database.NewSqliteDB()
	if err := dbInstance.InitializeDB(dbPath, dbName); err != nil {
		loggerCoreService.Fatal(err)
	}
	db, err = dbInstance.OpenDB(dbPath, dbName, constant.SQLMaxIdleConnections, constant.SQLMaxConnectionLifetime)
	if err != nil {
		loggerCoreService.Fatal(err)
	}
	// initialize k-v db
	badgerDbInstance = database.NewBadgerDB()
	if err := badgerDbInstance.InitializeBadgerDB(badgerDbPath, badgerDbName); err != nil {
		loggerCoreService.Fatal(err)
	}
	badgerDb, err = badgerDbInstance.OpenBadgerDB(badgerDbPath, badgerDbName)
	if err != nil {
		loggerCoreService.Fatal(err)
	}
	queryExecutor = query.NewQueryExecutor(db)
	kvExecutor = kvdb.NewKVExecutor(badgerDb)

	// initialize nodeRegistration service
	nodeRegistrationService = service.NewNodeRegistrationService(
		queryExecutor,
		query.NewAccountBalanceQuery(),
		query.NewNodeRegistrationQuery(),
		query.NewParticipationScoreQuery(),
		query.NewBlockQuery(&chaintype.MainChain{}),
		loggerCoreService,
	)
	receiptService = service.NewReceiptService(
		query.NewNodeReceiptQuery(),
		query.NewBatchReceiptQuery(),
		query.NewMerkleTreeQuery(),
		query.NewNodeRegistrationQuery(),
		query.NewBlockQuery(&chaintype.MainChain{}),
		kvExecutor,
		queryExecutor,
		nodeRegistrationService,
		crypto.NewSignature(),
		query.NewPublishedReceiptQuery(),
		receiptUtil,
	)

	// initialize Observer
	observerInstance = observer.NewObserver()
	schedulerInstance = util.NewScheduler()
	initP2pInstance()
}

func loadNodeConfig(configPath, configFileName, configExtension string) {
	var (
		seed    string
		nodeKey *model.NodeKey
	)

	if err := util.LoadConfig(configPath, configFileName, configExtension); err != nil {
		panic(err)
	}

	myAddress = viper.GetString("myAddress")
	if myAddress == "" {
		ipAddr, err := util.GetOutboundIP()
		if err != nil {
			myAddress = "127.0.0.1"
		} else {
			myAddress = ipAddr.String()
		}
		viper.Set("myAddress", myAddress)
	}
	peerPort = viper.GetUint32("peerPort")
	monitoringPort = viper.GetInt("monitoringPort")
	apiRPCPort = viper.GetInt("apiRPCPort")
	apiHTTPPort = viper.GetInt("apiHTTPPort")
	ownerAccountAddress = viper.GetString("ownerAccountAddress")
	wellknownPeers = viper.GetStringSlice("wellknownPeers")
	smithing = viper.GetBool("smithing")
	dbPath = viper.GetString("dbPath")
	dbName = viper.GetString("dbName")
	badgerDbPath = viper.GetString("badgerDbPath")
	badgerDbName = viper.GetString("badgerDbName")
	nodeKeyPath = viper.GetString("configPath")
	nodeKeyFile = viper.GetString("nodeKeyFile")
	isNodePreSeed = viper.IsSet("nodeSeed")
	nodePreSeed = viper.GetString("nodeSeed")
	apiCertFile = viper.GetString("apiapiCertFile")
	apiKeyFile = viper.GetString("apiKeyFile")

	// get the node private key
	nodeKeyFilePath = filepath.Join(nodeKeyPath, nodeKeyFile)
	nodeAdminKeysService := service.NewNodeAdminService(nil, nil, nil, nil, nodeKeyFilePath)
	nodeKeys, err := nodeAdminKeysService.ParseKeysFile()
	if err != nil {
		if isNodePreSeed {
			seed = nodePreSeed
		} else {
			// generate a node private key if there aren't already configured
			seed = util.GetSecureRandomSeed()
		}
		nodePublicKey, err := nodeAdminKeysService.GenerateNodeKey(seed)
		if err != nil {
			loggerCoreService.Fatal(err)
		}
		nodeKey = &model.NodeKey{
			PublicKey: nodePublicKey,
			Seed:      seed,
		}
	} else {
		nodeKey = nodeAdminKeysService.GetLastNodeKey(nodeKeys)
	}
	if nodeKey == nil {
		loggerCoreService.Fatal(errors.New("NodeKeyIsNil"))
	}
	nodeSecretPhrase = nodeKey.Seed
	// log the b64 encoded node public key
	log.Printf("peerPort: %d", peerPort)
	log.Printf("monitoringPort: %d", monitoringPort)
	log.Printf("apiRPCPort: %d", apiRPCPort)
	log.Printf("apiHTTPPort: %d", apiHTTPPort)
	log.Printf("ownerAccountAddress: %s", ownerAccountAddress)
	log.Printf("nodePublicKey: %s", base64.StdEncoding.EncodeToString(nodeKey.PublicKey))
	log.Printf("wellknownPeers: %s", strings.Join(wellknownPeers, ","))
	log.Printf("smithing: %v", smithing)
	log.Printf("myAddress: %s", myAddress)
}

func initLogInstance() {
	var (
		err       error
		logLevels = viper.GetStringSlice("logLevels")
		t         = time.Now().Format("2-Jan-2006_")
	)

	if loggerAPIService, err = util.InitLogger(".log/", t+"APIdebug.log", logLevels); err != nil {
		panic(err)
	}
	if loggerCoreService, err = util.InitLogger(".log/", t+"Coredebug.log", logLevels); err != nil {
		panic(err)
	}
	if loggerP2PService, err = util.InitLogger(".log/", t+"P2Pdebug.log", logLevels); err != nil {
		panic(err)
	}
}

func initP2pInstance() {
	// init p2p instances
	knownPeersResult, err := p2pUtil.ParseKnownPeers(wellknownPeers)
	if err != nil {
		loggerCoreService.Fatal("Initialize P2P Err : ", err.Error())
	}
	p2pHost = p2pUtil.NewHost(myAddress, peerPort, knownPeersResult)

	// initialize peer client service
	nodePublicKey := util.GetPublicKeyFromSeed(nodeSecretPhrase)
	peerServiceClient = client.NewPeerServiceClient(
		queryExecutor,
		query.NewNodeReceiptQuery(),
		nodePublicKey,
		query.NewBatchReceiptQuery(),
		query.NewMerkleTreeQuery(),
		receiptService,
		p2pHost,
		loggerP2PService,
	)

	// peer discovery strategy
	peerExplorer = p2pStrategy.NewPriorityStrategy(
		p2pHost,
		peerServiceClient,
		nodeRegistrationService,
		queryExecutor,
		query.NewBlockQuery(&chaintype.MainChain{}),
		loggerP2PService,
	)
	p2pServiceInstance, _ = p2p.NewP2PService(
		p2pHost,
		peerServiceClient,
		peerExplorer,
		loggerP2PService,
	)
}

func initObserverListeners() {
	// init observer listeners
	// broadcast block will be different than other listener implementation, since there are few exception condition
	observerInstance.AddListener(observer.BroadcastBlock, p2pServiceInstance.SendBlockListener())
	observerInstance.AddListener(observer.TransactionAdded, p2pServiceInstance.SendTransactionListener())
	observerInstance.AddListener(observer.BlockRequestTransactions, p2pServiceInstance.RequestBlockTransactionsListener())
}

func startServices() {
	p2pServiceInstance.StartP2P(
		myAddress,
		peerPort,
		nodeSecretPhrase,
		queryExecutor,
		blockServices,
		mempoolServices,
	)
	api.Start(
		apiRPCPort,
		apiHTTPPort,
		kvExecutor,
		queryExecutor,
		p2pServiceInstance,
		blockServices,
		nodeRegistrationService,
		ownerAccountAddress,
		nodeKeyFilePath,
		loggerAPIService,
		isDebugMode,
		apiCertFile,
		apiKeyFile,
		transactionUtil,
		receiptUtil,
	)

	if isDebugMode {
		go startNodeMonitoring()
	}
}

func startNodeMonitoring() {
	log.Infof("starting node monitoring at port:%d...", monitoringPort)
	monitoring.SetMonitoringActive(true)
	monitoring.SetNodePublicKey(util.GetPublicKeyFromSeed(nodeSecretPhrase))
	http.Handle("/metrics", promhttp.Handler())
	err := http.ListenAndServe(fmt.Sprintf(":%d", monitoringPort), nil)
	if err != nil {
		panic(fmt.Sprintf("failed to start monitoring service: %s", err))
	}
}

func startMainchain() {
	var (
		lastBlockAtStart, blockToBuildScrambleNodes *model.Block
		err                                         error
		sleepPeriod                                 = 500
	)
	mainchain := &chaintype.MainChain{}
	monitoring.SetBlockchainStatus(mainchain.GetTypeInt(), constant.BlockchainStatusIdle)
	mempoolService := service.NewMempoolService(
		transactionUtil,
		mainchain,
		kvExecutor,
		queryExecutor,
		query.NewMempoolQuery(mainchain),
		query.NewMerkleTreeQuery(),
		&transaction.TypeSwitcher{Executor: queryExecutor},
		query.NewAccountBalanceQuery(),
		query.NewBlockQuery(mainchain),
		query.NewTransactionQuery(mainchain),
		crypto.NewSignature(),
		observerInstance,
		loggerCoreService,
		receiptUtil,
	)
	mempoolServices[mainchain.GetTypeInt()] = mempoolService

	actionSwitcher := &transaction.TypeSwitcher{
		Executor: queryExecutor,
	}
	blocksmithStrategyMain := blockSmithStrategy.NewBlocksmithStrategyMain(
		queryExecutor,
		query.NewNodeRegistrationQuery(),
		loggerCoreService,
	)
	blockIncompleteQueueService = service.NewBlockIncompleteQueueService(
		mainchain,
		observerInstance,
	)

	mainchainBlockService := service.NewBlockService(
		mainchain,
		kvExecutor,
		queryExecutor,
		query.NewBlockQuery(mainchain),
		query.NewMempoolQuery(mainchain),
		query.NewTransactionQuery(mainchain),
		query.NewMerkleTreeQuery(),
		query.NewPublishedReceiptQuery(),
		query.NewSkippedBlocksmithQuery(),
		nil,
		crypto.NewSignature(),
		mempoolService,
		receiptService,
		nodeRegistrationService,
		actionSwitcher,
		query.NewAccountBalanceQuery(),
		query.NewParticipationScoreQuery(),
		query.NewNodeRegistrationQuery(),
		observerInstance,
		blocksmithStrategyMain,
		loggerCoreService,
		query.NewAccountLedgerQuery(),
<<<<<<< HEAD
		transactionUtil,
		receiptUtil,
=======
		blockIncompleteQueueService,
>>>>>>> cd4aa023
	)
	blockServices[mainchain.GetTypeInt()] = mainchainBlockService

	if !mainchainBlockService.CheckGenesis() { // Add genesis if not exist
		// genesis account will be inserted in the very beginning
		if err := service.AddGenesisAccount(queryExecutor); err != nil {
			loggerCoreService.Fatal("Fail to add genesis account")
		}

		if err := mainchainBlockService.AddGenesis(); err != nil {
			loggerCoreService.Fatal(err)
		}
	}
	lastBlockAtStart, err = mainchainBlockService.GetLastBlock()
	if err != nil {
		loggerCoreService.Fatal(err)
	}

	// TODO: Check computer/node local time. Comparing with last block timestamp

	// initializing scrambled nodes
	heightToBuildScrambleNodes := nodeRegistrationService.GetBlockHeightToBuildScrambleNodes(lastBlockAtStart.GetHeight())
	blockToBuildScrambleNodes, err = mainchainBlockService.GetBlockByHeight(heightToBuildScrambleNodes)
	if err != nil {
		loggerCoreService.Fatal(err)
	}
	err = nodeRegistrationService.BuildScrambledNodes(blockToBuildScrambleNodes)
	if err != nil {
		loggerCoreService.Fatal(err)
	}

	if len(nodeSecretPhrase) > 0 && smithing {
		nodePublicKey := util.GetPublicKeyFromSeed(nodeSecretPhrase)
		node, err := nodeRegistrationService.GetNodeRegistrationByNodePublicKey(nodePublicKey)
		if err != nil {
			// no nodes registered with current node public key
			loggerCoreService.Error(
				"Current node is not in node registry and won't be able to smith until registered!",
			)
		}
		if node != nil {
			mainchainProcessor = smith.NewBlockchainProcessor(
				model.NewBlocksmith(nodeSecretPhrase, nodePublicKey, node.NodeID),
				mainchainBlockService,
				loggerCoreService,
			)
			mainchainProcessor.Start(sleepPeriod)
		}
	}
	mainchainSynchronizer = blockchainsync.NewBlockchainSyncService(
		mainchainBlockService,
		peerServiceClient,
		peerExplorer,
		queryExecutor,
		mempoolService,
		actionSwitcher,
		loggerCoreService,
		kvExecutor,
		transactionUtil,
	)
}

func startSpinechain() {
	var (
		nodeID int64
	)
	spinechain := &chaintype.SpineChain{}
	monitoring.SetBlockchainStatus(spinechain.GetTypeInt(), constant.BlockchainStatusIdle)
	sleepPeriod := 500

	// TODO: not sure we even need this, since spine blocks are computed and created by every node
	blocksmithStrategySpine := blockSmithStrategy.NewBlocksmithStrategySpine(
		queryExecutor,
		query.NewSpinePublicKeyQuery(),
		loggerCoreService,
	)
	spinechainBlockService := service.NewBlockService(
		spinechain,
		kvExecutor,
		queryExecutor,
		query.NewBlockQuery(spinechain),
		query.NewMempoolQuery(spinechain),
		query.NewTransactionQuery(spinechain),
		query.NewMerkleTreeQuery(),
		query.NewPublishedReceiptQuery(),
		query.NewSkippedBlocksmithQuery(),
		query.NewSpinePublicKeyQuery(),
		crypto.NewSignature(),
		nil, // no mempool for spine blocks
		receiptService,
		nodeRegistrationService,
		nil, // no transaction types for spine blocks
		query.NewAccountBalanceQuery(),
		query.NewParticipationScoreQuery(),
		query.NewNodeRegistrationQuery(),
		observerInstance,
		blocksmithStrategySpine,
		loggerCoreService,
		nil, // no account ledger for spine blocks
<<<<<<< HEAD
		nil, // no transaction util is needed by the spine blocks
		nil, // no receipt util is needed by the spine blocks
=======
		nil, // no need block uncomplete queue service
>>>>>>> cd4aa023
	)
	blockServices[spinechain.GetTypeInt()] = spinechainBlockService

	if !spinechainBlockService.CheckGenesis() { // Add genesis if not exist
		if err := spinechainBlockService.AddGenesis(); err != nil {
			loggerCoreService.Fatal(err)
		}
	}

	// Note: spine blocks smith even if smithing is false, because are created by every running node
	// 		 Later we only broadcast (and accumulate) signatures of the ones who can smith
	if len(nodeSecretPhrase) > 0 && smithing {
		nodePublicKey := util.GetPublicKeyFromSeed(nodeSecretPhrase)
		// FIXME: ask @barton double check with him that generating a pseudo random id to compute the blockSeed is ok
		nodeID = int64(binary.LittleEndian.Uint64(nodePublicKey))
		spinechainProcessor = smith.NewBlockchainProcessor(
			model.NewBlocksmith(nodeSecretPhrase, nodePublicKey, nodeID),
			spinechainBlockService,
			loggerCoreService,
		)
		spinechainProcessor.Start(sleepPeriod)
	}
	spinechainSynchronizer = blockchainsync.NewBlockchainSyncService(
		spinechainBlockService,
		peerServiceClient,
		peerExplorer,
		queryExecutor,
		nil, // no mempool for spine blocks
		nil, // no transaction types for spine blocks
		loggerCoreService,
		kvExecutor,
		transactionUtil,
	)
}

// Scheduler Init
func startScheduler() {
	var (
		mainchain               = &chaintype.MainChain{}
		mainchainMempoolService = mempoolServices[mainchain.GetTypeInt()]
	)
	// scheduler remove expired mempool transaction
	if err := schedulerInstance.AddJob(
		constant.CheckMempoolExpiration,
		mainchainMempoolService.DeleteExpiredMempoolTransactions,
	); err != nil {
		loggerCoreService.Error("Scheduler Err : ", err.Error())
	}
	// scheduler to generate receipt markle root
	if err := schedulerInstance.AddJob(
		constant.ReceiptGenerateMarkleRootPeriod,
		receiptService.GenerateReceiptsMerkleRoot,
	); err != nil {
		loggerCoreService.Error("Scheduler Err : ", err.Error())
	}
	// scheduler to pruning receipts that was expired
	if err := schedulerInstance.AddJob(
		constant.PruningNodeReceiptPeriod,
		receiptService.PruningNodeReceipts,
	); err != nil {
		loggerCoreService.Error("Scheduler Err: ", err.Error())
	}
	// scheduler to remove block uncomplete queue that already waiting transactions too long
	if err := schedulerInstance.AddJob(
		constant.CheckTimedOutBlock,
		blockIncompleteQueueService.PruneTimeoutBlockQueue,
	); err != nil {
		loggerCoreService.Error("Scheduler Err: ", err.Error())
	}
}

func startBlockchainSyncronizers() {
	go spinechainSynchronizer.Start()
	ticker := time.NewTicker(constant.BlockchainsyncSpineCheckInterval * time.Second)
	timeout := time.After(constant.BlockchainsyncSpineTimeout * time.Second)
syncronizersLoop:
	for {
		select {
		case <-ticker.C:
			lastSpineBlock, err := spinechainSynchronizer.BlockService.GetLastBlock()
			if err != nil {
				loggerCoreService.Errorf("cannot get last spine block")
				os.Exit(1)
			}
			if spinechainSynchronizer.BlockchainDownloader.IsDownloadFinish(lastSpineBlock) {
				ticker.Stop()
				go mainchainSynchronizer.Start()
				break syncronizersLoop
			}
			loggerCoreService.Infof("downloading spine blocks. last height is %d", lastSpineBlock.Height)
		// @iltoga this is mostly for debugging purposes.
		// spine blocks shouldn't take that long to be downloaded
		case <-timeout:
			loggerCoreService.Info("spine blocks sync timedout...")
			os.Exit(1)
		}
	}
}

func main() {
	migration := database.Migration{Query: queryExecutor}
	if err := migration.Init(); err != nil {
		loggerCoreService.Fatal(err)
	}

	if err := migration.Apply(); err != nil {
		loggerCoreService.Fatal(err)
	}

	mainchainSyncChannel := make(chan bool, 1)
	mainchainSyncChannel <- true
	startSpinechain()
	startMainchain()
	startServices()
	initObserverListeners()
	startScheduler()
	go startBlockchainSyncronizers()

	shutdownCompleted := make(chan bool, 1)
	sigs := make(chan os.Signal, 1)
	signal.Notify(sigs, syscall.SIGINT, syscall.SIGTERM)
	<-sigs
	loggerCoreService.Info("Shutting down node...")
	if mainchainProcessor != nil {
		mainchainProcessor.Stop()
	}
	if spinechainProcessor != nil {
		spinechainProcessor.Stop()
	}
	ticker := time.NewTicker(50 * time.Millisecond)
	timeout := time.After(5 * time.Second)
	for {
		select {
		case <-ticker.C:
			mcSmithing := false
			scSmithing := false
			if mainchainProcessor != nil {
				mcSmithing, _ = mainchainProcessor.GetBlockChainprocessorStatus()
			}
			if spinechainProcessor != nil {
				scSmithing, _ = spinechainProcessor.GetBlockChainprocessorStatus()
			}
			if !mcSmithing && !scSmithing {
				ticker.Stop()
				shutdownCompleted <- true
				loggerCoreService.Info("All smith processors have stopped")
			}
		case <-timeout:
			loggerCoreService.Info("ZOOBC Shutdown timedout...")
			os.Exit(1)
		case <-shutdownCompleted:
			loggerCoreService.Info("ZOOBC Shutdown complete")
			os.Exit(0)
		}
	}
}<|MERGE_RESOLUTION|>--- conflicted
+++ resolved
@@ -45,36 +45,6 @@
 var (
 	dbPath, dbName, badgerDbPath, badgerDbName, nodeSecretPhrase, nodeKeyPath,
 	nodeKeyFile, nodePreSeed, ownerAccountAddress, myAddress, nodeKeyFilePath string
-<<<<<<< HEAD
-	dbInstance                              *database.SqliteDB
-	badgerDbInstance                        *database.BadgerDB
-	db                                      *sql.DB
-	badgerDb                                *badger.DB
-	apiRPCPort, apiHTTPPort, monitoringPort int
-	apiCertFile, apiKeyFile                 string
-	peerPort                                uint32
-	p2pServiceInstance                      p2p.Peer2PeerServiceInterface
-	queryExecutor                           *query.Executor
-	kvExecutor                              *kvdb.KVExecutor
-	observerInstance                        *observer.Observer
-	schedulerInstance                       *util.Scheduler
-	blockServices                           = make(map[int32]service.BlockServiceInterface)
-	mempoolServices                         = make(map[int32]service.MempoolServiceInterface)
-	receiptService                          service.ReceiptServiceInterface
-	peerServiceClient                       client.PeerServiceClientInterface
-	p2pHost                                 *model.Host
-	peerExplorer                            p2pStrategy.PeerExplorerStrategyInterface
-	wellknownPeers                          []string
-	smithing, isNodePreSeed, isDebugMode    bool
-	nodeRegistrationService                 service.NodeRegistrationServiceInterface
-	mainchainProcessor                      smith.BlockchainProcessorInterface
-	spinechainProcessor                     smith.BlockchainProcessorInterface
-	loggerAPIService                        *log.Logger
-	loggerCoreService                       *log.Logger
-	loggerP2PService                        *log.Logger
-	transactionUtil                         = &transaction.Util{}
-	receiptUtil                             = &coreUtil.ReceiptUtil{}
-=======
 	dbInstance                                    *database.SqliteDB
 	badgerDbInstance                              *database.BadgerDB
 	db                                            *sql.DB
@@ -103,7 +73,8 @@
 	loggerCoreService                             *log.Logger
 	loggerP2PService                              *log.Logger
 	spinechainSynchronizer, mainchainSynchronizer *blockchainsync.Service
->>>>>>> cd4aa023
+	transactionUtil                               = &transaction.Util{}
+	receiptUtil                                   = &coreUtil.ReceiptUtil{}
 )
 
 func init() {
@@ -416,12 +387,9 @@
 		blocksmithStrategyMain,
 		loggerCoreService,
 		query.NewAccountLedgerQuery(),
-<<<<<<< HEAD
+		blockIncompleteQueueService,
 		transactionUtil,
 		receiptUtil,
-=======
-		blockIncompleteQueueService,
->>>>>>> cd4aa023
 	)
 	blockServices[mainchain.GetTypeInt()] = mainchainBlockService
 
@@ -521,12 +489,9 @@
 		blocksmithStrategySpine,
 		loggerCoreService,
 		nil, // no account ledger for spine blocks
-<<<<<<< HEAD
 		nil, // no transaction util is needed by the spine blocks
 		nil, // no receipt util is needed by the spine blocks
-=======
 		nil, // no need block uncomplete queue service
->>>>>>> cd4aa023
 	)
 	blockServices[spinechain.GetTypeInt()] = spinechainBlockService
 
