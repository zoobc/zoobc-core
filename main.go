--- conflicted
+++ resolved
@@ -391,11 +391,8 @@
 		receiptUtil,
 		receiptService,
 		transactionCoreServiceIns,
-<<<<<<< HEAD
 		mainBlockStateStorage,
 		mempoolStorage,
-=======
->>>>>>> cda0a289
 	)
 
 	mainchainBlockService = service.NewBlockMainService(
