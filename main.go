package main

import (
	"database/sql"
	"flag"
	"os"
	"os/signal"
	"syscall"
	"time"

	"github.com/zoobc/zoobc-core/common/contract"
	"github.com/zoobc/zoobc-core/common/crypto"

	"github.com/zoobc/zoobc-core/common/chaintype"
	"github.com/zoobc/zoobc-core/common/transaction"
	"github.com/zoobc/zoobc-core/core/service"

	"github.com/zoobc/zoobc-core/core/smith"

	"github.com/spf13/viper"
	"github.com/zoobc/zoobc-core/api"
	"github.com/zoobc/zoobc-core/common/database"
	"github.com/zoobc/zoobc-core/common/query"
	"github.com/zoobc/zoobc-core/common/util"
	"github.com/zoobc/zoobc-core/p2p"
	p2pNative "github.com/zoobc/zoobc-core/p2p/native"
)

var (
	dbPath, dbName          string
	dbInstance              *database.SqliteDB
	db                      *sql.DB
	nodeSecretPhrase        string
	apiRPCPort, apiHTTPPort int
	p2pServiceInstance      contract.P2PType
	queryExecutor           *query.Executor
)

func init() {
	var configPostfix string
	flag.StringVar(&configPostfix, "config-postfix", "", "Usage")
	flag.Parse()

	var err error
	if err := util.LoadConfig("./resource", "config"+configPostfix, "toml"); err != nil {
		panic(err)
	} else {
		dbPath = viper.GetString("dbPath")
		dbName = viper.GetString("dbName")
		nodeSecretPhrase = viper.GetString("nodeSecretPhrase")
		apiRPCPort = viper.GetInt("apiRPCPort")
		if apiRPCPort == 0 {
			apiRPCPort = 8080
		}
		apiHTTPPort = viper.GetInt("apiHTTPPort")
		if apiHTTPPort == 0 {
			apiHTTPPort = 8000
		}
	}

	dbInstance = database.NewSqliteDB()
	if err := dbInstance.InitializeDB(dbPath, dbName); err != nil {
		panic(err)
	}
	db, err = dbInstance.OpenDB(dbPath, dbName, 10, 20)
	if err != nil {
		panic(err)
	}
	queryExecutor = query.NewQueryExecutor(db)
}

<<<<<<< HEAD
func startServices(queryExecutor query.ExecutorInterface) {
	api.Start(apiRPCPort, apiHTTPPort, queryExecutor)
=======
func p2pService() {
	myAddress := viper.GetString("myAddress")
	peerPort := viper.GetUint32("peerPort")
	wellknownPeers := viper.GetStringSlice("wellknownPeers")
	p2pServiceInstance = p2p.InitP2P(myAddress, peerPort, wellknownPeers, &p2pNative.Service{})

	// run P2P service with any chaintype
	go p2pServiceInstance.StartP2P()
}

func startServices(queryExecutor *query.Executor) {
	p2pService()
	api.Start(apiRPCPort, apiHTTPPort, queryExecutor, p2pServiceInstance)
>>>>>>> 1e714e03
}

func main() {

	migration := database.Migration{Query: queryExecutor}
	if err := migration.Init(); err != nil {
		panic(err)
	}

	if err := migration.Apply(); err != nil {
		panic(err)
	}
	mainchain := &chaintype.MainChain{}
	sleepPeriod := int(mainchain.GetChainSmithingDelayTime())

	blockchainProcessor := smith.NewBlockchainProcessor(
		mainchain,
		smith.NewBlocksmith(nodeSecretPhrase),
		service.NewBlockService(
			mainchain,
			queryExecutor,
			query.NewBlockQuery(mainchain),
			query.NewMempoolQuery(mainchain),
			query.NewTransactionQuery(mainchain),
			crypto.NewSignature(),
			service.NewMempoolService(
				mainchain,
				queryExecutor,
				query.NewMempoolQuery(mainchain),
				&transaction.TypeSwitcher{
					Executor: queryExecutor,
				},
				query.NewAccountBalanceQuery(),
			),
			&transaction.TypeSwitcher{
				Executor: queryExecutor,
			},
			query.NewAccountBalanceQuery(),
		),
	)

	if !blockchainProcessor.BlockService.CheckGenesis() { // Add genesis if not exist

		// genesis account will be inserted in the very beginning
		if err := service.AddGenesisAccount(queryExecutor); err != nil {
			panic("Fail to add genesis account")
		}

		if err := blockchainProcessor.BlockService.AddGenesis(); err != nil {
			panic(err)
		}
	}

	if len(nodeSecretPhrase) > 0 {
		go startSmith(sleepPeriod, blockchainProcessor)
	}

	startServices(queryExecutor)

	sigs := make(chan os.Signal, 1)
	signal.Notify(sigs, syscall.SIGINT, syscall.SIGTERM)
	// When we receive a signal from the OS, shut down everything
	<-sigs

}

func startSmith(sleepPeriod int, processor *smith.BlockchainProcessor) {
	for {
		_ = processor.StartSmithing()
		time.Sleep(time.Duration(sleepPeriod) * time.Second)
	}

}<|MERGE_RESOLUTION|>--- conflicted
+++ resolved
@@ -69,10 +69,11 @@
 	queryExecutor = query.NewQueryExecutor(db)
 }
 
-<<<<<<< HEAD
 func startServices(queryExecutor query.ExecutorInterface) {
-	api.Start(apiRPCPort, apiHTTPPort, queryExecutor)
-=======
+	p2pService()
+	api.Start(apiRPCPort, apiHTTPPort, queryExecutor, p2pServiceInstance)
+}
+
 func p2pService() {
 	myAddress := viper.GetString("myAddress")
 	peerPort := viper.GetUint32("peerPort")
@@ -81,12 +82,6 @@
 
 	// run P2P service with any chaintype
 	go p2pServiceInstance.StartP2P()
-}
-
-func startServices(queryExecutor *query.Executor) {
-	p2pService()
-	api.Start(apiRPCPort, apiHTTPPort, queryExecutor, p2pServiceInstance)
->>>>>>> 1e714e03
 }
 
 func main() {
