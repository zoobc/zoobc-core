package main

import (
	"database/sql"
	"flag"
	"os"
	"os/signal"
	"path/filepath"
	"syscall"
	"time"

	"github.com/dgraph-io/badger"
	log "github.com/sirupsen/logrus"
	"github.com/spf13/viper"
	"github.com/zoobc/zoobc-core/api"
	"github.com/zoobc/zoobc-core/common/chaintype"
	"github.com/zoobc/zoobc-core/common/constant"
	"github.com/zoobc/zoobc-core/common/crypto"
	"github.com/zoobc/zoobc-core/common/database"
	"github.com/zoobc/zoobc-core/common/kvdb"
	"github.com/zoobc/zoobc-core/common/model"
	"github.com/zoobc/zoobc-core/common/query"
	"github.com/zoobc/zoobc-core/common/transaction"
	"github.com/zoobc/zoobc-core/common/util"
	"github.com/zoobc/zoobc-core/core/blockchainsync"
	"github.com/zoobc/zoobc-core/core/service"
	"github.com/zoobc/zoobc-core/core/smith"
	"github.com/zoobc/zoobc-core/observer"
	"github.com/zoobc/zoobc-core/p2p"
	"github.com/zoobc/zoobc-core/p2p/client"
	"github.com/zoobc/zoobc-core/p2p/strategy"
	p2pUtil "github.com/zoobc/zoobc-core/p2p/util"
)

var (
	dbPath, dbName, badgerDbPath, badgerDbName, nodeSecretPhrase string
	dbInstance                                                   *database.SqliteDB
	badgerDbInstance                                             *database.BadgerDB
	db                                                           *sql.DB
	badgerDb                                                     *badger.DB
	apiRPCPort, apiHTTPPort                                      int
	peerPort                                                     uint32
	p2pServiceInstance                                           p2p.Peer2PeerServiceInterface
	queryExecutor                                                *query.Executor
	kvExecutor                                                   *kvdb.KVExecutor
	observerInstance                                             *observer.Observer
	blockServices                                                = make(map[int32]service.BlockServiceInterface)
	mempoolServices                                              = make(map[int32]service.MempoolServiceInterface)
	receiptService                                               service.ReceiptServiceInterface
	peerServiceClient                                            client.PeerServiceClientInterface
	p2pHost                                                      *model.Host
	peerExplorer                                                 strategy.PeerExplorerStrategyInterface
	ownerAccountAddress, myAddress                               string
	wellknownPeers                                               []string
	nodeKeyFilePath                                              string
	smithing                                                     bool
	nodeRegistrationService                                      service.NodeRegistrationServiceInterface
	sortedBlocksmiths                                            []model.Blocksmith
	mainchainProcessor                                           smith.BlockchainProcessorInterface
<<<<<<< HEAD
	isDebugMode                                                  bool
=======
	loggerAPIService                                             *log.Logger
	loggerCoreService                                            *log.Logger
	loggerP2PService                                             *log.Logger
>>>>>>> 349a32f5
)

func init() {
	var (
		configPostfix string
		configDir     string

		err error
	)

	flag.StringVar(&configPostfix, "config-postfix", "", "Usage")
	flag.StringVar(&configDir, "config-path", "", "Usage")
	flag.BoolVar(&isDebugMode, "debug", false, "Usage")
	flag.Parse()

	if isDebugMode {
		go startDebugMode()
	}

	if configDir == "" {
		configDir = "./resource"
	}

	if err := util.LoadConfig(configDir, "config"+configPostfix, "toml"); err != nil {
		panic(err)
	}

	dbPath = viper.GetString("dbPath")
	dbName = viper.GetString("dbName")
	badgerDbPath = viper.GetString("badgerDbPath")
	badgerDbName = viper.GetString("badgerDbName")
	apiRPCPort = viper.GetInt("apiRPCPort")
	apiHTTPPort = viper.GetInt("apiHTTPPort")
	ownerAccountAddress = viper.GetString("ownerAccountAddress")
	myAddress = viper.GetString("myAddress")
	peerPort = viper.GetUint32("peerPort")
	wellknownPeers = viper.GetStringSlice("wellknownPeers")

	configPath := viper.GetString("configPath")
	nodeKeyFile := viper.GetString("nodeKeyFile")
	smithing = viper.GetBool("smithing")

	initLogInstance()
	// initialize/open db and queryExecutor
	dbInstance = database.NewSqliteDB()
	if err := dbInstance.InitializeDB(dbPath, dbName); err != nil {
		loggerCoreService.Fatal(err)
	}
	db, err = dbInstance.OpenDB(dbPath, dbName, constant.SQLMaxIdleConnections, constant.SQLMaxConnectionLifetime)
	if err != nil {
		loggerCoreService.Fatal(err)
	}
	// initialize k-v db
	badgerDbInstance = database.NewBadgerDB()
	if err := badgerDbInstance.InitializeBadgerDB(badgerDbPath, badgerDbName); err != nil {
		loggerCoreService.Fatal(err)
	}
	badgerDb, err = badgerDbInstance.OpenBadgerDB(badgerDbPath, badgerDbName)
	if err != nil {
		loggerCoreService.Fatal(err)
	}
	queryExecutor = query.NewQueryExecutor(db)
	kvExecutor = kvdb.NewKVExecutor(badgerDb)

	receiptService = service.NewReceiptService(
		query.NewReceiptQuery(),
		query.NewMerkleTreeQuery(),
		kvExecutor,
		queryExecutor,
	)
	// get the node private key
	nodeKeyFilePath = filepath.Join(configPath, nodeKeyFile)
	nodeAdminKeysService := service.NewNodeAdminService(nil, nil, nil, nil, nodeKeyFilePath)
	nodeKeys, err := nodeAdminKeysService.ParseKeysFile()
	if err != nil {
		// generate a node private key if there aren't already configured
		seed := util.GetSecureRandomSeed()
		if _, err := nodeAdminKeysService.GenerateNodeKey(seed); err != nil {
			loggerCoreService.Fatal(err)
		}
	}
	nodeKey := nodeAdminKeysService.GetLastNodeKey(nodeKeys)
	if nodeKey != nil {
		nodeSecretPhrase = nodeKey.Seed
	}

	// initialize nodeRegistration service
	nodeRegistrationService = service.NewNodeRegistrationService(
		queryExecutor,
		query.NewAccountBalanceQuery(),
		query.NewNodeRegistrationQuery(),
		query.NewParticipationScoreQuery(),
		loggerCoreService,
	)

	// initialize Observer
	observerInstance = observer.NewObserver()
	initP2pInstance()
}

<<<<<<< HEAD
func startDebugMode() {
	log.Infof("starting debug mode...")
	constant.GetDebugFlag(true)
=======
func initLogInstance() {
	var (
		err       error
		logLevels = viper.GetStringSlice("logLevels")
		t         = time.Now().Format("2-Jan-2006_")
	)

	if loggerAPIService, err = util.InitLogger(".log/", t+"APIdebug.log", logLevels); err != nil {
		panic(err)
	}
	if loggerCoreService, err = util.InitLogger(".log/", t+"Coredebug.log", logLevels); err != nil {
		panic(err)
	}
	if loggerP2PService, err = util.InitLogger(".log/", t+"P2Pdebug.log", logLevels); err != nil {
		panic(err)
	}
>>>>>>> 349a32f5
}

func initP2pInstance() {

	// init p2p instances
	knownPeersResult, err := p2pUtil.ParseKnownPeers(wellknownPeers)
	if err != nil {
		loggerCoreService.Fatal("Initialize P2P Err : ", err.Error())
	}

	p2pHost = p2pUtil.NewHost(myAddress, peerPort, knownPeersResult)

	// initialize peer client service
	nodePublicKey := util.GetPublicKeyFromSeed(nodeSecretPhrase)
	peerServiceClient = client.NewPeerServiceClient(
		queryExecutor,
		query.NewReceiptQuery(),
		nodePublicKey,
		query.NewBatchReceiptQuery(),
		query.NewMerkleTreeQuery(),
		p2pHost,
		loggerP2PService,
	)

	// peer discovery strategy
	peerExplorer = strategy.NewPriorityStrategy(
		p2pHost,
		peerServiceClient,
		queryExecutor,
		query.NewNodeRegistrationQuery(),
		loggerP2PService,
	)
	p2pServiceInstance, _ = p2p.NewP2PService(
		p2pHost,
		peerServiceClient,
		peerExplorer,
		loggerP2PService,
	)

}

func initObserverListeners() {
	// init observer listeners
	// broadcast block will be different than other listener implementation, since there are few exception condition
	observerInstance.AddListener(observer.BroadcastBlock, p2pServiceInstance.SendBlockListener())
	observerInstance.AddListener(observer.BlockPushed, nodeRegistrationService.NodeRegistryListener())
	observerInstance.AddListener(observer.BlockPushed, mainchainProcessor.SortBlocksmith(&sortedBlocksmiths))
	observerInstance.AddListener(observer.BlockPushed, peerExplorer.PeerExplorerListener())
	observerInstance.AddListener(observer.TransactionAdded, p2pServiceInstance.SendTransactionListener())
}

func startServices() {

	p2pServiceInstance.StartP2P(
		myAddress,
		peerPort,
		nodeSecretPhrase,
		queryExecutor,
		blockServices,
		mempoolServices,
	)
	api.Start(
		apiRPCPort,
		apiHTTPPort,
		kvExecutor,
		queryExecutor,
		p2pServiceInstance,
		blockServices,
		ownerAccountAddress,
		nodeKeyFilePath,
		loggerAPIService,
	)
}

func startSmith(sleepPeriod int, processor smith.BlockchainProcessorInterface) {
	for {
		err := processor.StartSmithing()
		if err != nil {
			loggerCoreService.Warn("Smith error: ", err.Error())
		}
		time.Sleep(time.Duration(sleepPeriod) * time.Millisecond)
	}
}

func startMainchain(mainchainSyncChannel chan bool) {
	mainchain := &chaintype.MainChain{}
	sleepPeriod := 500
	mempoolService := service.NewMempoolService(
		mainchain,
		kvExecutor,
		queryExecutor,
		query.NewMempoolQuery(mainchain),
		query.NewMerkleTreeQuery(),
		&transaction.TypeSwitcher{
			Executor: queryExecutor,
		},
		query.NewAccountBalanceQuery(),
		crypto.NewSignature(),
		query.NewTransactionQuery(mainchain),
		observerInstance,
		loggerCoreService,
	)
	mempoolServices[mainchain.GetTypeInt()] = mempoolService

	actionSwitcher := &transaction.TypeSwitcher{
		Executor: queryExecutor,
	}

	mainchainBlockService := service.NewBlockService(
		mainchain,
		kvExecutor,
		queryExecutor,
		query.NewBlockQuery(mainchain),
		query.NewMempoolQuery(mainchain),
		query.NewTransactionQuery(mainchain),
		query.NewMerkleTreeQuery(),
		query.NewPublishedReceiptQuery(),
		crypto.NewSignature(),
		mempoolService,
		receiptService,
		actionSwitcher,
		query.NewAccountBalanceQuery(),
		query.NewParticipationScoreQuery(),
		query.NewNodeRegistrationQuery(),
		observerInstance,
		&sortedBlocksmiths,
		loggerCoreService,
	)
	blockServices[mainchain.GetTypeInt()] = mainchainBlockService
	mainchainProcessor = smith.NewBlockchainProcessor(
		mainchain,
		model.NewBlocksmith(nodeSecretPhrase, util.GetPublicKeyFromSeed(nodeSecretPhrase)),
		mainchainBlockService,
		nodeRegistrationService,
	)

	initObserverListeners()
	if !mainchainBlockService.CheckGenesis() { // Add genesis if not exist
		// genesis account will be inserted in the very beginning
		if err := service.AddGenesisAccount(queryExecutor); err != nil {
			loggerCoreService.Fatal("Fail to add genesis account")
		}

		if err := mainchainBlockService.AddGenesis(); err != nil {
			loggerCoreService.Fatal(err)
		}
	}

	// Check computer/node local time. Comparing with last block timestamp
	// NEXT: maybe can check timestamp from last block of blockchain network or network time protocol
	lastBlock, err := mainchainBlockService.GetLastBlock()
	if err != nil {
		loggerCoreService.Fatal(err)
	}
	if time.Now().Unix() < lastBlock.GetTimestamp() {
		loggerCoreService.Fatal("Your computer clock is behind from the correct time")
	}

	// no nodes registered with current node public key
	_, err = nodeRegistrationService.GetNodeRegistrationByNodePublicKey(util.GetPublicKeyFromSeed(nodeSecretPhrase))
	if err != nil {
		loggerCoreService.Error("Current node is not in node registry and won't be able to smith until registered!")
	}

	if len(nodeSecretPhrase) > 0 && smithing {
		go startSmith(sleepPeriod, mainchainProcessor)
	}
	mainchainSynchronizer := blockchainsync.NewBlockchainSyncService(
		mainchainBlockService,
		peerServiceClient,
		peerExplorer,
		queryExecutor,
		mempoolService,
		actionSwitcher,
		loggerCoreService,
	)

	// Schedulers Init
	go func() {
		mempoolJob := util.NewScheduler(constant.CheckMempoolExpiration)
		err = mempoolJob.AddJob(mempoolService.DeleteExpiredMempoolTransactions)
		if err != nil {
			loggerCoreService.Error(err)
		}
	}()
	go func() {
		mainchainSynchronizer.Start(mainchainSyncChannel)
	}()
}

func main() {
	migration := database.Migration{Query: queryExecutor}
	if err := migration.Init(); err != nil {
		loggerCoreService.Fatal(err)
	}

	if err := migration.Apply(); err != nil {
		loggerCoreService.Fatal(err)
	}
	mainchainSyncChannel := make(chan bool, 1)
	mainchainSyncChannel <- true
	startMainchain(mainchainSyncChannel)
	startServices()

	sigs := make(chan os.Signal, 1)
	signal.Notify(sigs, syscall.SIGINT, syscall.SIGTERM)
	<-sigs
	loggerCoreService.Info("ZOOBC Shutdown")
	os.Exit(0)
}<|MERGE_RESOLUTION|>--- conflicted
+++ resolved
@@ -57,13 +57,10 @@
 	nodeRegistrationService                                      service.NodeRegistrationServiceInterface
 	sortedBlocksmiths                                            []model.Blocksmith
 	mainchainProcessor                                           smith.BlockchainProcessorInterface
-<<<<<<< HEAD
-	isDebugMode                                                  bool
-=======
 	loggerAPIService                                             *log.Logger
 	loggerCoreService                                            *log.Logger
 	loggerP2PService                                             *log.Logger
->>>>>>> 349a32f5
+	isDebugMode                                                  bool
 )
 
 func init() {
@@ -164,11 +161,11 @@
 	initP2pInstance()
 }
 
-<<<<<<< HEAD
 func startDebugMode() {
 	log.Infof("starting debug mode...")
 	constant.GetDebugFlag(true)
-=======
+}
+
 func initLogInstance() {
 	var (
 		err       error
@@ -185,7 +182,6 @@
 	if loggerP2PService, err = util.InitLogger(".log/", t+"P2Pdebug.log", logLevels); err != nil {
 		panic(err)
 	}
->>>>>>> 349a32f5
 }
 
 func initP2pInstance() {
