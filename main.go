package main

import (
	"database/sql"
	"encoding/base64"
	"encoding/binary"
	"errors"
	"flag"
	"fmt"
	"net/http"
	"os"
	"os/signal"
	"path/filepath"
	"strings"
	"syscall"
	"time"

	"github.com/dgraph-io/badger"
	"github.com/prometheus/client_golang/prometheus/promhttp"
	log "github.com/sirupsen/logrus"
	"github.com/spf13/viper"
	"github.com/zoobc/zoobc-core/api"
	"github.com/zoobc/zoobc-core/common/chaintype"
	"github.com/zoobc/zoobc-core/common/constant"
	"github.com/zoobc/zoobc-core/common/crypto"
	"github.com/zoobc/zoobc-core/common/database"
	"github.com/zoobc/zoobc-core/common/kvdb"
	"github.com/zoobc/zoobc-core/common/model"
	"github.com/zoobc/zoobc-core/common/monitoring"
	"github.com/zoobc/zoobc-core/common/query"
	"github.com/zoobc/zoobc-core/common/transaction"
	"github.com/zoobc/zoobc-core/common/util"
	"github.com/zoobc/zoobc-core/core/blockchainsync"
	"github.com/zoobc/zoobc-core/core/service"
	"github.com/zoobc/zoobc-core/core/smith"
	blockSmithStrategy "github.com/zoobc/zoobc-core/core/smith/strategy"
	"github.com/zoobc/zoobc-core/observer"
	"github.com/zoobc/zoobc-core/p2p"
	"github.com/zoobc/zoobc-core/p2p/client"
	p2pStrategy "github.com/zoobc/zoobc-core/p2p/strategy"
	p2pUtil "github.com/zoobc/zoobc-core/p2p/util"
)

var (
	dbPath, dbName, badgerDbPath, badgerDbName, nodeSecretPhrase, nodeKeyPath,
	nodeKeyFile, nodePreSeed, ownerAccountAddress, myAddress, nodeKeyFilePath string
	dbInstance                                    *database.SqliteDB
	badgerDbInstance                              *database.BadgerDB
	db                                            *sql.DB
	badgerDb                                      *badger.DB
	apiRPCPort, apiHTTPPort, monitoringPort       int
	apiCertFile, apiKeyFile                       string
	peerPort                                      uint32
	p2pServiceInstance                            p2p.Peer2PeerServiceInterface
	queryExecutor                                 *query.Executor
	kvExecutor                                    *kvdb.KVExecutor
	observerInstance                              *observer.Observer
	schedulerInstance                             *util.Scheduler
	blockServices                                 = make(map[int32]service.BlockServiceInterface)
	mainchainBlockService                         *service.BlockService
	spinechainBlockService                        *service.BlockSpineService
	mempoolServices                               = make(map[int32]service.MempoolServiceInterface)
	blockIncompleteQueueService                   service.BlockIncompleteQueueServiceInterface
	receiptService                                service.ReceiptServiceInterface
	peerServiceClient                             client.PeerServiceClientInterface
	p2pHost                                       *model.Host
	peerExplorer                                  p2pStrategy.PeerExplorerStrategyInterface
	wellknownPeers                                []string
	smithing, isNodePreSeed, isDebugMode          bool
	nodeRegistrationService                       service.NodeRegistrationServiceInterface
	mainchainProcessor                            smith.BlockchainProcessorInterface
	spinechainProcessor                           smith.BlockchainProcessorInterface
	loggerAPIService                              *log.Logger
	loggerCoreService                             *log.Logger
	loggerP2PService                              *log.Logger
	spinechainSynchronizer, mainchainSynchronizer *blockchainsync.Service
	mainchainBlockService, spinechainBlockService service.BlockServiceInterface
	megablockService                              service.MegablockServiceInterface
	snapshotService                               service.SnapshotServiceInterface
)

func init() {
	var (
		configPostfix string
		configPath    string
		err           error
	)

	flag.StringVar(&configPostfix, "config-postfix", "", "Usage")
	flag.StringVar(&configPath, "config-path", "./resource", "Usage")
	flag.BoolVar(&isDebugMode, "debug", false, "Usage")
	flag.Parse()

	loadNodeConfig(configPath, "config"+configPostfix, "toml")

	initLogInstance()
	// initialize/open db and queryExecutor
	dbInstance = database.NewSqliteDB()
	if err := dbInstance.InitializeDB(dbPath, dbName); err != nil {
		loggerCoreService.Fatal(err)
	}
	db, err = dbInstance.OpenDB(dbPath, dbName, constant.SQLMaxIdleConnections, constant.SQLMaxConnectionLifetime)
	if err != nil {
		loggerCoreService.Fatal(err)
	}
	// initialize k-v db
	badgerDbInstance = database.NewBadgerDB()
	if err := badgerDbInstance.InitializeBadgerDB(badgerDbPath, badgerDbName); err != nil {
		loggerCoreService.Fatal(err)
	}
	badgerDb, err = badgerDbInstance.OpenBadgerDB(badgerDbPath, badgerDbName)
	if err != nil {
		loggerCoreService.Fatal(err)
	}
	queryExecutor = query.NewQueryExecutor(db)
	kvExecutor = kvdb.NewKVExecutor(badgerDb)

	// initialize nodeRegistration service
	nodeRegistrationService = service.NewNodeRegistrationService(
		queryExecutor,
		query.NewAccountBalanceQuery(),
		query.NewNodeRegistrationQuery(),
		query.NewParticipationScoreQuery(),
		query.NewBlockQuery(&chaintype.MainChain{}),
		loggerCoreService,
	)
	receiptService = service.NewReceiptService(
		query.NewNodeReceiptQuery(),
		query.NewBatchReceiptQuery(),
		query.NewMerkleTreeQuery(),
		query.NewNodeRegistrationQuery(),
		query.NewBlockQuery(&chaintype.MainChain{}),
		kvExecutor,
		queryExecutor,
		nodeRegistrationService,
		crypto.NewSignature(),
		query.NewPublishedReceiptQuery(),
	)
	megablockService = service.NewMegablockService(
		queryExecutor,
		query.NewMegablockQuery(),
		query.NewBlockQuery(&chaintype.SpineChain{}),
		loggerCoreService,
	)
	snapshotService = service.NewSnapshotService(
		queryExecutor,
		query.NewBlockQuery(&chaintype.MainChain{}),
		query.NewBlockQuery(&chaintype.SpineChain{}),
		megablockService,
		loggerCoreService,
	)

	// initialize Observer
	observerInstance = observer.NewObserver()
	schedulerInstance = util.NewScheduler()
	initP2pInstance()
}

func loadNodeConfig(configPath, configFileName, configExtension string) {
	var (
		seed    string
		nodeKey *model.NodeKey
	)

	if err := util.LoadConfig(configPath, configFileName, configExtension); err != nil {
		panic(err)
	}

	myAddress = viper.GetString("myAddress")
	if myAddress == "" {
		ipAddr, err := util.GetOutboundIP()
		if err != nil {
			myAddress = "127.0.0.1"
		} else {
			myAddress = ipAddr.String()
		}
		viper.Set("myAddress", myAddress)
	}
	peerPort = viper.GetUint32("peerPort")
	monitoringPort = viper.GetInt("monitoringPort")
	apiRPCPort = viper.GetInt("apiRPCPort")
	apiHTTPPort = viper.GetInt("apiHTTPPort")
	ownerAccountAddress = viper.GetString("ownerAccountAddress")
	wellknownPeers = viper.GetStringSlice("wellknownPeers")
	smithing = viper.GetBool("smithing")
	dbPath = viper.GetString("dbPath")
	dbName = viper.GetString("dbName")
	badgerDbPath = viper.GetString("badgerDbPath")
	badgerDbName = viper.GetString("badgerDbName")
	nodeKeyPath = viper.GetString("configPath")
	nodeKeyFile = viper.GetString("nodeKeyFile")
	isNodePreSeed = viper.IsSet("nodeSeed")
	nodePreSeed = viper.GetString("nodeSeed")
	apiCertFile = viper.GetString("apiapiCertFile")
	apiKeyFile = viper.GetString("apiKeyFile")

	// get the node private key
	nodeKeyFilePath = filepath.Join(nodeKeyPath, nodeKeyFile)
	nodeAdminKeysService := service.NewNodeAdminService(nil, nil, nil, nil, nodeKeyFilePath)
	nodeKeys, err := nodeAdminKeysService.ParseKeysFile()
	if err != nil {
		if isNodePreSeed {
			seed = nodePreSeed
		} else {
			// generate a node private key if there aren't already configured
			seed = util.GetSecureRandomSeed()
		}
		nodePublicKey, err := nodeAdminKeysService.GenerateNodeKey(seed)
		if err != nil {
			loggerCoreService.Fatal(err)
		}
		nodeKey = &model.NodeKey{
			PublicKey: nodePublicKey,
			Seed:      seed,
		}
	} else {
		nodeKey = nodeAdminKeysService.GetLastNodeKey(nodeKeys)
	}
	if nodeKey == nil {
		loggerCoreService.Fatal(errors.New("NodeKeyIsNil"))
	}
	nodeSecretPhrase = nodeKey.Seed
	// log the b64 encoded node public key
	log.Printf("peerPort: %d", peerPort)
	log.Printf("monitoringPort: %d", monitoringPort)
	log.Printf("apiRPCPort: %d", apiRPCPort)
	log.Printf("apiHTTPPort: %d", apiHTTPPort)
	log.Printf("ownerAccountAddress: %s", ownerAccountAddress)
	log.Printf("nodePublicKey: %s", base64.StdEncoding.EncodeToString(nodeKey.PublicKey))
	log.Printf("wellknownPeers: %s", strings.Join(wellknownPeers, ","))
	log.Printf("smithing: %v", smithing)
	log.Printf("myAddress: %s", myAddress)
}

func initLogInstance() {
	var (
		err       error
		logLevels = viper.GetStringSlice("logLevels")
		t         = time.Now().Format("2-Jan-2006_")
	)

	if loggerAPIService, err = util.InitLogger(".log/", t+"APIdebug.log", logLevels); err != nil {
		panic(err)
	}
	if loggerCoreService, err = util.InitLogger(".log/", t+"Coredebug.log", logLevels); err != nil {
		panic(err)
	}
	if loggerP2PService, err = util.InitLogger(".log/", t+"P2Pdebug.log", logLevels); err != nil {
		panic(err)
	}
}

func initP2pInstance() {
	// init p2p instances
	knownPeersResult, err := p2pUtil.ParseKnownPeers(wellknownPeers)
	if err != nil {
		loggerCoreService.Fatal("Initialize P2P Err : ", err.Error())
	}
	p2pHost = p2pUtil.NewHost(myAddress, peerPort, knownPeersResult)

	// initialize peer client service
	nodePublicKey := util.GetPublicKeyFromSeed(nodeSecretPhrase)
	peerServiceClient = client.NewPeerServiceClient(
		queryExecutor,
		query.NewNodeReceiptQuery(),
		nodePublicKey,
		query.NewBatchReceiptQuery(),
		query.NewMerkleTreeQuery(),
		receiptService,
		p2pHost,
		loggerP2PService,
	)

	// peer discovery strategy
	peerExplorer = p2pStrategy.NewPriorityStrategy(
		p2pHost,
		peerServiceClient,
		nodeRegistrationService,
		queryExecutor,
		query.NewBlockQuery(&chaintype.MainChain{}),
		loggerP2PService,
	)
	p2pServiceInstance, _ = p2p.NewP2PService(
		p2pHost,
		peerServiceClient,
		peerExplorer,
		loggerP2PService,
	)
}

func initObserverListeners() {
	// init observer listeners
	// broadcast block will be different than other listener implementation, since there are few exception condition
	observerInstance.AddListener(observer.BroadcastBlock, p2pServiceInstance.SendBlockListener())
	observerInstance.AddListener(observer.TransactionAdded, p2pServiceInstance.SendTransactionListener())
	observerInstance.AddListener(observer.BlockPushed, snapshotService.StartSnapshotListener())
	observerInstance.AddListener(observer.BlockRequestTransactions, p2pServiceInstance.RequestBlockTransactionsListener())
}

func startServices() {
	p2pServiceInstance.StartP2P(
		myAddress,
		peerPort,
		nodeSecretPhrase,
		queryExecutor,
		blockServices,
		mempoolServices,
	)
	api.Start(
		apiRPCPort,
		apiHTTPPort,
		kvExecutor,
		queryExecutor,
		p2pServiceInstance,
		blockServices,
		nodeRegistrationService,
		ownerAccountAddress,
		nodeKeyFilePath,
		loggerAPIService,
		isDebugMode,
		apiCertFile,
		apiKeyFile,
	)

	if isDebugMode {
		go startNodeMonitoring()
	}
}

func startNodeMonitoring() {
	log.Infof("starting node monitoring at port:%d...", monitoringPort)
	monitoring.SetMonitoringActive(true)
	monitoring.SetNodePublicKey(util.GetPublicKeyFromSeed(nodeSecretPhrase))
	http.Handle("/metrics", promhttp.Handler())
	err := http.ListenAndServe(fmt.Sprintf(":%d", monitoringPort), nil)
	if err != nil {
		panic(fmt.Sprintf("failed to start monitoring service: %s", err))
	}
}

func startMainchain() {
	var (
		lastBlockAtStart, blockToBuildScrambleNodes *model.Block
		err                                         error
		sleepPeriod                                 = 500
	)
	mainchain := &chaintype.MainChain{}
	monitoring.SetBlockchainStatus(mainchain.GetTypeInt(), constant.BlockchainStatusIdle)
	mempoolService := service.NewMempoolService(
		mainchain,
		kvExecutor,
		queryExecutor,
		query.NewMempoolQuery(mainchain),
		query.NewMerkleTreeQuery(),
		&transaction.TypeSwitcher{Executor: queryExecutor},
		query.NewAccountBalanceQuery(),
		query.NewBlockQuery(mainchain),
		query.NewTransactionQuery(mainchain),
		crypto.NewSignature(),
		observerInstance,
		loggerCoreService,
	)
	mempoolServices[mainchain.GetTypeInt()] = mempoolService

	actionSwitcher := &transaction.TypeSwitcher{
		Executor: queryExecutor,
	}
	blocksmithStrategyMain := blockSmithStrategy.NewBlocksmithStrategyMain(
		queryExecutor,
		query.NewNodeRegistrationQuery(),
		query.NewSkippedBlocksmithQuery(),
		loggerCoreService,
	)
	blockIncompleteQueueService = service.NewBlockIncompleteQueueService(
		mainchain,
		observerInstance,
	)
	mainchainBlockPool := service.NewBlockPoolService()

<<<<<<< HEAD
	mainchainBlockService = service.NewBlockService(
=======
	mainchainBlockService = service.NewBlockMainService(
>>>>>>> 74951b9b
		mainchain,
		kvExecutor,
		queryExecutor,
		query.NewBlockQuery(mainchain),
		nil, // no spinechain query in main blocks (main blocks are completely decoupled from spine blocks)
		query.NewMempoolQuery(mainchain),
		query.NewTransactionQuery(mainchain),
		query.NewMerkleTreeQuery(),
		query.NewPublishedReceiptQuery(),
		query.NewSkippedBlocksmithQuery(),
		nil,
		crypto.NewSignature(),
		mempoolService,
		receiptService,
		nodeRegistrationService,
		actionSwitcher,
		query.NewAccountBalanceQuery(),
		query.NewParticipationScoreQuery(),
		query.NewNodeRegistrationQuery(),
		observerInstance,
		blocksmithStrategyMain,
		loggerCoreService,
		query.NewAccountLedgerQuery(),
<<<<<<< HEAD
		query.NewMegablockQuery(),
=======
		mainchainBlockPool,
>>>>>>> 74951b9b
		blockIncompleteQueueService,
	)
	blockServices[mainchain.GetTypeInt()] = mainchainBlockService

	if !mainchainBlockService.CheckGenesis() { // Add genesis if not exist
		// genesis account will be inserted in the very beginning
		if err := service.AddGenesisAccount(queryExecutor); err != nil {
			loggerCoreService.Fatal("Fail to add genesis account")
		}

		if err := mainchainBlockService.AddGenesis(); err != nil {
			loggerCoreService.Fatal(err)
		}
	}
	lastBlockAtStart, err = mainchainBlockService.GetLastBlock()
	if err != nil {
		loggerCoreService.Fatal(err)
	}

	// TODO: Check computer/node local time. Comparing with last block timestamp

	// initializing scrambled nodes
	heightToBuildScrambleNodes := nodeRegistrationService.GetBlockHeightToBuildScrambleNodes(lastBlockAtStart.GetHeight())
	blockToBuildScrambleNodes, err = mainchainBlockService.GetBlockByHeight(heightToBuildScrambleNodes)
	if err != nil {
		loggerCoreService.Fatal(err)
	}
	err = nodeRegistrationService.BuildScrambledNodes(blockToBuildScrambleNodes)
	if err != nil {
		loggerCoreService.Fatal(err)
	}

	if len(nodeSecretPhrase) > 0 && smithing {
		nodePublicKey := util.GetPublicKeyFromSeed(nodeSecretPhrase)
		node, err := nodeRegistrationService.GetNodeRegistrationByNodePublicKey(nodePublicKey)
		if err != nil {
			// no nodes registered with current node public key
			loggerCoreService.Error(
				"Current node is not in node registry and won't be able to smith until registered!",
			)
		}
		if node != nil {
			mainchainProcessor = smith.NewBlockchainProcessor(
				model.NewBlocksmith(nodeSecretPhrase, nodePublicKey, node.NodeID),
				mainchainBlockService,
				loggerCoreService,
			)
			mainchainProcessor.Start(sleepPeriod)
		}
	}
	mainchainSynchronizer = blockchainsync.NewBlockchainSyncService(
		mainchainBlockService,
		peerServiceClient,
		peerExplorer,
		queryExecutor,
		mempoolService,
		actionSwitcher,
		loggerCoreService,
		kvExecutor,
	)
}

func startSpinechain() {
	var (
		nodeID int64
	)
	spinechain := &chaintype.SpineChain{}
	mainchain := &chaintype.MainChain{}
	monitoring.SetBlockchainStatus(spinechain.GetTypeInt(), constant.BlockchainStatusIdle)
	sleepPeriod := 500
	blocksmithStrategySpine := blockSmithStrategy.NewBlocksmithStrategySpine(
		queryExecutor,
		query.NewSpinePublicKeyQuery(),
		loggerCoreService,
	)
<<<<<<< HEAD
	spinechainBlockService = service.NewBlockService(
=======
	spinechainBlockPool := service.NewBlockPoolService()
	spinechainBlockService = service.NewBlockSpineService(
>>>>>>> 74951b9b
		spinechain,
		kvExecutor,
		queryExecutor,
		query.NewBlockQuery(mainchain),
		query.NewBlockQuery(spinechain),
<<<<<<< HEAD
		nil, // no mempool for spine blocks
		nil, // no transactions for spine blocks
		nil,
		nil,
		query.NewSkippedBlocksmithQuery(),
		query.NewSpinePublicKeyQuery(),
		crypto.NewSignature(),
		nil, // no mempool for spine blocks
		nil, // no receipts for spine blocks
		nodeRegistrationService,
		nil, // no transaction types for spine blocks
		query.NewAccountBalanceQuery(),
		nil, // no participation score for spine blocks
=======
		query.NewSpinePublicKeyQuery(),
		crypto.NewSignature(),
>>>>>>> 74951b9b
		query.NewNodeRegistrationQuery(),
		observerInstance,
		blocksmithStrategySpine,
		loggerCoreService,
<<<<<<< HEAD
		nil, // no account ledger for spine blocks
		query.NewMegablockQuery(),
		nil, // no need block uncomplete queue service
=======
		spinechainBlockPool,
>>>>>>> 74951b9b
	)
	blockServices[spinechain.GetTypeInt()] = spinechainBlockService

	if !spinechainBlockService.CheckGenesis() { // Add genesis if not exist
		if err := spinechainBlockService.AddGenesis(); err != nil {
			loggerCoreService.Fatal(err)
		}
	}

	// Note: spine blocks smith even if smithing is false, because are created by every running node
	// 		 Later we only broadcast (and accumulate) signatures of the ones who can smith
	if len(nodeSecretPhrase) > 0 && smithing {
		nodePublicKey := util.GetPublicKeyFromSeed(nodeSecretPhrase)
		// FIXME: ask @barton double check with him that generating a pseudo random id to compute the blockSeed is ok
		nodeID = int64(binary.LittleEndian.Uint64(nodePublicKey))
		spinechainProcessor = smith.NewBlockchainProcessor(
			model.NewBlocksmith(nodeSecretPhrase, nodePublicKey, nodeID),
			spinechainBlockService,
			loggerCoreService,
		)
		spinechainProcessor.Start(sleepPeriod)
	}
	spinechainSynchronizer = blockchainsync.NewBlockchainSyncService(
		spinechainBlockService,
		peerServiceClient,
		peerExplorer,
		queryExecutor,
		nil, // no mempool for spine blocks
		nil, // no transaction types for spine blocks
		loggerCoreService,
		kvExecutor,
	)
}

// Scheduler Init
func startScheduler() {
	var (
		mainchain               = &chaintype.MainChain{}
		mainchainMempoolService = mempoolServices[mainchain.GetTypeInt()]
	)
	// scheduler remove expired mempool transaction
	if err := schedulerInstance.AddJob(
		constant.CheckMempoolExpiration,
		mainchainMempoolService.DeleteExpiredMempoolTransactions,
	); err != nil {
		loggerCoreService.Error("Scheduler Err : ", err.Error())
	}
	// scheduler to generate receipt markle root
	if err := schedulerInstance.AddJob(
		constant.ReceiptGenerateMarkleRootPeriod,
		receiptService.GenerateReceiptsMerkleRoot,
	); err != nil {
		loggerCoreService.Error("Scheduler Err : ", err.Error())
	}
	// scheduler to pruning receipts that was expired
	if err := schedulerInstance.AddJob(
		constant.PruningNodeReceiptPeriod,
		receiptService.PruningNodeReceipts,
	); err != nil {
		loggerCoreService.Error("Scheduler Err: ", err.Error())
	}
	// register scan block pool for mainchain
	if err := schedulerInstance.AddJob(
		constant.BlockPoolScanPeriod,
		mainchainBlockService.ScanBlockPool,
	); err != nil {
		loggerCoreService.Error("Scheduler Err: ", err.Error())
	}
	// scheduler to remove block uncomplete queue that already waiting transactions too long
	if err := schedulerInstance.AddJob(
		constant.CheckTimedOutBlock,
		blockIncompleteQueueService.PruneTimeoutBlockQueue,
	); err != nil {
		loggerCoreService.Error("Scheduler Err: ", err.Error())
	}
}

func startBlockchainSyncronizers() {
	go spinechainSynchronizer.Start()
	ticker := time.NewTicker(constant.BlockchainsyncSpineCheckInterval * time.Second)
	timeout := time.After(constant.BlockchainsyncSpineTimeout * time.Second)
syncronizersLoop:
	for {
		select {
		case <-ticker.C:
			lastSpineBlock, err := spinechainSynchronizer.BlockService.GetLastBlock()
			if err != nil {
				loggerCoreService.Errorf("cannot get last spine block")
				os.Exit(1)
			}
			if spinechainSynchronizer.BlockchainDownloader.IsDownloadFinish(lastSpineBlock) {
				ticker.Stop()
				// TODO: in future loop through all chain types that support snapshots and download them if we find
				//  relative megablock
				lastMegablock, err := megablockService.GetLastMegablock(&chaintype.MainChain{}, model.MegablockType_Snapshot)
				if err != nil {
					loggerCoreService.Errorf("cannot get last megablock")
					os.Exit(1)
				}
				if lastMegablock != nil {
					loggerCoreService.Infof("found megablock at spine height %d. snapshot taken at block height %d",
						lastSpineBlock.Height, lastMegablock.MegablockHeight)
					// TODO: snapshot download
				}
				// download remaining main blocks and start the mainchain synchronizer
				go mainchainSynchronizer.Start()
				break syncronizersLoop
			}
			loggerCoreService.Infof("downloading spine blocks. last height is %d", lastSpineBlock.Height)
		// @iltoga this is mostly for debugging purposes.
		// spine blocks shouldn't take that long to be downloaded
		case <-timeout:
			loggerCoreService.Info("spine blocks sync timed out...")
			os.Exit(1)
		}
	}
}

func main() {
	migration := database.Migration{Query: queryExecutor}
	if err := migration.Init(); err != nil {
		loggerCoreService.Fatal(err)
	}

	if err := migration.Apply(); err != nil {
		loggerCoreService.Fatal(err)
	}

	mainchainSyncChannel := make(chan bool, 1)
	mainchainSyncChannel <- true
	startSpinechain()
	startMainchain()
	startServices()
	initObserverListeners()
	startScheduler()
	go startBlockchainSyncronizers()

	shutdownCompleted := make(chan bool, 1)
	sigs := make(chan os.Signal, 1)
	signal.Notify(sigs, syscall.SIGINT, syscall.SIGTERM)
	<-sigs
	loggerCoreService.Info("Shutting down node...")
	if mainchainProcessor != nil {
		mainchainProcessor.Stop()
	}
	if spinechainProcessor != nil {
		spinechainProcessor.Stop()
	}
	ticker := time.NewTicker(50 * time.Millisecond)
	timeout := time.After(5 * time.Second)
	for {
		select {
		case <-ticker.C:
			mcSmithing := false
			scSmithing := false
			if mainchainProcessor != nil {
				mcSmithing, _ = mainchainProcessor.GetBlockChainprocessorStatus()
			}
			if spinechainProcessor != nil {
				scSmithing, _ = spinechainProcessor.GetBlockChainprocessorStatus()
			}
			if !mcSmithing && !scSmithing {
				ticker.Stop()
				shutdownCompleted <- true
				loggerCoreService.Info("All smith processors have stopped")
			}
		case <-timeout:
			loggerCoreService.Info("ZOOBC Shutdown timedout...")
			os.Exit(1)
		case <-shutdownCompleted:
			loggerCoreService.Info("ZOOBC Shutdown complete")
			os.Exit(0)
		}
	}
}<|MERGE_RESOLUTION|>--- conflicted
+++ resolved
@@ -57,8 +57,6 @@
 	observerInstance                              *observer.Observer
 	schedulerInstance                             *util.Scheduler
 	blockServices                                 = make(map[int32]service.BlockServiceInterface)
-	mainchainBlockService                         *service.BlockService
-	spinechainBlockService                        *service.BlockSpineService
 	mempoolServices                               = make(map[int32]service.MempoolServiceInterface)
 	blockIncompleteQueueService                   service.BlockIncompleteQueueServiceInterface
 	receiptService                                service.ReceiptServiceInterface
@@ -377,16 +375,11 @@
 	)
 	mainchainBlockPool := service.NewBlockPoolService()
 
-<<<<<<< HEAD
-	mainchainBlockService = service.NewBlockService(
-=======
 	mainchainBlockService = service.NewBlockMainService(
->>>>>>> 74951b9b
 		mainchain,
 		kvExecutor,
 		queryExecutor,
 		query.NewBlockQuery(mainchain),
-		nil, // no spinechain query in main blocks (main blocks are completely decoupled from spine blocks)
 		query.NewMempoolQuery(mainchain),
 		query.NewTransactionQuery(mainchain),
 		query.NewMerkleTreeQuery(),
@@ -405,11 +398,7 @@
 		blocksmithStrategyMain,
 		loggerCoreService,
 		query.NewAccountLedgerQuery(),
-<<<<<<< HEAD
-		query.NewMegablockQuery(),
-=======
 		mainchainBlockPool,
->>>>>>> 74951b9b
 		blockIncompleteQueueService,
 	)
 	blockServices[mainchain.GetTypeInt()] = mainchainBlockService
@@ -477,7 +466,6 @@
 		nodeID int64
 	)
 	spinechain := &chaintype.SpineChain{}
-	mainchain := &chaintype.MainChain{}
 	monitoring.SetBlockchainStatus(spinechain.GetTypeInt(), constant.BlockchainStatusIdle)
 	sleepPeriod := 500
 	blocksmithStrategySpine := blockSmithStrategy.NewBlocksmithStrategySpine(
@@ -485,46 +473,19 @@
 		query.NewSpinePublicKeyQuery(),
 		loggerCoreService,
 	)
-<<<<<<< HEAD
-	spinechainBlockService = service.NewBlockService(
-=======
 	spinechainBlockPool := service.NewBlockPoolService()
 	spinechainBlockService = service.NewBlockSpineService(
->>>>>>> 74951b9b
 		spinechain,
-		kvExecutor,
-		queryExecutor,
-		query.NewBlockQuery(mainchain),
+		queryExecutor,
 		query.NewBlockQuery(spinechain),
-<<<<<<< HEAD
-		nil, // no mempool for spine blocks
-		nil, // no transactions for spine blocks
-		nil,
-		nil,
-		query.NewSkippedBlocksmithQuery(),
 		query.NewSpinePublicKeyQuery(),
 		crypto.NewSignature(),
-		nil, // no mempool for spine blocks
-		nil, // no receipts for spine blocks
-		nodeRegistrationService,
-		nil, // no transaction types for spine blocks
-		query.NewAccountBalanceQuery(),
-		nil, // no participation score for spine blocks
-=======
-		query.NewSpinePublicKeyQuery(),
-		crypto.NewSignature(),
->>>>>>> 74951b9b
 		query.NewNodeRegistrationQuery(),
 		observerInstance,
 		blocksmithStrategySpine,
 		loggerCoreService,
-<<<<<<< HEAD
-		nil, // no account ledger for spine blocks
+		spinechainBlockPool,
 		query.NewMegablockQuery(),
-		nil, // no need block uncomplete queue service
-=======
-		spinechainBlockPool,
->>>>>>> 74951b9b
 	)
 	blockServices[spinechain.GetTypeInt()] = spinechainBlockService
 
@@ -583,13 +544,6 @@
 	if err := schedulerInstance.AddJob(
 		constant.PruningNodeReceiptPeriod,
 		receiptService.PruningNodeReceipts,
-	); err != nil {
-		loggerCoreService.Error("Scheduler Err: ", err.Error())
-	}
-	// register scan block pool for mainchain
-	if err := schedulerInstance.AddJob(
-		constant.BlockPoolScanPeriod,
-		mainchainBlockService.ScanBlockPool,
 	); err != nil {
 		loggerCoreService.Error("Scheduler Err: ", err.Error())
 	}
