package main

import (
	"database/sql"
	"fmt"
	"os"
	"os/signal"
	"syscall"
	"time"

	"github.com/zoobc/zoobc-core/common/chaintype"
	"github.com/zoobc/zoobc-core/common/crypto"
	"github.com/zoobc/zoobc-core/common/transaction"
	"github.com/zoobc/zoobc-core/core/service"

	"github.com/zoobc/zoobc-core/core/smith"

	"github.com/spf13/viper"
	"github.com/zoobc/zoobc-core/api"
	"github.com/zoobc/zoobc-core/common/database"
	"github.com/zoobc/zoobc-core/common/query"
	"github.com/zoobc/zoobc-core/common/util"
)

var (
	dbPath, dbName          string
	dbInstance              *database.SqliteDB
	db                      *sql.DB
	nodeSecretPhrase        string
	apiRPCPort, apiHTTPPort int
)

func init() {
	var err error
	if err := util.LoadConfig("./resource", "config", "toml"); err != nil {
		panic(err)
	} else {
		dbPath = viper.GetString("dbPath")
		dbName = viper.GetString("dbName")
		nodeSecretPhrase = viper.GetString("nodeSecretPhrase")
		apiRPCPort = viper.GetInt("apiRPCPort")
		if apiRPCPort == 0 {
			apiRPCPort = 8080
		}
		apiHTTPPort = viper.GetInt("apiHTTPPort")
		if apiHTTPPort == 0 {
			apiHTTPPort = 8000
		}
	}

	dbInstance = database.NewSqliteDB()
	if err := dbInstance.InitializeDB(dbPath, dbName); err != nil {
		panic(err)
	}
	db, err = dbInstance.OpenDB(dbPath, dbName, 10, 20)
	if err != nil {
		panic(err)
	}
}

func startServices(queryExecutor *query.Executor) {
	api.Start(apiRPCPort, apiHTTPPort, queryExecutor)
}

func main() {
	fmt.Println("run")

	queryExecutor := query.NewQueryExecutor(db)

	migration := database.Migration{Query: queryExecutor}
	if err := migration.Init(); err != nil {
		panic(err)
	}

	if err := migration.Apply(); err != nil {
		panic(err)
	}
	mainchain := &chaintype.MainChain{}
	sleepPeriod := int(mainchain.GetChainSmithingDelayTime())
	// todo: read secret phrase from config
	blockchainProcessor := smith.NewBlockchainProcessor(
		mainchain,
		smith.NewBlocksmith(nodeSecretPhrase),
<<<<<<< HEAD
		service.NewBlockService(
			mainchain,
			query.NewQueryExecutor(db),
			query.NewBlockQuery(mainchain),
			query.NewMempoolQuery(mainchain),
			query.NewTransactionQuery(mainchain),
			crypto.NewSignature(),
			&transaction.TypeSwitcher{
				Executor: query.NewQueryExecutor(db),
			},
		),
		service.NewMempoolService(
			mainchain,
			query.NewQueryExecutor(db),
			query.NewMempoolQuery(mainchain),
		),
	)

	if !blockchainProcessor.BlockService.CheckGenesis() { // Add genesis if not exist
		err := blockchainProcessor.BlockService.AddGenesis()
		if err != nil {
			fmt.Printf("Main.BlockService.AddGenesis: %s\n", err.Error())
		}
=======
		service.NewBlockService(mainchain, query.NewQueryExecutor(db), query.NewBlockQuery(mainchain),
			query.NewMempoolQuery(mainchain), query.NewTransactionQuery(mainchain), crypto.NewSignature()),
		service.NewMempoolService(mainchain, query.NewQueryExecutor(db), query.NewMempoolQuery(mainchain)))
	if !blockchainProcessor.CheckGenesis() { // Add genesis if not exist
		err := service.AddGenesisAccount(queryExecutor) // genesis account will be inserted in the very beginning
		if err != nil {
			panic("Fail to add genesis account")
		}
		_ = blockchainProcessor.AddGenesis()
>>>>>>> 13745d75
	}
	if len(nodeSecretPhrase) > 0 {
		go startSmith(sleepPeriod, blockchainProcessor)
	}

	startServices(queryExecutor)

	sigs := make(chan os.Signal, 1)
	signal.Notify(sigs, syscall.SIGINT, syscall.SIGTERM)
	// When we receive a signal from the OS, shut down everything
	<-sigs

}

func startSmith(sleepPeriod int, processor *smith.BlockchainProcessor) {
	for {
		_ = processor.StartSmithing()
		time.Sleep(time.Duration(sleepPeriod) * time.Second)
	}

}<|MERGE_RESOLUTION|>--- conflicted
+++ resolved
@@ -2,7 +2,6 @@
 
 import (
 	"database/sql"
-	"fmt"
 	"os"
 	"os/signal"
 	"syscall"
@@ -63,7 +62,6 @@
 }
 
 func main() {
-	fmt.Println("run")
 
 	queryExecutor := query.NewQueryExecutor(db)
 
@@ -77,11 +75,11 @@
 	}
 	mainchain := &chaintype.MainChain{}
 	sleepPeriod := int(mainchain.GetChainSmithingDelayTime())
+
 	// todo: read secret phrase from config
 	blockchainProcessor := smith.NewBlockchainProcessor(
 		mainchain,
 		smith.NewBlocksmith(nodeSecretPhrase),
-<<<<<<< HEAD
 		service.NewBlockService(
 			mainchain,
 			query.NewQueryExecutor(db),
@@ -101,22 +99,17 @@
 	)
 
 	if !blockchainProcessor.BlockService.CheckGenesis() { // Add genesis if not exist
-		err := blockchainProcessor.BlockService.AddGenesis()
-		if err != nil {
-			fmt.Printf("Main.BlockService.AddGenesis: %s\n", err.Error())
-		}
-=======
-		service.NewBlockService(mainchain, query.NewQueryExecutor(db), query.NewBlockQuery(mainchain),
-			query.NewMempoolQuery(mainchain), query.NewTransactionQuery(mainchain), crypto.NewSignature()),
-		service.NewMempoolService(mainchain, query.NewQueryExecutor(db), query.NewMempoolQuery(mainchain)))
-	if !blockchainProcessor.CheckGenesis() { // Add genesis if not exist
-		err := service.AddGenesisAccount(queryExecutor) // genesis account will be inserted in the very beginning
-		if err != nil {
+
+		// genesis account will be inserted in the very beginning
+		if err := service.AddGenesisAccount(queryExecutor); err != nil {
 			panic("Fail to add genesis account")
 		}
-		_ = blockchainProcessor.AddGenesis()
->>>>>>> 13745d75
+
+		if err := blockchainProcessor.BlockService.AddGenesis(); err != nil {
+			panic(err)
+		}
 	}
+
 	if len(nodeSecretPhrase) > 0 {
 		go startSmith(sleepPeriod, blockchainProcessor)
 	}
