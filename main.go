--- conflicted
+++ resolved
@@ -34,7 +34,6 @@
 )
 
 var (
-<<<<<<< HEAD
 	dbPath, dbName, nodeSecretPhrase string
 	dbInstance                       *database.SqliteDB
 	db                               *sql.DB
@@ -43,7 +42,7 @@
 	p2pServiceInstance               p2p.Peer2PeerServiceInterface
 	queryExecutor                    *query.Executor
 	observerInstance                 *observer.Observer
-	blockServices                    = make(map[int32]coreService.BlockServiceInterface)
+	blockServices                    = make(map[int32]service.BlockServiceInterface)
 	mempoolServices                  = make(map[int32]service.MempoolServiceInterface)
 	peerServiceClient                client.PeerServiceClientInterface
 	p2pHost                          *model.Host
@@ -52,21 +51,7 @@
 	wellknownPeers                   []string
 	nodeKeyFilePath                  string
 	smithing                         bool
-=======
-	dbPath, dbName,
-	nodeSecretPhrase string
-	dbInstance              *database.SqliteDB
-	db                      *sql.DB
-	apiRPCPort, apiHTTPPort int
-	p2pServiceInstance      p2p.ServiceInterface
-	queryExecutor           *query.Executor
-	observerInstance        *observer.Observer
-	blockServices           = make(map[int32]service.BlockServiceInterface)
-	mempoolServices         = make(map[int32]service.MempoolServiceInterface)
-	ownerAccountAddress     string
-	nodeKeyFilePath         string
-	nodeRegistrationService service.NodeRegistrationServiceInterface
->>>>>>> d22dde0a
+	nodeRegistrationService          service.NodeRegistrationServiceInterface
 )
 
 func init() {
@@ -80,36 +65,6 @@
 
 	if err := util.LoadConfig("./resource", "config"+configPostfix, "toml"); err != nil {
 		logrus.Fatal(err)
-<<<<<<< HEAD
-	} else {
-		dbPath = viper.GetString("dbPath")
-		dbName = viper.GetString("dbName")
-		apiRPCPort = viper.GetInt("apiRPCPort")
-		apiHTTPPort = viper.GetInt("apiHTTPPort")
-		ownerAccountAddress = viper.GetString("ownerAccountAddress")
-		myAddress = viper.GetString("myAddress")
-		peerPort = viper.GetUint32("peerPort")
-		wellknownPeers = viper.GetStringSlice("wellknownPeers")
-		smithing = viper.GetBool("smithing")
-		configPath := viper.GetString("configPath")
-		nodeKeyFile := viper.GetString("nodeKeyFile")
-		nodeKeyFilePath = filepath.Join(configPath, nodeKeyFile)
-		nodeAdminKeysService := coreService.NewNodeAdminService(nil, nil, nil, nil, nodeKeyFilePath)
-		nodeKeys, err := nodeAdminKeysService.ParseKeysFile()
-		if err != nil {
-			// generate a node private key if there aren't already configured
-			seed := util.GetSecureRandomSeed()
-			if _, err := nodeAdminKeysService.GenerateNodeKey(seed); err != nil {
-				logrus.Fatal(err)
-			}
-		}
-		nodeKey := nodeAdminKeysService.GetLastNodeKey(nodeKeys)
-		if nodeKey != nil {
-			nodeSecretPhrase = nodeKey.Seed
-		}
-=======
-		return
->>>>>>> d22dde0a
 	}
 
 	dbPath = viper.GetString("dbPath")
@@ -117,9 +72,13 @@
 	apiRPCPort = viper.GetInt("apiRPCPort")
 	apiHTTPPort = viper.GetInt("apiHTTPPort")
 	ownerAccountAddress = viper.GetString("ownerAccountAddress")
+	myAddress = viper.GetString("myAddress")
+	peerPort = viper.GetUint32("peerPort")
+	wellknownPeers = viper.GetStringSlice("wellknownPeers")
 
 	configPath := viper.GetString("configPath")
 	nodeKeyFile := viper.GetString("nodeKeyFile")
+	smithing = viper.GetBool("smithing")
 
 	// initialize/open db and queryExecutor
 	dbInstance = database.NewSqliteDB()
@@ -304,22 +263,6 @@
 	mainchainSyncChannel <- true
 	startMainchain(mainchainSyncChannel)
 
-<<<<<<< HEAD
-=======
-	// observer
-	observerInstance.AddListener(observer.BlockPushed, p2pServiceInstance.SendBlockListener())
-	observerInstance.AddListener(observer.TransactionAdded, p2pServiceInstance.SendTransactionListener())
-	for _, blockService := range blockServices {
-		observerInstance.AddListener(observer.BlockReceived, blockService.ReceivedBlockListener())
-		if _, ok := blockService.GetChainType().(*chaintype.MainChain); ok {
-			observerInstance.AddListener(observer.BlockPushed, nodeRegistrationService.NodeRegistryListener())
-		}
-	}
-	for _, mempoolService := range mempoolServices {
-		observerInstance.AddListener(observer.TransactionReceived, mempoolService.ReceivedTransactionListener())
-	}
-
->>>>>>> d22dde0a
 	sigs := make(chan os.Signal, 1)
 	signal.Notify(sigs, syscall.SIGINT, syscall.SIGTERM)
 	// When we receive a signal from the OS, shut down everything
