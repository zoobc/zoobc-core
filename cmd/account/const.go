package account

var (
	seed string
	// ed25519
	ed25519UseSlip10 bool
	// bitcoin
	bitcoinPrivateKeyLength int32
	bitcoinPublicKeyFormat  int32
	// multisig
	multisigAddresses []string
	multisigMinimSigs uint32
	multiSigNonce     int64
<<<<<<< HEAD
	signatureType     int32
	hd                bool
=======
>>>>>>> 8902947a
)<|MERGE_RESOLUTION|>--- conflicted
+++ resolved
@@ -11,9 +11,4 @@
 	multisigAddresses []string
 	multisigMinimSigs uint32
 	multiSigNonce     int64
-<<<<<<< HEAD
-	signatureType     int32
-	hd                bool
-=======
->>>>>>> 8902947a
 )