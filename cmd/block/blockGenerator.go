--- conflicted
+++ resolved
@@ -159,12 +159,9 @@
 		blocksmithStrategy,
 		log.New(),
 		query.NewAccountLedgerQuery(),
-<<<<<<< HEAD
 		query.NewMegablockQuery(),
 		query.NewFileChunkQuery(),
-=======
 		service.NewBlockIncompleteQueueService(chainType, observerInstance),
->>>>>>> cd4aa023
 	)
 
 	migration = database.Migration{Query: queryExecutor}
