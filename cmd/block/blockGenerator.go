package block

import (
	"fmt"
	"strings"
	"time"

	log "github.com/sirupsen/logrus"
	"github.com/spf13/cobra"

	"github.com/zoobc/zoobc-core/common/chaintype"
	"github.com/zoobc/zoobc-core/common/crypto"
	"github.com/zoobc/zoobc-core/common/database"
	"github.com/zoobc/zoobc-core/common/fee"
	"github.com/zoobc/zoobc-core/common/model"
	"github.com/zoobc/zoobc-core/common/query"
	"github.com/zoobc/zoobc-core/common/transaction"
	"github.com/zoobc/zoobc-core/core/service"
	"github.com/zoobc/zoobc-core/core/smith"
	"github.com/zoobc/zoobc-core/core/smith/strategy"
	coreUtil "github.com/zoobc/zoobc-core/core/util"
	"github.com/zoobc/zoobc-core/observer"
)

type (
	mockBlockchainStatusService struct {
		service.BlockchainStatusService
	}
)

var (
	blocksmith              *model.Blocksmith
	chainType               chaintype.ChainType
	blockProcessor          smith.BlockchainProcessorInterface
	blockService            service.BlockServiceInterface
	nodeRegistrationService service.NodeRegistrationServiceInterface
	blocksmithStrategy      strategy.BlocksmithStrategyInterface
	queryExecutor           query.ExecutorInterface
	migration               database.Migration

	numberOfBlocks         int
	blocksmithSecretPhrase string
	outputPath             string

	blockCmd = &cobra.Command{
		Use:   "block",
		Short: "block command used to manipulate block of node",
		Long: `
			block command is use to manipulate block creation or broadcasting in the node
		`,
	}

	fakeBlockCmd = &cobra.Command{
		Use:   "fake-blocks",
		Short: "fake-blocks command used to create fake blocks",
		Run: func(cmd *cobra.Command, args []string) {
			generateBlocks(numberOfBlocks, blocksmithSecretPhrase, outputPath, chainType)
		},
	}
)

func (*mockBlockchainStatusService) IsFirstDownloadFinished(ct chaintype.ChainType) bool {
	return true
}

func (*mockBlockchainStatusService) IsDownloading(ct chaintype.ChainType) bool {
	return true
}

func init() {
	fakeBlockCmd.Flags().IntVar(
		&numberOfBlocks,
		"numberOfBlocks",
		100,
		"number of account to generate",
	)
	fakeBlockCmd.Flags().StringVar(
		&blocksmithSecretPhrase,
		"blocksmithSecretPhrase",
		"",
		"secret phrase of blocksmith | required",
	)
	fakeBlockCmd.Flags().StringVar(
		&outputPath,
		"out",
		"./testdata/zoobc.db",
		"output path of the database",
	)
	blockCmd.AddCommand(fakeBlockCmd)
}

func Commands() *cobra.Command {
	return blockCmd
}

func initialize(
	secretPhrase, outputPath string,
) {
	transactionUtil := &transaction.Util{}
	receiptUtil := &coreUtil.ReceiptUtil{}
	paths := strings.Split(outputPath, "/")
	dbPath, dbName := strings.Join(paths[:len(paths)-1], "/")+"/", paths[len(paths)-1]
	chainType = &chaintype.MainChain{}
	observerInstance := observer.NewObserver()
	blocksmith = model.NewBlocksmith(secretPhrase, crypto.NewEd25519Signature().GetPublicKeyFromSeed(secretPhrase), 0)
	// initialize/open db and queryExecutor
	dbInstance := database.NewSqliteDB()
	if err := dbInstance.InitializeDB(dbPath, dbName); err != nil {
		panic(err)
	}
	db, err := dbInstance.OpenDB(dbPath, dbName, 10, 10, 20*time.Minute)
	if err != nil {
		panic(err)
	}
	queryExecutor = query.NewQueryExecutor(db)
	actionSwitcher := &transaction.TypeSwitcher{
		Executor: queryExecutor,
	}
	receiptService := service.NewReceiptService(
		query.NewNodeReceiptQuery(),
		nil,
		query.NewMerkleTreeQuery(),
		query.NewNodeRegistrationQuery(),
		query.NewBlockQuery(chainType),
		nil,
		queryExecutor,
		nodeRegistrationService,
		crypto.NewSignature(),
		nil,
		receiptUtil,
	)
	mempoolService := service.NewMempoolService(
		transactionUtil,
		chainType,
		nil,
		queryExecutor,
		query.NewMempoolQuery(chainType),
		query.NewMerkleTreeQuery(),
		actionSwitcher,
		query.NewAccountBalanceQuery(),
		query.NewBlockQuery(chainType),
		query.NewTransactionQuery(chainType),
		crypto.NewSignature(),
		observerInstance,
		log.New(),
		receiptUtil,
		receiptService,
		nil,
	)
	nodeRegistrationService := service.NewNodeRegistrationService(
		queryExecutor,
		query.NewNodeAddressInfoQuery(),
		query.NewAccountBalanceQuery(),
		query.NewNodeRegistrationQuery(),
		query.NewParticipationScoreQuery(),
		query.NewBlockQuery(chainType),
		query.NewNodeAdmissionTimestampQuery(),
		log.New(),
		&mockBlockchainStatusService{},
		nil,
		nil,
	)
	blocksmithStrategy = strategy.NewBlocksmithStrategyMain(
		queryExecutor, query.NewNodeRegistrationQuery(), query.NewSkippedBlocksmithQuery(), log.New(),
	)
	publishedReceiptUtil := coreUtil.NewPublishedReceiptUtil(
		query.NewPublishedReceiptQuery(),
		queryExecutor,
	)
	feeScaleService := fee.NewFeeScaleService(
		query.NewFeeScaleQuery(),
		query.NewBlockQuery(&chaintype.MainChain{}),
		queryExecutor,
	)
	blockService = service.NewBlockMainService(
		chainType,
		nil,
		queryExecutor,
		query.NewBlockQuery(chainType),
		query.NewMempoolQuery(chainType),
		query.NewTransactionQuery(chainType),
		query.NewSkippedBlocksmithQuery(),
		crypto.NewSignature(),
		mempoolService,
		receiptService,
		nodeRegistrationService,
		actionSwitcher,
		query.NewAccountBalanceQuery(),
		query.NewParticipationScoreQuery(),
		query.NewNodeRegistrationQuery(),
		query.NewFeeVoteRevealVoteQuery(),
		observerInstance,
		blocksmithStrategy,
		log.New(),
		query.NewAccountLedgerQuery(),
		service.NewBlockIncompleteQueueService(chainType, observerInstance),
		transactionUtil,
		receiptUtil,
		publishedReceiptUtil,
		service.NewTransactionCoreService(
			nil,
			queryExecutor,
			nil,
			nil,
			query.NewTransactionQuery(chainType),
			nil,
			nil,
			nil,
		),
		nil,
		nil,
		nil,
		nil,
		nil,
		feeScaleService,
		query.GetPruneQuery(chainType),
<<<<<<< HEAD
=======
		nil,
>>>>>>> a0d123bb
	)

	migration = database.Migration{Query: queryExecutor}
}

// generateBlocks used to generate dummy block for testing
// note: now only support mainchain, will implement spinechain implementation details later.
func generateBlocks(numberOfBlocks int, blocksmithSecretPhrase, outputPath string, ct chaintype.ChainType) {
	fmt.Println("initializing dependency and database...")
	initialize(blocksmithSecretPhrase, outputPath)
	fmt.Println("done initializing database")
	blockProcessor = smith.NewBlockchainProcessor(
		blockService.GetChainType(),
		blocksmith,
		blockService,
		log.New(),
		&mockBlockchainStatusService{},
	)
	startTime := time.Now().UnixNano() / 1e6
	fmt.Printf("generating %d blocks\n", numberOfBlocks)
	fmt.Println("initializing database schema migration")
	if err := migration.Init(); err != nil {
		panic(err)
	}

	fmt.Println("applying database schema migration")
	if err := migration.Apply(); err != nil {
		panic(err)
	}
	fmt.Println("checking genesis...")
	if !blockService.CheckGenesis() { // Add genesis if not exist
		fmt.Println("genesis does not exist, adding genesis")
		// genesis account will be inserted in the very beginning
		if err := service.AddGenesisAccount(queryExecutor); err != nil {
			panic(err)
		}

		if err := blockService.AddGenesis(); err != nil {
			panic(err)
		}

		fmt.Println("begin generating blocks")
		if err := blockProcessor.FakeSmithing(numberOfBlocks, true, ct); err != nil {
			panic(err)
		}
	} else {
		// start from last block's timestamp
		fmt.Println("continuing from last database...")
		if err := blockProcessor.FakeSmithing(numberOfBlocks, false, ct); err != nil {
			panic("error in appending block to existing database")
		}
	}
	fmt.Printf("database generated in %s", outputPath)
	fmt.Printf("block generation success in %d miliseconds", (time.Now().UnixNano()/1e6)-startTime)
}<|MERGE_RESOLUTION|>--- conflicted
+++ resolved
@@ -214,10 +214,7 @@
 		nil,
 		feeScaleService,
 		query.GetPruneQuery(chainType),
-<<<<<<< HEAD
-=======
-		nil,
->>>>>>> a0d123bb
+		nil,
 	)
 
 	migration = database.Migration{Query: queryExecutor}
