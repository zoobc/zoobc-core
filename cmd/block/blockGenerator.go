--- conflicted
+++ resolved
@@ -214,10 +214,7 @@
 		nil,
 		feeScaleService,
 		query.GetPruneQuery(chainType),
-<<<<<<< HEAD
-=======
-		nil,
->>>>>>> 74d12d80
+		nil,
 	)
 
 	migration = database.Migration{Query: queryExecutor}
