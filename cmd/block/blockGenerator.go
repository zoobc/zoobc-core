package block

import (
	"fmt"
	"strings"
	"time"

	log "github.com/sirupsen/logrus"
	"github.com/spf13/cobra"
	"github.com/zoobc/zoobc-core/common/chaintype"
	"github.com/zoobc/zoobc-core/common/crypto"
	"github.com/zoobc/zoobc-core/common/database"
	"github.com/zoobc/zoobc-core/common/model"
	"github.com/zoobc/zoobc-core/common/query"
	"github.com/zoobc/zoobc-core/common/transaction"
	"github.com/zoobc/zoobc-core/common/util"
	"github.com/zoobc/zoobc-core/core/service"
	"github.com/zoobc/zoobc-core/core/smith"
	"github.com/zoobc/zoobc-core/core/smith/strategy"
	"github.com/zoobc/zoobc-core/observer"
)

var (
	blocksmith              *model.Blocksmith
	chainType               chaintype.ChainType
	blockProcessor          smith.BlockchainProcessorInterface
	blockService            service.BlockServiceInterface
	nodeRegistrationService service.NodeRegistrationServiceInterface
	blocksmithStrategy      strategy.BlocksmithStrategyInterface
	queryExecutor           query.ExecutorInterface
	migration               database.Migration

	numberOfBlocks         int
	blocksmithSecretPhrase string
	outputPath             string

	blockCmd = &cobra.Command{
		Use:   "block",
		Short: "block command used to manipulate block of node",
		Long: `
			block command is use to manipulate block creation or broadcasting in the node
		`,
	}

	fakeBlockCmd = &cobra.Command{
		Use:   "fake-blocks",
		Short: "fake-blocks command used to create fake blocks",
		Run: func(cmd *cobra.Command, args []string) {
			generateBlocks(numberOfBlocks, blocksmithSecretPhrase, outputPath)
		},
	}
)

func init() {
	fakeBlockCmd.Flags().IntVar(
		&numberOfBlocks,
		"numberOfBlocks",
		100,
		"number of account to generate",
	)
	fakeBlockCmd.Flags().StringVar(
		&blocksmithSecretPhrase,
		"blocksmithSecretPhrase",
		"",
		"secret phrase of blocksmith | required",
	)
	fakeBlockCmd.Flags().StringVar(
		&outputPath,
		"out",
		"./testdata/zoobc.db",
		"output path of the database",
	)
	blockCmd.AddCommand(fakeBlockCmd)
}

func Commands() *cobra.Command {
	return blockCmd
}

func initialize(
	secretPhrase, outputPath string,
) {
	paths := strings.Split(outputPath, "/")
	dbPath, dbName := strings.Join(paths[:len(paths)-1], "/")+"/", paths[len(paths)-1]
	chainType = &chaintype.MainChain{}
	observerInstance := observer.NewObserver()
	blocksmith = model.NewBlocksmith(secretPhrase, util.GetPublicKeyFromSeed(secretPhrase), 0)
	// initialize/open db and queryExecutor
	dbInstance := database.NewSqliteDB()
	if err := dbInstance.InitializeDB(dbPath, dbName); err != nil {
		panic(err)
	}
	db, err := dbInstance.OpenDB(dbPath, dbName, 10, 20)
	if err != nil {
		panic(err)
	}
	queryExecutor = query.NewQueryExecutor(db)
	actionSwitcher := &transaction.TypeSwitcher{
		Executor: queryExecutor,
	}
	mempoolService := service.NewMempoolService(
		chainType,
		nil,
		queryExecutor,
		query.NewMempoolQuery(chainType),
		query.NewMerkleTreeQuery(),
		actionSwitcher,
		query.NewAccountBalanceQuery(),
		query.NewBlockQuery(chainType),
		query.NewTransactionQuery(chainType),
		crypto.NewSignature(),
		observerInstance,
		log.New(),
	)
	receiptService := service.NewReceiptService(
		query.NewNodeReceiptQuery(),
		nil,
		query.NewMerkleTreeQuery(),
		query.NewNodeRegistrationQuery(),
		query.NewBlockQuery(chainType),
		nil,
		queryExecutor,
		nodeRegistrationService,
		crypto.NewSignature(),
		nil,
	)
	nodeRegistrationService := service.NewNodeRegistrationService(
		queryExecutor,
		query.NewAccountBalanceQuery(),
		query.NewNodeRegistrationQuery(),
		query.NewParticipationScoreQuery(),
		query.NewBlockQuery(chainType),
		log.New(),
	)
	blocksmithStrategy = strategy.NewBlocksmithStrategyMain(
		queryExecutor, query.NewNodeRegistrationQuery(), query.NewSkippedBlocksmithQuery(), log.New(),
	)
	blockService = service.NewBlockMainService(
		chainType,
		nil,
		queryExecutor,
		query.NewBlockQuery(&chaintype.MainChain{}),
		query.NewBlockQuery(&chaintype.SpineChain{}),
		query.NewMempoolQuery(chainType),
		query.NewTransactionQuery(chainType),
		query.NewMerkleTreeQuery(),
		query.NewPublishedReceiptQuery(),
		query.NewSkippedBlocksmithQuery(),
		query.NewSpinePublicKeyQuery(),
		crypto.NewSignature(),
		mempoolService,
		receiptService,
		nodeRegistrationService,
		actionSwitcher,
		query.NewAccountBalanceQuery(),
		query.NewParticipationScoreQuery(),
		query.NewNodeRegistrationQuery(),
		observerInstance,
		blocksmithStrategy,
		log.New(),
		query.NewAccountLedgerQuery(),
<<<<<<< HEAD
		query.NewMegablockQuery(),
=======
		nil,
>>>>>>> 74951b9b
		service.NewBlockIncompleteQueueService(chainType, observerInstance),
	)

	migration = database.Migration{Query: queryExecutor}
}

func generateBlocks(numberOfBlocks int, blocksmithSecretPhrase, outputPath string) {
	fmt.Println("initializing dependency and database...")
	initialize(blocksmithSecretPhrase, outputPath)
	fmt.Println("done initializing database")
	blockProcessor = smith.NewBlockchainProcessor(
		blocksmith,
		blockService,
		log.New(),
	)
	startTime := time.Now().UnixNano() / 1e6
	fmt.Printf("generating %d blocks\n", numberOfBlocks)
	fmt.Println("initializing database schema migration")
	if err := migration.Init(); err != nil {
		panic(err)
	}

	fmt.Println("applying database schema migration")
	if err := migration.Apply(); err != nil {
		panic(err)
	}
	fmt.Println("checking genesis...")
	if !blockService.CheckGenesis() { // Add genesis if not exist
		fmt.Println("genesis does not exist, adding genesis")
		// genesis account will be inserted in the very beginning
		if err := service.AddGenesisAccount(queryExecutor); err != nil {
			panic(err)
		}

		if err := blockService.AddGenesis(); err != nil {
			panic(err)
		}

		fmt.Println("begin generating blocks")
		if err := blockProcessor.FakeSmithing(numberOfBlocks, true); err != nil {
			panic(err)
		}
	} else {
		// start from last block's timestamp
		fmt.Println("continuing from last database...")
		if err := blockProcessor.FakeSmithing(numberOfBlocks, false); err != nil {
			panic("error in appending block to existing database")
		}
	}
	fmt.Printf("database generated in %s", outputPath)
	fmt.Printf("block generation success in %d miliseconds", (time.Now().UnixNano()/1e6)-startTime)
}<|MERGE_RESOLUTION|>--- conflicted
+++ resolved
@@ -139,7 +139,6 @@
 		chainType,
 		nil,
 		queryExecutor,
-		query.NewBlockQuery(&chaintype.MainChain{}),
 		query.NewBlockQuery(&chaintype.SpineChain{}),
 		query.NewMempoolQuery(chainType),
 		query.NewTransactionQuery(chainType),
@@ -159,11 +158,7 @@
 		blocksmithStrategy,
 		log.New(),
 		query.NewAccountLedgerQuery(),
-<<<<<<< HEAD
-		query.NewMegablockQuery(),
-=======
-		nil,
->>>>>>> 74951b9b
+		nil,
 		service.NewBlockIncompleteQueueService(chainType, observerInstance),
 	)
 
