package block

import (
	"fmt"
	"strings"
	"time"

	log "github.com/sirupsen/logrus"
	"github.com/spf13/cobra"
	"github.com/zoobc/zoobc-core/common/chaintype"
	"github.com/zoobc/zoobc-core/common/crypto"
	"github.com/zoobc/zoobc-core/common/database"
	"github.com/zoobc/zoobc-core/common/model"
	"github.com/zoobc/zoobc-core/common/query"
	"github.com/zoobc/zoobc-core/common/transaction"
	"github.com/zoobc/zoobc-core/common/util"
	"github.com/zoobc/zoobc-core/core/service"
	"github.com/zoobc/zoobc-core/core/smith"
	"github.com/zoobc/zoobc-core/core/smith/strategy"
	coreUtil "github.com/zoobc/zoobc-core/core/util"
	"github.com/zoobc/zoobc-core/observer"
)

var (
	blocksmith              *model.Blocksmith
	chainType               chaintype.ChainType
	blockProcessor          smith.BlockchainProcessorInterface
	blockService            service.BlockServiceInterface
	nodeRegistrationService service.NodeRegistrationServiceInterface
	blocksmithStrategy      strategy.BlocksmithStrategyInterface
	queryExecutor           query.ExecutorInterface
	migration               database.Migration

	numberOfBlocks         int
	blocksmithSecretPhrase string
	outputPath             string

	blockCmd = &cobra.Command{
		Use:   "block",
		Short: "block command used to manipulate block of node",
		Long: `
			block command is use to manipulate block creation or broadcasting in the node
		`,
	}

	fakeBlockCmd = &cobra.Command{
		Use:   "fake-blocks",
		Short: "fake-blocks command used to create fake blocks",
		Run: func(cmd *cobra.Command, args []string) {
			generateBlocks(numberOfBlocks, blocksmithSecretPhrase, outputPath)
		},
	}
)

func init() {
	fakeBlockCmd.Flags().IntVar(
		&numberOfBlocks,
		"numberOfBlocks",
		100,
		"number of account to generate",
	)
	fakeBlockCmd.Flags().StringVar(
		&blocksmithSecretPhrase,
		"blocksmithSecretPhrase",
		"",
		"secret phrase of blocksmith | required",
	)
	fakeBlockCmd.Flags().StringVar(
		&outputPath,
		"out",
		"./testdata/zoobc.db",
		"output path of the database",
	)
	blockCmd.AddCommand(fakeBlockCmd)
}

func Commands() *cobra.Command {
	return blockCmd
}

func initialize(
	secretPhrase, outputPath string,
) {
	transactionUtil := &transaction.Util{}
	receiptUtil := &coreUtil.ReceiptUtil{}
	paths := strings.Split(outputPath, "/")
	dbPath, dbName := strings.Join(paths[:len(paths)-1], "/")+"/", paths[len(paths)-1]
	chainType = &chaintype.MainChain{}
	observerInstance := observer.NewObserver()
	blocksmith = model.NewBlocksmith(secretPhrase, util.GetPublicKeyFromSeed(secretPhrase), 0)
	// initialize/open db and queryExecutor
	dbInstance := database.NewSqliteDB()
	if err := dbInstance.InitializeDB(dbPath, dbName); err != nil {
		panic(err)
	}
	db, err := dbInstance.OpenDB(dbPath, dbName, 10, 20)
	if err != nil {
		panic(err)
	}
	queryExecutor = query.NewQueryExecutor(db)
	actionSwitcher := &transaction.TypeSwitcher{
		Executor: queryExecutor,
	}
	mempoolService := service.NewMempoolService(
		transactionUtil,
		chainType,
		nil,
		queryExecutor,
		query.NewMempoolQuery(chainType),
		query.NewMerkleTreeQuery(),
		actionSwitcher,
		query.NewAccountBalanceQuery(),
		query.NewBlockQuery(chainType),
		query.NewTransactionQuery(chainType),
		crypto.NewSignature(),
		observerInstance,
		log.New(),
		receiptUtil,
	)
	receiptService := service.NewReceiptService(
		query.NewNodeReceiptQuery(),
		nil,
		query.NewMerkleTreeQuery(),
		query.NewNodeRegistrationQuery(),
		query.NewBlockQuery(chainType),
		nil,
		queryExecutor,
		nodeRegistrationService,
		crypto.NewSignature(),
		nil,
		receiptUtil,
	)
	nodeRegistrationService := service.NewNodeRegistrationService(
		queryExecutor,
		query.NewAccountBalanceQuery(),
		query.NewNodeRegistrationQuery(),
		query.NewParticipationScoreQuery(),
		query.NewBlockQuery(chainType),
		log.New(),
	)
	blocksmithStrategy = strategy.NewBlocksmithStrategyMain(
		queryExecutor, query.NewNodeRegistrationQuery(), log.New(),
	)
	blockService = service.NewBlockService(
		chainType,
		nil,
		queryExecutor,
		query.NewBlockQuery(chainType),
		query.NewMempoolQuery(chainType),
		query.NewTransactionQuery(chainType),
		query.NewMerkleTreeQuery(),
		query.NewPublishedReceiptQuery(),
		query.NewSkippedBlocksmithQuery(),
		query.NewSpinePublicKeyQuery(),
		crypto.NewSignature(),
		mempoolService,
		receiptService,
		nodeRegistrationService,
		actionSwitcher,
		query.NewAccountBalanceQuery(),
		query.NewParticipationScoreQuery(),
		query.NewNodeRegistrationQuery(),
		observerInstance,
		blocksmithStrategy,
		log.New(),
		query.NewAccountLedgerQuery(),
<<<<<<< HEAD
		transactionUtil,
		receiptUtil,
=======
		service.NewBlockIncompleteQueueService(chainType, observerInstance),
>>>>>>> cd4aa023
	)

	migration = database.Migration{Query: queryExecutor}
}

func generateBlocks(numberOfBlocks int, blocksmithSecretPhrase, outputPath string) {
	fmt.Println("initializing dependency and database...")
	initialize(blocksmithSecretPhrase, outputPath)
	fmt.Println("done initializing database")
	blockProcessor = smith.NewBlockchainProcessor(
		blocksmith,
		blockService,
		log.New(),
	)
	startTime := time.Now().UnixNano() / 1e6
	fmt.Printf("generating %d blocks\n", numberOfBlocks)
	fmt.Println("initializing database schema migration")
	if err := migration.Init(); err != nil {
		panic(err)
	}

	fmt.Println("applying database schema migration")
	if err := migration.Apply(); err != nil {
		panic(err)
	}
	fmt.Println("checking genesis...")
	if !blockService.CheckGenesis() { // Add genesis if not exist
		fmt.Println("genesis does not exist, adding genesis")
		// genesis account will be inserted in the very beginning
		if err := service.AddGenesisAccount(queryExecutor); err != nil {
			panic(err)
		}

		if err := blockService.AddGenesis(); err != nil {
			panic(err)
		}

		fmt.Println("begin generating blocks")
		if err := blockProcessor.FakeSmithing(numberOfBlocks, true); err != nil {
			panic(err)
		}
	} else {
		// start from last block's timestamp
		fmt.Println("continuing from last database...")
		if err := blockProcessor.FakeSmithing(numberOfBlocks, false); err != nil {
			panic("error in appending block to existing database")
		}
	}
	fmt.Printf("database generated in %s", outputPath)
	fmt.Printf("block generation success in %d miliseconds", (time.Now().UnixNano()/1e6)-startTime)
}<|MERGE_RESOLUTION|>--- conflicted
+++ resolved
@@ -164,12 +164,9 @@
 		blocksmithStrategy,
 		log.New(),
 		query.NewAccountLedgerQuery(),
-<<<<<<< HEAD
+		service.NewBlockIncompleteQueueService(chainType, observerInstance),
 		transactionUtil,
 		receiptUtil,
-=======
-		service.NewBlockIncompleteQueueService(chainType, observerInstance),
->>>>>>> cd4aa023
 	)
 
 	migration = database.Migration{Query: queryExecutor}
