package block

import (
	"fmt"
<<<<<<< HEAD
=======
	"strings"
	"time"

>>>>>>> 5535b75e
	log "github.com/sirupsen/logrus"
	"github.com/spf13/cobra"
	"github.com/zoobc/zoobc-core/common/auth"
	"github.com/zoobc/zoobc-core/common/chaintype"
	"github.com/zoobc/zoobc-core/common/crypto"
	"github.com/zoobc/zoobc-core/common/database"
	"github.com/zoobc/zoobc-core/common/fee"
	"github.com/zoobc/zoobc-core/common/model"
	"github.com/zoobc/zoobc-core/common/monitoring"
	"github.com/zoobc/zoobc-core/common/query"
	"github.com/zoobc/zoobc-core/common/signaturetype"
	"github.com/zoobc/zoobc-core/common/storage"
	"github.com/zoobc/zoobc-core/common/transaction"
	"github.com/zoobc/zoobc-core/core/service"
	"github.com/zoobc/zoobc-core/core/smith"
	"github.com/zoobc/zoobc-core/core/smith/strategy"
	coreUtil "github.com/zoobc/zoobc-core/core/util"
	"github.com/zoobc/zoobc-core/observer"
	"strings"
	"time"
)

type (
	mockBlockchainStatusService struct {
		service.BlockchainStatusService
	}
)

var (
	blocksmith              *model.Blocksmith
	chainType               chaintype.ChainType
	blockProcessor          smith.BlockchainProcessorInterface
	blockService            service.BlockServiceInterface
	nodeRegistrationService service.NodeRegistrationServiceInterface
	blockSmithStrategy      strategy.BlocksmithStrategyInterface
	blocksmithStrategy      strategy.BlocksmithStrategyInterface
	queryExecutor           query.ExecutorInterface
	migration               database.Migration

	numberOfBlocks         int
	blocksmithSecretPhrase string
	outputPath             string

	blockCmd = &cobra.Command{
		Use:   "block",
		Short: "block command used to manipulate block of node",
		Long: `
			block command is use to manipulate block creation or broadcasting in the node
		`,
	}

	fakeBlockCmd = &cobra.Command{
		Use:   "fake-blocks",
		Short: "fake-blocks command used to create fake blocks",
		Run: func(cmd *cobra.Command, args []string) {
			generateBlocks(numberOfBlocks, blocksmithSecretPhrase, outputPath, chainType)
		},
	}
)

func (*mockBlockchainStatusService) IsFirstDownloadFinished(ct chaintype.ChainType) bool {
	return true
}

func (*mockBlockchainStatusService) IsDownloading(ct chaintype.ChainType) bool {
	return true
}

func init() {
	fakeBlockCmd.Flags().IntVar(
		&numberOfBlocks,
		"numberOfBlocks",
		100,
		"number of account to generate",
	)
	fakeBlockCmd.Flags().StringVar(
		&blocksmithSecretPhrase,
		"blocksmithSecretPhrase",
		"",
		"secret phrase of blocksmith | required",
	)
	fakeBlockCmd.Flags().StringVar(
		&outputPath,
		"out",
		"./testdata/zoobc.db",
		"output path of the database",
	)
	blockCmd.AddCommand(fakeBlockCmd)
}

func Commands() *cobra.Command {
	return blockCmd
}

func initialize(
	secretPhrase, outputPath string,
) {
	signature := crypto.NewSignature()
	nodeAuthValidation := auth.NewNodeAuthValidation(signature)
	transactionUtil := &transaction.Util{}
	receiptUtil := &coreUtil.ReceiptUtil{}
	paths := strings.Split(outputPath, "/")
	dbPath, dbName := strings.Join(paths[:len(paths)-1], "/")+"/", paths[len(paths)-1]
	chainType = &chaintype.MainChain{}
	observerInstance := observer.NewObserver()
	blocksmith = model.NewBlocksmith(secretPhrase, signaturetype.NewEd25519Signature().GetPublicKeyFromSeed(secretPhrase), 0)
	// initialize/open db and queryExecutor
	dbInstance := database.NewSqliteDB()
	if err := dbInstance.InitializeDB(dbPath, dbName); err != nil {
		panic(err)
	}
	db, err := dbInstance.OpenDB(dbPath, dbName, 10, 10, 20*time.Minute)
	if err != nil {
		panic(err)
	}
	queryExecutor = query.NewQueryExecutor(db)
	mempoolStorage := storage.NewMempoolStorage()

	actionSwitcher := &transaction.TypeSwitcher{
		Executor:            queryExecutor,
		NodeAuthValidation:  nodeAuthValidation,
		MempoolCacheStorage: mempoolStorage,
	}
	blockStorage := storage.NewBlockStateStorage()
	nodeAddressInfoStorage := storage.NewNodeAddressInfoStorage()
	receiptService := service.NewReceiptService(
		query.NewBatchReceiptQuery(),
		query.NewMerkleTreeQuery(),
		query.NewNodeRegistrationQuery(),
		query.NewBlockQuery(chainType),
		queryExecutor,
		nodeRegistrationService,
		crypto.NewSignature(),
		nil,
		receiptUtil,
		nil,
		nil,
		nil,
		nil,
		nil,
	)
	mempoolService := service.NewMempoolService(
		transactionUtil,
		chainType,
		queryExecutor,
		query.NewMempoolQuery(chainType),
		query.NewMerkleTreeQuery(),
		actionSwitcher,
		query.NewAccountBalanceQuery(),
		query.NewTransactionQuery(chainType),
		crypto.NewSignature(),
		observerInstance,
		log.New(),
		receiptUtil,
		receiptService,
		nil,
		blockStorage,
		mempoolStorage,
		nil,
	)
	nodeAddressInfoService := service.NewNodeAddressInfoService(
		queryExecutor,
		query.NewNodeAddressInfoQuery(),
		query.NewNodeRegistrationQuery(),
		query.NewBlockQuery(chainType),
		nil,
		nodeAddressInfoStorage,
		nil,
		nil,
		nil,
		log.New(),
	)
	activeNodeRegistryCacheStorage := storage.NewNodeRegistryCacheStorage(monitoring.TypeActiveNodeRegistryStorage, nil)
	pendingNodeRegistryCacheStorage := storage.NewNodeRegistryCacheStorage(monitoring.TypePendingNodeRegistryStorage, nil)
	nodeRegistrationService := service.NewNodeRegistrationService(
		queryExecutor,
		query.NewAccountBalanceQuery(),
		query.NewNodeRegistrationQuery(),
		query.NewParticipationScoreQuery(),
		query.NewNodeAdmissionTimestampQuery(),
		log.New(),
		&mockBlockchainStatusService{},
		nodeAddressInfoService,
		nil,
		activeNodeRegistryCacheStorage,
		pendingNodeRegistryCacheStorage,
	)

	blocksmithStrategy = strategy.NewBlocksmithStrategyMain(
		log.New(),
		nil,
		activeNodeRegistryCacheStorage,
		query.NewSkippedBlocksmithQuery(),
		queryExecutor,
		crypto.NewRandomNumberGenerator(),
		nil,
	)
	publishedReceiptUtil := coreUtil.NewPublishedReceiptUtil(
		query.NewPublishedReceiptQuery(),
		queryExecutor,
	)
	feeScaleService := fee.NewFeeScaleService(
		query.NewFeeScaleQuery(),
		blockStorage,
		queryExecutor,
	)
	blockService = service.NewBlockMainService(
		chainType,
		queryExecutor,
		query.NewBlockQuery(chainType),
		query.NewMempoolQuery(chainType),
		query.NewTransactionQuery(chainType),
		query.NewSkippedBlocksmithQuery(),
		crypto.NewSignature(),
		mempoolService,
		receiptService,
		nodeRegistrationService,
		nodeAddressInfoService,
		actionSwitcher,
		query.NewAccountBalanceQuery(),
		query.NewParticipationScoreQuery(),
		query.NewNodeRegistrationQuery(),
		query.NewFeeVoteRevealVoteQuery(),
		observerInstance,
		blocksmithStrategy,
		log.New(),
		query.NewAccountLedgerQuery(),
		service.NewBlockIncompleteQueueService(chainType, observerInstance),
		transactionUtil,
		receiptUtil,
		publishedReceiptUtil,
		service.NewTransactionCoreService(
			nil,
			queryExecutor,
			nil,
			nil,
			query.NewTransactionQuery(chainType),
			nil,
			nil,
		), nil, nil, nil, nil, nil, nil, feeScaleService, query.GetPruneQuery(chainType), nil, nil, nil, nil)

	migration = database.Migration{Query: queryExecutor}
}

// generateBlocks used to generate dummy block for testing
// note: now only support mainchain, will implement spinechain implementation details later.
func generateBlocks(numberOfBlocks int, blocksmithSecretPhrase, outputPath string, ct chaintype.ChainType) {
	fmt.Println("initializing dependency and database...")
	initialize(blocksmithSecretPhrase, outputPath)
	fmt.Println("done initializing database")
	blockProcessor = smith.NewBlockchainProcessor(
		blockService.GetChainType(),
		blocksmith,
		blockService,
		log.New(),
		&mockBlockchainStatusService{},
		nodeRegistrationService,
		blockSmithStrategy,
	)
	startTime := time.Now().UnixNano() / 1e6
	fmt.Printf("generating %d blocks\n", numberOfBlocks)
	fmt.Println("initializing database schema migration")
	if err := migration.Init(); err != nil {
		panic(err)
	}

	fmt.Println("applying database schema migration")
	if err := migration.Apply(); err != nil {
		panic(err)
	}
	fmt.Println("checking genesis...")

	if exist, _ := blockService.CheckGenesis(); !exist { // Add genesis if not exist
		fmt.Println("genesis does not exist, adding genesis")
		// genesis account will be inserted in the very beginning
		if err := service.AddGenesisAccount(queryExecutor); err != nil {
			panic(err)
		}

		if err := blockService.AddGenesis(); err != nil {
			panic(err)
		}

		fmt.Println("begin generating blocks")
		if err := blockProcessor.FakeSmithing(numberOfBlocks, true, ct); err != nil {
			panic(err)
		}
	} else {
		// start from last block's timestamp
		fmt.Println("continuing from last database...")
		if err := blockProcessor.FakeSmithing(numberOfBlocks, false, ct); err != nil {
			panic("error in appending block to existing database")
		}
	}
	fmt.Printf("database generated in %s", outputPath)
	fmt.Printf("block generation success in %d miliseconds", (time.Now().UnixNano()/1e6)-startTime)
}<|MERGE_RESOLUTION|>--- conflicted
+++ resolved
@@ -2,12 +2,7 @@
 
 import (
 	"fmt"
-<<<<<<< HEAD
-=======
-	"strings"
-	"time"
-
->>>>>>> 5535b75e
+
 	log "github.com/sirupsen/logrus"
 	"github.com/spf13/cobra"
 	"github.com/zoobc/zoobc-core/common/auth"
