--- conflicted
+++ resolved
@@ -101,6 +101,19 @@
 	actionSwitcher := &transaction.TypeSwitcher{
 		Executor: queryExecutor,
 	}
+	receiptService := service.NewReceiptService(
+		query.NewNodeReceiptQuery(),
+		nil,
+		query.NewMerkleTreeQuery(),
+		query.NewNodeRegistrationQuery(),
+		query.NewBlockQuery(chainType),
+		nil,
+		queryExecutor,
+		nodeRegistrationService,
+		crypto.NewSignature(),
+		nil,
+		receiptUtil,
+	)
 	mempoolService := service.NewMempoolService(
 		transactionUtil,
 		chainType,
@@ -116,19 +129,7 @@
 		observerInstance,
 		log.New(),
 		receiptUtil,
-	)
-	receiptService := service.NewReceiptService(
-		query.NewNodeReceiptQuery(),
-		nil,
-		query.NewMerkleTreeQuery(),
-		query.NewNodeRegistrationQuery(),
-		query.NewBlockQuery(chainType),
-		nil,
-		queryExecutor,
-		nodeRegistrationService,
-		crypto.NewSignature(),
-		nil,
-		receiptUtil,
+		receiptService,
 	)
 	nodeRegistrationService := service.NewNodeRegistrationService(
 		queryExecutor,
@@ -141,12 +142,7 @@
 	blocksmithStrategy = strategy.NewBlocksmithStrategyMain(
 		queryExecutor, query.NewNodeRegistrationQuery(), query.NewSkippedBlocksmithQuery(), log.New(),
 	)
-<<<<<<< HEAD
-
-	blockService = service.NewMainBlockService(
-=======
 	blockService = service.NewBlockMainService(
->>>>>>> 74951b9b
 		chainType,
 		nil,
 		queryExecutor,
@@ -168,11 +164,11 @@
 		blocksmithStrategy,
 		log.New(),
 		query.NewAccountLedgerQuery(),
-		nil,
 		service.NewBlockIncompleteQueueService(chainType, observerInstance),
 		transactionUtil,
 		receiptUtil,
 		service.NewTransactionCoreService(query.NewTransactionQuery(chainType), queryExecutor),
+		nil,
 	)
 
 	migration = database.Migration{Query: queryExecutor}
