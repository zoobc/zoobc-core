package configure

import (
	"encoding/json"
	"fmt"
	"io/ioutil"
	"os"
	"path"
	"strconv"
	"strings"

	"github.com/abiosoft/ishell"
	"github.com/fatih/color"
	"github.com/spf13/cobra"
	"github.com/zoobc/zoobc-core/cmd/admin"
	"github.com/zoobc/zoobc-core/cmd/helper"
	"github.com/zoobc/zoobc-core/common/crypto"
	"github.com/zoobc/zoobc-core/common/model"
	"github.com/zoobc/zoobc-core/common/util"
)

var (
	configureCmd = &cobra.Command{
		Use:   "configure",
		Short: "configure command to checking and generate configuration file",
		Long:  "configure command to checking, validate and generate configuration file",
	}
)

func init() {
	configureCmd.Flags().StringVarP(&target, "target", "t", "dev", "target configuration dev | alpha | beta")
}
func Commands() *cobra.Command {
	configureCmd.Run = generateConfigFileCommand
	return configureCmd
}
func generateConfigFileCommand(*cobra.Command, []string) {
	var (
		err        error
		configFile = "config.toml"
		shell      = ishell.New()
		config     model.Config
	)

	_, err = os.Stat(configFile)
	if err != nil {
		if os.IsNotExist(err) {
			color.Cyan("Will generate config file with prompt")
			err = generateConfig(config)
			if err == nil {
				color.Cyan("Configuration saved")
			}

		}
	} else { // Try another step
		update := shell.MultiChoice([]string{"Yes", "No"}, "Config file exists, want to update ? [ENTER to exit]")
		if update == 0 {
			err = util.LoadConfig("./", "config", "toml", "")
			if err != nil {
				color.Red(err.Error())
				return
			}
			shell.Close()
			config.LoadConfigurations()
			err = generateConfig(config)
			if err != nil {
				color.Red(err.Error())
			} else {
				color.Cyan("Configuration saved")
			}
		}
	}

}

func readCertFile(config *model.Config, fileName string) error {
	var (
		inputStr            string
		shell               = ishell.New()
		certFile, err       = os.Open(path.Join(helper.GetAbsDBPath(), fileName))
		readBuff, certBytes []byte
	)

	if err != nil {
		return fmt.Errorf("a wallet certificate has been found, failed to open it, %s", err.Error())
	}
	defer certFile.Close()

	readBuff, err = ioutil.ReadAll(certFile)
	if err != nil {
		return fmt.Errorf("failed to read certificate file: %s", err.Error())
	}
	var certMap map[string]interface{}
	for i := 0; i <= 3; i++ {
		if i > 3 {
			return fmt.Errorf("maximum numbers of attempts exceeded")
		}
		color.Cyan("! A wallet certificate has been found. Enter the password to decrypt and import from it: ")
		inputStr = shell.ReadPassword()
		certBytes, err = crypto.OpenSSLDecrypt(inputStr, string(readBuff))
		if err != nil {
			color.Red("Attempt n. %d decrypting certificate failed", i)
			continue
		} else {
			err = json.Unmarshal(certBytes, &certMap)
			if err != nil {
				return fmt.Errorf("failed to assert certificate, %s", err.Error())
			}
			if ownerAccountAddress, ok := certMap["ownerAccount"]; ok {
				config.OwnerAccountAddress = fmt.Sprintf("%s", ownerAccountAddress)
			} else {
				return fmt.Errorf("invalid certificate format, ownerAccount not found")
			}
			if nodeSeed, ok := certMap["nodeKey"]; ok {
				config.NodeSeed = fmt.Sprintf("%s", nodeSeed)
			} else {
				return fmt.Errorf("invalid certificate format, nodeSeed not found")
			}
			break
		}
	}
	return nil
}
func generateConfig(config model.Config) error {
	var (
		shell    = ishell.New()
		port     int
		err      error
		inputStr string
	)

	// SET DEFAULT
	config.MonitoringPort = 9090
	config.CPUProfilingPort = 6060
	config.MaxAPIRequestPerSecond = 10
	config.Smithing = true
	config.ResourcePath = "./resource"
	config.DatabaseFileName = "zoobc.db"
<<<<<<< HEAD
	config.CliMonitoring = false
=======
	config.BadgerDbName = "zoobc_kv"
	config.CliMonitoring = true
>>>>>>> 972279a5
	config.SnapshotPath = "./resource/snapshots"

	// WELL KNOWN PEERS
	switch target {
	case "alpha":
		config.WellknownPeers = alpha
	case "dev":
		config.WellknownPeers = dev
	default:
		config.WellknownPeers = beta

	}
	// PEER PORT
	color.White("PEER PORT [default 8001], Enter for default value: ")
	inputStr = shell.ReadLine()
	if strings.TrimSpace(inputStr) != "" {
		port, err = strconv.Atoi(inputStr)
		if err != nil {
			return err
		}
		config.PeerPort = uint32(port)
	} else {
		config.PeerPort = 8001
	}

	// API RPC PORT
	color.White("API RPC PORT [default 7000], Enter for default value: ")
	inputStr = shell.ReadLine()
	if strings.TrimSpace(inputStr) != "" {
		config.RPCAPIPort, err = strconv.Atoi(inputStr)
		if err != nil {
			return err
		}
	} else {
		config.RPCAPIPort = 7000
	}

	// API HTTP PORT
	color.White("API HTTP PORT [default 7001], Enter for default value: ")
	inputStr = shell.ReadLine()
	if strings.TrimSpace(inputStr) != "" {
		config.HTTPAPIPort, err = strconv.Atoi(inputStr)
		if err != nil {
			return err
		}
	} else {
		config.HTTPAPIPort = 7001
	}

	/*
		OWNER ACCOUNT ADDRESS & NODE SEED
		Perhaps the wallet.zbc in root, otherwise will input manually
	*/
	if _, err = os.Stat(path.Join(helper.GetAbsDBPath(), "wallet.zbc")); err == nil {
		err = readCertFile(&config, "wallet.zbc")
		if err != nil {
			return err
		}
		_ = os.Remove("wallet.zbc")
	} else {
		color.Cyan("! Create one on zoobc.one")
		color.White("OWNER ACCOUNT ADDRESS: ")
		inputStr = shell.ReadLine()
		if strings.TrimSpace(inputStr) != "" {
			config.OwnerAccountAddress = inputStr
		} else {
			if config.OwnerAccountAddress != "" {
				color.Cyan("previous ownerAccountAddress won't be replaced")
			} else {
				color.Yellow("! Node won't running when owner account address is empty.")
			}
		}

		color.White("NODE SEED: [Enter to let us generate a random for you]")
		inputStr = shell.ReadLine()
		if strings.TrimSpace(inputStr) != "" {
			config.NodeSeed = inputStr
		}
	}

	admin.GenerateNodeKeysFile(config.NodeSeed)
	color.Cyan("Saving configuration")
	err = config.SaveConfig("./")
	if err != nil {
		color.Red(err.Error())
	}
	return nil
}<|MERGE_RESOLUTION|>--- conflicted
+++ resolved
@@ -136,12 +136,7 @@
 	config.Smithing = true
 	config.ResourcePath = "./resource"
 	config.DatabaseFileName = "zoobc.db"
-<<<<<<< HEAD
 	config.CliMonitoring = false
-=======
-	config.BadgerDbName = "zoobc_kv"
-	config.CliMonitoring = true
->>>>>>> 972279a5
 	config.SnapshotPath = "./resource/snapshots"
 
 	// WELL KNOWN PEERS
