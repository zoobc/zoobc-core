package snapshot

import (
	"database/sql"
	"math/rand"
	"os"

	"github.com/sirupsen/logrus"
	"github.com/spf13/cobra"
	"github.com/ugorji/go/codec"
	"golang.org/x/crypto/sha3"

	"github.com/zoobc/zoobc-core/common/chaintype"
	"github.com/zoobc/zoobc-core/common/constant"
	"github.com/zoobc/zoobc-core/common/database"
	"github.com/zoobc/zoobc-core/common/model"
	"github.com/zoobc/zoobc-core/common/query"
	"github.com/zoobc/zoobc-core/common/transaction"
	"github.com/zoobc/zoobc-core/core/service"
)

func init() {
	snapshotCmd.PersistentFlags().StringVarP(&dbPath, "db-path", "p", "resource", "Database path target")
	snapshotCmd.PersistentFlags().StringVarP(&dbName, "db-name", "n", "zoobc.db", "Database name target")
	snapshotCmd.PersistentFlags().StringVarP(&snapshotFile, "file", "f", "resource/snapshot", "Snapshot file location")
	snapshotCmd.PersistentFlags().BoolVarP(&dump, "dump", "d", true, "Dump result out")
	/*
		New snapshot file
	*/
	newSnapshotCommand.Flags().Uint32VarP(&snapshotHeight, "height", "b", 0, "Block height target to snapshot")

}

func Commands() *cobra.Command {
	newSnapshotCommand.Run = newSnapshotProcess()
	snapshotCmd.AddCommand(newSnapshotCommand)

	importSnapshotCommand.Run = storingPayloadProcess()
	snapshotCmd.AddCommand(importSnapshotCommand)
	return snapshotCmd
}

func newSnapshotProcess() func(ccmd *cobra.Command, args []string) {
	return func(ccmd *cobra.Command, args []string) {
		var (
			snapshotFileInfo *model.SnapshotFileInfo
			sqliteInstance   = database.NewSqliteDB()
			snapshotService  *service.SnapshotService
			mainChain        = &chaintype.MainChain{}
			executor         *query.Executor
			sqliteDB         *sql.DB
			logger           = logrus.New()
			err              error
		)

		sqliteDB, err = sqliteInstance.OpenDB(
			dbPath,
			dbName,
			constant.SQLMaxOpenConnetion,
			constant.SQLMaxIdleConnections,
			constant.SQLMaxConnectionLifetime,
		)
		if err != nil {
			logger.Errorf("Snapshot Failed: %s", err.Error())
			os.Exit(0)
		}

		fileService := service.NewFileService(
			logger,
			new(codec.CborHandle),
			snapshotFile,
		)
		executor = query.NewQueryExecutor(sqliteDB)
		snapshotMainService := service.NewSnapshotMainBlockService(
			snapshotFile,
			executor,
			logger,
			service.NewSnapshotBasicChunkStrategy(
				constant.SnapshotChunkSize,
				fileService,
			),
			query.NewAccountBalanceQuery(),
			query.NewNodeRegistrationQuery(),
			query.NewParticipationScoreQuery(),
			query.NewAccountDatasetsQuery(),
			query.NewEscrowTransactionQuery(),
			query.NewPublishedReceiptQuery(),
			query.NewPendingTransactionQuery(),
			query.NewPendingSignatureQuery(),
			query.NewMultisignatureInfoQuery(),
			query.NewSkippedBlocksmithQuery(),
			query.NewFeeScaleQuery(),
			query.NewFeeVoteCommitmentVoteQuery(),
			query.NewFeeVoteRevealVoteQuery(),
			query.NewLiquidPaymentTransactionQuery(),
			query.NewNodeAdmissionTimestampQuery(),
			query.NewBlockQuery(mainChain),
			query.GetSnapshotQuery(mainChain),
			query.GetBlocksmithSafeQuery(mainChain),
			query.GetDerivedQuery(mainChain),
			&transaction.Util{},
			&transaction.TypeSwitcher{Executor: executor},
			nil,
<<<<<<< HEAD
			nil,
=======
>>>>>>> f8eb4a8c
		)
		snapshotService = service.NewSnapshotService(
			service.NewSpineBlockManifestService(
				executor,
				query.NewSpineBlockManifestQuery(),
				query.NewBlockQuery(&chaintype.SpineChain{}),
				logger,
			),
			service.NewBlockchainStatusService(true, logger),
			map[int32]service.SnapshotBlockServiceInterface{
				(&chaintype.MainChain{}).GetTypeInt(): snapshotMainService,
			},
			logger,
		)
		snapshotFileInfo, err = snapshotService.GenerateSnapshot(&model.Block{
			ID:     rand.Int63n(int64(snapshotHeight)),
			Height: snapshotHeight,
		},
			mainChain,
			constant.SnapshotChunkSize,
		)
		if err != nil {
			logger.Errorf("Snapshot Failed: %s", err.Error())
			os.Exit(0)
		}

		if dump {
			_ = sqliteInstance.CloseDB()

			dbPath = snapshotFile
			dbName = "dump.db"
			err = sqliteInstance.InitializeDB(dbPath, dbName)
			if err != nil {
				logger.Errorf("Snapshot Failed: %s", err.Error())
				os.Exit(0)
			}
			sqliteDB, err = sqliteInstance.OpenDB(
				dbPath,
				dbName,
				constant.SQLMaxOpenConnetion,
				constant.SQLMaxIdleConnections,
				constant.SQLMaxConnectionLifetime,
			)
			if err != nil {
				logger.Errorf("Snapshot Failed: %s", err.Error())
				os.Exit(0)
			}
			executor = query.NewQueryExecutor(sqliteDB)
			migration := database.Migration{
				Query: executor,
			}
			err = migration.Init()
			if err != nil {
				logger.Errorf("Snapshot Failed: %s", err.Error())
				os.Exit(0)
			}

			err = migration.Apply()
			if err != nil {
				logger.Errorf("Snapshot Failed: %s", err.Error())
				os.Exit(0)
			}

			snapshotService = service.NewSnapshotService(
				service.NewSpineBlockManifestService(
					executor,
					query.NewSpineBlockManifestQuery(),
					query.NewBlockQuery(&chaintype.SpineChain{}),
					logger,
				),
				service.NewBlockchainStatusService(true, logger),
				map[int32]service.SnapshotBlockServiceInterface{
					(&chaintype.MainChain{}).GetTypeInt(): snapshotMainService,
				},
				logger,
			)
		}
		_, err = snapshotService.SpineBlockManifestService.CreateSpineBlockManifest(
			snapshotFileInfo.SnapshotFileHash,
			snapshotFileInfo.Height,
			snapshotFileInfo.ProcessExpirationTimestamp,
			snapshotFileInfo.FileChunksHashes,
			&chaintype.MainChain{},
			model.SpineBlockManifestType_Snapshot,
		)
		if err != nil {
			logger.Errorf("Snapshot Failed: %s", err.Error())
			os.Exit(0)
		}
	}
}

func storingPayloadProcess() func(ccmd *cobra.Command, args []string) {
	return func(ccmd *cobra.Command, args []string) {
		var (
			snapshotFileInfo   *model.SnapshotFileInfo
			sqliteInstance     = database.NewSqliteDB()
			mainChain          = &chaintype.MainChain{}
			spineBlockManifest *model.SpineBlockManifest
			sqliteDB           *sql.DB
			executor           *query.Executor
			logger             = logrus.New()
			err                error
		)

		if dump {
			dbPath = snapshotFile
			dbName = "dump.db"
		}
		err = sqliteInstance.InitializeDB(dbPath, dbName)
		if err != nil {
			logger.Errorf("Snapshot Failed: %s", err.Error())
			os.Exit(0)
		}
		sqliteDB, err = sqliteInstance.OpenDB(
			dbPath,
			dbName,
			constant.SQLMaxOpenConnetion,
			constant.SQLMaxIdleConnections,
			constant.SQLMaxConnectionLifetime,
		)
		if err != nil {
			logger.Errorf("Snapshot Failed: %s", err.Error())
			os.Exit(0)
		}

		fileService := service.NewFileService(
			logger,
			new(codec.CborHandle),
			snapshotFile,
		)
		executor = query.NewQueryExecutor(sqliteDB)
		snapshotMainService := service.NewSnapshotMainBlockService(
			snapshotFile,
			executor,
			logger,
			service.NewSnapshotBasicChunkStrategy(
				constant.SnapshotChunkSize,
				fileService,
			),
			query.NewAccountBalanceQuery(),
			query.NewNodeRegistrationQuery(),
			query.NewParticipationScoreQuery(),
			query.NewAccountDatasetsQuery(),
			query.NewEscrowTransactionQuery(),
			query.NewPublishedReceiptQuery(),
			query.NewPendingTransactionQuery(),
			query.NewPendingSignatureQuery(),
			query.NewMultisignatureInfoQuery(),
			query.NewSkippedBlocksmithQuery(),
			query.NewFeeScaleQuery(),
			query.NewFeeVoteCommitmentVoteQuery(),
			query.NewFeeVoteRevealVoteQuery(),
			query.NewLiquidPaymentTransactionQuery(),
			query.NewNodeAdmissionTimestampQuery(),
			query.NewBlockQuery(mainChain),
			query.GetSnapshotQuery(mainChain),
			query.GetBlocksmithSafeQuery(mainChain),
			query.GetDerivedQuery(mainChain),
			&transaction.Util{},
			&transaction.TypeSwitcher{Executor: executor},
			nil,
<<<<<<< HEAD
			nil,
=======
>>>>>>> f8eb4a8c
		)

		spineBlockManifestService := service.NewSpineBlockManifestService(
			executor,
			query.NewSpineBlockManifestQuery(),
			query.NewBlockQuery(&chaintype.SpineChain{}),
			logger,
		)
		spineBlockManifest, err = spineBlockManifestService.GetLastSpineBlockManifest(mainChain, model.SpineBlockManifestType_Snapshot)
		if err != nil {
			logger.Errorf("Snapshot Failed: %s", err.Error())
			os.Exit(0)

		}

		fileChunkHashes, err := fileService.ParseFileChunkHashes(spineBlockManifest.GetFileChunkHashes(), sha3.New256().Size())
		if err != nil {
			logger.Errorf("Snapshot Failed: %s", err.Error())
			os.Exit(0)
		}

		snapshotFileInfo = &model.SnapshotFileInfo{
			SnapshotFileHash:           spineBlockManifest.GetFullFileHash(),
			FileChunksHashes:           fileChunkHashes,
			ChainType:                  mainChain.GetTypeInt(),
			Height:                     spineBlockManifest.ManifestReferenceHeight,
			ProcessExpirationTimestamp: spineBlockManifest.ExpirationTimestamp,
			SpineBlockManifestType:     model.SpineBlockManifestType_Snapshot,
		}
		err = snapshotMainService.ImportSnapshotFile(snapshotFileInfo)
		if err != nil {
			logger.Errorf("Snapshot Failed: %s", err.Error())
			os.Exit(0)
		}
	}
}<|MERGE_RESOLUTION|>--- conflicted
+++ resolved
@@ -101,10 +101,8 @@
 			&transaction.Util{},
 			&transaction.TypeSwitcher{Executor: executor},
 			nil,
-<<<<<<< HEAD
-			nil,
-=======
->>>>>>> f8eb4a8c
+			nil,
+			nil,
 		)
 		snapshotService = service.NewSnapshotService(
 			service.NewSpineBlockManifestService(
@@ -267,10 +265,8 @@
 			&transaction.Util{},
 			&transaction.TypeSwitcher{Executor: executor},
 			nil,
-<<<<<<< HEAD
-			nil,
-=======
->>>>>>> f8eb4a8c
+			nil,
+			nil,
 		)
 
 		spineBlockManifestService := service.NewSpineBlockManifestService(
