--- conflicted
+++ resolved
@@ -497,7 +497,6 @@
 	return tx
 }
 
-<<<<<<< HEAD
 /*
 GenerateTxFeeVoteCommitment return fee vote commit vote transaction based on provided basic transaction &
 others specific field for fee vote commit vote transaction
@@ -516,7 +515,11 @@
 	tx.TransactionBody = &model.Transaction_FeeVoteCommitTransactionBody{
 		FeeVoteCommitTransactionBody: txBody,
 	}
-=======
+	tx.TransactionBodyBytes = txBodyBytes
+	tx.TransactionBodyLength = uint32(len(txBodyBytes))
+	return tx
+}
+
 // GenerateTxLiquidPayment return liquid payment transaction based on provided basic transaction & ammunt
 func GenerateTxLiquidPayment(tx *model.Transaction, sendAmount int64, completeMinutes uint64) *model.Transaction {
 	txBody := &model.LiquidPaymentTransactionBody{
@@ -547,7 +550,6 @@
 	txBodyBytes := (&transaction.LiquidPaymentStopTransaction{
 		Body: txBody,
 	}).GetBodyBytes()
->>>>>>> 3cf5c4bd
 	tx.TransactionBodyBytes = txBodyBytes
 	tx.TransactionBodyLength = uint32(len(txBodyBytes))
 	return tx
