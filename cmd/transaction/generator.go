package transaction

import (
	"context"
	"database/sql"
	"encoding/hex"
	"fmt"
	"log"
	"strings"
	"time"

	rpc_model "github.com/zoobc/zoobc-core/common/model"
	rpc_service "github.com/zoobc/zoobc-core/common/service"
	"google.golang.org/grpc"

	"github.com/zoobc/zoobc-core/common/chaintype"
	"github.com/zoobc/zoobc-core/common/constant"
	"github.com/zoobc/zoobc-core/common/crypto"
	"github.com/zoobc/zoobc-core/common/model"
	"github.com/zoobc/zoobc-core/common/query"
	"github.com/zoobc/zoobc-core/common/transaction"
	"github.com/zoobc/zoobc-core/common/util"
)

func GenerateTxSendMoney(tx *model.Transaction, sendAmount int64) *model.Transaction {
	tx.TransactionType = util.ConvertBytesToUint32(txTypeMap["sendMoney"])
	tx.TransactionBody = &model.Transaction_SendMoneyTransactionBody{
		SendMoneyTransactionBody: &model.SendMoneyTransactionBody{
			Amount: sendAmount,
		},
	}
	tx.TransactionBodyBytes = util.ConvertUint64ToBytes(uint64(sendAmount))
	tx.TransactionBodyLength = 8
	return tx
}

func GenerateTxRegisterNode(
	tx *model.Transaction,
	nodeOwnerAccountAddress, nodeSeed, recipientAccountAddress, nodeAddress string,
	lockedBalance int64,
	sqliteDB *sql.DB,
) *model.Transaction {
	lastBlock, err := util.GetLastBlock(query.NewQueryExecutor(sqliteDB), query.NewBlockQuery(chaintype.GetChainType(0)))
	if err != nil {
		panic(err)
	}
	poowMessage := &model.ProofOfOwnershipMessage{
		AccountAddress: nodeOwnerAccountAddress,
		BlockHash:      lastBlock.BlockHash,
		BlockHeight:    lastBlock.Height,
	}

	nodePubKey := crypto.NewEd25519Signature().GetPublicKeyFromSeed(nodeSeed)
	poownMessageBytes := util.GetProofOfOwnershipMessageBytes(poowMessage)
	signature := (&crypto.Signature{}).SignByNode(poownMessageBytes, nodeSeed)
	txBody := &model.NodeRegistrationTransactionBody{
		NodePublicKey: nodePubKey,
		NodeAddress: &model.NodeAddress{
			Address: nodeAddress,
		},
		LockedBalance: lockedBalance,
		Poown: &model.ProofOfOwnership{
			MessageBytes: poownMessageBytes,
			Signature:    signature,
		},
	}
	txBodyBytes := (&transaction.NodeRegistration{
		Body:                  txBody,
		NodeRegistrationQuery: query.NewNodeRegistrationQuery(),
	}).GetBodyBytes()

	tx.TransactionType = util.ConvertBytesToUint32(txTypeMap["registerNode"])
	tx.TransactionBody = &model.Transaction_NodeRegistrationTransactionBody{
		NodeRegistrationTransactionBody: txBody,
	}
	tx.TransactionBodyBytes = txBodyBytes
	tx.TransactionBodyLength = uint32(len(txBodyBytes))

	return tx
}

func GenerateTxUpdateNode(
	tx *model.Transaction,
	nodeOwnerAccountAddress, nodeSeed, nodeAddress string,
	lockedBalance int64,
	sqliteDB *sql.DB,
) *model.Transaction {
	lastBlock, err := util.GetLastBlock(query.NewQueryExecutor(sqliteDB), query.NewBlockQuery(chaintype.GetChainType(0)))
	if err != nil {
		panic(err)
	}
	poowMessage := &model.ProofOfOwnershipMessage{
		AccountAddress: nodeOwnerAccountAddress,
		BlockHash:      lastBlock.BlockHash,
		BlockHeight:    lastBlock.Height,
	}

	nodePubKey := crypto.NewEd25519Signature().GetPublicKeyFromSeed(nodeSeed)
	poownMessageBytes := util.GetProofOfOwnershipMessageBytes(poowMessage)
	signature := (&crypto.Signature{}).SignByNode(
		poownMessageBytes,
		nodeSeed)
	txBody := &model.UpdateNodeRegistrationTransactionBody{
		NodePublicKey: nodePubKey,
		NodeAddress: &model.NodeAddress{
			Address: nodeAddress,
		},
		LockedBalance: lockedBalance,
		Poown: &model.ProofOfOwnership{
			MessageBytes: poownMessageBytes,
			Signature:    signature,
		},
	}
	txBodyBytes := (&transaction.UpdateNodeRegistration{
		Body:                  txBody,
		NodeRegistrationQuery: query.NewNodeRegistrationQuery(),
	}).GetBodyBytes()

	tx.TransactionBodyLength = uint32(len(txBodyBytes))
	tx.TransactionType = util.ConvertBytesToUint32(txTypeMap["updateNodeRegistration"])
	tx.TransactionBody = &model.Transaction_UpdateNodeRegistrationTransactionBody{
		UpdateNodeRegistrationTransactionBody: txBody,
	}
	tx.TransactionBodyBytes = txBodyBytes
	return tx
}

func GenerateTxRemoveNode(tx *model.Transaction, nodeSeed string) *model.Transaction {
	nodePubKey := crypto.NewEd25519Signature().GetPublicKeyFromSeed(nodeSeed)
	txBody := &model.RemoveNodeRegistrationTransactionBody{
		NodePublicKey: nodePubKey,
	}
	txBodyBytes := (&transaction.RemoveNodeRegistration{
		Body:                  txBody,
		NodeRegistrationQuery: query.NewNodeRegistrationQuery(),
	}).GetBodyBytes()

	tx.TransactionType = util.ConvertBytesToUint32(txTypeMap["removeNodeRegistration"])
	tx.TransactionBody = &model.Transaction_RemoveNodeRegistrationTransactionBody{
		RemoveNodeRegistrationTransactionBody: txBody,
	}
	tx.TransactionBodyBytes = txBodyBytes
	tx.TransactionBodyLength = uint32(len(txBodyBytes))
	return tx
}

func GenerateTxClaimNode(
	tx *model.Transaction,
	nodeOwnerAccountAddress, nodeSeed, recipientAccountAddress string,
	sqliteDB *sql.DB,
) *model.Transaction {
	lastBlock, err := util.GetLastBlock(query.NewQueryExecutor(sqliteDB), query.NewBlockQuery(chaintype.GetChainType(0)))
	if err != nil {
		panic(err)
	}
	poowMessage := &model.ProofOfOwnershipMessage{
		AccountAddress: nodeOwnerAccountAddress,
		BlockHash:      lastBlock.BlockHash,
		BlockHeight:    lastBlock.Height,
	}

	nodePubKey := crypto.NewEd25519Signature().GetPublicKeyFromSeed(nodeSeed)
	poownMessageBytes := util.GetProofOfOwnershipMessageBytes(poowMessage)
	signature := (&crypto.Signature{}).SignByNode(
		poownMessageBytes,
		nodeSeed)
	txBody := &model.ClaimNodeRegistrationTransactionBody{
		NodePublicKey: nodePubKey,
		Poown: &model.ProofOfOwnership{
			MessageBytes: poownMessageBytes,
			Signature:    signature,
		},
	}
	txBodyBytes := (&transaction.ClaimNodeRegistration{
		Body: txBody,
	}).GetBodyBytes()

	tx.TransactionType = util.ConvertBytesToUint32(txTypeMap["claimNodeRegistration"])
	tx.TransactionBody = &model.Transaction_ClaimNodeRegistrationTransactionBody{
		ClaimNodeRegistrationTransactionBody: txBody,
	}
	tx.TransactionBodyBytes = txBodyBytes
	tx.TransactionBodyLength = uint32(len(txBodyBytes))
	return tx
}

func GenerateTxSetupAccountDataset(
	tx *model.Transaction,
	senderAccountAddress, recipientAccountAddress, property, value string,
	activeTime uint64,
) *model.Transaction {
	txBody := &model.SetupAccountDatasetTransactionBody{
		SetterAccountAddress:    senderAccountAddress,
		RecipientAccountAddress: recipientAccountAddress,
		Property:                property,
		Value:                   value,
		MuchTime:                activeTime,
	}
	txBodyBytes := (&transaction.SetupAccountDataset{
		Body: txBody,
	}).GetBodyBytes()

	tx.TransactionType = util.ConvertBytesToUint32(txTypeMap["setupAccountDataset"])
	tx.TransactionBody = &model.Transaction_SetupAccountDatasetTransactionBody{
		SetupAccountDatasetTransactionBody: txBody,
	}
	tx.TransactionBodyBytes = txBodyBytes
	tx.TransactionBodyLength = uint32(len(txBodyBytes))
	return tx
}

func GenerateTxRemoveAccountDataset(
	tx *model.Transaction,
	senderAccountAddress, recipientAccountAddress, property, value string,
) *model.Transaction {
	txBody := &model.RemoveAccountDatasetTransactionBody{
		SetterAccountAddress:    senderAccountAddress,
		RecipientAccountAddress: recipientAccountAddress,
		Property:                property,
		Value:                   value,
	}
	txBodyBytes := (&transaction.RemoveAccountDataset{
		Body: txBody,
	}).GetBodyBytes()

	tx.TransactionType = util.ConvertBytesToUint32(txTypeMap["removeAccountDataset"])
	tx.TransactionBody = &model.Transaction_RemoveAccountDatasetTransactionBody{
		RemoveAccountDatasetTransactionBody: txBody,
	}
	tx.TransactionBodyBytes = txBodyBytes
	tx.TransactionBodyLength = uint32(len(txBodyBytes))
	return tx
}

func GenerateBasicTransaction(
	senderSeed string,
	senderSignatureType int32,
	version uint32,
	timestamp, fee int64,
	recipientAccountAddress string,
) *model.Transaction {
<<<<<<< HEAD
	var (
		senderAccountAddress string
	)
	if senderSeed == "" {
		senderAccountAddress = senderAddress
	} else {
		senderAccountAddress = util.GetAddressFromSeed(senderSeed)
	}
=======
	var senderAccountAddress string
	switch model.SignatureType(senderSignatureType) {
	case model.SignatureType_DefaultSignature:
		senderAccountAddress = crypto.NewEd25519Signature().GetAddressFromSeed(senderSeed)
	case model.SignatureType_BitcoinSignature:
		var (
			bitcoinSig = crypto.NewBitcoinSignature(crypto.DefaultBitcoinNetworkParams(), crypto.DefaultBitcoinCurve())
			pubKey     = bitcoinSig.GetPublicKeyFromSeed(senderSeed, crypto.DefaultBitcoinPublicKeyFormat())
			err        error
		)
		senderAccountAddress, err = bitcoinSig.GetAddressPublicKey(pubKey)
		if err != nil {
			fmt.Println("GenerateBasicTransaction-BitcoinSignature-Failed GetPublicKey")
		}
	default:
		panic("GenerateBasicTransaction-Invalid Signature Type")
	}

>>>>>>> 018651e7
	if timestamp <= 0 {
		timestamp = time.Now().Unix()
	}
	return &model.Transaction{
		Version:                 version,
		Timestamp:               timestamp,
		SenderAccountAddress:    senderAccountAddress,
		RecipientAccountAddress: recipientAccountAddress,
		Fee:                     fee,
		Escrow: &model.Escrow{
			ApproverAddress: "",
			Commission:      0,
			Timeout:         0,
		},
	}
}

func PrintTx(signedTxBytes []byte, outputType string) {
	var resultStr string
	switch outputType {
	case "hex":
		resultStr = hex.EncodeToString(signedTxBytes)
	default:
		var byteStrArr []string
		for _, bt := range signedTxBytes {
			byteStrArr = append(byteStrArr, fmt.Sprintf("%v", bt))
		}
		resultStr = strings.Join(byteStrArr, ", ")
	}
	if post {
		conn, err := grpc.Dial(postHost, grpc.WithInsecure())
		if err != nil {
			log.Fatalf("did not connect: %s", err)
		}
		defer conn.Close()

		c := rpc_service.NewTransactionServiceClient(conn)

		response, err := c.PostTransaction(context.Background(), &rpc_model.PostTransactionRequest{
			TransactionBytes: signedTxBytes,
		})
		if err != nil {
			fmt.Printf("post failed: %v\n", err)
		} else {
			fmt.Printf("\n\nresult: %v\n", response)
		}
	} else {
		fmt.Println(resultStr)
	}
}

func GenerateSignedTxBytes(tx *model.Transaction, senderSeed string, signatureType int32) []byte {
	var (
		transactionUtil = &transaction.Util{}
		txType          transaction.TypeAction
	)
	txType, _ = (&transaction.TypeSwitcher{}).GetTransactionType(tx)
	minimumFee, _ := txType.GetMinimumFee()
	tx.Fee += minimumFee

	unsignedTxBytes, _ := transactionUtil.GetTransactionBytes(tx, false)
<<<<<<< HEAD
	if senderSeed == "" {
		return unsignedTxBytes
	}
	tx.Signature = signature.Sign(
=======
	tx.Signature, _ = signature.Sign(
>>>>>>> 018651e7
		unsignedTxBytes,
		model.SignatureType(signatureType),
		senderSeed,
	)
	signedTxBytes, _ := transactionUtil.GetTransactionBytes(tx, true)
	return signedTxBytes
}

// GenerateEscrowApprovalTransaction set escrow approval body
func GenerateEscrowApprovalTransaction(tx *model.Transaction) *model.Transaction {

	var chosen model.EscrowApproval
	switch approval {
	case true:
		chosen = model.EscrowApproval_Approve
	default:
		chosen = model.EscrowApproval_Reject
	}

	txBody := &model.ApprovalEscrowTransactionBody{
		Approval:      chosen,
		TransactionID: transactionID,
	}
	txBodyBytes := (&transaction.ApprovalEscrowTransaction{
		Body: txBody,
	}).GetBodyBytes()

	tx.TransactionBody = txBody
	tx.TransactionBodyBytes = txBodyBytes
	tx.TransactionBodyLength = constant.EscrowApprovalBytesLength
	tx.TransactionType = util.ConvertBytesToUint32(txTypeMap["approvalEscrow"])

	return tx
}

/*
GenerateEscrowedTransaction inject escrow. Need:
		1. esApproverAddress
		2. Commission
		3. Timeout
Invalid escrow validation when those fields has not set
*/
func GenerateEscrowedTransaction(
	tx *model.Transaction,
) *model.Transaction {
	tx.Escrow = &model.Escrow{
		ApproverAddress: esApproverAddress,
		Commission:      esCommission,
		Timeout:         esTimeout,
		Instruction:     esInstruction,
	}
	return tx
}

/*
GeneratedMultiSignatureTransaction inject escrow. Need:
		1. unsignedTxHex
		2. signatures
		3. multisigInfo:
			- minSignature
			- nonce
			- addresses
Invalid escrow validation when those fields has not set
*/
func GeneratedMultiSignatureTransaction(
	tx *model.Transaction,
	minSignature uint32,
	nonce int64,
	unsignedTxHex, txHash string,
	addressSignatures, addresses []string,
) *model.Transaction {
	var (
		signatures    = make(map[string][]byte)
		signatureInfo *model.SignatureInfo
		unsignedTx    []byte
		multiSigInfo  *model.MultiSignatureInfo
		err           error
	)
	if minSignature > 0 && len(addresses) > 0 {
		multiSigInfo = &model.MultiSignatureInfo{
			MinimumSignatures: minSignature,
			Nonce:             nonce,
			Addresses:         addresses,
		}
	}
	if unsignedTxHex != "" {
		unsignedTx, err = hex.DecodeString(unsignedTxHex)
		if err != nil {
			return nil
		}
	}

	if txHash != "" {
		transactionHash, err := hex.DecodeString(txHash)
		if err != nil {
			fmt.Printf("hahaha %v\n\n\n", err)
			return nil
		}
		for _, v := range addressSignatures {
			asig := strings.Split(v, ":")
			if len(asig) < 2 {
				return nil
			}
			if asig[1] == "" {
				sigType := util.ConvertUint32ToBytes(2)
				signatures[asig[0]] = sigType
			} else {
				signature, err := hex.DecodeString(asig[1])
				if err != nil {
					return nil
				}
				signatures[asig[0]] = signature
			}
		}
		signatureInfo = &model.SignatureInfo{
			TransactionHash: transactionHash,
			Signatures:      signatures,
		}
	}

	tx.TransactionType = util.ConvertBytesToUint32(txTypeMap["multiSignature"])
	txBody := &model.MultiSignatureTransactionBody{
		MultiSignatureInfo:       multiSigInfo,
		UnsignedTransactionBytes: unsignedTx,
		SignatureInfo:            signatureInfo,
	}
	tx.TransactionBodyBytes = (&transaction.MultiSignatureTransaction{
		Body: txBody,
	}).GetBodyBytes()
	fmt.Printf("length: %v\n", len(tx.TransactionBodyBytes))
	tx.TransactionBodyLength = uint32(len(tx.TransactionBodyBytes))
	return tx
}<|MERGE_RESOLUTION|>--- conflicted
+++ resolved
@@ -239,35 +239,30 @@
 	timestamp, fee int64,
 	recipientAccountAddress string,
 ) *model.Transaction {
-<<<<<<< HEAD
 	var (
 		senderAccountAddress string
 	)
 	if senderSeed == "" {
 		senderAccountAddress = senderAddress
 	} else {
-		senderAccountAddress = util.GetAddressFromSeed(senderSeed)
-	}
-=======
-	var senderAccountAddress string
-	switch model.SignatureType(senderSignatureType) {
-	case model.SignatureType_DefaultSignature:
-		senderAccountAddress = crypto.NewEd25519Signature().GetAddressFromSeed(senderSeed)
-	case model.SignatureType_BitcoinSignature:
-		var (
-			bitcoinSig = crypto.NewBitcoinSignature(crypto.DefaultBitcoinNetworkParams(), crypto.DefaultBitcoinCurve())
-			pubKey     = bitcoinSig.GetPublicKeyFromSeed(senderSeed, crypto.DefaultBitcoinPublicKeyFormat())
-			err        error
-		)
-		senderAccountAddress, err = bitcoinSig.GetAddressPublicKey(pubKey)
-		if err != nil {
-			fmt.Println("GenerateBasicTransaction-BitcoinSignature-Failed GetPublicKey")
-		}
-	default:
-		panic("GenerateBasicTransaction-Invalid Signature Type")
-	}
-
->>>>>>> 018651e7
+		switch model.SignatureType(senderSignatureType) {
+		case model.SignatureType_DefaultSignature:
+			senderAccountAddress = crypto.NewEd25519Signature().GetAddressFromSeed(senderSeed)
+		case model.SignatureType_BitcoinSignature:
+			var (
+				bitcoinSig = crypto.NewBitcoinSignature(crypto.DefaultBitcoinNetworkParams(), crypto.DefaultBitcoinCurve())
+				pubKey     = bitcoinSig.GetPublicKeyFromSeed(senderSeed, crypto.DefaultBitcoinPublicKeyFormat())
+				err        error
+			)
+			senderAccountAddress, err = bitcoinSig.GetAddressPublicKey(pubKey)
+			if err != nil {
+				fmt.Println("GenerateBasicTransaction-BitcoinSignature-Failed GetPublicKey")
+			}
+		default:
+			panic("GenerateBasicTransaction-Invalid Signature Type")
+		}
+	}
+
 	if timestamp <= 0 {
 		timestamp = time.Now().Unix()
 	}
@@ -329,14 +324,10 @@
 	tx.Fee += minimumFee
 
 	unsignedTxBytes, _ := transactionUtil.GetTransactionBytes(tx, false)
-<<<<<<< HEAD
 	if senderSeed == "" {
 		return unsignedTxBytes
 	}
-	tx.Signature = signature.Sign(
-=======
 	tx.Signature, _ = signature.Sign(
->>>>>>> 018651e7
 		unsignedTxBytes,
 		model.SignatureType(signatureType),
 		senderSeed,
