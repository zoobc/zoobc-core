--- conflicted
+++ resolved
@@ -104,11 +104,8 @@
 			query.NewParticipationScoreQuery(),
 			query.NewBlockQuery(&chaintype.MainChain{}),
 			query.NewNodeAdmissionTimestampQuery(),
-<<<<<<< HEAD
-=======
 			nil,
 			nil,
->>>>>>> 74d12d80
 			nil,
 			nil,
 		)
