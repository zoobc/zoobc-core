--- conflicted
+++ resolved
@@ -104,11 +104,8 @@
 			query.NewParticipationScoreQuery(),
 			query.NewBlockQuery(&chaintype.MainChain{}),
 			query.NewNodeAdmissionTimestampQuery(),
-<<<<<<< HEAD
-=======
 			nil,
 			nil,
->>>>>>> fd26ecd8
 			nil,
 			nil,
 		)
