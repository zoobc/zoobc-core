### Zoobc - CMD

Command line interface to as a utility tools to develop the zoobc system.

### Structure

- main.go -> register all command
- package
  - specific.go
  - ...
- readme.md

### Run

- `go run main.go {command} {subcommand}`

- example: `go run main.go account generate` will generate account to use.

### See more help about commands
- `go run main --help` to see available commands and flags
- `go run main {command} --help` to see to see available subcommands and flags
- `go run main {command} {subcommand} --help` to see to see available subcommands and flags of subcommand

### Transaction general flag 
  - `--output` to provide generated ouput type. Example: `--ouput bytes`
  - `--version` to provide version of transaction. Example: `--version 1`
  - `--timestamp` to provide timestamp of trasaction. Example: `--timestamp 1234567`
  - `--sender-seed` to provide the seed of sender transaction. Example: `--sender-seed "concur vocalist rotten busload gap quote stinging undiluted surfer goofiness deviation starved"`
  - `--recipient` provide recepient transaction. Example `--recipient VZvYd80p5S-rxSNQmMZwYXC7LyAzBmcfcj4MUUAdudWM`
  - `--fee` to provide fee transaction, Example `--fee 1`
  - `--post` to define automate post transaction or not. Example: `-post true`
  - `--post-host` to provide where the transaction will post. Example: `--post-host "127.0.0.1:7000"`
  - `--sender-signature-type` to provide type of transaction signature and effected to the type of the sender account. Example: `--sender-signature-type 1`


### Transaction Send Money

```
go run main.go generate transaction send-money --timestamp 1257894000 --sender-seed "concur vocalist rotten busload gap quote stinging undiluted surfer goofiness deviation starved" --recipient VZvYd80p5S-rxSNQmMZwYXC7LyAzBmcfcj4MUUAdudWM --amount 5000000000
```
#### Transaction send money escrow, set flag `--escrow true` and 3 more fields: `--approver-address`, `--timeout`, `--commission` and `--instruction`
```bash
go run main.go generate transaction send-money --escrow true --approver-address BCZEGOb3WNx3fDOVf9ZS4EjvOIv_UeW4TVBQJ_6tHKlE --timeout 200 --sender-seed "execute beach inflict session course dance vanish cover lawsuit earth casino fringe waste warfare also habit skull donate window cannon scene salute dawn good" --amount 1111 --commission 111 --instruction "Check amount should be 111" --recipient nK_ouxdDDwuJiogiDAi_zs1LqeN7f5ZsXbFtXGqGc0Pd
```

### Transaction Register Node
```bash
go run main.go generate transaction register-node --timestamp 1257894000 --sender-seed "concur vocalist rotten busload gap quote stinging undiluted surfer goofiness deviation starved" --node-owner-account-address "VZvYd80p5S-rxSNQmMZwYXC7LyAzBmcfcj4MUUAdudWM" --node-seed "sprinkled sneak species pork outpost thrift unwind cheesy vexingly dizzy neurology neatness" --node-address "127.0.0.1:8001" --locked-balance 1000000000 --poow-hex "7233537248687a792d35726c71475f644f473258626a504263574f68445552495070465267675254732d327458d880d3d1e6d68a8afeaa2c030ce50b7562fca7b7cb2ddac419c6e2ee33e0a7030000004d4e8d33954aa3deee656de56289e77d17ba29baff32da82147500e354ceaacf6cdafd6437a1037f243574dbeb2b81f52dd459ae8f0ee2ce4cbc272f832"
```

### Transaction Update Node Registration

```bash
go run main.go generate transaction update-node --timestamp 1257894000 --sender-seed "concur vocalist rotten busload gap quote stinging undiluted surfer goofiness deviation starved" --node-owner-account-address VZvYd80p5S-rxSNQmMZwYXC7LyAzBmcfcj4MUUAdudWM --node-seed "sprinkled sneak species pork outpost thrift unwind cheesy vexingly dizzy neurology neatness" --node-address "127.0.0.1:8001" --locked-balance 10050000000000 --poow-hex "7233537248687a792d35726c71475f644f473258626a504263574f68445552495070465267675254732d327458d880d3d1e6d68a8afeaa2c030ce50b7562fca7b7cb2ddac419c6e2ee33e0a7030000004d4e8d33954aa3deee656de56289e77d17ba29baff32da82147500e354ceaacf6cdafd6437a1037f243574dbeb2b81f52dd459ae8f0ee2ce4cbc272f832"
```

### Transaction Claim Node

```bash
go run main.go generate transaction claim-node --timestamp 1257894000 --sender-seed "concur vocalist rotten busload gap quote stinging undiluted surfer goofiness deviation starved" --node-owner-account-address "VZvYd80p5S-rxSNQmMZwYXC7LyAzBmcfcj4MUUAdudWM" --node-seed "sprinkled sneak species pork outpost thrift unwind cheesy vexingly dizzy neurology neatness" --recipient "VZvYd80p5S-rxSNQmMZwYXC7LyAzBmcfcj4MUUAdudWM" --poow-hex "7233537248687a792d35726c71475f644f473258626a504263574f68445552495070465267675254732d327458d880d3d1e6d68a8afeaa2c030ce50b7562fca7b7cb2ddac419c6e2ee33e0a7030000004d4e8d33954aa3deee656de56289e77d17ba29baff32da82147500e354ceaacf6cdafd6437a1037f243574dbeb2b81f52dd459ae8f0ee2ce4cbc272f832"
```

### Transaction Remove Node

```bash
go run main.go generate transaction remove-node --timestamp 1257894000 --sender-seed "concur vocalist rotten busload gap quote stinging undiluted surfer goofiness deviation starved"  --node-seed "sprinkled sneak species pork outpost thrift unwind cheesy vexingly dizzy neurology neatness"
```

### Transaction Set Account Dataset

```bash
go run main.go generate transaction set-account-dataset --timestamp 1257894000 --sender-seed "concur vocalist rotten busload gap quote stinging undiluted surfer goofiness deviation starved" --recipient "VZvYd80p5S-rxSNQmMZwYXC7LyAzBmcfcj4MUUAdudWM" --property "Member" --value "Welcome to the jungle"
```

### Transaction Remove Account Dataset

```bash
go run main.go generate transaction remove-account-dataset --timestamp 1257894000 --sender-seed "concur vocalist rotten busload gap quote stinging undiluted surfer goofiness deviation starved" --recipient "VZvYd80p5S-rxSNQmMZwYXC7LyAzBmcfcj4MUUAdudWM" --property "Member" --value "Good Boy"
```

### Transaction Escrow Approval
```bash
 go run main.go generate transaction escrow-approval --transaction-id -2546596465476625657 --approval true --sender-seed "concur vocalist rotten busload gap quote stinging undiluted surfer goofiness deviation starved" --fee 111
```

### Block Generating Fake Blocks

```bash
go run main.go generate block fake-blocks --numberOfBlocks=1000 --blocksmithSecretPhrase='sprinkled sneak species pork outpost thrift unwind cheesy vexingly dizzy neurology neatness' --out='../resource/zoobc.db'
```

### Account Generate Using Ed25519 Algorithm

```bash
go run main.go generate account ed25519 --seed "concur vocalist rotten busload gap quote stinging undiluted surfer goofiness deviation starved" --use-slip10
```

<<<<<<< HEAD
### Account Generating From Seed
```bash
Flags:
      --hd            --hd allow to generate account HD (default true)
  -h, --help          help for from-seed
      --seed string   Seed that is used to generate the account

Global Flags:
      --signature-type int32   signature-type that provide type of signature want to use to generate the account
```
Example:
```bash
go run main.go generate account from-seed --seed "concur v
ocalist rotten busload gap quote stinging undiluted surfer go
ofiness deviation starved"
=======
### Account Generate Using Bitcoin Algorithm

```bash
go run main.go generate account bitcoin --seed "concur vocalist rotten busload gap quote stinging undiluted surfer goofiness deviation starved" --private-key-length 32 --public-key-format 1
>>>>>>> 8902947a
### Genesis Generate From cmd/genesisblock/preRegisteredNodes.json

```

### Account Generating multisig
```bash
go run main.go generate account multisig --addresses "BCZnSfqpP5tqFQlMTYkDeBVFWnbyVK7vLr5ORFpTjgtN" --addresses "BCZD_VxfO2S9aziIL3cn_cXW7uPDVPOrnXuP98GEAUC7" --addresses "BCZKLvgUYZ1KKx-jtF9KoJskjVPvB9jpIjfzzI6zDW0J" —-min-sigs=2 --nonce=3
```

go run main.go genesis generate
outputs cmd/genesis.go.new and cmd/cluster_config.json

```bash

### Genesis Generate From cmd/genesisblock/preRegisteredNodes.json and resource/zoobc.db

```

go run main.go genesis generate -w
outputs cmd/genesis.go.new and cmd/cluster_config.json

```bash

### Genesis Generate From cmd/genesisblock/preRegisteredNodes.json and resource/zoobc.db, plus n random nodes registrations

```

go run main.go genesis generate -w -n 10
outputs cmd/genesis.go.new and cmd/cluster_config.json

```

```

### Generate Proof of Ownership Node Registry
```bash
go run main.go generate poow --node-seed "concur vocalist rotten busload gap quote stinging undiluted surfer goofiness deviation starved"   --node-owner-account-address "VZvYd80p5S-rxSNQmMZwYXC7LyAzBmcfcj4MUUAdudWM"  --db-node-path "../resource" --db-node-name "zoobc.db"
--output-type "hex" 
```

### Rollback Blockchain State
```bash
go run main.go rollback blockchain --to-height 10 --db-path "../resource" --db-name "zoobc.db"
```<|MERGE_RESOLUTION|>--- conflicted
+++ resolved
@@ -95,28 +95,10 @@
 go run main.go generate account ed25519 --seed "concur vocalist rotten busload gap quote stinging undiluted surfer goofiness deviation starved" --use-slip10
 ```
 
-<<<<<<< HEAD
-### Account Generating From Seed
-```bash
-Flags:
-      --hd            --hd allow to generate account HD (default true)
-  -h, --help          help for from-seed
-      --seed string   Seed that is used to generate the account
-
-Global Flags:
-      --signature-type int32   signature-type that provide type of signature want to use to generate the account
-```
-Example:
-```bash
-go run main.go generate account from-seed --seed "concur v
-ocalist rotten busload gap quote stinging undiluted surfer go
-ofiness deviation starved"
-=======
 ### Account Generate Using Bitcoin Algorithm
 
 ```bash
 go run main.go generate account bitcoin --seed "concur vocalist rotten busload gap quote stinging undiluted surfer goofiness deviation starved" --private-key-length 32 --public-key-format 1
->>>>>>> 8902947a
 ### Genesis Generate From cmd/genesisblock/preRegisteredNodes.json
 
 ```
