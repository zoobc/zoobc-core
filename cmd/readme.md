--- conflicted
+++ resolved
@@ -17,28 +17,11 @@
 - example: `go run main.go account generate` will generate account to use.
 
 ### See more help about commands
-<<<<<<< HEAD
-=======
-
->>>>>>> f151c43c
 - `go run main --help` to see available commands and flags
 - `go run main {command} --help` to see to see available subcommands and flags
 - `go run main {command} {subcommand} --help` to see to see available subcommands and flags of subcommand
 
-<<<<<<< HEAD
 ### Transaction general flag 
-  - `--output` to provide generated ouput type. Example: `--ouput bytes`
-  - `--version` to provide version of transaction. Example: `--version 1`
-  - `--timestamp` to provide timestamp of trasaction. Example: `--timestamp 1234567`
-  - `--sender-seed` to provide the seed of sender transaction. Example: `--sender-seed "concur vocalist rotten busload gap quote stinging undiluted surfer goofiness deviation starved"`
-  - `--recipient` provide recepient transaction. Example `--recipient VZvYd80p5S-rxSNQmMZwYXC7LyAzBmcfcj4MUUAdudWM`
-  - `--fee` to provide fee transaction, Example `--fee 1`
-  - `--post` to define automate post transaction or not. Example: `-post true`
-  - `--post-host` to provide where the transaction will post. Example: `--post-host "127.0.0.1:7000"`
-  - `--sender-signature-type` to provide type of transaction signature and effected to the type of the sender account. Example: `--sender-signature-type 1`
-
-=======
-### Transaction general flag
 
 - `--output` to provide generated ouput type. Example: `--ouput bytes`
 - `--version` to provide version of transaction. Example: `--version 1`
@@ -49,7 +32,6 @@
 - `--post` to define automate post transaction or not. Example: `-post true`
 - `--post-host` to provide where the transaction will post. Example: `--post-host "127.0.0.1:7000"`
 - `--sender-signature-type` to provide type of transaction signature and effected to the type of the sender account. Example: `--sender-signature-type 1`
->>>>>>> f151c43c
 
 ### Transaction Send Money
 
@@ -64,10 +46,6 @@
 ```
 
 ### Transaction Register Node
-<<<<<<< HEAD
-=======
-
->>>>>>> f151c43c
 ```bash
 go run main.go generate transaction register-node --timestamp 1257894000 --sender-seed "concur vocalist rotten busload gap quote stinging undiluted surfer goofiness deviation starved" --node-owner-account-address "VZvYd80p5S-rxSNQmMZwYXC7LyAzBmcfcj4MUUAdudWM" --node-seed "sprinkled sneak species pork outpost thrift unwind cheesy vexingly dizzy neurology neatness" --node-address "127.0.0.1:8001" --locked-balance 1000000000 --poow-hex "7233537248687a792d35726c71475f644f473258626a504263574f68445552495070465267675254732d327458d880d3d1e6d68a8afeaa2c030ce50b7562fca7b7cb2ddac419c6e2ee33e0a7030000004d4e8d33954aa3deee656de56289e77d17ba29baff32da82147500e354ceaacf6cdafd6437a1037f243574dbeb2b81f52dd459ae8f0ee2ce4cbc272f832"
 ```
@@ -129,10 +107,6 @@
 ```
 
 ### Account Generating multisig
-<<<<<<< HEAD
-=======
-
->>>>>>> f151c43c
 ```bash
 go run main.go generate account multisig --addresses "BCZnSfqpP5tqFQlMTYkDeBVFWnbyVK7vLr5ORFpTjgtN" --addresses "BCZD_VxfO2S9aziIL3cn_cXW7uPDVPOrnXuP98GEAUC7" --addresses "BCZKLvgUYZ1KKx-jtF9KoJskjVPvB9jpIjfzzI6zDW0J" —-min-sigs=2 --nonce=3
 ```
@@ -163,41 +137,22 @@
 ```
 
 ### Generate Proof of Ownership Node Registry
-<<<<<<< HEAD
 ```bash
 go run main.go generate poow --node-seed "concur vocalist rotten busload gap quote stinging undiluted surfer goofiness deviation starved"   --node-owner-account-address "VZvYd80p5S-rxSNQmMZwYXC7LyAzBmcfcj4MUUAdudWM"  --db-node-path "../resource" --db-node-name "zoobc.db"
 --output-type "hex" 
 ```
 
 ### Rollback Blockchain State
-=======
-
-```bash
-go run main.go generate poow --node-seed "concur vocalist rotten busload gap quote stinging undiluted surfer goofiness deviation starved"   --node-owner-account-address "VZvYd80p5S-rxSNQmMZwYXC7LyAzBmcfcj4MUUAdudWM"  --db-node-path "../resource" --db-node-name "zoobc.db"
---output-type "hex"
-```
-
-### Rollback Blockchain State
-
->>>>>>> f151c43c
 ```bash
 go run main.go rollback blockchain --to-height 10 --db-path "../resource" --db-name "zoobc.db"
 ```
 
 ### Signature Signing data using Ed25519
-<<<<<<< HEAD
-=======
-
->>>>>>> f151c43c
 ```bash
 go run main.go signature sign ed25519 --data-bytes='1, 222, 54, 12, 32' --use-slip10=true
 ```
 
 ### Signature Verifying data
-<<<<<<< HEAD
-```bash
-go run main.go signature verify --data-bytes='1, 222, 54, 12, 32' --signature-hex=0000000063851d61318eaf923ff72457fd9b5716db9904aacbe53eb1bc25cd8a7bf2816c61402b0c52d4324e1336bae4ea28194d6f5c531292fd266e63a293519f20c20b --account-address=WI-u0jyKMGsPHk6K7eT1Utnxc6WiKehkIEs87Zf3fIsH
-=======
 
 ```bash
 go run main.go signature verify --data-bytes='1, 222, 54, 12, 32' --signature-hex=0000000063851d61318eaf923ff72457fd9b5716db9904aacbe53eb1bc25cd8a7bf2816c61402b0c52d4324e1336bae4ea28194d6f5c531292fd266e63a293519f20c20b --account-address=WI-u0jyKMGsPHk6K7eT1Utnxc6WiKehkIEs87Zf3fIsH
@@ -213,5 +168,4 @@
 
 ```
 go run main.go generate priorityPeers --db-name zoobc_2.db --height 11153 --sender-full-address "n56.alpha.proofofparticipation.network:8001"
->>>>>>> f151c43c
 ```