--- conflicted
+++ resolved
@@ -146,11 +146,7 @@
 ```
 
 ## Other Commands
-<<<<<<< HEAD
-
-=======
 ### Genesis
->>>>>>> 9fe34170
 ```bash
 Usage:
   zoobc genesis generate [flags]
@@ -167,14 +163,10 @@
       --wellKnownPeers string           default wellKnownPeers for all nodes (for kvConsulScript.sh). example: 'n0.alpha.proofofparticipation.network n1.alpha.proofofparticipation.network n2.alpha.proofofparticipation.network' (default "127.0.0.1:8001")
 ```
 
-<<<<<<< HEAD
-outputs cmd/genesis.go.new and cmd/cluster_config.json
-=======
 ```bash
 go run main.go genesis generate -e {local,staging,develop,alpa} -o dist
 ```
 It will generate files such as genesis.go consul script and more, you can check these inside `${-o}/generated/genesis` directory.
->>>>>>> 9fe34170
 
 ```bash
 ### Genesis Generate From cmd/genesisblock/preRegisteredNodes.json and resource/zoobc.db
