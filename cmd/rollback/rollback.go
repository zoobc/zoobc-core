--- conflicted
+++ resolved
@@ -60,15 +60,7 @@
 func rollbackBlockChain() RunCommand {
 	var (
 		chaintypeRollback = chaintype.GetChainType(0)
-		dB, err           = getSqliteDB(dBPath, dBName)
 	)
-<<<<<<< HEAD
-	if err != nil {
-		fmt.Println("Failed get Db")
-		panic(err)
-	}
-=======
->>>>>>> f151c43c
 
 	return func(ccmd *cobra.Command, args []string) {
 		var (
