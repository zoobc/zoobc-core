--- conflicted
+++ resolved
@@ -84,31 +84,15 @@
 // return the assigned ID if assigned
 func GetBlockID(block *model.Block) int64 {
 	if block.ID == 0 {
-<<<<<<< HEAD
 		digest := sha3.New512()
 		blockByte, _ := GetBlockByte(block, true)
 		_, _ = digest.Write(blockByte)
-		hash := digest.Sum([]byte{})
+		hash, _ := GetBlockHash(block)
 		block.ID = GetBlockIDFromHash(hash)
-=======
-		hash, _ := GetBlockHash(block)
-		res := new(big.Int)
-		block.ID = res.SetBytes([]byte{
-			hash[7],
-			hash[6],
-			hash[5],
-			hash[4],
-			hash[3],
-			hash[2],
-			hash[1],
-			hash[0],
-		}).Int64()
->>>>>>> 21b47ed7
 	}
 	return block.ID
 }
 
-<<<<<<< HEAD
 // GetBlockIdFromHash returns blockID from given hash
 func GetBlockIDFromHash(blockHash []byte) int64 {
 	res := new(big.Int)
@@ -122,7 +106,8 @@
 		blockHash[1],
 		blockHash[0],
 	}).Int64()
-=======
+}
+
 // GetBlockHash return the block's bytes hash.
 // note: the block must be signed, otherwise this function returns an error
 func GetBlockHash(block *model.Block) ([]byte, error) {
@@ -133,7 +118,6 @@
 		return nil, err
 	}
 	return digest.Sum([]byte{}), nil
->>>>>>> 21b47ed7
 }
 
 // GetBlockByte generate value for `Bytes` field if not assigned yet
