--- conflicted
+++ resolved
@@ -6,20 +6,13 @@
 	"sort"
 	"time"
 
-<<<<<<< HEAD
 	"github.com/zoobc/zoobc-core/common/blocker"
 
 	"github.com/zoobc/zoobc-core/observer"
 
 	log "github.com/sirupsen/logrus"
 	"github.com/zoobc/zoobc-core/common/chaintype"
-=======
-	log "github.com/sirupsen/logrus"
-	"github.com/zoobc/zoobc-core/common/chaintype"
-	"github.com/zoobc/zoobc-core/common/constant"
-	"github.com/zoobc/zoobc-core/common/util"
 
->>>>>>> 65a5ca15
 	"github.com/zoobc/zoobc-core/common/model"
 	"github.com/zoobc/zoobc-core/core/service"
 	coreUtil "github.com/zoobc/zoobc-core/core/util"
@@ -89,7 +82,6 @@
 	}
 	smithMax := time.Now().Unix() - bp.Chaintype.GetChainSmithingDelayTime()
 	if lastBlock.GetID() != bp.LastBlockID {
-<<<<<<< HEAD
 		bp.LastBlockID = lastBlock.GetID()
 		// if lastBlock.Timestamp > time.Now().Unix()-bp.Chaintype.GetChainSmithingDelayTime()*10 {
 		// TODO: andy-shi88
@@ -112,17 +104,12 @@
 	for { // start creating block
 		if stop {
 			return nil
-=======
-		if bp.Generator.SmithTime > smithMax {
-			return errors.New("skip forge")
->>>>>>> 65a5ca15
 		}
 		previousBlock, err := bp.BlockService.GetLastBlock()
 		if err != nil {
 			return err
 		}
 
-<<<<<<< HEAD
 		block, err := bp.BlockService.GenerateBlock(
 			previousBlock,
 			bp.Generator.SecretPhrase,
@@ -132,7 +119,7 @@
 			return err
 		}
 		// validate
-		err = coreUtil.ValidateBlock(block, previousBlock, timestamp) // err / !err
+		err = bp.BlockService.ValidateBlock(block, previousBlock, timestamp) // err / !err
 		if err != nil {
 			return err
 		}
@@ -140,29 +127,6 @@
 		err = bp.BlockService.PushBlock(previousBlock, block, true, true)
 		if err != nil {
 			return err
-=======
-			block, err := bp.BlockService.GenerateBlock(
-				previousBlock,
-				bp.Generator.SecretPhrase,
-				timestamp,
-			)
-			if err != nil {
-				return err
-			}
-			// validate
-			err = bp.BlockService.ValidateBlock(block, previousBlock, timestamp) // err / !err
-			if err != nil {
-				return err
-			}
-			// if validated push
-			err = bp.BlockService.PushBlock(previousBlock, block, true, true)
-			if err != nil {
-				log.Warn("pushBlock err ", block.Height, " ", err)
-				return err
-			}
-			log.Printf("block forged: fee %d\n", block.TotalFee)
-			stop = true
->>>>>>> 65a5ca15
 		}
 		stop = true
 	}
