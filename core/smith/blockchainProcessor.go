--- conflicted
+++ resolved
@@ -1,13 +1,11 @@
 package smith
 
 import (
-	"github.com/zoobc/zoobc-core/common/chaintype"
 	"time"
-
-	"github.com/zoobc/zoobc-core/common/chaintype"
 
 	log "github.com/sirupsen/logrus"
 	"github.com/zoobc/zoobc-core/common/blocker"
+	"github.com/zoobc/zoobc-core/common/chaintype"
 	"github.com/zoobc/zoobc-core/common/constant"
 	"github.com/zoobc/zoobc-core/common/model"
 	"github.com/zoobc/zoobc-core/core/service"
@@ -177,22 +175,15 @@
 				return
 			case <-ticker.C:
 				// when starting a node, do not start smithing until the main blocks have been fully downloaded
-<<<<<<< HEAD
 				if !bp.BlockchainStatusService.IsSmithingLocked() && bp.BlockchainStatusService.IsBlocksmith() {
-=======
-				if !bp.BlockchainStatusService.IsSmithingLocked() {
->>>>>>> d16cb69d
 					err := bp.StartSmithing()
 					if err != nil {
 						bp.Logger.Debugf("Smith Error for %s. %s", bp.BlockService.GetChainType().GetName(), err.Error())
 						bp.BlockchainStatusService.SetIsSmithing(bp.ChainType, false)
 						bp.smithError = err
-<<<<<<< HEAD
 						if blockErr, ok := err.(blocker.Blocker); ok && blockErr.Type == blocker.ZeroParticipationScoreErr {
 							bp.BlockchainStatusService.SetIsBlocksmith(false)
 						}
-=======
->>>>>>> d16cb69d
 					} else {
 						bp.BlockchainStatusService.SetIsSmithing(bp.ChainType, true)
 						bp.smithError = nil
