package smith

import (
	"errors"
	"log"
	"math"
	"math/big"
	"time"

<<<<<<< HEAD
	"github.com/zoobc/zoobc-core/common/util"
=======
	"github.com/zoobc/zoobc-core/common/chaintype"
	"github.com/zoobc/zoobc-core/common/transaction"
>>>>>>> 317012a0

	"github.com/zoobc/zoobc-core/common/contract"

	"github.com/zoobc/zoobc-core/common/constant"

	"github.com/zoobc/zoobc-core/common/model"
	"github.com/zoobc/zoobc-core/core/service"
	"github.com/zoobc/zoobc-core/core/util"
	coreUtil "github.com/zoobc/zoobc-core/core/util"
	"golang.org/x/crypto/sha3"
)

type (

	// Blocksmith is wrapper for the account in smithing process
	Blocksmith struct {
		NodePublicKey []byte
		AccountID     []byte
		Balance       *big.Int
		SmithTime     int64
		BlockSeed     *big.Int
		SecretPhrase  string
		deadline      uint32
	}

	// BlockchainProcessor handle smithing process, can be switch to process different chain by supplying different chain type
	BlockchainProcessor struct {
		Chaintype      contract.ChainType
		Generator      *Blocksmith
		BlockService   service.BlockServiceInterface
		MempoolService service.MempoolServiceInterface
		LastBlockID    int64
	}
)

// NewBlockchainProcessor create new instance of BlockchainProcessor
func NewBlockchainProcessor(ct contract.ChainType, blocksmith *Blocksmith,
	blockService service.BlockServiceInterface, mempoolService service.MempoolServiceInterface) *BlockchainProcessor {
	return &BlockchainProcessor{
		Chaintype:      ct,
		Generator:      blocksmith,
		BlockService:   blockService,
		MempoolService: mempoolService,
	}
}

// InitGenerator initiate generator
func NewBlocksmith(nodeSecretPhrase string) *Blocksmith {
	// todo: get node[private + public key] + look up account [public key, ID]
	blocksmith := &Blocksmith{
		AccountID: []byte{4, 38, 68, 24, 230, 247, 88, 220, 119, 124, 51, 149, 127, 214, 82, 224, 72, 239, 56, 139,
			255, 81, 229, 184, 77, 80, 80, 39, 254, 173, 28, 169},
		Balance:      big.NewInt(1000000000),
		SecretPhrase: nodeSecretPhrase,
		NodePublicKey: []byte{153, 58, 50, 200, 7, 61, 108, 229, 204, 48, 199, 145, 21, 99, 125, 75, 49, 45, 118, 97, 219,
			80, 242, 244, 100, 134, 144, 246, 37, 144, 213, 135},
	}
	return blocksmith
}

// CalculateSmith calculate seed, smithTime, and deadline
func (*BlockchainProcessor) CalculateSmith(lastBlock *model.Block, generator *Blocksmith) *Blocksmith {
	account := model.AccountBalance{
		AccountID: []byte{4, 38, 113, 185, 80, 213, 37, 71, 68, 177, 176, 126, 241, 58, 3, 32, 129, 1, 156, 65, 199, 111,
			241, 130, 176, 116, 63, 35, 232, 241, 210, 172},
		Balance:          1000000000,
		SpendableBalance: 1000000000,
	}
	if len(account.AccountID) == 0 {
		generator.Balance = big.NewInt(0)
	} else {
		accountEffectiveBalance := account.GetBalance()
		generator.Balance = big.NewInt(int64(math.Max(0, float64(accountEffectiveBalance))))
	}

	if generator.Balance.Sign() == 0 {
		generator.SmithTime = 0
		generator.BlockSeed = big.NewInt(0)
	}
	generator.BlockSeed, _ = coreUtil.GetBlockSeed(generator.AccountID, lastBlock)
	generator.SmithTime = coreUtil.GetSmithTime(generator.Balance, generator.BlockSeed, lastBlock)
	generator.deadline = uint32(math.Max(0, float64(generator.SmithTime-lastBlock.GetTimestamp())))
	return generator
}

// StartSmithing start smithing loop
func (bp *BlockchainProcessor) StartSmithing() error {
	lastBlock, err := bp.BlockService.GetLastBlock()
	if err != nil {
		return errors.New("Genesis:notAddedYet")
	}
	smithMax := time.Now().Unix() - bp.Chaintype.GetChainSmithingDelayTime()
	bp.Generator = bp.CalculateSmith(lastBlock, bp.Generator)
	if lastBlock.GetID() != bp.LastBlockID || bp.Generator.AccountID != nil {
		if bp.Generator.SmithTime > smithMax {
			log.Printf("skip forge\n")
			return errors.New("SmithSkip")
		}

		timestamp := bp.Generator.GetTimestamp(smithMax)
		if !bp.BlockService.VerifySeed(bp.Generator.BlockSeed, bp.Generator.Balance, lastBlock, timestamp) {
			return errors.New("VerifySeed:false")
		}
		stop := false
		for {
			if stop {
				return nil
			}
			previousBlock, err := bp.BlockService.GetLastBlock()
			if err != nil {
				return err
			}

			block, err := bp.GenerateBlock(previousBlock, bp.Generator.SecretPhrase, timestamp)
			if err != nil {
				return err
			}
			// validate
			err = coreUtil.ValidateBlock(block, previousBlock, timestamp) // err / !err
			if err != nil {
				return err
			}
			// if validated push
			err = bp.BlockService.PushBlock(previousBlock, block)
			if err != nil {
				return err
			}
			allBlocks, _ := bp.BlockService.GetBlocks()
			log.Printf("block pushed: %d\n", len(allBlocks))
			stop = true
		}
	}
	return errors.New("GeneratorNotSet")
}

// GenerateBlock generate block from transactions in mempool
func (bp *BlockchainProcessor) GenerateBlock(previousBlock *model.Block, secretPhrase string, timestamp int64) (*model.Block, error) {
	newBlockHeight := previousBlock.Height + 1
	digest := sha3.New512()
	var totalAmount int64
	var totalFee int64
	//TODO: missing coinbase calculation
	var totalCoinbase int64
	var payloadLength uint32

	// only for mainchain
	var sortedTx []*model.Transaction
	var payloadHash []byte

	if _, ok := bp.Chaintype.(*chaintype.MainChain); ok {
		mempoolTransactions, err := bp.MempoolService.SelectTransactionsFromMempool(timestamp)
		if err != nil {
			log.Println(err)
			return nil, errors.New("MempoolReadError")
		}
		digest := sha3.New512()
		for _, mpTx := range mempoolTransactions {
			tx, err := util.ParseTransactionBytes(mpTx.TransactionBytes, true)
			if err != nil {
				return nil, err
			}

			sortedTx = append(sortedTx, tx)
			_, _ = digest.Write(mpTx.TransactionBytes)
			txType := transaction.GetTransactionType(tx)
			totalAmount += txType.GetAmount()
			totalFee += tx.Fee
			payloadLength += txType.GetSize()
		}
		payloadHash = digest.Sum([]byte{})
	}

	// loop through transaction to build block hash
	hash := digest.Sum([]byte{})
	digest.Reset() // reset the digest
	_, _ = digest.Write(previousBlock.GetBlockSeed())
	blocksmith := bp.Generator.AccountID
	_, _ = digest.Write(blocksmith)
	blockSeed := digest.Sum([]byte{})
	digest.Reset() // reset the digest
	previousBlockByte, _ := coreUtil.GetBlockByte(previousBlock, true)
	previousBlockHash := sha3.Sum512(previousBlockByte)
	block := bp.BlockService.NewBlock(1, previousBlockHash[:], blockSeed, blocksmith, string(hash), newBlockHeight, timestamp,
		totalAmount, totalFee, totalCoinbase, sortedTx, payloadHash, payloadLength, secretPhrase)
	log.Printf("block forged: fee %d\n", totalFee)
	return block, nil
}

// AddGenesis add genesis block of chain to the chain
func (bp *BlockchainProcessor) AddGenesis() error {
	digest := sha3.New512()
	var totalAmount int64
	var totalFee int64
	var totalCoinBase int64
	var blockTransactions []*model.Transaction
	for _, tx := range service.GetGenesisTransactions(bp.Chaintype) {
		txBytes, _ := coreUtil.GetTransactionBytes(tx, true)
		_, _ = digest.Write(txBytes)
		if tx.TransactionType == util.ConvertBytesToUint32([]byte{1, 0, 0, 0}) { // if type = send money
			totalAmount += tx.GetSendMoneyTransactionBody().Amount
		}
		totalFee += tx.Fee
		blockTransactions = append(blockTransactions, tx)
	}
	payloadHash := digest.Sum([]byte{})
	block := bp.BlockService.NewGenesisBlock(1, nil, make([]byte, 64), []byte{}, "",
		0, constant.GenesisBlockTimestamp, totalAmount, totalFee, totalCoinBase, blockTransactions, payloadHash, constant.InitialSmithScale,
		big.NewInt(0), constant.GenesisBlockSignature)
	// assign genesis block id
	block.ID = coreUtil.GetBlockID(block)
	err := bp.BlockService.PushBlock(&model.Block{ID: -1, Height: 0}, block)
	if err != nil {
		panic("PushGenesisBlock:fail")
	}
	return nil
}

// CheckGenesis check if genesis has been added
func (bp *BlockchainProcessor) CheckGenesis() bool {
	genesisBlock, err := bp.BlockService.GetGenesisBlock()
	if err != nil { // Genesis is not in the blockchain yet
		return false
	}
	if genesisBlock.ID != bp.Chaintype.GetGenesisBlockID() {
		log.Fatalf("Genesis ID does not match, expect: %d, get: %d", bp.Chaintype.GetGenesisBlockID(), genesisBlock.ID)
	}
	return true
}

// GetTimestamp max timestamp allowed block to be smithed
func (blocksmith *Blocksmith) GetTimestamp(smithMax int64) int64 {
	elapsed := smithMax - blocksmith.SmithTime
	if elapsed > 3600 {
		return smithMax

	}
	return blocksmith.SmithTime + 1
}<|MERGE_RESOLUTION|>--- conflicted
+++ resolved
@@ -7,20 +7,16 @@
 	"math/big"
 	"time"
 
-<<<<<<< HEAD
-	"github.com/zoobc/zoobc-core/common/util"
-=======
 	"github.com/zoobc/zoobc-core/common/chaintype"
 	"github.com/zoobc/zoobc-core/common/transaction"
->>>>>>> 317012a0
 
 	"github.com/zoobc/zoobc-core/common/contract"
 
 	"github.com/zoobc/zoobc-core/common/constant"
 
 	"github.com/zoobc/zoobc-core/common/model"
+	"github.com/zoobc/zoobc-core/common/util"
 	"github.com/zoobc/zoobc-core/core/service"
-	"github.com/zoobc/zoobc-core/core/util"
 	coreUtil "github.com/zoobc/zoobc-core/core/util"
 	"golang.org/x/crypto/sha3"
 )
@@ -170,14 +166,14 @@
 		}
 		digest := sha3.New512()
 		for _, mpTx := range mempoolTransactions {
-			tx, err := util.ParseTransactionBytes(mpTx.TransactionBytes, true)
+			tx, err := coreUtil.ParseTransactionBytes(mpTx.TransactionBytes, true)
 			if err != nil {
 				return nil, err
 			}
 
 			sortedTx = append(sortedTx, tx)
 			_, _ = digest.Write(mpTx.TransactionBytes)
-			txType := transaction.GetTransactionType(tx)
+			txType := transaction.GetTransactionType(tx, nil)
 			totalAmount += txType.GetAmount()
 			totalFee += tx.Fee
 			payloadLength += txType.GetSize()
@@ -207,6 +203,7 @@
 	var totalAmount int64
 	var totalFee int64
 	var totalCoinBase int64
+	var payloadLength uint32
 	var blockTransactions []*model.Transaction
 	for _, tx := range service.GetGenesisTransactions(bp.Chaintype) {
 		txBytes, _ := coreUtil.GetTransactionBytes(tx, true)
@@ -214,13 +211,16 @@
 		if tx.TransactionType == util.ConvertBytesToUint32([]byte{1, 0, 0, 0}) { // if type = send money
 			totalAmount += tx.GetSendMoneyTransactionBody().Amount
 		}
+		txType := transaction.GetTransactionType(tx, nil)
+		totalAmount += txType.GetAmount()
 		totalFee += tx.Fee
+		payloadLength += txType.GetSize()
 		blockTransactions = append(blockTransactions, tx)
 	}
 	payloadHash := digest.Sum([]byte{})
 	block := bp.BlockService.NewGenesisBlock(1, nil, make([]byte, 64), []byte{}, "",
-		0, constant.GenesisBlockTimestamp, totalAmount, totalFee, totalCoinBase, blockTransactions, payloadHash, constant.InitialSmithScale,
-		big.NewInt(0), constant.GenesisBlockSignature)
+		0, constant.GenesisBlockTimestamp, totalAmount, totalFee, totalCoinBase, blockTransactions, payloadHash, payloadLength,
+		constant.InitialSmithScale, big.NewInt(0), constant.GenesisBlockSignature)
 	// assign genesis block id
 	block.ID = coreUtil.GetBlockID(block)
 	err := bp.BlockService.PushBlock(&model.Block{ID: -1, Height: 0}, block)
