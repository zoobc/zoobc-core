--- conflicted
+++ resolved
@@ -33,11 +33,8 @@
 		BlockService            service.BlockServiceInterface
 		NodeRegistrationService service.NodeRegistrationServiceInterface
 		LastBlockID             int64
-<<<<<<< HEAD
 		canSmith                bool
-=======
 		Logger                  *log.Logger
->>>>>>> 47d83e2a
 	}
 )
 
@@ -220,40 +217,4 @@
 		return err
 	}
 	return nil
-<<<<<<< HEAD
-=======
-}
-
-func (bp *BlockchainProcessor) SortBlocksmith(sortedBlocksmiths *[]model.Blocksmith) observer.Listener {
-	return observer.Listener{
-		OnNotify: func(block interface{}, args interface{}) {
-			// fetch valid blocksmiths
-			lastBlock := block.(*model.Block)
-			var blocksmiths []model.Blocksmith
-			nextBlocksmiths, err := bp.BlockService.GetBlocksmiths(lastBlock)
-			if err != nil {
-				bp.Logger.Errorf("SortBlocksmith: %s", err)
-				return
-			}
-			// copy the nextBlocksmiths pointers array into an array of blocksmiths
-			for _, blocksmith := range nextBlocksmiths {
-				blocksmiths = append(blocksmiths, *blocksmith)
-			}
-			// sort blocksmiths by SmithOrder
-			sort.SliceStable(blocksmiths, func(i, j int) bool {
-				bi, bj := blocksmiths[i], blocksmiths[j]
-				res := bi.SmithOrder.Cmp(bj.SmithOrder)
-				if res == 0 {
-					// compare node ID
-					nodePKI := new(big.Int).SetUint64(uint64(bi.NodeID))
-					nodePKJ := new(big.Int).SetUint64(uint64(bj.NodeID))
-					res = nodePKI.Cmp(nodePKJ)
-				}
-				// ascending sort
-				return res < 0
-			})
-			*sortedBlocksmiths = blocksmiths
-		},
-	}
->>>>>>> 47d83e2a
 }