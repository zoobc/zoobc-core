--- conflicted
+++ resolved
@@ -21,11 +21,8 @@
 		blockService            service.BlockServiceInterface
 		logger                  *log.Logger
 		blockchainStatusService service.BlockchainStatusServiceInterface
-<<<<<<< HEAD
 		blockStateStorage       storage.CacheStorageInterface
-=======
 		nodeRegistrationService service.NodeRegistrationServiceInterface
->>>>>>> f8eb4a8c
 	}
 	tests := []struct {
 		name string
@@ -39,22 +36,16 @@
 				blocksmith:              &model.Blocksmith{},
 				blockService:            &service.BlockService{},
 				blockchainStatusService: &service.BlockchainStatusService{},
-<<<<<<< HEAD
 				blockStateStorage:       storage.NewBlockStateStorage(),
-=======
 				nodeRegistrationService: &service.NodeRegistrationService{},
->>>>>>> f8eb4a8c
 			},
 			want: &BlockchainProcessor{
 				ChainType:               &chaintype.MainChain{},
 				Generator:               &model.Blocksmith{},
 				BlockService:            &service.BlockService{},
 				BlockchainStatusService: &service.BlockchainStatusService{},
-<<<<<<< HEAD
 				BlockStateStorage:       storage.NewBlockStateStorage(),
-=======
 				NodeRegistrationService: &service.NodeRegistrationService{},
->>>>>>> f8eb4a8c
 			},
 		},
 	}
@@ -66,11 +57,8 @@
 				tt.args.blockService,
 				tt.args.logger,
 				tt.args.blockchainStatusService,
-<<<<<<< HEAD
 				tt.args.blockStateStorage,
-=======
 				tt.args.nodeRegistrationService,
->>>>>>> f8eb4a8c
 			); !reflect.DeepEqual(got, tt.want) {
 				t.Errorf("NewBlockchainProcessor() = %v, want %v", got, tt.want)
 			}
