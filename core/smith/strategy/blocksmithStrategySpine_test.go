package strategy

import (
	"bytes"
	"database/sql"
	"errors"
	"fmt"
	"github.com/zoobc/zoobc-core/common/chaintype"
	"math/big"
	"reflect"
	"regexp"
	"sync"
	"testing"
	"time"

	"github.com/zoobc/zoobc-core/common/chaintype"

	"github.com/DATA-DOG/go-sqlmock"
	log "github.com/sirupsen/logrus"
	"github.com/zoobc/zoobc-core/common/constant"
	"github.com/zoobc/zoobc-core/common/model"
	"github.com/zoobc/zoobc-core/common/query"
)

type (
	mockQueryGetBlocksmithsSpineSuccessNoBlocksmith struct {
		query.Executor
	}
	mockQueryGetBlocksmithsSpineSuccessWithBlocksmith struct {
		query.Executor
	}

	mockQuerySortBlocksmithSpineSuccessWithBlocksmiths struct {
		query.Executor
	}
	mockQueryGetBlocksmithsSpineFail struct {
		query.Executor
	}
)

func (*mockQueryGetBlocksmithsSpineFail) ExecuteSelect(
	qStr string, tx bool, args ...interface{},
) (*sql.Rows, error) {
	return nil, errors.New("mockError")
}

func (*mockQueryGetBlocksmithsSpineFail) ExecuteSelectRow(qStr string, tx bool, args ...interface{}) (*sql.Row, error) {
	db, mock, _ := sqlmock.New()
	defer db.Close()
	mock.ExpectQuery(regexp.QuoteMeta(qStr)).
		WillReturnRows(sqlmock.NewRows(query.NewBlockQuery(&chaintype.SpineChain{}).Fields).AddRow(
			mockBlock.GetID(),
			mockBlock.GetBlockHash(),
			mockBlock.GetPreviousBlockHash(),
			mockBlock.GetHeight(),
			mockBlock.GetTimestamp(),
			mockBlock.GetBlockSeed(),
			mockBlock.GetBlockSignature(),
			mockBlock.GetCumulativeDifficulty(),
			mockBlock.GetPayloadLength(),
			mockBlock.GetPayloadHash(),
			mockBlock.GetBlocksmithPublicKey(),
			mockBlock.GetTotalAmount(),
			mockBlock.GetTotalFee(),
			mockBlock.GetTotalCoinBase(),
			mockBlock.GetVersion(),
		))
	return db.QueryRow(qStr), nil
}

func (*mockQueryGetBlocksmithsSpineSuccessWithBlocksmith) ExecuteSelect(
	qStr string, tx bool, args ...interface{},
) (*sql.Rows, error) {
	var (
		rows *sql.Rows
	)
	db, mock, err := sqlmock.New()
	if err != nil {
		return nil, err
	}

	defer db.Close()
	switch qStr {
	case "SELECT node_public_key, public_key_action, main_block_height, latest, height " +
		"FROM spine_public_key WHERE height >= 0 AND height <= 1 AND " +
		"public_key_action=0 AND latest=1 ORDER BY height":
		mock.ExpectQuery(regexp.QuoteMeta(qStr)).WillReturnRows(sqlmock.NewRows(
			[]string{
				"node_public_key",
				"public_key_action",
				"main_block_height",
				"latest",
				"height",
			},
		).AddRow(
			bssMockBlocksmiths[0].NodePublicKey,
			uint32(model.SpinePublicKeyAction_AddKey),
			1,
			true,
			uint32(1),
		))
		rows, _ = db.Query(qStr)
	default:
		return nil, fmt.Errorf("mockQueryGetBlocksmithsSpineSuccessWithBlocksmith - unmocked query: %s", qStr)
	}
	return rows, nil
}

func (*mockQuerySortBlocksmithSpineSuccessWithBlocksmiths) ExecuteSelect(
	qStr string, tx bool, args ...interface{},
) (*sql.Rows, error) {
	var (
		rows *sql.Rows
	)
	db, mock, _ := sqlmock.New()
	defer db.Close()
	switch qStr {
	case "SELECT node_public_key, public_key_action, latest, height FROM spine_public_key " +
		"WHERE height <= 1 AND public_key_action=0 AND latest=1 ORDER BY height":
		mock.ExpectQuery("A").WillReturnRows(sqlmock.NewRows(
			[]string{
				"node_public_key",
				"public_key_action",
				"latest",
				"height",
			},
		).AddRow(
			bssMockBlocksmiths[0].NodePublicKey,
			uint32(model.SpinePublicKeyAction_AddKey),
			true,
			uint32(1),
		).AddRow(
			bssMockBlocksmiths[1].NodePublicKey,
			uint32(model.SpinePublicKeyAction_AddKey),
			true,
			uint32(1),
		))
		rows, _ = db.Query("A")
	default:
		return nil, errors.New("MockErr")
	}
	return rows, nil
}

func (*mockQuerySortBlocksmithSpineSuccessWithBlocksmiths) ExecuteSelectRow(qStr string, tx bool, args ...interface{}) (*sql.Row, error) {
	db, mock, _ := sqlmock.New()
	defer db.Close()
	mock.ExpectQuery(regexp.QuoteMeta(qStr)).
		WillReturnRows(sqlmock.NewRows(query.NewBlockQuery(&chaintype.SpineChain{}).Fields).AddRow(
			mockBlock.GetID(),
			mockBlock.GetBlockHash(),
			mockBlock.GetPreviousBlockHash(),
			mockBlock.GetHeight(),
			mockBlock.GetTimestamp(),
			mockBlock.GetBlockSeed(),
			mockBlock.GetBlockSignature(),
			mockBlock.GetCumulativeDifficulty(),
			mockBlock.GetPayloadLength(),
			mockBlock.GetPayloadHash(),
			mockBlock.GetBlocksmithPublicKey(),
			mockBlock.GetTotalAmount(),
			mockBlock.GetTotalFee(),
			mockBlock.GetTotalCoinBase(),
			mockBlock.GetVersion(),
		))
	return db.QueryRow(qStr), nil
}

func (*mockQueryGetBlocksmithsSpineSuccessNoBlocksmith) ExecuteSelect(
	qStr string, tx bool, args ...interface{},
) (*sql.Rows, error) {
	db, mock, _ := sqlmock.New()
	defer db.Close()
	mock.ExpectQuery("A").WillReturnRows(sqlmock.NewRows(
		[]string{
			"node_public_key",
			"public_key_action",
			"latest",
			"height",
		},
	))
	rows, _ := db.Query("A")
	return rows, nil
}

func (*mockQueryGetBlocksmithsSpineSuccessNoBlocksmith) ExecuteSelectRow(qStr string, tx bool, args ...interface{}) (*sql.Row, error) {
	db, mock, _ := sqlmock.New()
	defer db.Close()
	mock.ExpectQuery(regexp.QuoteMeta(qStr)).
		WillReturnRows(sqlmock.NewRows(query.NewBlockQuery(&chaintype.SpineChain{}).Fields).AddRow(
			mockBlock.GetID(),
			mockBlock.GetBlockHash(),
			mockBlock.GetPreviousBlockHash(),
			mockBlock.GetHeight(),
			mockBlock.GetTimestamp(),
			mockBlock.GetBlockSeed(),
			mockBlock.GetBlockSignature(),
			mockBlock.GetCumulativeDifficulty(),
			mockBlock.GetPayloadLength(),
			mockBlock.GetPayloadHash(),
			mockBlock.GetBlocksmithPublicKey(),
			mockBlock.GetTotalAmount(),
			mockBlock.GetTotalFee(),
			mockBlock.GetTotalCoinBase(),
			mockBlock.GetVersion(),
		))
	return db.QueryRow(qStr), nil
<<<<<<< HEAD
=======
}

func TestBlocksmithStrategySpine_GetSmithTime(t *testing.T) {
	type fields struct {
		QueryExecutor        query.ExecutorInterface
		SpinePublicKeyQuery  query.SpinePublicKeyQueryInterface
		Logger               *log.Logger
		SortedBlocksmiths    []*model.Blocksmith
		LastSortedBlockID    int64
		SortedBlocksmithsMap map[string]*int64
	}
	type args struct {
		blocksmithIndex int64
		block           *model.Block
	}
	tests := []struct {
		name   string
		fields fields
		args   args
		want   int64
	}{
		{
			name: "GetSmithTime:0",
			fields: fields{
				Logger:               log.New(),
				SortedBlocksmiths:    nil,
				SortedBlocksmithsMap: make(map[string]*int64),
				LastSortedBlockID:    1,
			},
			args: args{
				blocksmithIndex: 0,
				block: &model.Block{
					Timestamp: 0,
				},
			},
			want: constant.SpineChainSmithingPeriod,
		},
		{
			name: "GetSmithTime:1",
			fields: fields{
				Logger:               log.New(),
				SortedBlocksmiths:    nil,
				SortedBlocksmithsMap: make(map[string]*int64),
				LastSortedBlockID:    1,
			},
			args: args{
				blocksmithIndex: 1,
				block: &model.Block{
					Timestamp: 120120,
				},
			},
			want: 120120 + constant.SmithingBlocksmithTimeGap + constant.SpineChainSmithingPeriod,
		},
	}
	for _, tt := range tests {
		t.Run(tt.name, func(t *testing.T) {
			bss := &BlocksmithStrategySpine{
				QueryExecutor:        tt.fields.QueryExecutor,
				SpinePublicKeyQuery:  tt.fields.SpinePublicKeyQuery,
				Logger:               tt.fields.Logger,
				SortedBlocksmiths:    tt.fields.SortedBlocksmiths,
				LastSortedBlockID:    tt.fields.LastSortedBlockID,
				SortedBlocksmithsMap: tt.fields.SortedBlocksmithsMap,
			}
			if got := bss.GetSmithTime(tt.args.blocksmithIndex, tt.args.block); got != tt.want {
				t.Errorf("BlocksmithStrategySpine.GetSmithTime() = %v, want %v", got, tt.want)
			}
		})
	}
>>>>>>> d16cb69d
}

func TestBlocksmithStrategySpine_GetBlocksmiths(t *testing.T) {
	type fields struct {
		QueryExecutor        query.ExecutorInterface
		SpinePublicKeyQuery  query.SpinePublicKeyQueryInterface
		Logger               *log.Logger
		SortedBlocksmiths    []*model.Blocksmith
		LastSortedBlockID    int64
		SortedBlocksmithsMap map[string]*int64
	}
	type args struct {
		block *model.Block
	}
	tests := []struct {
		name    string
		fields  fields
		args    args
		want    []*model.Blocksmith
		wantErr bool
	}{
		{
			name: "GetBlocksmiths:success",
			fields: fields{
				QueryExecutor:        &mockQueryGetBlocksmithsSpineSuccessWithBlocksmith{},
				SpinePublicKeyQuery:  query.NewSpinePublicKeyQuery(),
				Logger:               log.New(),
				SortedBlocksmiths:    nil,
				SortedBlocksmithsMap: make(map[string]*int64),
				LastSortedBlockID:    1,
			},
			args:    args{mockBlock},
			wantErr: false,
			want: []*model.Blocksmith{
				{
					NodeID:        0,
					BlockSeed:     -1965565459747201754,
					NodeOrder:     new(big.Int).SetInt64(28),
					Score:         big.NewInt(constant.DefaultParticipationScore),
					NodePublicKey: bssMockBlocksmiths[0].NodePublicKey,
				},
			},
		},
		{
			name: "GetBlocksmiths:fail-{sqlSelectErr}",
			fields: fields{
				QueryExecutor:        &mockQueryGetBlocksmithsSpineFail{},
				SpinePublicKeyQuery:  query.NewSpinePublicKeyQuery(),
				Logger:               log.New(),
				SortedBlocksmiths:    nil,
				SortedBlocksmithsMap: make(map[string]*int64),
				LastSortedBlockID:    1,
			},
			args:    args{mockBlock},
			wantErr: true,
			want:    nil,
		},
		{
			name: "GetBlocksmiths:fail-{noSpinePublicKeyFound}",
			fields: fields{
				QueryExecutor:        &mockQueryGetBlocksmithsSpineSuccessNoBlocksmith{},
				SpinePublicKeyQuery:  query.NewSpinePublicKeyQuery(),
				Logger:               log.New(),
				SortedBlocksmiths:    nil,
				SortedBlocksmithsMap: make(map[string]*int64),
				LastSortedBlockID:    1,
			},
			args:    args{mockBlock},
			wantErr: false,
			want:    nil,
		},
	}
	for _, tt := range tests {
		t.Run(tt.name, func(t *testing.T) {
			bss := &BlocksmithStrategySpine{
				QueryExecutor:        tt.fields.QueryExecutor,
				SpinePublicKeyQuery:  tt.fields.SpinePublicKeyQuery,
				Logger:               tt.fields.Logger,
				SortedBlocksmiths:    tt.fields.SortedBlocksmiths,
				LastSortedBlockID:    tt.fields.LastSortedBlockID,
				SortedBlocksmithsMap: tt.fields.SortedBlocksmithsMap,
			}
			got, err := bss.GetBlocksmiths(tt.args.block)
			if (err != nil) != tt.wantErr {
				t.Errorf("BlocksmithStrategySpine.GetBlocksmiths() error = %v, wantErr %v", err, tt.wantErr)
				return
			}
			if !reflect.DeepEqual(got, tt.want) {
				t.Errorf("BlocksmithStrategySpine.GetBlocksmiths() = %v, want %v", got, tt.want)
			}
		})
	}
}

func TestBlocksmithStrategySpine_SortBlocksmiths(t *testing.T) {
	type fields struct {
		QueryExecutor        query.ExecutorInterface
		SpinePublicKeyQuery  query.SpinePublicKeyQueryInterface
		Logger               *log.Logger
		SortedBlocksmiths    []*model.Blocksmith
		LastSortedBlockID    int64
		SortedBlocksmithsMap map[string]*int64
		SpineBlockQuery      query.BlockQueryInterface
	}
	type args struct {
		block *model.Block
	}
	tests := []struct {
		name   string
		fields fields
		args   args
	}{
		{
			name: "Success",
			fields: fields{
				QueryExecutor:        &mockQuerySortBlocksmithSpineSuccessWithBlocksmiths{},
				SpinePublicKeyQuery:  query.NewSpinePublicKeyQuery(),
				Logger:               log.New(),
				SortedBlocksmiths:    nil,
				SortedBlocksmithsMap: make(map[string]*int64),
				LastSortedBlockID:    1,
				SpineBlockQuery:      query.NewBlockQuery(&chaintype.SpineChain{}),
			},
			args: args{
				block: mockBlock,
			},
		},
		{
			name: "GetBlocksmiths:fail-{noSpinePublicKeyFound}",
			fields: fields{
				QueryExecutor:        &mockQueryGetBlocksmithsSpineFail{},
				SpinePublicKeyQuery:  query.NewSpinePublicKeyQuery(),
				Logger:               log.New(),
				SortedBlocksmiths:    nil,
				SortedBlocksmithsMap: make(map[string]*int64),
				LastSortedBlockID:    1,
				SpineBlockQuery:      query.NewBlockQuery(&chaintype.SpineChain{}),
			},
			args: args{mockBlock},
		},
	}
	for _, tt := range tests {
		t.Run(tt.name, func(t *testing.T) {
			bss := &BlocksmithStrategySpine{
				QueryExecutor:        tt.fields.QueryExecutor,
				SpinePublicKeyQuery:  tt.fields.SpinePublicKeyQuery,
				Logger:               tt.fields.Logger,
				SortedBlocksmiths:    tt.fields.SortedBlocksmiths,
				LastSortedBlockID:    tt.fields.LastSortedBlockID,
				SortedBlocksmithsMap: tt.fields.SortedBlocksmithsMap,
				SpineBlockQuery:      tt.fields.SpineBlockQuery,
			}
			bss.SortedBlocksmiths = make([]*model.Blocksmith, 0)
			bss.SortBlocksmiths(tt.args.block, true)
			if len(bss.SortedBlocksmiths) > 0 && !bytes.Equal(bss.SortedBlocksmiths[0].NodePublicKey,
				bssMockBlocksmiths[1].NodePublicKey) && !bytes.Equal(bss.SortedBlocksmiths[1].NodePublicKey,
				bssMockBlocksmiths[0].NodePublicKey) {
				t.Errorf("sorting fail")
			}
		})
	}
}

func TestBlocksmithStrategySpine_GetSortedBlocksmithsMap(t *testing.T) {
	var mockBlocksmithMap = make(map[string]*int64)
	for index, mockBlocksmith := range bssMockBlocksmiths {
		mockIndex := int64(index)
		mockBlocksmithMap[string(mockBlocksmith.NodePublicKey)] = &mockIndex
	}
	type fields struct {
		QueryExecutor         query.ExecutorInterface
		SpinePublicKeyQuery   query.SpinePublicKeyQueryInterface
		Logger                *log.Logger
		SortedBlocksmiths     []*model.Blocksmith
		LastSortedBlockID     int64
		SortedBlocksmithsLock sync.RWMutex
		SortedBlocksmithsMap  map[string]*int64
		SpineBlockQuery       query.BlockQueryInterface
	}
	type args struct {
		block *model.Block
	}
	tests := []struct {
		name   string
		fields fields
		args   args
		want   map[string]*int64
	}{
		{
			name: "success:noSorting",
			args: args{
				block: &model.Block{ID: 0},
			},
			fields: fields{
				QueryExecutor:        &mockQueryGetBlocksmithsSpineSuccessNoBlocksmith{},
				SpinePublicKeyQuery:  query.NewSpinePublicKeyQuery(),
				Logger:               log.New(),
				SortedBlocksmiths:    bssMockBlocksmiths,
				SortedBlocksmithsMap: mockBlocksmithMap,
				SpineBlockQuery:      query.NewBlockQuery(&chaintype.SpineChain{}),
			},
			want: mockBlocksmithMap,
		},
		{
			name: "success",
			args: args{
				block: &model.Block{ID: 1},
			},
			fields: fields{
				QueryExecutor:        &mockQueryGetBlocksmithsSpineSuccessNoBlocksmith{},
				SpinePublicKeyQuery:  query.NewSpinePublicKeyQuery(),
				Logger:               log.New(),
				SortedBlocksmiths:    bssMockBlocksmiths,
				SortedBlocksmithsMap: mockBlocksmithMap,
				SpineBlockQuery:      query.NewBlockQuery(&chaintype.SpineChain{}),
			},
			want: mockBlocksmithMap,
		},
	}
	for _, tt := range tests {
		t.Run(tt.name, func(t *testing.T) {
			bss := &BlocksmithStrategySpine{
				QueryExecutor:         tt.fields.QueryExecutor,
				SpinePublicKeyQuery:   tt.fields.SpinePublicKeyQuery,
				Logger:                tt.fields.Logger,
				SortedBlocksmiths:     tt.fields.SortedBlocksmiths,
				LastSortedBlockID:     tt.fields.LastSortedBlockID,
				SortedBlocksmithsLock: tt.fields.SortedBlocksmithsLock,
				SortedBlocksmithsMap:  tt.fields.SortedBlocksmithsMap,
				SpineBlockQuery:       tt.fields.SpineBlockQuery,
			}
			if got := bss.GetSortedBlocksmithsMap(tt.args.block); !reflect.DeepEqual(got, tt.want) {
				t.Errorf("BlocksmithStrategySpine.GetSortedBlocksmithsMap() = %v, want %v", got, tt.want)
			}
		})
	}
}

func TestBlocksmithStrategySpine_GetSortedBlocksmiths(t *testing.T) {
	type fields struct {
		QueryExecutor         query.ExecutorInterface
		SpinePublicKeyQuery   query.SpinePublicKeyQueryInterface
		Logger                *log.Logger
		SortedBlocksmiths     []*model.Blocksmith
		LastSortedBlockID     int64
		SortedBlocksmithsLock sync.RWMutex
		SortedBlocksmithsMap  map[string]*int64
	}
	type args struct {
		block *model.Block
	}
	tests := []struct {
		name   string
		fields fields
		args   args
		want   []*model.Blocksmith
	}{
		{
			name: "success : last sorted block id = incoming block id",
			args: args{
				block: &model.Block{ID: 0},
			},
			fields: fields{
				QueryExecutor:         nil,
				SpinePublicKeyQuery:   nil,
				Logger:                log.New(),
				SortedBlocksmiths:     bssMockBlocksmiths,
				SortedBlocksmithsMap:  nil,
				SortedBlocksmithsLock: sync.RWMutex{},
			},
			want: bssMockBlocksmiths,
		},
	}
	for _, tt := range tests {
		t.Run(tt.name, func(t *testing.T) {
			bss := &BlocksmithStrategySpine{
				QueryExecutor:         tt.fields.QueryExecutor,
				SpinePublicKeyQuery:   tt.fields.SpinePublicKeyQuery,
				Logger:                tt.fields.Logger,
				SortedBlocksmiths:     tt.fields.SortedBlocksmiths,
				LastSortedBlockID:     tt.fields.LastSortedBlockID,
				SortedBlocksmithsLock: tt.fields.SortedBlocksmithsLock,
				SortedBlocksmithsMap:  tt.fields.SortedBlocksmithsMap,
			}
			if got := bss.GetSortedBlocksmiths(tt.args.block); !reflect.DeepEqual(got, tt.want) {
				t.Errorf("BlocksmithStrategySpine.GetSortedBlocksmiths() = %v, want %v", got, tt.want)
			}
		})
	}
}

func TestBlocksmithStrategySpine_CalculateScore(t *testing.T) {
	type fields struct {
		QueryExecutor        query.ExecutorInterface
		SpinePublicKeyQuery  query.SpinePublicKeyQueryInterface
		Logger               *log.Logger
		SortedBlocksmiths    []*model.Blocksmith
		LastSortedBlockID    int64
		SortedBlocksmithsMap map[string]*int64
	}
	type args struct {
		lastBlock       *model.Block
		blocksmithIndex int64
		generator       *model.Blocksmith
		score           int64
	}
	tests := []struct {
		name    string
		fields  fields
		args    args
		want    *model.Blocksmith
		wantErr bool
	}{
		{
			name: "CalculateSmith:success",
			args: args{
				lastBlock:       mockBlock,
				blocksmithIndex: 0,
				generator: &model.Blocksmith{
					NodePublicKey: bssNodePubKey1,
					NodeID:        1,
				},
				score: constant.DefaultParticipationScore,
			},
			want: &model.Blocksmith{
				NodePublicKey: bssNodePubKey1,
				NodeID:        1,
				Score:         big.NewInt(1000000000),
<<<<<<< HEAD
=======
				SmithTime:     constant.SpineChainSmithingPeriod,
>>>>>>> d16cb69d
			},
		},
	}
	for _, tt := range tests {
		t.Run(tt.name, func(t *testing.T) {
			bss := &BlocksmithStrategySpine{
				QueryExecutor:        tt.fields.QueryExecutor,
				SpinePublicKeyQuery:  tt.fields.SpinePublicKeyQuery,
				Logger:               tt.fields.Logger,
				SortedBlocksmiths:    tt.fields.SortedBlocksmiths,
				LastSortedBlockID:    tt.fields.LastSortedBlockID,
				SortedBlocksmithsMap: tt.fields.SortedBlocksmithsMap,
			}
			err := bss.CalculateScore(tt.args.generator, tt.args.score)
			if (err != nil) != tt.wantErr {
				t.Errorf("BlocksmithStrategySpine.CalculateSmith() error = %v, wantErr %v", err, tt.wantErr)
				return
			}
			got := tt.args.generator
			if !reflect.DeepEqual(got, tt.want) {
				t.Errorf("BlocksmithStrategySpine.CalculateSmith() = %v, want %v", got, tt.want)
			}
		})
	}
}

func TestNewBlocksmithStrategySpine(t *testing.T) {
	type args struct {
		queryExecutor       query.ExecutorInterface
		spinePublicKeyQuery query.SpinePublicKeyQueryInterface
		logger              *log.Logger
		spineBlockQuery     query.BlockQueryInterface
	}
	tests := []struct {
		name string
		args args
		want *BlocksmithStrategySpine
	}{
		{
			name: "Success",
			args: args{
				logger: nil,
			},
			want: NewBlocksmithStrategySpine(nil, nil, nil, nil),
		},
	}
	for _, tt := range tests {
		t.Run(tt.name, func(t *testing.T) {
			if got := NewBlocksmithStrategySpine(tt.args.queryExecutor, tt.args.spinePublicKeyQuery,
				tt.args.logger, tt.args.spineBlockQuery); !reflect.DeepEqual(got, tt.want) {
				t.Errorf("NewBlocksmithStrategySpine() = %v, want %v", got, tt.want)
			}
		})
	}
}

func TestBlocksmithStrategySpine_IsBlockTimestampValid(t *testing.T) {
	type fields struct {
		QueryExecutor         query.ExecutorInterface
		SpinePublicKeyQuery   query.SpinePublicKeyQueryInterface
		Logger                *log.Logger
		SortedBlocksmiths     []*model.Blocksmith
		LastSortedBlockID     int64
		SortedBlocksmithsLock sync.RWMutex
		SortedBlocksmithsMap  map[string]*int64
		SpineBlockQuery       query.BlockQueryInterface
	}
	type args struct {
		blocksmithIndex     int64
		numberOfBlocksmiths int64
		previousBlock       *model.Block
		currentBlock        *model.Block
	}
	spine := &chaintype.SpineChain{}
	tests := []struct {
		name    string
		fields  fields
		args    args
		wantErr bool
	}{
		{
			name:   "BlocksmithIndex = 0 - true",
			fields: fields{},
			args: args{
				blocksmithIndex:     0,
				numberOfBlocksmiths: 0,
				previousBlock: &model.Block{
					Timestamp: 0,
				},
				currentBlock: &model.Block{
					Timestamp: spine.GetSmithingPeriod(),
				},
			},
			wantErr: false,
		},
		{
			name:   "BlocksmithIndex > 0 - true",
			fields: fields{},
			args: args{
				blocksmithIndex:     1,
				numberOfBlocksmiths: 0,
				previousBlock: &model.Block{
					Timestamp: 0,
				},
				currentBlock: &model.Block{
					Timestamp: spine.GetSmithingPeriod() + (1 * spine.GetBlocksmithTimeGap()),
				},
			},
			wantErr: false,
		},
		{
			name:   "BlocksmithIndex > 0 - false",
			fields: fields{},
			args: args{
				blocksmithIndex:     1,
				numberOfBlocksmiths: 0,
				previousBlock: &model.Block{
					Timestamp: 0,
				},
				currentBlock: &model.Block{
					Timestamp: spine.GetSmithingPeriod(),
				},
			},
			wantErr: true,
		},
		{
			name:   "BlocksmithIndex = 0 - false",
			fields: fields{},
			args: args{
				blocksmithIndex:     1,
				numberOfBlocksmiths: 0,
				previousBlock: &model.Block{
					Timestamp: 0,
				},
				currentBlock: &model.Block{
					Timestamp: spine.GetSmithingPeriod() - 1,
				},
			},
			wantErr: true,
		},
	}
	for _, tt := range tests {
		t.Run(tt.name, func(t *testing.T) {
			bss := &BlocksmithStrategySpine{
				QueryExecutor:         tt.fields.QueryExecutor,
				SpinePublicKeyQuery:   tt.fields.SpinePublicKeyQuery,
				Logger:                tt.fields.Logger,
				SortedBlocksmiths:     tt.fields.SortedBlocksmiths,
				LastSortedBlockID:     tt.fields.LastSortedBlockID,
				SortedBlocksmithsLock: tt.fields.SortedBlocksmithsLock,
				SortedBlocksmithsMap:  tt.fields.SortedBlocksmithsMap,
				SpineBlockQuery:       tt.fields.SpineBlockQuery,
			}
			if err := bss.IsBlockTimestampValid(tt.args.blocksmithIndex, tt.args.numberOfBlocksmiths, tt.args.previousBlock,
				tt.args.currentBlock); (err != nil) != tt.wantErr {
				t.Errorf("IsBlockTimestampValid() error = %v, wantErr %v", err, tt.wantErr)
			}
		})
	}
}

func TestBlocksmithStrategySpine_CanPersistBlock(t *testing.T) {
	type fields struct {
		QueryExecutor         query.ExecutorInterface
		SpinePublicKeyQuery   query.SpinePublicKeyQueryInterface
		Logger                *log.Logger
		SortedBlocksmiths     []*model.Blocksmith
		LastSortedBlockID     int64
		SortedBlocksmithsLock sync.RWMutex
		SortedBlocksmithsMap  map[string]*int64
		SpineBlockQuery       query.BlockQueryInterface
	}
	type args struct {
		blocksmithIndex     int64
		numberOfBlocksmiths int64
		previousBlock       *model.Block
	}
	tests := []struct {
		name    string
		fields  fields
		args    args
		wantErr bool
	}{
		{
			name:    "Default - Spinechain Does not need persist block function",
			fields:  fields{},
			args:    args{},
			wantErr: false,
		},
	}
	for _, tt := range tests {
		t.Run(tt.name, func(t *testing.T) {
			bl := &BlocksmithStrategySpine{
				QueryExecutor:         tt.fields.QueryExecutor,
				SpinePublicKeyQuery:   tt.fields.SpinePublicKeyQuery,
				Logger:                tt.fields.Logger,
				SortedBlocksmiths:     tt.fields.SortedBlocksmiths,
				LastSortedBlockID:     tt.fields.LastSortedBlockID,
				SortedBlocksmithsLock: tt.fields.SortedBlocksmithsLock,
				SortedBlocksmithsMap:  tt.fields.SortedBlocksmithsMap,
				SpineBlockQuery:       tt.fields.SpineBlockQuery,
			}
			if err := bl.CanPersistBlock(tt.args.blocksmithIndex, tt.args.numberOfBlocksmiths, tt.args.previousBlock); (err != nil) != tt.wantErr {
				t.Errorf("CanPersistBlock() error = %v, wantErr %v", err, tt.wantErr)
			}
		})
	}
}

func TestBlocksmithStrategySpine_IsValidSmithTime(t *testing.T) {
	type fields struct {
		QueryExecutor         query.ExecutorInterface
		SpinePublicKeyQuery   query.SpinePublicKeyQueryInterface
		Logger                *log.Logger
		SortedBlocksmiths     []*model.Blocksmith
		LastSortedBlockID     int64
		SortedBlocksmithsLock sync.RWMutex
		SortedBlocksmithsMap  map[string]*int64
		SpineBlockQuery       query.BlockQueryInterface
	}
	type args struct {
		blocksmithIndex     int64
		numberOfBlocksmiths int64
		previousBlock       *model.Block
	}
	spine := &chaintype.SpineChain{}
	tests := []struct {
		name    string
		fields  fields
		args    args
		wantErr bool
	}{
		{
			name:   "TimeSinceLastBlock < SmithPeriod",
			fields: fields{},
			args: args{
				blocksmithIndex:     0,
				numberOfBlocksmiths: 3,
				previousBlock: &model.Block{
					ID:        1,
					Timestamp: time.Now().Unix(),
				},
			},
			wantErr: true,
		},
		{
			name:   "SmithingPending",
			fields: fields{},
			args: args{
				blocksmithIndex:     0,
				numberOfBlocksmiths: 100,
				previousBlock: &model.Block{
					ID: 1,
					Timestamp: time.Now().Unix() - spine.GetSmithingPeriod() - spine.GetBlocksmithBlockCreationTime() -
						spine.GetBlocksmithNetworkTolerance() - 1,
				},
			},
			wantErr: true,
		},
		{
			name:   "allowedBegin-one round",
			fields: fields{},
			args: args{
				blocksmithIndex:     1,
				numberOfBlocksmiths: 6,
				previousBlock: &model.Block{
					ID: 1,
					Timestamp: time.Now().Unix() - spine.GetSmithingPeriod() -
						spine.GetBlocksmithTimeGap() + 1,
				},
			},
			wantErr: false,
		},
		{
			name:   "allowedBegin-multiple round",
			fields: fields{},
			args: args{
				blocksmithIndex:     1,
				numberOfBlocksmiths: 6,
				previousBlock: &model.Block{
					ID: 1,
					Timestamp: time.Now().Unix() - spine.GetSmithingPeriod() -
						(11 * spine.GetBlocksmithTimeGap()) - 1,
				},
			},
			wantErr: false,
		},
	}
	for _, tt := range tests {
		t.Run(tt.name, func(t *testing.T) {
			bss := &BlocksmithStrategySpine{
				QueryExecutor:         tt.fields.QueryExecutor,
				SpinePublicKeyQuery:   tt.fields.SpinePublicKeyQuery,
				Logger:                tt.fields.Logger,
				SortedBlocksmiths:     tt.fields.SortedBlocksmiths,
				LastSortedBlockID:     tt.fields.LastSortedBlockID,
				SortedBlocksmithsLock: tt.fields.SortedBlocksmithsLock,
				SortedBlocksmithsMap:  tt.fields.SortedBlocksmithsMap,
				SpineBlockQuery:       tt.fields.SpineBlockQuery,
			}
			if err := bss.IsValidSmithTime(tt.args.blocksmithIndex, tt.args.numberOfBlocksmiths, tt.args.previousBlock); (err != nil) != tt.wantErr {
				t.Errorf("IsValidSmithTime() error = %v, wantErr %v", err, tt.wantErr)
			}
		})
	}
}<|MERGE_RESOLUTION|>--- conflicted
+++ resolved
@@ -5,7 +5,6 @@
 	"database/sql"
 	"errors"
 	"fmt"
-	"github.com/zoobc/zoobc-core/common/chaintype"
 	"math/big"
 	"reflect"
 	"regexp"
@@ -13,10 +12,9 @@
 	"testing"
 	"time"
 
-	"github.com/zoobc/zoobc-core/common/chaintype"
-
 	"github.com/DATA-DOG/go-sqlmock"
 	log "github.com/sirupsen/logrus"
+	"github.com/zoobc/zoobc-core/common/chaintype"
 	"github.com/zoobc/zoobc-core/common/constant"
 	"github.com/zoobc/zoobc-core/common/model"
 	"github.com/zoobc/zoobc-core/common/query"
@@ -205,78 +203,6 @@
 			mockBlock.GetVersion(),
 		))
 	return db.QueryRow(qStr), nil
-<<<<<<< HEAD
-=======
-}
-
-func TestBlocksmithStrategySpine_GetSmithTime(t *testing.T) {
-	type fields struct {
-		QueryExecutor        query.ExecutorInterface
-		SpinePublicKeyQuery  query.SpinePublicKeyQueryInterface
-		Logger               *log.Logger
-		SortedBlocksmiths    []*model.Blocksmith
-		LastSortedBlockID    int64
-		SortedBlocksmithsMap map[string]*int64
-	}
-	type args struct {
-		blocksmithIndex int64
-		block           *model.Block
-	}
-	tests := []struct {
-		name   string
-		fields fields
-		args   args
-		want   int64
-	}{
-		{
-			name: "GetSmithTime:0",
-			fields: fields{
-				Logger:               log.New(),
-				SortedBlocksmiths:    nil,
-				SortedBlocksmithsMap: make(map[string]*int64),
-				LastSortedBlockID:    1,
-			},
-			args: args{
-				blocksmithIndex: 0,
-				block: &model.Block{
-					Timestamp: 0,
-				},
-			},
-			want: constant.SpineChainSmithingPeriod,
-		},
-		{
-			name: "GetSmithTime:1",
-			fields: fields{
-				Logger:               log.New(),
-				SortedBlocksmiths:    nil,
-				SortedBlocksmithsMap: make(map[string]*int64),
-				LastSortedBlockID:    1,
-			},
-			args: args{
-				blocksmithIndex: 1,
-				block: &model.Block{
-					Timestamp: 120120,
-				},
-			},
-			want: 120120 + constant.SmithingBlocksmithTimeGap + constant.SpineChainSmithingPeriod,
-		},
-	}
-	for _, tt := range tests {
-		t.Run(tt.name, func(t *testing.T) {
-			bss := &BlocksmithStrategySpine{
-				QueryExecutor:        tt.fields.QueryExecutor,
-				SpinePublicKeyQuery:  tt.fields.SpinePublicKeyQuery,
-				Logger:               tt.fields.Logger,
-				SortedBlocksmiths:    tt.fields.SortedBlocksmiths,
-				LastSortedBlockID:    tt.fields.LastSortedBlockID,
-				SortedBlocksmithsMap: tt.fields.SortedBlocksmithsMap,
-			}
-			if got := bss.GetSmithTime(tt.args.blocksmithIndex, tt.args.block); got != tt.want {
-				t.Errorf("BlocksmithStrategySpine.GetSmithTime() = %v, want %v", got, tt.want)
-			}
-		})
-	}
->>>>>>> d16cb69d
 }
 
 func TestBlocksmithStrategySpine_GetBlocksmiths(t *testing.T) {
@@ -605,10 +531,6 @@
 				NodePublicKey: bssNodePubKey1,
 				NodeID:        1,
 				Score:         big.NewInt(1000000000),
-<<<<<<< HEAD
-=======
-				SmithTime:     constant.SpineChainSmithingPeriod,
->>>>>>> d16cb69d
 			},
 		},
 	}
