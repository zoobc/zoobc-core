--- conflicted
+++ resolved
@@ -8,13 +8,10 @@
 	"sync"
 	"time"
 
+	log "github.com/sirupsen/logrus"
 	"github.com/zoobc/zoobc-core/common/blocker"
-
 	"github.com/zoobc/zoobc-core/common/chaintype"
 	"github.com/zoobc/zoobc-core/common/constant"
-
-	log "github.com/sirupsen/logrus"
-
 	"github.com/zoobc/zoobc-core/common/model"
 	"github.com/zoobc/zoobc-core/common/query"
 	coreUtil "github.com/zoobc/zoobc-core/core/util"
@@ -176,16 +173,11 @@
 	return nil
 }
 
-<<<<<<< HEAD
 // IsBlockTimestampValid check if currentBlock timestamp is valid
 func (bss *BlocksmithStrategySpine) IsBlockTimestampValid(
 	blocksmithIndex, numberOfBlocksmiths int64,
 	previousBlock, currentBlock *model.Block,
 ) error {
-=======
-// GetSmithTime calculate smith time of a blocksmith
-func (bss *BlocksmithStrategySpine) GetSmithTime(blocksmithIndex int64, block *model.Block) int64 {
->>>>>>> d16cb69d
 	var (
 		elapsedFromLastBlock int64
 	)
@@ -193,7 +185,6 @@
 	if blocksmithIndex < 1 {
 		elapsedFromLastBlock = ct.GetSmithingPeriod()
 	} else {
-<<<<<<< HEAD
 		elapsedFromLastBlock = blocksmithIndex*ct.GetBlocksmithTimeGap() + ct.GetSmithingPeriod()
 	}
 	if currentBlock.GetTimestamp() < previousBlock.GetTimestamp()+elapsedFromLastBlock {
@@ -241,9 +232,4 @@
 		return nil
 	}
 	return blocker.NewBlocker(blocker.SmithingPending, "SmithingPending")
-=======
-		elapsedFromLastBlock = blocksmithIndex*constant.SmithingBlocksmithTimeGap + ct.GetSmithingPeriod()
-	}
-	return block.GetTimestamp() + elapsedFromLastBlock
->>>>>>> d16cb69d
 }