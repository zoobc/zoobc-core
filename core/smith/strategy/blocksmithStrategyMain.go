package strategy

import (
	"bytes"
	"errors"
	log "github.com/sirupsen/logrus"
	"github.com/zoobc/zoobc-core/common/blocker"
	"github.com/zoobc/zoobc-core/common/chaintype"
	"github.com/zoobc/zoobc-core/common/constant"
	"github.com/zoobc/zoobc-core/common/crypto"
	"github.com/zoobc/zoobc-core/common/model"
	"github.com/zoobc/zoobc-core/common/storage"
	"math"
	"math/big"
	"time"
)

type (
	// Candidate represent single blocksmith that may create the next block
	Candidate struct {
		Blocksmith *model.Blocksmith
		StartTime  int64
		ExpiryTime int64
		Index      int64
	}

	BlocksmithStrategyMain struct {
		Chaintype                      chaintype.ChainType
		ActiveNodeRegistryCacheStorage storage.CacheStorageInterface
		Logger                         *log.Logger
		CurrentNodePublicKey           []byte
		candidates                     []Candidate
		me                             Candidate
		lastBlockHash                  []byte
		rng                            *crypto.RandomNumberGenerator
	}
)

func NewBlocksmithStrategyMain(
	logger *log.Logger,
	currentNodePublicKey []byte,
	activeNodeRegistryCacheStorage storage.CacheStorageInterface,
	rng *crypto.RandomNumberGenerator,
	chaintype chaintype.ChainType,
) *BlocksmithStrategyMain {
	return &BlocksmithStrategyMain{
		Logger:                         logger,
		Chaintype:                      chaintype,
		CurrentNodePublicKey:           currentNodePublicKey,
		ActiveNodeRegistryCacheStorage: activeNodeRegistryCacheStorage,
		me:                             Candidate{},
		candidates:                     make([]Candidate, 0),
		rng:                            rng,
	}
}

func (bss *BlocksmithStrategyMain) WillSmith(prevBlock *model.Block) (int64, error) {
	var (
		lastCandidate   Candidate
		now             = time.Now().Unix()
		err             error
		blocksmithIndex = int64(-1)
	)
	if !bytes.Equal(bss.lastBlockHash, prevBlock.BlockHash) {
		bss.lastBlockHash = prevBlock.BlockHash
		bss.candidates = []Candidate{}
		bss.me = Candidate{}
		err = bss.rng.Reset(constant.BlocksmithSelectionSeedPrefix, prevBlock.BlockSeed)
		if err != nil {
			return blocksmithIndex, err
		}
	}
	if len(bss.candidates) > 0 {
		lastCandidate = bss.candidates[len(bss.candidates)-1]
		if now < lastCandidate.StartTime {
			return blocksmithIndex, errors.New("WillSmith:NowLessThanStartTime")
		}
	}

	if now >= lastCandidate.StartTime {
		if err := bss.AddCandidate(prevBlock); err != nil {
			return blocksmithIndex, err
		}
	}

	if bss.me.StartTime != 0 && now >= bss.me.StartTime && now < bss.me.ExpiryTime {
		return bss.me.Index, nil
	}
	return blocksmithIndex, errors.New("invalidExpiryTime")
}

<<<<<<< HEAD
func (bss *BlocksmithStrategyMain) convertRandomNumberToIndex(randNumber, activeNodeRegistryCount int64) int {
	rd := randNumber / activeNodeRegistryCount
	mult := rd * activeNodeRegistryCount
	rem := randNumber - mult
	return int(rem)
=======
func (bss *BlocksmithStrategyMain) GetSortedBlocksmiths(block *model.Block) []*model.Blocksmith {
	bss.SortedBlocksmithsLock.Lock()
	defer bss.SortedBlocksmithsLock.Unlock()
	if block.ID != bss.LastSortedBlockID || block.ID == constant.MainchainGenesisBlockID {
		bss.SortBlocksmiths(block, false)
	}
	var result = make([]*model.Blocksmith, len(bss.SortedBlocksmiths))
	copy(result, bss.SortedBlocksmiths)
	return result
>>>>>>> 248a6eae
}

func (bss *BlocksmithStrategyMain) AddCandidate(prevBlock *model.Block) error {
	var (
		activeNodeRegistry []storage.NodeRegistry
		candidate          Candidate
		now                = time.Now().Unix()
		err                error
	)
<<<<<<< HEAD

	// get node registry
	err = bss.ActiveNodeRegistryCacheStorage.GetAllItems(&activeNodeRegistry)
	if err != nil {
		return err
=======
	bss.SortedBlocksmithsLock.Lock()
	defer bss.SortedBlocksmithsLock.Unlock()
	if block.ID != bss.LastSortedBlockID || block.ID == constant.MainchainGenesisBlockID {
		bss.SortBlocksmiths(block, false)
>>>>>>> 248a6eae
	}

	activeNodeRegistryCount := len(activeNodeRegistry)
	round := bss.GetSmithingRound(prevBlock, &model.Block{Timestamp: now})
	currCandidateCount := len(bss.candidates)
	newCandidateCount := currCandidateCount
	for i := 0; i < round-currCandidateCount; i++ {
		var (
			idx        int
			randNumber int64
		)
		randNumber = bss.rng.Next()
		idx = bss.convertRandomNumberToIndex(randNumber, int64(activeNodeRegistryCount))
		blockSmith := model.Blocksmith{
			NodeID:        activeNodeRegistry[idx].Node.GetNodeID(),
			NodePublicKey: activeNodeRegistry[idx].Node.GetNodePublicKey(),
		}
		startTime := prevBlock.Timestamp + bss.Chaintype.GetSmithingPeriod() + int64(newCandidateCount)*bss.Chaintype.GetBlocksmithTimeGap()
		expiryTime := startTime + bss.Chaintype.GetBlocksmithNetworkTolerance() + bss.Chaintype.GetBlocksmithBlockCreationTime()
		candidate = Candidate{
			Blocksmith: &blockSmith,
			StartTime:  startTime,
			ExpiryTime: expiryTime,
			Index:      int64(newCandidateCount),
		}
		if bytes.Equal(candidate.Blocksmith.NodePublicKey, bss.CurrentNodePublicKey) {
			// set self as candidate if found same node public key
			bss.me = candidate
		}
		bss.candidates = append(bss.candidates, candidate)
		newCandidateCount++
	}
	return nil
}

func (bss *BlocksmithStrategyMain) CalculateCumulativeDifficulty(prevBlock, block *model.Block) string {
	round := bss.GetSmithingRound(prevBlock, block)
	prevCummulativeDiff, _ := new(big.Int).SetString(prevBlock.GetCumulativeDifficulty(), 10)
	currentCumulativeDifficulty := new(big.Int).SetInt64(constant.CumulativeDifficultyDivisor / int64(round))
	newCummulativeDifficulty := new(big.Int).Add(prevCummulativeDiff, currentCumulativeDifficulty)
	return newCummulativeDifficulty.String()
}

func (bss *BlocksmithStrategyMain) IsBlockValid(prevBlock, block *model.Block) error {
	var (
		activeNodeRegistry []storage.NodeRegistry
		err                error
	)
	// get node registry
	err = bss.ActiveNodeRegistryCacheStorage.GetAllItems(&activeNodeRegistry)
	if err != nil {
		return err
	}

	round := bss.GetSmithingRound(prevBlock, block)
	rng := crypto.NewRandomNumberGenerator()
	err = rng.Reset(constant.BlocksmithSelectionSeedPrefix, prevBlock.BlockSeed)
	if err != nil {
		return err
	}
	var (
		validRandomNumbers []int64
		idx                int
	)
	// check for n-previous round also if round > 1, this will check if block come from valid blocksmith
	gap := bss.Chaintype.GetBlocksmithNetworkTolerance() + bss.Chaintype.GetBlocksmithBlockCreationTime()
	validNumberOfRounds := 1 + gap/bss.Chaintype.GetBlocksmithTimeGap()
	for i := 0; i < round; i++ {
		randomNumber := rng.Next()
		if int64(i) > (int64(round) - validNumberOfRounds) {
			validRandomNumbers = append(validRandomNumbers, randomNumber)
		}
	}
	for i := 0; i < len(validRandomNumbers); i++ {
		idx = bss.convertRandomNumberToIndex(validRandomNumbers[i], int64(len(activeNodeRegistry)))
		if bytes.Equal(activeNodeRegistry[idx].Node.NodePublicKey, block.BlocksmithPublicKey) {
			startTime, endTime := bss.getValidBlockCreationTime(prevBlock, round-(len(validRandomNumbers)-i))
			// validate block's timestamp within persistable timestamp
			if block.GetTimestamp() >= startTime && block.GetTimestamp() < endTime {
				return nil
			}
		}
	}
	return errors.New("IsBlockValid:Failed-InvalidSmithingTime")
}

// getValidBlockPersistTime calculate the valid starting time (inclusive) and ending time (exclusive) for a block to be persisted
// exception for first blocksmith (1 round) don't need to wait until previous smithing (which do not exist) to be expired
// first
func (bss *BlocksmithStrategyMain) getValidBlockPersistTime(previousBlock *model.Block, round int) (start, end int64) {
	offset := bss.Chaintype.GetBlocksmithBlockCreationTime() + bss.Chaintype.GetBlocksmithNetworkTolerance()
	if round <= 1 {
		startTime := previousBlock.GetTimestamp() + bss.Chaintype.GetSmithingPeriod()
		return startTime, startTime + offset
	}
	firstRoundExpiry := bss.Chaintype.GetSmithingPeriod() + offset
	gaps := int64(round-1) * bss.Chaintype.GetBlocksmithTimeGap()
	startTime := previousBlock.GetTimestamp() + firstRoundExpiry + gaps
	return startTime, startTime + bss.Chaintype.GetBlocksmithTimeGap()
}

// getValidBlockCreationTime return the valid time to create block given previousBlock and round
func (bss *BlocksmithStrategyMain) getValidBlockCreationTime(previousBlock *model.Block, round int) (start, end int64) {
	offset := bss.Chaintype.GetBlocksmithBlockCreationTime() + bss.Chaintype.GetBlocksmithNetworkTolerance()
	if round <= 1 {
		startTime := previousBlock.GetTimestamp() + bss.Chaintype.GetSmithingPeriod()
		return startTime, startTime + offset
	}
	gaps := int64(round-1) * bss.Chaintype.GetBlocksmithTimeGap()
	startTime := previousBlock.GetTimestamp() + bss.Chaintype.GetSmithingPeriod() + gaps
	return startTime, startTime + offset
}

func (bss *BlocksmithStrategyMain) CanPersistBlock(previousBlock, block *model.Block, timestamp int64) error {
	var (
		activeNodeRegistry []storage.NodeRegistry
		err                error
	)
	// get node registry
	err = bss.ActiveNodeRegistryCacheStorage.GetAllItems(&activeNodeRegistry)
	if err != nil {
		return err
	}

	blocksmithIndex, err := bss.GetSmithingIndex(previousBlock, block, activeNodeRegistry)
	if err != nil {
		return err
	}
	startTime, endTime := bss.getValidBlockPersistTime(previousBlock, blocksmithIndex+1)
	if timestamp >= startTime && timestamp < endTime {
		return nil
	}
	return blocker.NewBlocker(blocker.ValidationErr, "%s-PendingPersist", bss.Chaintype.GetName())
}

// GetBlocksBlocksmiths fetch the blocksmiths candidate list up to block.BlocksmithPublicKey, if the block.BlocksmithPublicKey
// is first blocksmith then it returns only a single model.Blocksmith, otherwise it returns n-1 number of skipped blocksmith
// including (possibly) the block.BlocksmithPublicKey with the valid blocksmith at n-th index.
func (bss *BlocksmithStrategyMain) GetBlocksBlocksmiths(previousBlock, block *model.Block) ([]*model.Blocksmith, error) {
	var (
		activeNodeRegistry []storage.NodeRegistry
		result             = make([]*model.Blocksmith, 0)
		err                error
	)
	// get node registry
	err = bss.ActiveNodeRegistryCacheStorage.GetAllItems(&activeNodeRegistry)
	if err != nil {
		return nil, err
	}
	// get round
	round := bss.GetSmithingRound(previousBlock, block)
	rng := crypto.NewRandomNumberGenerator()
	err = rng.Reset(constant.BlocksmithSelectionSeedPrefix, previousBlock.GetBlockSeed())
	if err != nil {
		return nil, err
	}
	for i := 0; i < round; i++ {
		randomNumber := rng.Next()
		skippedNodeIdx := bss.convertRandomNumberToIndex(randomNumber, int64(len(activeNodeRegistry)))
		result = append(result, &model.Blocksmith{
			NodeID:        activeNodeRegistry[skippedNodeIdx].Node.GetNodeID(),
			NodePublicKey: activeNodeRegistry[skippedNodeIdx].Node.GetNodePublicKey(),
			Score:         big.NewInt(activeNodeRegistry[skippedNodeIdx].ParticipationScore),
		})
		isValidBlocksmith := bytes.Equal(activeNodeRegistry[skippedNodeIdx].Node.GetNodePublicKey(), block.GetBlocksmithPublicKey())
		if isValidBlocksmith {
			startTime, endTime := bss.getValidBlockPersistTime(previousBlock, i+1)
			if block.GetTimestamp() >= startTime && block.GetTimestamp() < endTime {
				break
			}
		}
		if i == round-1 && !isValidBlocksmith {
			return nil, blocker.NewBlocker(blocker.ValidationErr, "GetBlocksBlocksmith:BlocksmithNotInCandidates")
		}
	}
	return result, nil
}

func (bss *BlocksmithStrategyMain) GetSmithingIndex(
	previousBlock, block *model.Block, activeRegistries []storage.NodeRegistry,
) (int, error) {
	var (
		round = 1 // round start from 1
		err   error
	)
	rng := crypto.NewRandomNumberGenerator()
	err = rng.Reset(constant.BlocksmithSelectionSeedPrefix, previousBlock.BlockSeed)
	if err != nil {
		return 0, err
	}

	timeGap := block.GetTimestamp() - previousBlock.GetTimestamp()
	if timeGap < bss.Chaintype.GetSmithingPeriod()+bss.Chaintype.GetBlocksmithTimeGap() {
		// first blocksmith, validate if blocksmith public key is valid
		randomNumber := rng.Next()
		idx := bss.convertRandomNumberToIndex(randomNumber, int64(len(activeRegistries)))
		if !bytes.Equal(activeRegistries[idx].Node.GetNodePublicKey(), block.GetBlocksmithPublicKey()) {
			return 0, blocker.NewBlocker(blocker.ValidationErr, "GetSmithingIndex:InvalidBlocksmithTime")
		}
		return 0, nil // first blocksmith
	}

	afterFirstBlocksmith := math.Floor(float64(timeGap-bss.Chaintype.GetSmithingPeriod()) / float64(bss.Chaintype.GetBlocksmithTimeGap()))
	round += int(afterFirstBlocksmith)
	lastIndex := -1
	for i := 0; i < round; i++ {
		randomNumber := rng.Next()
		idx := bss.convertRandomNumberToIndex(randomNumber, int64(len(activeRegistries)))
		if bytes.Equal(activeRegistries[idx].Node.GetNodePublicKey(), block.GetBlocksmithPublicKey()) {
			lastIndex = i
		}
	}
	if lastIndex > -1 {
		return lastIndex, nil
	}
	return 0, blocker.NewBlocker(blocker.ValidationErr, "GetSmithingIndex:BlocksmithNotFound")
}

func (bss *BlocksmithStrategyMain) GetSmithingRound(previousBlock, block *model.Block) int {
	var (
		round = 1 // round start from 1
	)
	timeGap := block.GetTimestamp() - previousBlock.GetTimestamp()
	if timeGap < bss.Chaintype.GetSmithingPeriod()+bss.Chaintype.GetBlocksmithTimeGap() {
		return round // first blocksmith
	}
	afterFirstBlocksmith := math.Floor(float64(timeGap-bss.Chaintype.GetSmithingPeriod()) / float64(bss.Chaintype.GetBlocksmithTimeGap()))
	round += int(afterFirstBlocksmith)
	return round
}<|MERGE_RESOLUTION|>--- conflicted
+++ resolved
@@ -3,6 +3,10 @@
 import (
 	"bytes"
 	"errors"
+	"math"
+	"math/big"
+	"time"
+
 	log "github.com/sirupsen/logrus"
 	"github.com/zoobc/zoobc-core/common/blocker"
 	"github.com/zoobc/zoobc-core/common/chaintype"
@@ -10,9 +14,6 @@
 	"github.com/zoobc/zoobc-core/common/crypto"
 	"github.com/zoobc/zoobc-core/common/model"
 	"github.com/zoobc/zoobc-core/common/storage"
-	"math"
-	"math/big"
-	"time"
 )
 
 type (
@@ -89,23 +90,11 @@
 	return blocksmithIndex, errors.New("invalidExpiryTime")
 }
 
-<<<<<<< HEAD
 func (bss *BlocksmithStrategyMain) convertRandomNumberToIndex(randNumber, activeNodeRegistryCount int64) int {
 	rd := randNumber / activeNodeRegistryCount
 	mult := rd * activeNodeRegistryCount
 	rem := randNumber - mult
 	return int(rem)
-=======
-func (bss *BlocksmithStrategyMain) GetSortedBlocksmiths(block *model.Block) []*model.Blocksmith {
-	bss.SortedBlocksmithsLock.Lock()
-	defer bss.SortedBlocksmithsLock.Unlock()
-	if block.ID != bss.LastSortedBlockID || block.ID == constant.MainchainGenesisBlockID {
-		bss.SortBlocksmiths(block, false)
-	}
-	var result = make([]*model.Blocksmith, len(bss.SortedBlocksmiths))
-	copy(result, bss.SortedBlocksmiths)
-	return result
->>>>>>> 248a6eae
 }
 
 func (bss *BlocksmithStrategyMain) AddCandidate(prevBlock *model.Block) error {
@@ -115,18 +104,11 @@
 		now                = time.Now().Unix()
 		err                error
 	)
-<<<<<<< HEAD
 
 	// get node registry
 	err = bss.ActiveNodeRegistryCacheStorage.GetAllItems(&activeNodeRegistry)
 	if err != nil {
 		return err
-=======
-	bss.SortedBlocksmithsLock.Lock()
-	defer bss.SortedBlocksmithsLock.Unlock()
-	if block.ID != bss.LastSortedBlockID || block.ID == constant.MainchainGenesisBlockID {
-		bss.SortBlocksmiths(block, false)
->>>>>>> 248a6eae
 	}
 
 	activeNodeRegistryCount := len(activeNodeRegistry)
