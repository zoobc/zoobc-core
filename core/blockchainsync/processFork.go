package blockchainsync

import (
	"bytes"
	"math/big"
	"time"

	log "github.com/sirupsen/logrus"
	"github.com/zoobc/zoobc-core/common/blocker"
	"github.com/zoobc/zoobc-core/common/chaintype"
	"github.com/zoobc/zoobc-core/common/constant"
	"github.com/zoobc/zoobc-core/common/kvdb"
	"github.com/zoobc/zoobc-core/common/model"
	"github.com/zoobc/zoobc-core/common/monitoring"
	"github.com/zoobc/zoobc-core/common/query"
	"github.com/zoobc/zoobc-core/common/transaction"
	commonUtil "github.com/zoobc/zoobc-core/common/util"
	"github.com/zoobc/zoobc-core/core/service"
	"github.com/zoobc/zoobc-core/p2p/strategy"
	p2pUtil "github.com/zoobc/zoobc-core/p2p/util"
)

type (
	ForkingProcessorInterface interface {
		ProcessFork(forkBlocks []*model.Block, commonBlock *model.Block, feederPeer *model.Peer) error
	}
	ForkingProcessor struct {
		ChainType             chaintype.ChainType
		BlockService          service.BlockServiceInterface
		QueryExecutor         query.ExecutorInterface
		ActionTypeSwitcher    transaction.TypeActionSwitcher
		MempoolService        service.MempoolServiceInterface
		KVExecutor            kvdb.KVExecutorInterface
		Logger                *log.Logger
		PeerExplorer          strategy.PeerExplorerStrategyInterface
		TransactionUtil       transaction.UtilInterface
		TransactionCorService service.TransactionCoreServiceInterface
	}
)

// ProcessFork processes the forked blocks
func (fp *ForkingProcessor) ProcessFork(forkBlocks []*model.Block, commonBlock *model.Block, feederPeer *model.Peer) error {
	var (
		lastBlockBeforeProcess, lastBlock, currentLastBlock *model.Block
		myPoppedOffBlocks, peerPoppedOffBlocks              []*model.Block
		pushedForkBlocks                                    int
		err                                                 error
	)
	monitoring.IncrementMainchainDownloadCycleDebugger(fp.ChainType, 80)

	lastBlockBeforeProcess, err = fp.BlockService.GetLastBlock()
	monitoring.IncrementMainchainDownloadCycleDebugger(fp.ChainType, 81)
	if err != nil {
		monitoring.IncrementMainchainDownloadCycleDebugger(fp.ChainType, 82)
		return err
	}
	beforeApplyCumulativeDifficulty := lastBlockBeforeProcess.CumulativeDifficulty
	monitoring.IncrementMainchainDownloadCycleDebugger(fp.ChainType, 83)
	myPoppedOffBlocks, err = fp.BlockService.PopOffToBlock(commonBlock)
	monitoring.IncrementMainchainDownloadCycleDebugger(fp.ChainType, 84)
	if err != nil {
		monitoring.IncrementMainchainDownloadCycleDebugger(fp.ChainType, 85)
		return err
	}

	lastBlock, err = fp.BlockService.GetLastBlock()
	monitoring.IncrementMainchainDownloadCycleDebugger(fp.ChainType, 86)
	if err != nil {
		monitoring.IncrementMainchainDownloadCycleDebugger(fp.ChainType, 87)
		return err
	}

	if lastBlock.ID == commonBlock.ID {
		// rebuilding the chain
		monitoring.IncrementMainchainDownloadCycleDebugger(fp.ChainType, 88)
		for _, block := range forkBlocks {
			if block.ID == lastBlock.ID {
				continue
			}
			monitoring.IncrementMainchainDownloadCycleDebugger(fp.ChainType, 89)
			lastBlock, err = fp.BlockService.GetLastBlock()
			monitoring.IncrementMainchainDownloadCycleDebugger(fp.ChainType, 90)
			if err != nil {
				return err
			}
			monitoring.IncrementMainchainDownloadCycleDebugger(fp.ChainType, 91)
			lastBlockHash, err := commonUtil.GetBlockHash(lastBlock, fp.ChainType)
			if err != nil {
				return err
			}
			monitoring.IncrementMainchainDownloadCycleDebugger(fp.ChainType, 92)
			if bytes.Equal(lastBlockHash, block.PreviousBlockHash) {
				monitoring.IncrementMainchainDownloadCycleDebugger(fp.ChainType, 93)
<<<<<<< HEAD
				err := fp.BlockService.ValidateBlock(block, lastBlock, time.Now().Unix())
=======
				err := fp.BlockService.ValidateBlock(block, lastBlock)
>>>>>>> f151c43c
				monitoring.IncrementMainchainDownloadCycleDebugger(fp.ChainType, 94)
				if err != nil {
					monitoring.IncrementMainchainDownloadCycleDebugger(fp.ChainType, 95)
					blacklistErr := fp.PeerExplorer.PeerBlacklist(feederPeer, err.Error())
					if blacklistErr != nil {
						fp.Logger.Errorf("Failed to add blacklist: %v\n", blacklistErr)
					}
					fp.Logger.Warnf("[pushing fork block] failed to verify block %v from peer %v: %s\nwith previous: %v\n",
						block.ID, p2pUtil.GetFullAddressPeer(feederPeer), err, lastBlock.ID)
					break
				}
				err = fp.BlockService.PushBlock(lastBlock, block, false, true)
				monitoring.IncrementMainchainDownloadCycleDebugger(fp.ChainType, 96)
				if err != nil {
					blacklistErr := fp.PeerExplorer.PeerBlacklist(feederPeer, err.Error())
					if blacklistErr != nil {
						fp.Logger.Errorf("Failed to add blacklist: %v\n", blacklistErr)
					}
					fp.Logger.Warnf("\n\nPushBlock of fork blocks err %v\n\n", err)
					break
				}

				monitoring.IncrementMainchainDownloadCycleDebugger(fp.ChainType, 97)
				pushedForkBlocks++
			}
		}
	}

	monitoring.IncrementMainchainDownloadCycleDebugger(fp.ChainType, 98)
	currentLastBlock, err = fp.BlockService.GetLastBlock()
	monitoring.IncrementMainchainDownloadCycleDebugger(fp.ChainType, 99)
	if err != nil {
		monitoring.IncrementMainchainDownloadCycleDebugger(fp.ChainType, 100)
		return err
	}
	monitoring.IncrementMainchainDownloadCycleDebugger(fp.ChainType, 101)
	currentCumulativeDifficulty, _ := new(big.Int).SetString(currentLastBlock.CumulativeDifficulty, 10)
	cumulativeDifficultyOriginalBefore, _ := new(big.Int).SetString(beforeApplyCumulativeDifficulty, 10)

	// if after applying the fork blocks the cumulative difficulty is still less than current one
	// only take the transactions to be processed, but later will get back to our own fork
	if pushedForkBlocks > 0 && currentCumulativeDifficulty.Cmp(cumulativeDifficultyOriginalBefore) < 0 {
		monitoring.IncrementMainchainDownloadCycleDebugger(fp.ChainType, 102)
		peerPoppedOffBlocks, err = fp.BlockService.PopOffToBlock(commonBlock)
		monitoring.IncrementMainchainDownloadCycleDebugger(fp.ChainType, 103)
		if err != nil {
			monitoring.IncrementMainchainDownloadCycleDebugger(fp.ChainType, 104)
			return err
		}
		pushedForkBlocks = 0
		for _, block := range peerPoppedOffBlocks {
			_ = fp.ProcessLater(block.Transactions)
		}
	}

	// if no fork blocks successfully applied, go back to our fork
	// other wise, just take the transactions of our popped blocks to be processed later
	monitoring.IncrementMainchainDownloadCycleDebugger(fp.ChainType, 105)
	if pushedForkBlocks == 0 {
		monitoring.IncrementMainchainDownloadCycleDebugger(fp.ChainType, 106)
		fp.Logger.Println("Did not accept any blocks from peer, pushing back my blocks")
		for _, block := range myPoppedOffBlocks {
			monitoring.IncrementMainchainDownloadCycleDebugger(fp.ChainType, 107)
			lastBlock, err = fp.BlockService.GetLastBlock()
			monitoring.IncrementMainchainDownloadCycleDebugger(fp.ChainType, 108)
			if err != nil {
				monitoring.IncrementMainchainDownloadCycleDebugger(fp.ChainType, 109)
				return err
			}
<<<<<<< HEAD
			err = fp.BlockService.ValidateBlock(block, lastBlock, time.Now().Unix())
=======
			err = fp.BlockService.ValidateBlock(block, lastBlock)
>>>>>>> f151c43c
			monitoring.IncrementMainchainDownloadCycleDebugger(fp.ChainType, 110)
			if err != nil {
				monitoring.IncrementMainchainDownloadCycleDebugger(fp.ChainType, 111)
				blacklistErr := fp.PeerExplorer.PeerBlacklist(feederPeer, err.Error())
				if blacklistErr != nil {
					fp.Logger.Errorf("Failed to add blacklist: %v\n", blacklistErr)
				}
				fp.Logger.Warnf("[pushing back own block] failed to verify block %v from peer: %s\n with previous: %v\n", block.ID, err, lastBlock.ID)
				return err
			}
			monitoring.IncrementMainchainDownloadCycleDebugger(fp.ChainType, 112)
			err = fp.BlockService.PushBlock(lastBlock, block, false, true)
			monitoring.IncrementMainchainDownloadCycleDebugger(fp.ChainType, 113)
			if err != nil {
				monitoring.IncrementMainchainDownloadCycleDebugger(fp.ChainType, 114)
				return blocker.NewBlocker(blocker.BlockErr, "Popped off block no longer acceptable")
			}
		}
	} else {
		monitoring.IncrementMainchainDownloadCycleDebugger(fp.ChainType, 115)
		for _, block := range myPoppedOffBlocks {
			monitoring.IncrementMainchainDownloadCycleDebugger(fp.ChainType, 116)
			_ = fp.ProcessLater(block.Transactions)
		}
	}

	monitoring.IncrementMainchainDownloadCycleDebugger(fp.ChainType, 117)
	if fp.ChainType.HasTransactions() {
		// start restoring mempool from badgerDB
		err = fp.restoreMempoolsBackup()
		if err != nil {
			fp.Logger.Errorf("RestoreBackupFail: %s", err.Error())
		}
	}
	monitoring.IncrementMainchainDownloadCycleDebugger(fp.ChainType, 118)
	return nil
}

func (fp *ForkingProcessor) ProcessLater(txs []*model.Transaction) error {
	var (
		err     error
		txBytes []byte
		txType  transaction.TypeAction
	)
	for _, tx := range txs {
		// Validate Tx
		txType, err = fp.ActionTypeSwitcher.GetTransactionType(tx)
		if err != nil {
			return err
		}
		txBytes, err = fp.TransactionUtil.GetTransactionBytes(tx, true)

		if err != nil {
			return err
		}

		// Save to mempool
		mpTx := &model.MempoolTransaction{
			FeePerByte:              commonUtil.FeePerByteTransaction(tx.GetFee(), txBytes),
			ID:                      tx.ID,
			TransactionBytes:        txBytes,
			ArrivalTimestamp:        time.Now().Unix(),
			SenderAccountAddress:    tx.SenderAccountAddress,
			RecipientAccountAddress: tx.RecipientAccountAddress,
		}

		err = fp.MempoolService.ValidateMempoolTransaction(mpTx)
		if err != nil {
			return err
		}
		// Apply Unconfirmed
		err = fp.QueryExecutor.BeginTx()
		if err != nil {
			return err
		}
		err = fp.TransactionCorService.ApplyUnconfirmedTransaction(txType)
		if err != nil {
			errRollback := fp.QueryExecutor.RollbackTx()
			if errRollback != nil {
				return errRollback
			}
			return err
		}
		err = fp.MempoolService.AddMempoolTransaction(mpTx)
		if err != nil {
			errRollback := fp.QueryExecutor.RollbackTx()
			if errRollback != nil {
				return err
			}
			return err
		}
		err = fp.QueryExecutor.CommitTx()
		if err != nil {
			return err
		}
	}
	return nil
}

func (fp *ForkingProcessor) ScheduleScan(height uint32, validate bool) {
	// TODO: analyze if this mechanism is necessary
}

// restoreMempoolsBackup will restore transaction from badgerDB and try to re-ApplyUnconfirmed
func (fp *ForkingProcessor) restoreMempoolsBackup() error {

	var (
		mempoolsBackupBytes []byte
		prev                uint32
		err                 error
	)

	kvdbMempoolsBackupKey := commonUtil.GetKvDbMempoolDBKey(fp.ChainType)
	mempoolsBackupBytes, err = fp.KVExecutor.Get(kvdbMempoolsBackupKey)
	if err != nil {
		return err
	}

	for int(prev) < len(mempoolsBackupBytes) {
		var (
			transactionBytes []byte
			mempoolTX        *model.MempoolTransaction
			txType           transaction.TypeAction
			tx               *model.Transaction
			size             uint32
		)

		prev += constant.TransactionBodyLength // initiate length of size
		size = commonUtil.ConvertBytesToUint32(mempoolsBackupBytes[:prev])
		transactionBytes = mempoolsBackupBytes[prev:][:size]
		prev += size

		tx, err = fp.TransactionUtil.ParseTransactionBytes(transactionBytes, true)
		if err != nil {
			return err
		}
		mempoolTX = &model.MempoolTransaction{
			FeePerByte:              commonUtil.FeePerByteTransaction(tx.GetFee(), transactionBytes),
			ID:                      tx.ID,
			TransactionBytes:        transactionBytes,
			ArrivalTimestamp:        time.Now().Unix(),
			SenderAccountAddress:    tx.SenderAccountAddress,
			RecipientAccountAddress: tx.RecipientAccountAddress,
		}
		err = fp.MempoolService.ValidateMempoolTransaction(mempoolTX)
		if err != nil {
			return err
		}

		txType, err = fp.ActionTypeSwitcher.GetTransactionType(tx)
		if err != nil {
			return err
		}
		// Apply Unconfirmed
		err = fp.QueryExecutor.BeginTx()
		if err != nil {
			return err
		}
		err = fp.TransactionCorService.ApplyUnconfirmedTransaction(txType)
		if err != nil {
			rollbackErr := fp.QueryExecutor.RollbackTx()
			if rollbackErr != nil {
				fp.Logger.Warnf("error when executing database rollback: %v", rollbackErr)
			}
			return err
		}
		err = fp.MempoolService.AddMempoolTransaction(mempoolTX)
		if err != nil {
			rollbackErr := fp.QueryExecutor.RollbackTx()
			if rollbackErr != nil {
				fp.Logger.Warnf("error when executing database rollback: %v", rollbackErr)
			}
			return err
		}
		err = fp.QueryExecutor.CommitTx()
		if err != nil {
			return err
		}
	}
	return nil
}<|MERGE_RESOLUTION|>--- conflicted
+++ resolved
@@ -91,11 +91,7 @@
 			monitoring.IncrementMainchainDownloadCycleDebugger(fp.ChainType, 92)
 			if bytes.Equal(lastBlockHash, block.PreviousBlockHash) {
 				monitoring.IncrementMainchainDownloadCycleDebugger(fp.ChainType, 93)
-<<<<<<< HEAD
-				err := fp.BlockService.ValidateBlock(block, lastBlock, time.Now().Unix())
-=======
 				err := fp.BlockService.ValidateBlock(block, lastBlock)
->>>>>>> f151c43c
 				monitoring.IncrementMainchainDownloadCycleDebugger(fp.ChainType, 94)
 				if err != nil {
 					monitoring.IncrementMainchainDownloadCycleDebugger(fp.ChainType, 95)
@@ -165,11 +161,7 @@
 				monitoring.IncrementMainchainDownloadCycleDebugger(fp.ChainType, 109)
 				return err
 			}
-<<<<<<< HEAD
-			err = fp.BlockService.ValidateBlock(block, lastBlock, time.Now().Unix())
-=======
 			err = fp.BlockService.ValidateBlock(block, lastBlock)
->>>>>>> f151c43c
 			monitoring.IncrementMainchainDownloadCycleDebugger(fp.ChainType, 110)
 			if err != nil {
 				monitoring.IncrementMainchainDownloadCycleDebugger(fp.ChainType, 111)
