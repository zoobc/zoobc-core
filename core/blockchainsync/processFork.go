--- conflicted
+++ resolved
@@ -87,16 +87,9 @@
 				}
 				err = fp.BlockService.PushBlock(lastBlock, block, false, true)
 				if err != nil {
-<<<<<<< HEAD
-
-					errBlackList := fp.PeerExplorer.PeerBlacklist(feederPeer, err.Error())
-					if errBlackList != nil {
-						fp.Logger.Errorf("Failed to add blacklist: %v\n", errBlackList)
-=======
 					blacklistErr := fp.PeerExplorer.PeerBlacklist(feederPeer, err.Error())
 					if blacklistErr != nil {
 						fp.Logger.Errorf("Failed to add blacklist: %v\n", blacklistErr)
->>>>>>> c79d5621
 					}
 					fp.Logger.Warnf("\n\nPushBlock err %v\n\n", err)
 					break
