--- conflicted
+++ resolved
@@ -246,11 +246,7 @@
 		}
 		previousBlockID := coreUtil.GetBlockIDFromHash(block.PreviousBlockHash)
 		if lastBlock.ID == previousBlockID {
-<<<<<<< HEAD
-			err := bd.BlockService.PushBlock(lastBlock, block, false)
-=======
-			err := bss.BlockService.PushBlock(lastBlock, block, false, false)
->>>>>>> 2bf1b8f8
+			err := bd.BlockService.PushBlock(lastBlock, block, false, false)
 			if err != nil {
 				// TODO: analyze the mechanism of blacklisting peer here
 				// bd.P2pService.Blacklist(peer)
