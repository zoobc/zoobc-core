--- conflicted
+++ resolved
@@ -58,40 +58,10 @@
 		log.Warnf("failed to get the last block state after block download")
 		return false
 	}
-<<<<<<< HEAD
-	if lastBlock == nil {
-		log.Fatal("There is no genesis block found")
-	}
-	initialHeight := lastBlock.Height
-	for bss.NeedGetMoreBlocks {
-		currentLastBlock, err := bss.BlockService.GetLastBlock()
-		if err != nil {
-			log.Error(err)
-			continue
-		}
-		currentHeight := currentLastBlock.Height
-		err = bss.getPeerBlockchainInfo()
-		if err != nil {
-			log.Warnf("failed to getPeerBlockchainInfo: %v", err)
-		}
-		afterDownloadLastBlock, err := bss.BlockService.GetLastBlock()
-		if err != nil {
-			log.Warnf("failed to get the last block state after block download")
-			continue
-		}
-		heightAfterDownload := afterDownloadLastBlock.Height
-		if currentHeight > 0 && currentHeight == heightAfterDownload {
-			bss.IsDownloading = false
-			log.Infof("Finished %s blockchain download: %d blocks pulled", bss.ChainType.GetName(), heightAfterDownload-initialHeight)
-			break
-		}
-		break
-=======
 	heightAfterDownload := afterDownloadLastBlock.Height
 	cumulativeDifficultyAfterDownload := afterDownloadLastBlock.CumulativeDifficulty
 	if currentHeight > 0 && currentHeight == heightAfterDownload && currentCumulativeDifficulty == cumulativeDifficultyAfterDownload {
 		return true
->>>>>>> 2effd719
 	}
 	return false
 }
