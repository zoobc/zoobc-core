package blockchainsync

import (
	"errors"
	"fmt"
	"math/big"
	"time"

	log "github.com/sirupsen/logrus"
	"github.com/zoobc/zoobc-core/common/blocker"
	"github.com/zoobc/zoobc-core/common/chaintype"
	"github.com/zoobc/zoobc-core/common/model"
	"github.com/zoobc/zoobc-core/p2p"

	"github.com/zoobc/zoobc-core/common/constant"
	commonUtil "github.com/zoobc/zoobc-core/common/util"
	"github.com/zoobc/zoobc-core/core/service"
	coreUtil "github.com/zoobc/zoobc-core/core/util"
)

<<<<<<< HEAD
type (
	BlockchainDownloadInterface interface {
		SetIsDownloading(newValue bool)
		IsDownloadFinish(currentLastBlock *model.Block) bool
		GetPeerBlockchainInfo() (*PeerBlockchainInfo, error)
		DownloadFromPeer(feederPeer *model.Peer, chainBlockIds []int64, commonBlock *model.Block) (*PeerForkInfo, error)
		ConfirmWithPeer(peerToCheck *model.Peer, commonMilestoneBlockID int64) ([]int64, error)
=======
func (bss *DownloadBlockchainService) Start(runNext chan bool) {
	if bss.ChainType == nil {
		log.Fatal("no chaintype")
>>>>>>> 86f75c3d
	}
	BlockchainDownloader struct {
		IsDownloading bool // only for status
		PeerHasMore   bool
		ChainType     chaintype.ChainType

		BlockService service.BlockServiceInterface
		P2pService   p2p.ServiceInterface
	}

<<<<<<< HEAD
	PeerBlockchainInfo struct {
		Peer                   *model.Peer
		ChainBlockIds          []int64
		CommonBlock            *model.Block
		CommonMilestoneBlockID int64
=======
func (bss *DownloadBlockchainService) GetMoreBlocksThread(runNext chan bool) {
	sigs := make(chan os.Signal, 1)
	signal.Notify(sigs, syscall.SIGINT, syscall.SIGTERM)
	for {
		select {
		case download := <-runNext:
			if download {
				go bss.getMoreBlocks(runNext)
			}
		case <-sigs:
			return
		}
>>>>>>> 86f75c3d
	}

<<<<<<< HEAD
	PeerForkInfo struct {
		ForkBlocks []*model.Block
		FeederPeer *model.Peer
	}
)
=======
func (bss *DownloadBlockchainService) getMoreBlocks(runNext chan bool) {
	log.Info("Get more blocks...")
	// notify observer about start of blockchain download of this specific chain
>>>>>>> 86f75c3d

func (bd *BlockchainDownloader) IsDownloadFinish(currentLastBlock *model.Block) bool {
	currentHeight := currentLastBlock.Height
	currentCumulativeDifficulty := currentLastBlock.CumulativeDifficulty
	afterDownloadLastBlock, err := bd.BlockService.GetLastBlock()
	if err != nil {
		log.Warnf("failed to get the last block state after block download")
		return false
	}
	heightAfterDownload := afterDownloadLastBlock.Height
	cumulativeDifficultyAfterDownload := afterDownloadLastBlock.CumulativeDifficulty
	if currentHeight > 0 && currentHeight == heightAfterDownload && currentCumulativeDifficulty == cumulativeDifficultyAfterDownload {
		return true
	}
	return false
}

func (bd *BlockchainDownloader) SetIsDownloading(newValue bool) {
	bd.IsDownloading = newValue
}

<<<<<<< HEAD
func (bd *BlockchainDownloader) GetPeerBlockchainInfo() (*PeerBlockchainInfo, error) {
	bd.PeerHasMore = true
	peer := bd.P2pService.GetAnyResolvedPeer()
=======
func (bss *DownloadBlockchainService) getPeerBlockchainInfo() error {
	bss.PeerHasMore = true
	peer := bss.PeerExplorer.GetAnyResolvedPeer()
>>>>>>> 86f75c3d
	if peer == nil {
		return nil, errors.New("no connected peer can be found")
	}
<<<<<<< HEAD
	peerCumulativeDifficultyResponse, err := bd.P2pService.GetCumulativeDifficulty(peer, bd.ChainType)
=======
	peerCumulativeDifficultyResponse, err := bss.PeerServiceClient.GetCumulativeDifficulty(peer, bss.ChainType)
>>>>>>> 86f75c3d
	if err != nil {
		return nil, fmt.Errorf("failed to get Cumulative Difficulty of peer %v: %v", peer.Info.Address, err)
	}

	peerCumulativeDifficulty, _ := new(big.Int).SetString(peerCumulativeDifficultyResponse.CumulativeDifficulty, 10)
	peerHeight := peerCumulativeDifficultyResponse.Height

	lastBlock, err := bd.BlockService.GetLastBlock()
	if err != nil {
		return nil, err
	}
	lastBlockCumulativeDifficulty, _ := new(big.Int).SetString(lastBlock.CumulativeDifficulty, 10)
	lastBlockHeight := lastBlock.Height
	lastBlockID := lastBlock.ID

	if peerCumulativeDifficulty.Cmp(lastBlockCumulativeDifficulty) <= 0 {
		return nil, errors.New("peer's cumulative difficulty is lower/same with the current node's")
	}

	commonMilestoneBlockID := bd.ChainType.GetGenesisBlockID()
	if lastBlockID != commonMilestoneBlockID {
		var err error
		commonMilestoneBlockID, err = bd.getPeerCommonBlockID(peer)
		if err != nil {
			return nil, err
		}
	}

	chainBlockIds := bd.getBlockIdsAfterCommon(peer, commonMilestoneBlockID)
	if len(chainBlockIds) < 2 || !bd.PeerHasMore {
		return nil, errors.New("the peer does not have more updated chain")
	}

	commonBlockID := chainBlockIds[0]
	commonBlock, err := bd.BlockService.GetBlockByID(commonBlockID)
	if err != nil {
		log.Warnf("common block %v not found, milestone block id: %v", commonBlockID, commonMilestoneBlockID)
		return nil, err
	}
	if commonBlock == nil || lastBlockHeight-commonBlock.GetHeight() >= constant.MinRollbackBlocks {
		return nil, errors.New("invalid common block")
	}

	if !bd.IsDownloading && peerHeight-commonBlock.GetHeight() > 10 {
		log.Println("Blockchain download in progress")
		bd.IsDownloading = true
	}

	return &PeerBlockchainInfo{
		Peer:                   peer,
		ChainBlockIds:          chainBlockIds,
		CommonBlock:            commonBlock,
		CommonMilestoneBlockID: commonMilestoneBlockID,
	}, nil
}

// ConfirmWithPeer confirms the state of our blockchain with other peer
// returns (otherPeerChainBlockIds: []int64, error)
// if otherPeerChainBlockIds has member, it means that there are blocks to download from the peer
func (bd *BlockchainDownloader) ConfirmWithPeer(peerToCheck *model.Peer, commonMilestoneBlockID int64) ([]int64, error) {
	// if the host found other peer with better difficulty
	otherPeerChainBlockIds := bd.getBlockIdsAfterCommon(peerToCheck, commonMilestoneBlockID)
	currentLastBlock, err := bd.BlockService.GetLastBlock()
	if err != nil {
		return []int64{}, err
	}
	currentLastBlockCumulativeDifficulty, _ := new(big.Int).SetString(currentLastBlock.CumulativeDifficulty, 10)
	if len(otherPeerChainBlockIds) < 1 || otherPeerChainBlockIds[0] == currentLastBlock.ID {
		return []int64{}, nil
	}
	otherPeerCommonBlock, err := bd.BlockService.GetBlockByID(otherPeerChainBlockIds[0])
	if err != nil {
		return []int64{}, err
	}
	if currentLastBlock.Height-otherPeerCommonBlock.Height >= constant.MinRollbackBlocks {
		return []int64{}, blocker.NewBlocker(blocker.ChainValidationErr,
			fmt.Sprintf("Peer %s common block differs by more than %d blocks compared to our blockchain", peerToCheck.GetInfo().Address,
				constant.MinRollbackBlocks))
	}

<<<<<<< HEAD
	otherPeerCumulativeDifficultyResponse, err := bd.P2pService.GetCumulativeDifficulty(peerToCheck, bd.ChainType)
	if err != nil || otherPeerCumulativeDifficultyResponse.CumulativeDifficulty == "" {
		return []int64{}, blocker.NewBlocker(blocker.ChainValidationErr, fmt.Sprintf("error in peer %s cumulative difficulty",
			peerToCheck.GetInfo().Address))
	}
=======
func (bss *DownloadBlockchainService) confirmBlockchainState(peer *model.Peer, commonMilestoneBlockID int64) error {
	confirmations := int32(0)
	// counting the confirmations of the common block received with other peers he knows
	for _, peerToCheck := range bss.PeerExplorer.GetResolvedPeers() {
		if confirmations >= constant.DefaultNumberOfForkConfirmations {
			break
		}

		// if the host found other peer with better difficulty
		otherPeerChainBlockIds := bss.getBlockIdsAfterCommon(peer, commonMilestoneBlockID)
		currentLastBlock, err := bss.BlockService.GetLastBlock()
		if err != nil {
			return err
		}
		currentLastBlockCumulativeDifficulty, _ := new(big.Int).SetString(currentLastBlock.CumulativeDifficulty, 10)
		if otherPeerChainBlockIds[0] == currentLastBlock.ID {
			confirmations++
			continue
		}
		otherPeerCommonBlock, err := bss.BlockService.GetBlockByID(otherPeerChainBlockIds[0])
		if err != nil {
			return err
		}
		if currentLastBlock.Height-otherPeerCommonBlock.Height >= 720 {
			continue
		}

		otherPeerCumulativeDifficultyResponse, err := bss.PeerServiceClient.GetCumulativeDifficulty(peerToCheck, bss.ChainType)
		if err != nil || otherPeerCumulativeDifficultyResponse.CumulativeDifficulty == "" {
			continue
		}

		otherPeerCumulativeDifficulty, _ := new(big.Int).SetString(otherPeerCumulativeDifficultyResponse.CumulativeDifficulty, 10)
		if otherPeerCumulativeDifficulty.Cmp(currentLastBlockCumulativeDifficulty) <= 0 {
			continue
		}
>>>>>>> 86f75c3d

	otherPeerCumulativeDifficulty, _ := new(big.Int).SetString(otherPeerCumulativeDifficultyResponse.CumulativeDifficulty, 10)
	if otherPeerCumulativeDifficulty.Cmp(currentLastBlockCumulativeDifficulty) <= 0 {
		return []int64{}, blocker.NewBlocker(blocker.ChainValidationErr, fmt.Sprintf("peer's cumulative difficulty %s is lower than ours",
			peerToCheck.GetInfo().Address))
	}

	return otherPeerChainBlockIds, nil
}

<<<<<<< HEAD
func (bd *BlockchainDownloader) DownloadFromPeer(feederPeer *model.Peer, chainBlockIds []int64,
	commonBlock *model.Block) (*PeerForkInfo, error) {
=======
func (bss *DownloadBlockchainService) downloadFromPeer(feederPeer *model.Peer, chainBlockIds []int64) error {
>>>>>>> 86f75c3d
	var peersTobeDeactivated []*model.Peer
	segSize := constant.BlockDownloadSegSize

	stop := uint32(len(chainBlockIds))

	var peersSlice []*model.Peer
<<<<<<< HEAD
	for _, peer := range bd.P2pService.GetResolvedPeers() {
=======
	for _, peer := range bss.PeerExplorer.GetResolvedPeers() {
>>>>>>> 86f75c3d
		peersSlice = append(peersSlice, peer)
	}

	if len(peersSlice) < 1 {
		return nil, errors.New("the host does not have resolved peers")
	}

	nextPeerIdx := int(commonUtil.GetSecureRandom()) % len(peersSlice)
	peerUsed := feederPeer
	blocksSegments := [][]*model.Block{}

	for start := uint32(0); start < stop; start += segSize {
		if start != uint32(0) {
			peerUsed = peersSlice[nextPeerIdx]
			nextPeerIdx++
			if nextPeerIdx >= len(peersSlice) {
				nextPeerIdx = 0
			}
		}

		// TODO: apply retry mechanism
		startTime := time.Now()
		nextBlocks, err := bd.getNextBlocks(constant.BlockDownloadSegSize, peerUsed, chainBlockIds,
			start, commonUtil.MinUint32(start+segSize, stop))
		if err != nil {
			log.Warn(err)
			return nil, err
		}
		elapsedTime := time.Since(startTime)
		if elapsedTime > constant.MaxResponseTime {
			peersTobeDeactivated = append(peersTobeDeactivated, peerUsed)
		}

		if len(nextBlocks) < 1 {
			log.Warnf("disconnecting with peer %v for not responding correctly in getting the next blocks\n", peerUsed.Info.Address)
			peersTobeDeactivated = append(peersTobeDeactivated, peerUsed)
			continue
		}
		blocksSegments = append(blocksSegments, nextBlocks)
	}

	blocksToBeProcessed := []*model.Block{}
	for _, blockSegment := range blocksSegments {
		for i := 0; i < len(blockSegment); i++ {
			if coreUtil.IsBlockIDExist(chainBlockIds, blockSegment[i].ID) {
				blocksToBeProcessed = append(blocksToBeProcessed, blockSegment[i])
			}
		}
	}

	for _, peer := range peersTobeDeactivated {
<<<<<<< HEAD
		bd.P2pService.DisconnectPeer(peer)
=======
		bss.PeerExplorer.DisconnectPeer(peer)
>>>>>>> 86f75c3d
	}

	forkBlocks := []*model.Block{}
	for _, block := range blocksToBeProcessed {
		if block.Height == 0 {
			continue
		}
		lastBlock, err := bd.BlockService.GetLastBlock()
		if err != nil {
			return nil, err
		}
		previousBlockID := coreUtil.GetBlockIDFromHash(block.PreviousBlockHash)
		if lastBlock.ID == previousBlockID {
			err := bd.BlockService.PushBlock(lastBlock, block, false)
			if err != nil {
				// TODO: analyze the mechanism of blacklisting peer here
				// bd.P2pService.Blacklist(peer)
				log.Warnln("failed to push block from peer:", err)
			}
		} else {
			forkBlocks = append(forkBlocks, block)

		}
	}

	return &PeerForkInfo{
		ForkBlocks: forkBlocks,
		FeederPeer: feederPeer,
	}, nil

}

<<<<<<< HEAD
func (bd *BlockchainDownloader) getPeerCommonBlockID(peer *model.Peer) (int64, error) {
=======
func (bss *DownloadBlockchainService) getPeerCommonBlockID(peer *model.Peer) (int64, error) {
>>>>>>> 86f75c3d
	lastMilestoneBlockID := int64(0)
	lastBlock, err := bd.BlockService.GetLastBlock()
	if err != nil {
		log.Errorf("failed to get blockchain last block: %v\n", err)
		return 0, err
	}
	lastBlockID := lastBlock.ID
	for {
<<<<<<< HEAD
		commonMilestoneBlockIDResponse, err := bd.P2pService.GetCommonMilestoneBlockIDs(peer, bd.ChainType, lastBlockID, lastMilestoneBlockID)
		if err != nil {
			log.Warnf("failed to get common milestone from the peer: %v\n", err)
			bd.P2pService.DisconnectPeer(peer)
=======
		commonMilestoneBlockIDResponse, err := bss.PeerServiceClient.GetCommonMilestoneBlockIDs(
			peer, bss.ChainType, lastBlockID, lastMilestoneBlockID,
		)
		if err != nil {
			log.Warnf("failed to get common milestone from the peer: %v\n", err)
			bss.PeerExplorer.DisconnectPeer(peer)
>>>>>>> 86f75c3d
			return 0, err
		}

		if commonMilestoneBlockIDResponse.Last {
			bd.PeerHasMore = false
		}

		for _, blockID := range commonMilestoneBlockIDResponse.BlockIds {
			_, err := bd.BlockService.GetBlockByID(blockID)
			if err == nil {
				return blockID, nil
			}
			errCasted := err.(blocker.Blocker)
			if errCasted.Type != blocker.BlockNotFoundErr {
				return 0, err
			}
			lastMilestoneBlockID = blockID
		}
	}
}

<<<<<<< HEAD
func (bd *BlockchainDownloader) getBlockIdsAfterCommon(peer *model.Peer, commonMilestoneBlockID int64) []int64 {
	blockIds, err := bd.P2pService.GetNextBlockIDs(peer, bd.ChainType, commonMilestoneBlockID, constant.PeerGetBlocksLimit)
=======
func (bss *DownloadBlockchainService) getBlockIdsAfterCommon(peer *model.Peer, commonMilestoneBlockID int64) []int64 {
	blockIds, err := bss.PeerServiceClient.GetNextBlockIDs(peer, bss.ChainType, commonMilestoneBlockID, constant.PeerGetBlocksLimit)
>>>>>>> 86f75c3d
	if err != nil {
		return []int64{}
	}

	newBlockIDIdx := 0
	for idx, blockID := range blockIds.BlockIds {
		_, err := bd.BlockService.GetBlockByID(blockID)
		// mark the new block ID starting where it is not found
		if err != nil {
			break
		}
		newBlockIDIdx = idx
	}
	if newBlockIDIdx >= len(blockIds.BlockIds) {
		return []int64{}
	}
	return blockIds.BlockIds[newBlockIDIdx:]
}

<<<<<<< HEAD
func (bd *BlockchainDownloader) getNextBlocks(maxNextBlocks uint32, peerUsed *model.Peer,
	blockIds []int64, start, stop uint32) ([]*model.Block, error) {
	blocks := []*model.Block{}
	nextBlocksResponse, err := bd.P2pService.GetNextBlocks(peerUsed, bd.ChainType, blockIds[start:stop], blockIds[start])
=======
func (bss *DownloadBlockchainService) getNextBlocks(maxNextBlocks uint32, peerUsed *model.Peer,
	blockIds []int64, start, stop uint32) ([]*model.Block, error) {
	var blocks []*model.Block
	nextBlocksResponse, err := bss.PeerServiceClient.GetNextBlocks(peerUsed, bss.ChainType, blockIds[start:stop], blockIds[start])
>>>>>>> 86f75c3d
	nextBlocks := nextBlocksResponse.NextBlocks
	nextBlocksLength := uint32(len(nextBlocks))
	if nextBlocksLength > maxNextBlocks {
		return nil, fmt.Errorf("too many blocks returned (%d blocks), possibly a rogue peer %v", nextBlocksLength, peerUsed.Info.Address)
	}
	if nextBlocks == nil || err != nil || nextBlocksLength == 0 {
		return nil, err
	}
	if len(nextBlocks) > 0 {
		return nextBlocks, nil
	}
	return blocks, nil
<<<<<<< HEAD
}
=======
}

func (bss *DownloadBlockchainService) processFork(forkBlocks []*model.Block) {}
>>>>>>> 86f75c3d
<|MERGE_RESOLUTION|>--- conflicted
+++ resolved
@@ -10,7 +10,8 @@
 	"github.com/zoobc/zoobc-core/common/blocker"
 	"github.com/zoobc/zoobc-core/common/chaintype"
 	"github.com/zoobc/zoobc-core/common/model"
-	"github.com/zoobc/zoobc-core/p2p"
+	"github.com/zoobc/zoobc-core/p2p/client"
+	"github.com/zoobc/zoobc-core/p2p/strategy"
 
 	"github.com/zoobc/zoobc-core/common/constant"
 	commonUtil "github.com/zoobc/zoobc-core/common/util"
@@ -18,7 +19,6 @@
 	coreUtil "github.com/zoobc/zoobc-core/core/util"
 )
 
-<<<<<<< HEAD
 type (
 	BlockchainDownloadInterface interface {
 		SetIsDownloading(newValue bool)
@@ -26,54 +26,29 @@
 		GetPeerBlockchainInfo() (*PeerBlockchainInfo, error)
 		DownloadFromPeer(feederPeer *model.Peer, chainBlockIds []int64, commonBlock *model.Block) (*PeerForkInfo, error)
 		ConfirmWithPeer(peerToCheck *model.Peer, commonMilestoneBlockID int64) ([]int64, error)
-=======
-func (bss *DownloadBlockchainService) Start(runNext chan bool) {
-	if bss.ChainType == nil {
-		log.Fatal("no chaintype")
->>>>>>> 86f75c3d
 	}
 	BlockchainDownloader struct {
 		IsDownloading bool // only for status
 		PeerHasMore   bool
 		ChainType     chaintype.ChainType
 
-		BlockService service.BlockServiceInterface
-		P2pService   p2p.ServiceInterface
-	}
-
-<<<<<<< HEAD
+		BlockService      service.BlockServiceInterface
+		PeerServiceClient client.PeerServiceClientInterface
+		PeerExplorer      strategy.PeerExplorerStrategyInterface
+	}
+
 	PeerBlockchainInfo struct {
 		Peer                   *model.Peer
 		ChainBlockIds          []int64
 		CommonBlock            *model.Block
 		CommonMilestoneBlockID int64
-=======
-func (bss *DownloadBlockchainService) GetMoreBlocksThread(runNext chan bool) {
-	sigs := make(chan os.Signal, 1)
-	signal.Notify(sigs, syscall.SIGINT, syscall.SIGTERM)
-	for {
-		select {
-		case download := <-runNext:
-			if download {
-				go bss.getMoreBlocks(runNext)
-			}
-		case <-sigs:
-			return
-		}
->>>>>>> 86f75c3d
-	}
-
-<<<<<<< HEAD
+	}
+
 	PeerForkInfo struct {
 		ForkBlocks []*model.Block
 		FeederPeer *model.Peer
 	}
 )
-=======
-func (bss *DownloadBlockchainService) getMoreBlocks(runNext chan bool) {
-	log.Info("Get more blocks...")
-	// notify observer about start of blockchain download of this specific chain
->>>>>>> 86f75c3d
 
 func (bd *BlockchainDownloader) IsDownloadFinish(currentLastBlock *model.Block) bool {
 	currentHeight := currentLastBlock.Height
@@ -95,23 +70,13 @@
 	bd.IsDownloading = newValue
 }
 
-<<<<<<< HEAD
 func (bd *BlockchainDownloader) GetPeerBlockchainInfo() (*PeerBlockchainInfo, error) {
 	bd.PeerHasMore = true
-	peer := bd.P2pService.GetAnyResolvedPeer()
-=======
-func (bss *DownloadBlockchainService) getPeerBlockchainInfo() error {
-	bss.PeerHasMore = true
-	peer := bss.PeerExplorer.GetAnyResolvedPeer()
->>>>>>> 86f75c3d
+	peer := bd.PeerExplorer.GetAnyResolvedPeer()
 	if peer == nil {
 		return nil, errors.New("no connected peer can be found")
 	}
-<<<<<<< HEAD
-	peerCumulativeDifficultyResponse, err := bd.P2pService.GetCumulativeDifficulty(peer, bd.ChainType)
-=======
-	peerCumulativeDifficultyResponse, err := bss.PeerServiceClient.GetCumulativeDifficulty(peer, bss.ChainType)
->>>>>>> 86f75c3d
+	peerCumulativeDifficultyResponse, err := bd.PeerServiceClient.GetCumulativeDifficulty(peer, bd.ChainType)
 	if err != nil {
 		return nil, fmt.Errorf("failed to get Cumulative Difficulty of peer %v: %v", peer.Info.Address, err)
 	}
@@ -192,50 +157,11 @@
 				constant.MinRollbackBlocks))
 	}
 
-<<<<<<< HEAD
-	otherPeerCumulativeDifficultyResponse, err := bd.P2pService.GetCumulativeDifficulty(peerToCheck, bd.ChainType)
+	otherPeerCumulativeDifficultyResponse, err := bd.PeerServiceClient.GetCumulativeDifficulty(peerToCheck, bd.ChainType)
 	if err != nil || otherPeerCumulativeDifficultyResponse.CumulativeDifficulty == "" {
 		return []int64{}, blocker.NewBlocker(blocker.ChainValidationErr, fmt.Sprintf("error in peer %s cumulative difficulty",
 			peerToCheck.GetInfo().Address))
 	}
-=======
-func (bss *DownloadBlockchainService) confirmBlockchainState(peer *model.Peer, commonMilestoneBlockID int64) error {
-	confirmations := int32(0)
-	// counting the confirmations of the common block received with other peers he knows
-	for _, peerToCheck := range bss.PeerExplorer.GetResolvedPeers() {
-		if confirmations >= constant.DefaultNumberOfForkConfirmations {
-			break
-		}
-
-		// if the host found other peer with better difficulty
-		otherPeerChainBlockIds := bss.getBlockIdsAfterCommon(peer, commonMilestoneBlockID)
-		currentLastBlock, err := bss.BlockService.GetLastBlock()
-		if err != nil {
-			return err
-		}
-		currentLastBlockCumulativeDifficulty, _ := new(big.Int).SetString(currentLastBlock.CumulativeDifficulty, 10)
-		if otherPeerChainBlockIds[0] == currentLastBlock.ID {
-			confirmations++
-			continue
-		}
-		otherPeerCommonBlock, err := bss.BlockService.GetBlockByID(otherPeerChainBlockIds[0])
-		if err != nil {
-			return err
-		}
-		if currentLastBlock.Height-otherPeerCommonBlock.Height >= 720 {
-			continue
-		}
-
-		otherPeerCumulativeDifficultyResponse, err := bss.PeerServiceClient.GetCumulativeDifficulty(peerToCheck, bss.ChainType)
-		if err != nil || otherPeerCumulativeDifficultyResponse.CumulativeDifficulty == "" {
-			continue
-		}
-
-		otherPeerCumulativeDifficulty, _ := new(big.Int).SetString(otherPeerCumulativeDifficultyResponse.CumulativeDifficulty, 10)
-		if otherPeerCumulativeDifficulty.Cmp(currentLastBlockCumulativeDifficulty) <= 0 {
-			continue
-		}
->>>>>>> 86f75c3d
 
 	otherPeerCumulativeDifficulty, _ := new(big.Int).SetString(otherPeerCumulativeDifficultyResponse.CumulativeDifficulty, 10)
 	if otherPeerCumulativeDifficulty.Cmp(currentLastBlockCumulativeDifficulty) <= 0 {
@@ -246,23 +172,15 @@
 	return otherPeerChainBlockIds, nil
 }
 
-<<<<<<< HEAD
 func (bd *BlockchainDownloader) DownloadFromPeer(feederPeer *model.Peer, chainBlockIds []int64,
 	commonBlock *model.Block) (*PeerForkInfo, error) {
-=======
-func (bss *DownloadBlockchainService) downloadFromPeer(feederPeer *model.Peer, chainBlockIds []int64) error {
->>>>>>> 86f75c3d
 	var peersTobeDeactivated []*model.Peer
 	segSize := constant.BlockDownloadSegSize
 
 	stop := uint32(len(chainBlockIds))
 
 	var peersSlice []*model.Peer
-<<<<<<< HEAD
-	for _, peer := range bd.P2pService.GetResolvedPeers() {
-=======
-	for _, peer := range bss.PeerExplorer.GetResolvedPeers() {
->>>>>>> 86f75c3d
+	for _, peer := range bd.PeerExplorer.GetResolvedPeers() {
 		peersSlice = append(peersSlice, peer)
 	}
 
@@ -314,11 +232,7 @@
 	}
 
 	for _, peer := range peersTobeDeactivated {
-<<<<<<< HEAD
-		bd.P2pService.DisconnectPeer(peer)
-=======
-		bss.PeerExplorer.DisconnectPeer(peer)
->>>>>>> 86f75c3d
+		bd.PeerExplorer.DisconnectPeer(peer)
 	}
 
 	forkBlocks := []*model.Block{}
@@ -351,11 +265,7 @@
 
 }
 
-<<<<<<< HEAD
 func (bd *BlockchainDownloader) getPeerCommonBlockID(peer *model.Peer) (int64, error) {
-=======
-func (bss *DownloadBlockchainService) getPeerCommonBlockID(peer *model.Peer) (int64, error) {
->>>>>>> 86f75c3d
 	lastMilestoneBlockID := int64(0)
 	lastBlock, err := bd.BlockService.GetLastBlock()
 	if err != nil {
@@ -364,19 +274,12 @@
 	}
 	lastBlockID := lastBlock.ID
 	for {
-<<<<<<< HEAD
-		commonMilestoneBlockIDResponse, err := bd.P2pService.GetCommonMilestoneBlockIDs(peer, bd.ChainType, lastBlockID, lastMilestoneBlockID)
+		commonMilestoneBlockIDResponse, err := bd.PeerServiceClient.GetCommonMilestoneBlockIDs(
+			peer, bd.ChainType, lastBlockID, lastMilestoneBlockID,
+		)
 		if err != nil {
 			log.Warnf("failed to get common milestone from the peer: %v\n", err)
-			bd.P2pService.DisconnectPeer(peer)
-=======
-		commonMilestoneBlockIDResponse, err := bss.PeerServiceClient.GetCommonMilestoneBlockIDs(
-			peer, bss.ChainType, lastBlockID, lastMilestoneBlockID,
-		)
-		if err != nil {
-			log.Warnf("failed to get common milestone from the peer: %v\n", err)
-			bss.PeerExplorer.DisconnectPeer(peer)
->>>>>>> 86f75c3d
+			bd.PeerExplorer.DisconnectPeer(peer)
 			return 0, err
 		}
 
@@ -398,13 +301,8 @@
 	}
 }
 
-<<<<<<< HEAD
 func (bd *BlockchainDownloader) getBlockIdsAfterCommon(peer *model.Peer, commonMilestoneBlockID int64) []int64 {
-	blockIds, err := bd.P2pService.GetNextBlockIDs(peer, bd.ChainType, commonMilestoneBlockID, constant.PeerGetBlocksLimit)
-=======
-func (bss *DownloadBlockchainService) getBlockIdsAfterCommon(peer *model.Peer, commonMilestoneBlockID int64) []int64 {
-	blockIds, err := bss.PeerServiceClient.GetNextBlockIDs(peer, bss.ChainType, commonMilestoneBlockID, constant.PeerGetBlocksLimit)
->>>>>>> 86f75c3d
+	blockIds, err := bd.PeerServiceClient.GetNextBlockIDs(peer, bd.ChainType, commonMilestoneBlockID, constant.PeerGetBlocksLimit)
 	if err != nil {
 		return []int64{}
 	}
@@ -424,17 +322,10 @@
 	return blockIds.BlockIds[newBlockIDIdx:]
 }
 
-<<<<<<< HEAD
 func (bd *BlockchainDownloader) getNextBlocks(maxNextBlocks uint32, peerUsed *model.Peer,
 	blockIds []int64, start, stop uint32) ([]*model.Block, error) {
-	blocks := []*model.Block{}
-	nextBlocksResponse, err := bd.P2pService.GetNextBlocks(peerUsed, bd.ChainType, blockIds[start:stop], blockIds[start])
-=======
-func (bss *DownloadBlockchainService) getNextBlocks(maxNextBlocks uint32, peerUsed *model.Peer,
-	blockIds []int64, start, stop uint32) ([]*model.Block, error) {
 	var blocks []*model.Block
-	nextBlocksResponse, err := bss.PeerServiceClient.GetNextBlocks(peerUsed, bss.ChainType, blockIds[start:stop], blockIds[start])
->>>>>>> 86f75c3d
+	nextBlocksResponse, err := bd.PeerServiceClient.GetNextBlocks(peerUsed, bd.ChainType, blockIds[start:stop], blockIds[start])
 	nextBlocks := nextBlocksResponse.NextBlocks
 	nextBlocksLength := uint32(len(nextBlocks))
 	if nextBlocksLength > maxNextBlocks {
@@ -447,10 +338,4 @@
 		return nextBlocks, nil
 	}
 	return blocks, nil
-<<<<<<< HEAD
-}
-=======
-}
-
-func (bss *DownloadBlockchainService) processFork(forkBlocks []*model.Block) {}
->>>>>>> 86f75c3d
+}