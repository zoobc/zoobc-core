--- conflicted
+++ resolved
@@ -273,7 +273,6 @@
 }
 
 func TestGetNextBlocks(t *testing.T) {
-<<<<<<< HEAD
 	blockService := coreService.NewBlockService(
 		&chaintype.MainChain{},
 		nil,
@@ -286,10 +285,8 @@
 		nil,
 		nil,
 		nil,
-		nil)
-=======
-	blockService := coreService.NewBlockService(&chaintype.MainChain{}, nil, nil, nil, nil, nil, nil, nil, nil, nil, nil, nil)
->>>>>>> 3e69e5c4
+		nil,
+		&[]model.Blocksmith{})
 	blockchainDownloader := &BlockchainDownloader{
 		BlockService:      blockService,
 		PeerServiceClient: &mockP2pServiceSuccess{},
