package blockchainsync

import (
	"errors"
	"fmt"
	"reflect"
	"testing"

	log "github.com/sirupsen/logrus"
	"github.com/zoobc/zoobc-core/common/blocker"
	"github.com/zoobc/zoobc-core/common/chaintype"
	"github.com/zoobc/zoobc-core/common/model"
	"github.com/zoobc/zoobc-core/common/query"
	"github.com/zoobc/zoobc-core/common/transaction"
	coreService "github.com/zoobc/zoobc-core/core/service"
	coreUtil "github.com/zoobc/zoobc-core/core/util"
	"github.com/zoobc/zoobc-core/p2p/client"
	"github.com/zoobc/zoobc-core/p2p/strategy"
)

type mockPeerExplorer struct {
	strategy.PeerExplorerStrategyInterface
}

func (*mockPeerExplorer) DisconnectPeer(peer *model.Peer) {}

type mockQueryServiceSuccess struct {
	query.ExecutorInterface
}

type mockP2pServiceSuccess struct {
	client.PeerServiceClientInterface
}

func (*mockP2pServiceSuccess) GetNextBlocks(destPeer *model.Peer, _ chaintype.ChainType,
	blockIDs []int64, blockID int64) (*model.BlocksData, error) {
	return &model.BlocksData{
		NextBlocks: []*model.Block{
			{
				ID: int64(123),
			},
			{
				ID: int64(234),
			},
		},
	}, nil
}

func (*mockP2pServiceSuccess) GetNextBlockIDs(destPeer *model.Peer, _ chaintype.ChainType,
	blockID int64, limit uint32) (*model.BlockIdsResponse, error) {
	return &model.BlockIdsResponse{
		BlockIds: []int64{1, 2, 3, 4},
	}, nil
}

func (*mockP2pServiceSuccess) GetCommonMilestoneBlockIDs(destPeer *model.Peer, _ chaintype.ChainType,
	lastBlockID, lastMilestoneBlockID int64) (*model.GetCommonMilestoneBlockIdsResponse, error) {
	return &model.GetCommonMilestoneBlockIdsResponse{
		BlockIds: []int64{1, 2, 3, 4},
	}, nil
}

type mockP2pServiceSuccessOneResult struct {
	client.PeerServiceClientInterface
}

func (*mockP2pServiceSuccessOneResult) GetNextBlockIDs(destPeer *model.Peer, _ chaintype.ChainType,
	blockID int64, limit uint32) (*model.BlockIdsResponse, error) {
	return &model.BlockIdsResponse{
		BlockIds: []int64{1},
	}, nil
}

type mockP2pServiceSuccessNewResult struct {
	client.PeerServiceClientInterface
}

func (*mockP2pServiceSuccessNewResult) GetNextBlockIDs(destPeer *model.Peer, _ chaintype.ChainType,
	blockID int64, limit uint32) (*model.BlockIdsResponse, error) {
	return &model.BlockIdsResponse{
		BlockIds: []int64{3, 4},
	}, nil
}

type mockP2pServiceFail struct {
	client.PeerServiceClientInterface
}

func (*mockP2pServiceFail) GetNextBlockIDs(destPeer *model.Peer, _ chaintype.ChainType, blockID int64,
	limit uint32) (*model.BlockIdsResponse, error) {
	return nil, errors.New("simulating error")
}

func (*mockP2pServiceFail) GetCommonMilestoneBlockIDs(destPeer *model.Peer, _ chaintype.ChainType,
	lastBlockID, lastMilestoneBlockID int64) (*model.GetCommonMilestoneBlockIdsResponse, error) {
	return nil, errors.New("mock error")
}

func (*mockP2pServiceFail) DisconnectPeer(peer *model.Peer) {}

type mockBlockServiceSuccess struct {
	coreService.BlockServiceInterface
}

func (*mockBlockServiceSuccess) GetChainType() chaintype.ChainType {
	return &chaintype.MainChain{}
}

func (*mockBlockServiceSuccess) GetBlockByID(blockID int64, withAttachedData bool) (*model.Block, error) {
	if blockID == 1 || blockID == 2 {
		return &model.Block{
			ID: 1,
		}, nil
	}
	return nil, blocker.NewBlocker(blocker.BlockNotFoundErr, fmt.Sprintf("block is not found"))
}

func (*mockBlockServiceSuccess) GetLastBlock() (*model.Block, error) {
	return &model.Block{ID: 1}, nil
}

type mockBlockServiceFail struct {
	coreService.BlockServiceInterface
}

func (*mockBlockServiceFail) GetChainType() chaintype.ChainType {
	return &chaintype.MainChain{}
}

func (*mockBlockServiceFail) GetLastBlock() (*model.Block, error) {
	return nil, blocker.NewBlocker(blocker.BlockNotFoundErr, fmt.Sprintf("block is not found"))
}

func TestGetPeerCommonBlockID(t *testing.T) {
	type args struct {
		PeerServiceClient client.PeerServiceClientInterface
		PeerExplorer      strategy.PeerExplorerStrategyInterface
		blockService      coreService.BlockServiceInterface
		queryService      query.ExecutorInterface
		logger            *log.Logger
	}
	tests := []struct {
		name    string
		args    args
		want    int64
		wantErr bool
	}{
		{
			name: "want:getPeerCommonBlockID successfully return common block ID",
			args: args{
				PeerServiceClient: &mockP2pServiceSuccess{},
				PeerExplorer:      &mockPeerExplorer{},
				blockService:      &mockBlockServiceSuccess{},
				queryService:      &mockQueryServiceSuccess{},
				logger:            log.New(),
			},
			want:    int64(1),
			wantErr: false,
		},
		{
			name: "wantErr:getPeerCommonBlockID get last block failed",
			args: args{
				PeerServiceClient: &mockP2pServiceSuccess{},
				PeerExplorer:      &mockPeerExplorer{},
				blockService:      &mockBlockServiceFail{},
				queryService:      &mockQueryServiceSuccess{},
				logger:            log.New(),
			},
			want:    int64(0),
			wantErr: true,
		},
		{
			name: "wantErr:getPeerCommonBlockID grpc error",
			args: args{
				PeerServiceClient: &mockP2pServiceFail{},
				PeerExplorer:      &mockPeerExplorer{},
				blockService:      &mockBlockServiceSuccess{},
				queryService:      &mockQueryServiceSuccess{},
				logger:            log.New(),
			},
			want:    int64(0),
			wantErr: true,
		},
	}

	for _, tt := range tests {
		t.Run(tt.name, func(t *testing.T) {
			blockchainDownloader := &BlockchainDownloader{
				BlockService:      tt.args.blockService,
				PeerServiceClient: tt.args.PeerServiceClient,
				PeerExplorer:      tt.args.PeerExplorer,
				Logger:            tt.args.logger,
			}
			got, err := blockchainDownloader.getPeerCommonBlockID(
				&model.Peer{},
			)
			if (err != nil) != tt.wantErr {
				t.Errorf("getPeerCommonBlockID() error = %v, wantErr %v", err, tt.wantErr)
				return
			}
			if !reflect.DeepEqual(got, tt.want) {
				t.Errorf("getPeerCommonBlockID() = %v, want %v", got, tt.want)
			}
		})
	}
}

func TestGetBlockIdsAfterCommon(t *testing.T) {
	type args struct {
		PeerServiceClient client.PeerServiceClientInterface
		PeerExplorer      strategy.PeerExplorerStrategyInterface
		blockService      coreService.BlockServiceInterface
		queryService      query.ExecutorInterface
	}

	tests := []struct {
		name string
		args args
		want []int64
	}{
		{
			name: "want:getBlockIdsAfterCommon (all getBlockIdsAfterCommon new)",
			args: args{
				PeerServiceClient: &mockP2pServiceSuccessNewResult{},
				PeerExplorer:      &mockPeerExplorer{},
				blockService:      &mockBlockServiceSuccess{},
				queryService:      &mockQueryServiceSuccess{},
			},
			want: []int64{3, 4},
		},
		{
			name: "want:getBlockIdsAfterCommon (some getBlockIdsAfterCommon already exists)",
			args: args{
				PeerServiceClient: &mockP2pServiceSuccess{},
				PeerExplorer:      &mockPeerExplorer{},
				blockService:      &mockBlockServiceSuccess{},
				queryService:      &mockQueryServiceSuccess{},
			},
			want: []int64{2, 3, 4},
		},
		{
			name: "want:getBlockIdsAfterCommon (all getBlockIdsAfterCommon already exists)",
			args: args{
				PeerServiceClient: &mockP2pServiceSuccessOneResult{},
				PeerExplorer:      &mockPeerExplorer{},
				blockService:      &mockBlockServiceSuccess{},
				queryService:      &mockQueryServiceSuccess{},
			},
			want: []int64{1},
		},
		{
			name: "want:getBlockIdsAfterCommon (GetNextBlockIDs produce error)",
			args: args{
				PeerServiceClient: &mockP2pServiceFail{},
				PeerExplorer:      &mockPeerExplorer{},
				blockService:      &mockBlockServiceSuccess{},
				queryService:      &mockQueryServiceSuccess{},
			},
			want: []int64{},
		},
	}

	for _, tt := range tests {
		t.Run(tt.name, func(t *testing.T) {
			blockchainDownloader := &BlockchainDownloader{
				BlockService:      tt.args.blockService,
				PeerServiceClient: tt.args.PeerServiceClient,
				PeerExplorer:      tt.args.PeerExplorer,
			}
			got := blockchainDownloader.getBlockIdsAfterCommon(
				&model.Peer{},
				0,
			)
			if !reflect.DeepEqual(got, tt.want) {
				t.Errorf("getNextBlocks() = %v, want %v", got, tt.want)
			}
		})
	}
}

func TestGetNextBlocks(t *testing.T) {
	blockService := coreService.NewBlockService(
		&chaintype.MainChain{},
		nil,
		nil,
		nil,
		nil,
		nil,
		nil,
		nil,
		nil,
		nil,
		nil,
		nil,
		nil,
		nil,
		nil,
		nil,
		nil,
		nil,
		nil,
		nil,
		nil,
		nil,
<<<<<<< HEAD
		&transaction.Util{},
		&coreUtil.ReceiptUtil{},
=======
		nil,
>>>>>>> cd4aa023
	)
	blockchainDownloader := &BlockchainDownloader{
		BlockService:      blockService,
		PeerServiceClient: &mockP2pServiceSuccess{},
		PeerExplorer:      &mockPeerExplorer{},
	}

	type args struct {
		maxNextBlocks uint32
		peerUsed      *model.Peer
		blockIDs      []int64
		blockID       int64
		start         uint32
		stop          uint32
	}

	tests := []struct {
		name    string
		args    args
		want    []*model.Block
		wantErr bool
	}{
		{
			name: "wantSuccess:GetNextBlocks",
			args: args{
				maxNextBlocks: uint32(2),
				peerUsed: &model.Peer{
					Info: &model.Node{
						Address: "127.0.0.1",
					},
				},
				blockIDs: []int64{1, 2, 3},
				blockID:  int64(1),
				start:    uint32(1),
				stop:     uint32(2),
			},
			want: []*model.Block{
				{
					ID: int64(123),
				},
				{
					ID: int64(234),
				},
			},
			wantErr: false,
		},
		{
			name: "wantError:GetNextBlocks Too many blocks returned",
			args: args{
				maxNextBlocks: uint32(0),
				peerUsed: &model.Peer{
					Info: &model.Node{
						Address: "127.0.0.1",
					},
				},
				blockIDs: []int64{1, 2, 3},
				blockID:  int64(1),
				start:    uint32(1),
				stop:     uint32(2),
			},
			want:    nil,
			wantErr: true,
		},
	}

	for _, tt := range tests {
		t.Run(tt.name, func(t *testing.T) {
			got, err := blockchainDownloader.getNextBlocks(
				tt.args.maxNextBlocks,
				tt.args.peerUsed,
				tt.args.blockIDs,
				tt.args.start,
				tt.args.stop,
			)
			if (err != nil) != tt.wantErr {
				t.Errorf("getNextBlocks() error = %v, wantErr %v", err, tt.wantErr)
				return
			}
			if !reflect.DeepEqual(got, tt.want) {
				t.Errorf("getNextBlocks() = %v, want %v", got, tt.want)
			}
		})
	}
}<|MERGE_RESOLUTION|>--- conflicted
+++ resolved
@@ -302,12 +302,9 @@
 		nil,
 		nil,
 		nil,
-<<<<<<< HEAD
+		nil,
 		&transaction.Util{},
 		&coreUtil.ReceiptUtil{},
-=======
-		nil,
->>>>>>> cd4aa023
 	)
 	blockchainDownloader := &BlockchainDownloader{
 		BlockService:      blockService,
