--- conflicted
+++ resolved
@@ -338,10 +338,7 @@
 		nil,
 		nil,
 		nil,
-<<<<<<< HEAD
-=======
-		nil,
->>>>>>> a0d123bb
+		nil,
 	)
 	blockchainDownloader := &BlockchainDownloader{
 		BlockService:            blockService,
