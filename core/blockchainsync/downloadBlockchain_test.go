package blockchainsync

import (
	"errors"
	"fmt"
	"reflect"
	"testing"

	log "github.com/sirupsen/logrus"
	"github.com/zoobc/zoobc-core/common/blocker"
	"github.com/zoobc/zoobc-core/common/chaintype"
	"github.com/zoobc/zoobc-core/common/model"
	"github.com/zoobc/zoobc-core/common/query"
	coreService "github.com/zoobc/zoobc-core/core/service"
	"github.com/zoobc/zoobc-core/p2p/client"
	"github.com/zoobc/zoobc-core/p2p/strategy"
)

type mockPeerExplorer struct {
	strategy.PeerExplorerStrategyInterface
}

func (*mockPeerExplorer) DisconnectPeer(peer *model.Peer) {}

type mockQueryServiceSuccess struct {
	query.ExecutorInterface
}

type mockP2pServiceSuccess struct {
	client.PeerServiceClientInterface
}

func (*mockP2pServiceSuccess) GetNextBlocks(destPeer *model.Peer, _ chaintype.ChainType,
	blockIDs []int64, blockID int64) (*model.BlocksData, error) {
	return &model.BlocksData{
		NextBlocks: []*model.Block{
			{
				ID: int64(123),
			},
			{
				ID: int64(234),
			},
		},
	}, nil
}

func (*mockP2pServiceSuccess) GetNextBlockIDs(destPeer *model.Peer, _ chaintype.ChainType,
	blockID int64, limit uint32) (*model.BlockIdsResponse, error) {
	return &model.BlockIdsResponse{
		BlockIds: []int64{1, 2, 3, 4},
	}, nil
}

func (*mockP2pServiceSuccess) GetCommonMilestoneBlockIDs(destPeer *model.Peer, _ chaintype.ChainType,
	lastBlockID, lastMilestoneBlockID int64) (*model.GetCommonMilestoneBlockIdsResponse, error) {
	return &model.GetCommonMilestoneBlockIdsResponse{
		BlockIds: []int64{1, 2, 3, 4},
	}, nil
}

type mockP2pServiceSuccessOneResult struct {
	client.PeerServiceClientInterface
}

func (*mockP2pServiceSuccessOneResult) GetNextBlockIDs(destPeer *model.Peer, _ chaintype.ChainType,
	blockID int64, limit uint32) (*model.BlockIdsResponse, error) {
	return &model.BlockIdsResponse{
		BlockIds: []int64{1},
	}, nil
}

type mockP2pServiceSuccessNewResult struct {
	client.PeerServiceClientInterface
}

func (*mockP2pServiceSuccessNewResult) GetNextBlockIDs(destPeer *model.Peer, _ chaintype.ChainType,
	blockID int64, limit uint32) (*model.BlockIdsResponse, error) {
	return &model.BlockIdsResponse{
		BlockIds: []int64{3, 4},
	}, nil
}

type mockP2pServiceFail struct {
	client.PeerServiceClientInterface
}

func (*mockP2pServiceFail) GetNextBlockIDs(destPeer *model.Peer, _ chaintype.ChainType, blockID int64,
	limit uint32) (*model.BlockIdsResponse, error) {
	return nil, errors.New("simulating error")
}

func (*mockP2pServiceFail) GetCommonMilestoneBlockIDs(destPeer *model.Peer, _ chaintype.ChainType,
	lastBlockID, lastMilestoneBlockID int64) (*model.GetCommonMilestoneBlockIdsResponse, error) {
	return nil, errors.New("mock error")
}

func (*mockP2pServiceFail) DisconnectPeer(peer *model.Peer) {}

type mockBlockServiceSuccess struct {
	coreService.BlockServiceInterface
}

func (*mockBlockServiceSuccess) GetChainType() chaintype.ChainType {
	return &chaintype.MainChain{}
}

func (*mockBlockServiceSuccess) GetBlockByID(blockID int64, withAttachedData bool) (*model.Block, error) {
	if blockID == 1 || blockID == 2 {
		return &model.Block{
			ID: 1,
		}, nil
	}
	return nil, blocker.NewBlocker(blocker.BlockNotFoundErr, fmt.Sprintf("block is not found"))
}

func (*mockBlockServiceSuccess) GetLastBlock() (*model.Block, error) {
	return &model.Block{ID: 1}, nil
}

type mockBlockServiceFail struct {
	coreService.BlockServiceInterface
}

func (*mockBlockServiceFail) GetChainType() chaintype.ChainType {
	return &chaintype.MainChain{}
}

func (*mockBlockServiceFail) GetLastBlock() (*model.Block, error) {
	return nil, blocker.NewBlocker(blocker.BlockNotFoundErr, fmt.Sprintf("block is not found"))
}

func TestGetPeerCommonBlockID(t *testing.T) {
	type args struct {
		PeerServiceClient client.PeerServiceClientInterface
		PeerExplorer      strategy.PeerExplorerStrategyInterface
		blockService      coreService.BlockServiceInterface
		queryService      query.ExecutorInterface
		logger            *log.Logger
	}
	tests := []struct {
		name    string
		args    args
		want    int64
		wantErr bool
	}{
		{
			name: "want:getPeerCommonBlockID successfully return common block ID",
			args: args{
				PeerServiceClient: &mockP2pServiceSuccess{},
				PeerExplorer:      &mockPeerExplorer{},
				blockService:      &mockBlockServiceSuccess{},
				queryService:      &mockQueryServiceSuccess{},
				logger:            log.New(),
			},
			want:    int64(1),
			wantErr: false,
		},
		{
			name: "wantErr:getPeerCommonBlockID get last block failed",
			args: args{
				PeerServiceClient: &mockP2pServiceSuccess{},
				PeerExplorer:      &mockPeerExplorer{},
				blockService:      &mockBlockServiceFail{},
				queryService:      &mockQueryServiceSuccess{},
				logger:            log.New(),
			},
			want:    int64(0),
			wantErr: true,
		},
		{
			name: "wantErr:getPeerCommonBlockID grpc error",
			args: args{
				PeerServiceClient: &mockP2pServiceFail{},
				PeerExplorer:      &mockPeerExplorer{},
				blockService:      &mockBlockServiceSuccess{},
				queryService:      &mockQueryServiceSuccess{},
				logger:            log.New(),
			},
			want:    int64(0),
			wantErr: true,
		},
	}

	for _, tt := range tests {
		t.Run(tt.name, func(t *testing.T) {
			blockchainDownloader := &BlockchainDownloader{
				BlockService:      tt.args.blockService,
				PeerServiceClient: tt.args.PeerServiceClient,
				PeerExplorer:      tt.args.PeerExplorer,
				Logger:            tt.args.logger,
			}
			got, err := blockchainDownloader.getPeerCommonBlockID(
				&model.Peer{},
			)
			if (err != nil) != tt.wantErr {
				t.Errorf("getPeerCommonBlockID() error = %v, wantErr %v", err, tt.wantErr)
				return
			}
			if !reflect.DeepEqual(got, tt.want) {
				t.Errorf("getPeerCommonBlockID() = %v, want %v", got, tt.want)
			}
		})
	}
}

func TestGetBlockIdsAfterCommon(t *testing.T) {
	type args struct {
		PeerServiceClient client.PeerServiceClientInterface
		PeerExplorer      strategy.PeerExplorerStrategyInterface
		blockService      coreService.BlockServiceInterface
		queryService      query.ExecutorInterface
	}

	tests := []struct {
		name string
		args args
		want []int64
	}{
		{
			name: "want:getBlockIdsAfterCommon (all getBlockIdsAfterCommon new)",
			args: args{
				PeerServiceClient: &mockP2pServiceSuccessNewResult{},
				PeerExplorer:      &mockPeerExplorer{},
				blockService:      &mockBlockServiceSuccess{},
				queryService:      &mockQueryServiceSuccess{},
			},
			want: []int64{3, 4},
		},
		{
			name: "want:getBlockIdsAfterCommon (some getBlockIdsAfterCommon already exists)",
			args: args{
				PeerServiceClient: &mockP2pServiceSuccess{},
				PeerExplorer:      &mockPeerExplorer{},
				blockService:      &mockBlockServiceSuccess{},
				queryService:      &mockQueryServiceSuccess{},
			},
			want: []int64{2, 3, 4},
		},
		{
			name: "want:getBlockIdsAfterCommon (all getBlockIdsAfterCommon already exists)",
			args: args{
				PeerServiceClient: &mockP2pServiceSuccessOneResult{},
				PeerExplorer:      &mockPeerExplorer{},
				blockService:      &mockBlockServiceSuccess{},
				queryService:      &mockQueryServiceSuccess{},
			},
			want: []int64{1},
		},
		{
			name: "want:getBlockIdsAfterCommon (GetNextBlockIDs produce error)",
			args: args{
				PeerServiceClient: &mockP2pServiceFail{},
				PeerExplorer:      &mockPeerExplorer{},
				blockService:      &mockBlockServiceSuccess{},
				queryService:      &mockQueryServiceSuccess{},
			},
			want: []int64{},
		},
	}

	for _, tt := range tests {
		t.Run(tt.name, func(t *testing.T) {
			blockchainDownloader := &BlockchainDownloader{
				BlockService:      tt.args.blockService,
				PeerServiceClient: tt.args.PeerServiceClient,
				PeerExplorer:      tt.args.PeerExplorer,
			}
			got := blockchainDownloader.getBlockIdsAfterCommon(
				&model.Peer{},
				0,
			)
			if !reflect.DeepEqual(got, tt.want) {
				t.Errorf("getNextBlocks() = %v, want %v", got, tt.want)
			}
		})
	}
}

func TestGetNextBlocks(t *testing.T) {
	blockService := coreService.NewBlockService(
		&chaintype.MainChain{},
		nil,
		nil,
		nil,
		nil,
		nil,
		nil,
		nil,
		nil,
		nil,
		nil,
		nil,
		nil,
		nil,
		nil,
		nil,
		nil,
		nil,
		nil,
		nil,
		nil,
		nil,
		nil,
<<<<<<< HEAD
		nil,
		nil,
=======
>>>>>>> cd4aa023
	)
	blockchainDownloader := &BlockchainDownloader{
		BlockService:      blockService,
		PeerServiceClient: &mockP2pServiceSuccess{},
		PeerExplorer:      &mockPeerExplorer{},
	}

	type args struct {
		maxNextBlocks uint32
		peerUsed      *model.Peer
		blockIDs      []int64
		blockID       int64
		start         uint32
		stop          uint32
	}

	tests := []struct {
		name    string
		args    args
		want    []*model.Block
		wantErr bool
	}{
		{
			name: "wantSuccess:GetNextBlocks",
			args: args{
				maxNextBlocks: uint32(2),
				peerUsed: &model.Peer{
					Info: &model.Node{
						Address: "127.0.0.1",
					},
				},
				blockIDs: []int64{1, 2, 3},
				blockID:  int64(1),
				start:    uint32(1),
				stop:     uint32(2),
			},
			want: []*model.Block{
				{
					ID: int64(123),
				},
				{
					ID: int64(234),
				},
			},
			wantErr: false,
		},
		{
			name: "wantError:GetNextBlocks Too many blocks returned",
			args: args{
				maxNextBlocks: uint32(0),
				peerUsed: &model.Peer{
					Info: &model.Node{
						Address: "127.0.0.1",
					},
				},
				blockIDs: []int64{1, 2, 3},
				blockID:  int64(1),
				start:    uint32(1),
				stop:     uint32(2),
			},
			want:    nil,
			wantErr: true,
		},
	}

	for _, tt := range tests {
		t.Run(tt.name, func(t *testing.T) {
			got, err := blockchainDownloader.getNextBlocks(
				tt.args.maxNextBlocks,
				tt.args.peerUsed,
				tt.args.blockIDs,
				tt.args.start,
				tt.args.stop,
			)
			if (err != nil) != tt.wantErr {
				t.Errorf("getNextBlocks() error = %v, wantErr %v", err, tt.wantErr)
				return
			}
			if !reflect.DeepEqual(got, tt.want) {
				t.Errorf("getNextBlocks() = %v, want %v", got, tt.want)
			}
		})
	}
}<|MERGE_RESOLUTION|>--- conflicted
+++ resolved
@@ -301,11 +301,9 @@
 		nil,
 		nil,
 		nil,
-<<<<<<< HEAD
-		nil,
-		nil,
-=======
->>>>>>> cd4aa023
+		nil,
+		nil,
+		nil,
 	)
 	blockchainDownloader := &BlockchainDownloader{
 		BlockService:      blockService,
