package blockchainsync

import (
	"fmt"
	"time"

	"github.com/zoobc/zoobc-core/common/blocker"
	"github.com/zoobc/zoobc-core/common/monitoring"

	log "github.com/sirupsen/logrus"
	"github.com/zoobc/zoobc-core/common/chaintype"
	"github.com/zoobc/zoobc-core/common/constant"
	"github.com/zoobc/zoobc-core/common/model"
	"github.com/zoobc/zoobc-core/common/transaction"
	"github.com/zoobc/zoobc-core/core/service"
	"github.com/zoobc/zoobc-core/p2p/client"
	"github.com/zoobc/zoobc-core/p2p/strategy"
)

// TODO: rename into something more specific, such as SyncService
<<<<<<< HEAD
type (
	BlockchainSyncServiceInterface interface {
		GetBlockService() service.BlockServiceInterface
		Start()
	}

	BlockchainSyncService struct {
		ChainType               chaintype.ChainType
		PeerServiceClient       client.PeerServiceClientInterface
		PeerExplorer            strategy.PeerExplorerStrategyInterface
		BlockService            service.BlockServiceInterface
		BlockchainDownloader    BlockchainDownloadInterface
		ForkingProcessor        ForkingProcessorInterface
		Logger                  *log.Logger
		TransactionUtil         transaction.UtilInterface
		BlockchainStatusService service.BlockchainStatusServiceInterface
	}
)
=======
type Service struct {
	// isScanningBlockchain       bool
	ChainType               chaintype.ChainType
	PeerServiceClient       client.PeerServiceClientInterface
	PeerExplorer            strategy.PeerExplorerStrategyInterface
	BlockService            service.BlockServiceInterface
	BlockchainDownloader    BlockchainDownloadInterface
	ForkingProcessor        ForkingProcessorInterface
	Logger                  *log.Logger
	TransactionUtil         transaction.UtilInterface
	BlockchainStatusService service.BlockchainStatusServiceInterface
}
>>>>>>> d16cb69d

func NewBlockchainSyncService(
	blockService service.BlockServiceInterface,
	peerServiceClient client.PeerServiceClientInterface,
	peerExplorer strategy.PeerExplorerStrategyInterface,
	logger *log.Logger,
	blockchainStatusService service.BlockchainStatusServiceInterface,
	blockchainDownloader BlockchainDownloadInterface,
	forkingProcessor ForkingProcessorInterface,
<<<<<<< HEAD
) *BlockchainSyncService {
	return &BlockchainSyncService{
=======
) *Service {
	return &Service{
>>>>>>> d16cb69d
		ChainType:               blockService.GetChainType(),
		BlockService:            blockService,
		PeerServiceClient:       peerServiceClient,
		PeerExplorer:            peerExplorer,
		BlockchainDownloader:    blockchainDownloader,
		ForkingProcessor:        forkingProcessor,
		Logger:                  logger,
		BlockchainStatusService: blockchainStatusService,
	}
}

func (bss *BlockchainSyncService) GetBlockService() service.BlockServiceInterface {
	return bss.BlockService
}

func (bss *BlockchainSyncService) Start() {
	if bss.ChainType == nil {
		bss.Logger.Fatal("no chaintype")
	}
	if bss.PeerServiceClient == nil || bss.PeerExplorer == nil {
		bss.Logger.Fatal("no p2p service defined")
	}
	// Give node time to connect to some peers
	time.Sleep(constant.BlockchainsyncWaitingTime)
	bss.GetMoreBlocksThread()
}

func (bss *BlockchainSyncService) GetMoreBlocksThread() {
	defer func() {
		bss.Logger.Info("getMoreBlocksThread stopped")
	}()

	for {
		bss.getMoreBlocks()
		time.Sleep(constant.GetMoreBlocksDelay * time.Second)
	}
}

func (bss *BlockchainSyncService) getMoreBlocks() {
	// Pausing another process when they are using blockService.ChainWriteLock()
	bss.BlockService.ChainWriteLock(constant.BlockchainStatusSyncingBlock)
	defer bss.BlockService.ChainWriteUnlock(constant.BlockchainStatusSyncingBlock)
	bss.Logger.Info("Get more blocks...")
	monitoring.ResetMainchainDownloadCycleDebugger(bss.ChainType)

	var (
		peerBlockchainInfo     *PeerBlockchainInfo
		otherPeerChainBlockIds []int64
		newLastBlock           *model.Block
		peerForkInfo           *PeerForkInfo
		lastBlock, err         = bss.BlockService.GetLastBlock()
	)
	// notify observer about start of blockchain download of this specific chain
	if err != nil {
		bss.Logger.Warn(fmt.Sprintf("failed to start getMoreBlocks go routine: %v", err))
	}
	if lastBlock == nil {
		bss.Logger.Fatal("There is no genesis block found")
	}
	initialHeight := lastBlock.Height

	// Blockchain download
	for {
		monitoring.IncrementMainchainDownloadCycleDebugger(bss.ChainType, 1)
		needDownloadBlock := true
		peerBlockchainInfo, err = bss.BlockchainDownloader.GetPeerBlockchainInfo()
		monitoring.IncrementMainchainDownloadCycleDebugger(bss.ChainType, 2)
		if err != nil {
			monitoring.IncrementMainchainDownloadCycleDebugger(bss.ChainType, 3)
			needDownloadBlock = false
			errCasted := err.(blocker.Blocker)
			monitoring.IncrementMainchainDownloadCycleDebugger(bss.ChainType, 4)
			switch errCasted.Type {
			case blocker.P2PNetworkConnectionErr:
				// this will allow the node to start smithing if it fails to connect to the p2p network,
				// eg. he is the first node. if later on he can connect, it will try resolve the fork normally
				monitoring.IncrementMainchainDownloadCycleDebugger(bss.ChainType, 5)
				bss.Logger.Info(err)
				bss.BlockchainStatusService.SetIsSmithingLocked(false)
				bss.Logger.Info(errCasted.Message)
			case blocker.ChainValidationErr:
				monitoring.IncrementMainchainDownloadCycleDebugger(bss.ChainType, 6)
				bss.Logger.Infof("peer %s:%d: %s",
					peerBlockchainInfo.Peer.GetInfo().Address,
					peerBlockchainInfo.Peer.GetInfo().Port,
					errCasted.Message)
			default:
				monitoring.IncrementMainchainDownloadCycleDebugger(bss.ChainType, 7)
				bss.Logger.Infof("failed to getPeerBlockchainInfo: %v", err)
			}
		}

		monitoring.IncrementMainchainDownloadCycleDebugger(bss.ChainType, 8)
		newLastBlock = nil
		if needDownloadBlock {
			monitoring.IncrementMainchainDownloadCycleDebugger(bss.ChainType, 9)
			peerForkInfo, err = bss.BlockchainDownloader.DownloadFromPeer(peerBlockchainInfo.Peer, peerBlockchainInfo.ChainBlockIds,
				peerBlockchainInfo.CommonBlock)
			monitoring.IncrementMainchainDownloadCycleDebugger(bss.ChainType, 10)
			if err != nil {
				monitoring.IncrementMainchainDownloadCycleDebugger(bss.ChainType, 11)
				bss.Logger.Warnf("\nfailed to DownloadFromPeer: %v\n\n", err)
				break
			}

			if len(peerForkInfo.ForkBlocks) > 0 {
				monitoring.IncrementMainchainDownloadCycleDebugger(bss.ChainType, 11)
				err := bss.ForkingProcessor.ProcessFork(peerForkInfo.ForkBlocks, peerBlockchainInfo.CommonBlock, peerForkInfo.FeederPeer)
				monitoring.IncrementMainchainDownloadCycleDebugger(bss.ChainType, 12)
				if err != nil {
					monitoring.IncrementMainchainDownloadCycleDebugger(bss.ChainType, 13)
					bss.Logger.Warnf("\nfailed to ProcessFork: %v\n\n", err)
					break
				}
			}

			// confirming the node's blockchain state with other nodes
			var confirmations int32
			// counting the confirmations of the common block received with other peers he knows
			for _, peerToCheck := range bss.PeerExplorer.GetResolvedPeers() {
				monitoring.IncrementMainchainDownloadCycleDebugger(bss.ChainType, 14)
				if confirmations >= constant.DefaultNumberOfForkConfirmations {
					break
				}

				monitoring.IncrementMainchainDownloadCycleDebugger(bss.ChainType, 15)
				otherPeerChainBlockIds, err = bss.BlockchainDownloader.ConfirmWithPeer(peerToCheck, peerBlockchainInfo.CommonMilestoneBlockID)
				monitoring.IncrementMainchainDownloadCycleDebugger(bss.ChainType, 16)
				switch {
				case err != nil:
					monitoring.IncrementMainchainDownloadCycleDebugger(bss.ChainType, 17)
					bss.Logger.Warn(err)
				case len(otherPeerChainBlockIds) == 0:
					monitoring.IncrementMainchainDownloadCycleDebugger(bss.ChainType, 17)
					_, errDownload := bss.BlockchainDownloader.DownloadFromPeer(peerToCheck, otherPeerChainBlockIds, peerBlockchainInfo.CommonBlock)
					monitoring.IncrementMainchainDownloadCycleDebugger(bss.ChainType, 18)
					if errDownload != nil {
						bss.Logger.Warn(errDownload)
					}
				default:
					monitoring.IncrementMainchainDownloadCycleDebugger(bss.ChainType, 19)
					confirmations++
				}
			}

			monitoring.IncrementMainchainDownloadCycleDebugger(bss.ChainType, 20)
			newLastBlock, err = bss.BlockService.GetLastBlock()
			monitoring.IncrementMainchainDownloadCycleDebugger(bss.ChainType, 21)
			if err != nil {
				monitoring.IncrementMainchainDownloadCycleDebugger(bss.ChainType, 22)
				bss.Logger.Warnf("\nfailed to getMoreBlocks: %v\n\n", err)
				break
			}

			monitoring.IncrementMainchainDownloadCycleDebugger(bss.ChainType, 23)
			if lastBlock.ID == newLastBlock.ID {
				monitoring.IncrementMainchainDownloadCycleDebugger(bss.ChainType, 24)
				bss.Logger.Info("Did not accept peers's blocks, back to our own fork")
				break
			}
			monitoring.IncrementMainchainDownloadCycleDebugger(bss.ChainType, 25)
		}

		monitoring.IncrementMainchainDownloadCycleDebugger(bss.ChainType, 26)
		if bss.BlockchainDownloader.IsDownloadFinish(lastBlock) {
			monitoring.IncrementMainchainDownloadCycleDebugger(bss.ChainType, 27)
			bss.BlockchainStatusService.SetIsDownloading(bss.ChainType, false)
			// only set the first download finished = true once
			bss.BlockchainStatusService.SetFirstDownloadFinished(bss.ChainType, true)
			bss.Logger.Infof("Finished %s blocks download: %d blocks pulled", bss.ChainType.GetName(),
				lastBlock.Height-initialHeight)
			break
		}

		monitoring.IncrementMainchainDownloadCycleDebugger(bss.ChainType, 28)
		if newLastBlock == nil {
			monitoring.IncrementMainchainDownloadCycleDebugger(bss.ChainType, 29)
			break
		}

		lastBlock = newLastBlock
	}
}<|MERGE_RESOLUTION|>--- conflicted
+++ resolved
@@ -4,13 +4,12 @@
 	"fmt"
 	"time"
 
+	log "github.com/sirupsen/logrus"
 	"github.com/zoobc/zoobc-core/common/blocker"
-	"github.com/zoobc/zoobc-core/common/monitoring"
-
-	log "github.com/sirupsen/logrus"
 	"github.com/zoobc/zoobc-core/common/chaintype"
 	"github.com/zoobc/zoobc-core/common/constant"
 	"github.com/zoobc/zoobc-core/common/model"
+	"github.com/zoobc/zoobc-core/common/monitoring"
 	"github.com/zoobc/zoobc-core/common/transaction"
 	"github.com/zoobc/zoobc-core/core/service"
 	"github.com/zoobc/zoobc-core/p2p/client"
@@ -18,7 +17,6 @@
 )
 
 // TODO: rename into something more specific, such as SyncService
-<<<<<<< HEAD
 type (
 	BlockchainSyncServiceInterface interface {
 		GetBlockService() service.BlockServiceInterface
@@ -37,20 +35,6 @@
 		BlockchainStatusService service.BlockchainStatusServiceInterface
 	}
 )
-=======
-type Service struct {
-	// isScanningBlockchain       bool
-	ChainType               chaintype.ChainType
-	PeerServiceClient       client.PeerServiceClientInterface
-	PeerExplorer            strategy.PeerExplorerStrategyInterface
-	BlockService            service.BlockServiceInterface
-	BlockchainDownloader    BlockchainDownloadInterface
-	ForkingProcessor        ForkingProcessorInterface
-	Logger                  *log.Logger
-	TransactionUtil         transaction.UtilInterface
-	BlockchainStatusService service.BlockchainStatusServiceInterface
-}
->>>>>>> d16cb69d
 
 func NewBlockchainSyncService(
 	blockService service.BlockServiceInterface,
@@ -60,13 +44,8 @@
 	blockchainStatusService service.BlockchainStatusServiceInterface,
 	blockchainDownloader BlockchainDownloadInterface,
 	forkingProcessor ForkingProcessorInterface,
-<<<<<<< HEAD
 ) *BlockchainSyncService {
 	return &BlockchainSyncService{
-=======
-) *Service {
-	return &Service{
->>>>>>> d16cb69d
 		ChainType:               blockService.GetChainType(),
 		BlockService:            blockService,
 		PeerServiceClient:       peerServiceClient,
