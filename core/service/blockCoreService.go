package service

import (
	"bytes"
	"errors"
	"fmt"
	"math/big"
	"strconv"
	"sync"

	log "github.com/sirupsen/logrus"
	"github.com/zoobc/zoobc-core/common/blocker"
	"github.com/zoobc/zoobc-core/common/chaintype"
	"github.com/zoobc/zoobc-core/common/constant"
	"github.com/zoobc/zoobc-core/common/crypto"
	"github.com/zoobc/zoobc-core/common/transaction"
	"github.com/zoobc/zoobc-core/common/util"
	"github.com/zoobc/zoobc-core/observer"
	"golang.org/x/crypto/sha3"

	"github.com/zoobc/zoobc-core/common/query"

	"github.com/zoobc/zoobc-core/common/model"
	coreUtil "github.com/zoobc/zoobc-core/core/util"
)

type (
	BlockServiceInterface interface {
		VerifySeed(seed *big.Int, balance *big.Int, previousBlock *model.Block, timestamp int64) bool
		NewBlock(version uint32, previousBlockHash []byte, blockSeed []byte, blocksmithAddress string, hash string,
			previousBlockHeight uint32, timestamp int64, totalAmount int64, totalFee int64, totalCoinBase int64,
			transactions []*model.Transaction, payloadHash []byte, payloadLength uint32, secretPhrase string) *model.Block
		NewGenesisBlock(version uint32, previousBlockHash []byte, blockSeed []byte, blocksmithAddress string,
			hash string, previousBlockHeight uint32, timestamp int64, totalAmount int64, totalFee int64, totalCoinBase int64,
			transactions []*model.Transaction, payloadHash []byte, payloadLength uint32, smithScale int64, cumulativeDifficulty *big.Int,
			genesisSignature []byte) *model.Block
		GenerateBlock(
			previousBlock *model.Block,
			secretPhrase string,
			timestamp int64,
			blockSmithAccountAddress string,
		) (*model.Block, error)
		PushBlock(previousBlock, block *model.Block, needLock, broadcast bool) error
		GetBlockByID(int64) (*model.Block, error)
		GetBlockByHeight(uint32) (*model.Block, error)
		GetBlocksFromHeight(uint32, uint32) ([]*model.Block, error)
		GetLastBlock() (*model.Block, error)
		GetBlocks() ([]*model.Block, error)
		GetTransactionsByBlockID(blockID int64) ([]*model.Transaction, error)
		GetGenesisBlock() (*model.Block, error)
		RemoveMempoolTransactions(transactions []*model.Transaction) error
		AddGenesis() error
		CheckGenesis() bool
		GetChainType() chaintype.ChainType
		ChainWriteLock()
		ChainWriteUnlock()
		ReceiveBlock(
			senderPublicKey []byte,
			lastBlock,
			block *model.Block,
			nodeSecretPhrase string,
		) (*model.Receipt, error)
	}

	BlockService struct {
		sync.WaitGroup
		Chaintype           chaintype.ChainType
		QueryExecutor       query.ExecutorInterface
		BlockQuery          query.BlockQueryInterface
		MempoolQuery        query.MempoolQueryInterface
		TransactionQuery    query.TransactionQueryInterface
		Signature           crypto.SignatureInterface
		MempoolService      MempoolServiceInterface
		ActionTypeSwitcher  transaction.TypeActionSwitcher
		AccountBalanceQuery query.AccountBalanceQueryInterface
		Observer            *observer.Observer
	}
)

func NewBlockService(
	ct chaintype.ChainType,
	queryExecutor query.ExecutorInterface,
	blockQuery query.BlockQueryInterface,
	mempoolQuery query.MempoolQueryInterface,
	transactionQuery query.TransactionQueryInterface,
	signature crypto.SignatureInterface,
	mempoolService MempoolServiceInterface,
	txTypeSwitcher transaction.TypeActionSwitcher,
	accountBalanceQuery query.AccountBalanceQueryInterface,
	obsr *observer.Observer,
) *BlockService {
	return &BlockService{
		Chaintype:           ct,
		QueryExecutor:       queryExecutor,
		BlockQuery:          blockQuery,
		MempoolQuery:        mempoolQuery,
		TransactionQuery:    transactionQuery,
		Signature:           signature,
		MempoolService:      mempoolService,
		ActionTypeSwitcher:  txTypeSwitcher,
		AccountBalanceQuery: accountBalanceQuery,
		Observer:            obsr,
	}
}

// NewBlock generate new block
func (bs *BlockService) NewBlock(
	version uint32,
	previousBlockHash,
	blockSeed []byte,
	blocksmithAddress, hash string,
	previousBlockHeight uint32,
	timestamp,
	totalAmount,
	totalFee,
	totalCoinBase int64,
	transactions []*model.Transaction,
	payloadHash []byte,
	payloadLength uint32,
	secretPhrase string,
) *model.Block {
	block := &model.Block{
		Version:           version,
		PreviousBlockHash: previousBlockHash,
		BlockSeed:         blockSeed,
		BlocksmithAddress: blocksmithAddress,
		Height:            previousBlockHeight,
		Timestamp:         timestamp,
		TotalAmount:       totalAmount,
		TotalFee:          totalFee,
		TotalCoinBase:     totalCoinBase,
		Transactions:      transactions,
		PayloadHash:       payloadHash,
		PayloadLength:     payloadLength,
	}
	blockUnsignedByte, _ := coreUtil.GetBlockByte(block, false)
	block.BlockSignature = bs.Signature.SignByNode(blockUnsignedByte, secretPhrase)
	return block
}

// GetChainType returns the chaintype
func (bs *BlockService) GetChainType() chaintype.ChainType {
	return bs.Chaintype
}

// ChainWriteLock locks the chain
func (bs *BlockService) ChainWriteLock() {
	bs.Add(1)
}

// ChainWriteUnlock unlocks the chain
func (bs *BlockService) ChainWriteUnlock() {
	bs.Done()
}

// NewGenesisBlock create new block that is fixed in the value of cumulative difficulty, smith scale, and the block signature
func (bs *BlockService) NewGenesisBlock(
	version uint32,
	previousBlockHash, blockSeed []byte,
	blocksmithAddress, hash string,
	previousBlockHeight uint32,
	timestamp, totalAmount, totalFee, totalCoinBase int64,
	transactions []*model.Transaction,
	payloadHash []byte,
	payloadLength uint32,
	smithScale int64,
	cumulativeDifficulty *big.Int,
	genesisSignature []byte,
) *model.Block {
	block := &model.Block{
		Version:              version,
		PreviousBlockHash:    previousBlockHash,
		BlockSeed:            blockSeed,
		BlocksmithAddress:    blocksmithAddress,
		Height:               previousBlockHeight,
		Timestamp:            timestamp,
		TotalAmount:          totalAmount,
		TotalFee:             totalFee,
		TotalCoinBase:        totalCoinBase,
		Transactions:         transactions,
		PayloadLength:        payloadLength,
		PayloadHash:          payloadHash,
		SmithScale:           smithScale,
		CumulativeDifficulty: cumulativeDifficulty.String(),
		BlockSignature:       genesisSignature,
	}
	return block
}

// VerifySeed Verify a block can be forged (by a given account, using computed seed value and account balance).
// Can be used to check who's smithing the next block (lastBlock) or if last forged block
// (previousBlock) is acceptable by the network (meaning has been smithed by a valid blocksmith).
func (*BlockService) VerifySeed(
	seed, balance *big.Int,
	previousBlock *model.Block,
	timestamp int64,
) bool {
	elapsedTime := timestamp - previousBlock.GetTimestamp()
	effectiveSmithScale := new(big.Int).Mul(balance, big.NewInt(previousBlock.GetSmithScale()))
	prevTarget := new(big.Int).Mul(big.NewInt(elapsedTime-1), effectiveSmithScale)
	target := new(big.Int).Add(effectiveSmithScale, prevTarget)
	return seed.Cmp(target) < 0 && (seed.Cmp(prevTarget) >= 0 || elapsedTime > 300)
}

// PushBlock push block into blockchain, to broadcast the block after pushing to own node, switch the
// broadcast flag to `true`, and `false` otherwise
func (bs *BlockService) PushBlock(previousBlock, block *model.Block, needLock, broadcast bool) error {
	// needLock indicates the push block needs to be protected
	if needLock {
		bs.Wait()
	}
	if previousBlock.GetID() != -1 {
		block.Height = previousBlock.GetHeight() + 1
		block = coreUtil.CalculateSmithScale(previousBlock, block, bs.Chaintype.GetChainSmithingDelayTime())
	}
	// start db transaction here
	_ = bs.QueryExecutor.BeginTx()
	blockInsertQuery, blockInsertValue := bs.BlockQuery.InsertBlock(block)
	err := bs.QueryExecutor.ExecuteTransaction(blockInsertQuery, blockInsertValue...)
	if err != nil {
		return err
	}
	// apply transactions and remove them from mempool
	transactions := block.GetTransactions()
	if len(transactions) > 0 {
		for index, tx := range block.GetTransactions() {
			// assign block id and block height to tx
			tx.BlockID = block.ID
			tx.Height = block.Height
			tx.TransactionIndex = uint32(index) + 1
			// validate tx here
			// check if is in mempool : if yes, undo unconfirmed
			rows, err := bs.QueryExecutor.ExecuteSelect(bs.MempoolQuery.GetMempoolTransaction(), false, tx.ID)
			if err != nil {
				rows.Close()
				_ = bs.QueryExecutor.RollbackTx()
				return err
			}
			txType := bs.ActionTypeSwitcher.GetTransactionType(tx)
			if rows.Next() {
				// undo unconfirmed
				err = txType.UndoApplyUnconfirmed()
				if err != nil {
					rows.Close()
					_ = bs.QueryExecutor.RollbackTx()
					return err
				}
			}
			rows.Close()
			if block.Height > 0 {
				err = txType.Validate(true)
				if err != nil {
					_ = bs.QueryExecutor.RollbackTx()
					return err
				}
			}
			// validate tx body and apply/perform transaction-specific logic
			err = txType.ApplyConfirmed()
			if err == nil {
				transactionInsertQuery, transactionInsertValue := bs.TransactionQuery.InsertTransaction(tx)
				err := bs.QueryExecutor.ExecuteTransaction(transactionInsertQuery, transactionInsertValue...)
				if err != nil {
					_ = bs.QueryExecutor.RollbackTx()
					return err
				}
			} else {
				_ = bs.QueryExecutor.RollbackTx()
				return err
			}
		}
		if block.Height != 0 {
			if err := bs.RemoveMempoolTransactions(transactions); err != nil {
				_ = bs.QueryExecutor.RollbackTx()
				return err
			}
		}
	}
	err = bs.QueryExecutor.CommitTx()
	if err != nil { // commit automatically unlock executor and close tx
		return err
	}
	// broadcast block
	if block.Height > 0 && broadcast {
		bs.Observer.Notify(observer.BlockPushed, block, bs.Chaintype)
	}
	return nil
}

// GetBlockByID return the last pushed block
func (bs *BlockService) GetBlockByID(id int64) (*model.Block, error) {
	rows, err := bs.QueryExecutor.ExecuteSelect(bs.BlockQuery.GetBlockByID(id), false)
	defer func() {
		if rows != nil {
			_ = rows.Close()
		}
	}()
	if err != nil {
		return nil, blocker.NewBlocker(blocker.DBErr, err.Error())
	}
	var blocks []*model.Block
	blocks = bs.BlockQuery.BuildModel(blocks, rows)
	if len(blocks) > 0 {
		return blocks[0], nil
	}
	return nil, blocker.NewBlocker(blocker.BlockNotFoundErr, fmt.Sprintf("block %v is not found", id))
}

func (bs *BlockService) GetBlocksFromHeight(startHeight, limit uint32) ([]*model.Block, error) {
	var blocks []*model.Block
	rows, err := bs.QueryExecutor.ExecuteSelect(bs.BlockQuery.GetBlockFromHeight(startHeight, limit), false)
	defer func() {
		if rows != nil {
			_ = rows.Close()
		}
	}()
	if err != nil {
		return []*model.Block{}, err
	}
	blocks = bs.BlockQuery.BuildModel(blocks, rows)
	return blocks, nil
}

// GetLastBlock return the last pushed block
func (bs *BlockService) GetLastBlock() (*model.Block, error) {
	rows, err := bs.QueryExecutor.ExecuteSelect(bs.BlockQuery.GetLastBlock(), false)
	defer func() {
		if rows != nil {
			_ = rows.Close()
		}
	}()
	if err != nil {
		return nil, blocker.NewBlocker(blocker.DBErr, err.Error())
	}
	var blocks []*model.Block
	blocks = bs.BlockQuery.BuildModel(blocks, rows)
	if len(blocks) > 0 {
<<<<<<< HEAD
		transactions, err := bs.GetTransactionsByBlockID(blocks[0].ID)
=======
		// get transaction of the block
		transactionQ, transactionArg := bs.TransactionQuery.GetTransactionsByBlockID(blocks[0].ID)
		rows, err = bs.QueryExecutor.ExecuteSelect(transactionQ, false, transactionArg...)
>>>>>>> 2bf1b8f8
		if err != nil {
			return nil, blocker.NewBlocker(blocker.DBErr, err.Error())
		}
		blocks[0].Transactions = transactions
		return blocks[0], nil
	}
	return nil, blocker.NewBlocker(blocker.BlockNotFoundErr, "last block is not found")
}

// GetTransactionsByBlockID get transactions of the block
func (bs *BlockService) GetTransactionsByBlockID(blockID int64) ([]*model.Transaction, error) {
	var transactions []*model.Transaction
	transactionQ, transactionArg := bs.TransactionQuery.GetTransactionsByBlockID(blockID)
	rows, err := bs.QueryExecutor.ExecuteSelect(transactionQ, transactionArg...)
	if err != nil {
		return nil, blocker.NewBlocker(blocker.DBErr, err.Error())
	}
	return bs.TransactionQuery.BuildModel(transactions, rows), nil
}

// GetLastBlock return the last pushed block
func (bs *BlockService) GetBlockByHeight(height uint32) (*model.Block, error) {
	rows, err := bs.QueryExecutor.ExecuteSelect(bs.BlockQuery.GetBlockByHeight(height), false)
	defer func() {
		if rows != nil {
			_ = rows.Close()
		}
	}()
	if err != nil {
		return nil, blocker.NewBlocker(blocker.DBErr, err.Error())
	}
	var blocks []*model.Block
	blocks = bs.BlockQuery.BuildModel(blocks, rows)
	if len(blocks) > 0 {
		return blocks[0], nil
	}
	return nil, blocker.NewBlocker(blocker.BlockNotFoundErr, fmt.Sprintf("block with height %v is not found", height))

}

// GetGenesis return the last pushed block
func (bs *BlockService) GetGenesisBlock() (*model.Block, error) {
	rows, err := bs.QueryExecutor.ExecuteSelect(bs.BlockQuery.GetGenesisBlock(), false)
	defer func() {
		if rows != nil {
			_ = rows.Close()
		}
	}()
	if err != nil {
		return nil, blocker.NewBlocker(blocker.BlockNotFoundErr, "genesis block is not found")
	}
	var lastBlock model.Block
	if rows.Next() {
		err = rows.Scan(
			&lastBlock.ID,
			&lastBlock.PreviousBlockHash,
			&lastBlock.Height,
			&lastBlock.Timestamp,
			&lastBlock.BlockSeed,
			&lastBlock.BlockSignature,
			&lastBlock.CumulativeDifficulty,
			&lastBlock.SmithScale,
			&lastBlock.PayloadLength,
			&lastBlock.PayloadHash,
			&lastBlock.BlocksmithAddress,
			&lastBlock.TotalAmount,
			&lastBlock.TotalFee,
			&lastBlock.TotalCoinBase,
			&lastBlock.Version,
		)
		if err != nil {
			return nil, blocker.NewBlocker(blocker.BlockNotFoundErr, "genesis block is not found")
		}
		return &lastBlock, nil
	}
	return nil, blocker.NewBlocker(blocker.BlockNotFoundErr, "genesis block is not found")

}

// GetBlocks return all pushed blocks
func (bs *BlockService) GetBlocks() ([]*model.Block, error) {
	var blocks []*model.Block
	rows, err := bs.QueryExecutor.ExecuteSelect(bs.BlockQuery.GetBlocks(0, 100), false)
	defer func() {
		if rows != nil {
			_ = rows.Close()
		}
	}()
	if err != nil {
		return nil, err
	}
	for rows.Next() {
		var block model.Block
		err = rows.Scan(&block.ID, &block.PreviousBlockHash, &block.Height, &block.Timestamp, &block.BlockSeed, &block.BlockSignature,
			&block.CumulativeDifficulty, &block.SmithScale, &block.PayloadLength, &block.PayloadHash, &block.BlocksmithAddress,
			&block.TotalAmount, &block.TotalFee, &block.TotalCoinBase, &block.Version)
		if err != nil {
			return nil, err
		}
		blocks = append(blocks, &block)
	}
	return blocks, nil
}

// RemoveMempoolTransactions removes a list of transactions tx from mempool given their Ids
func (bs *BlockService) RemoveMempoolTransactions(transactions []*model.Transaction) error {
	var idsStr []string
	for _, tx := range transactions {
		idsStr = append(idsStr, "'"+strconv.FormatInt(tx.ID, 10)+"'")
	}
	err := bs.QueryExecutor.ExecuteTransaction(bs.MempoolQuery.DeleteMempoolTransactions(idsStr))
	if err != nil {
		return err
	}
	log.Printf("mempool transaction with IDs = %s deleted", idsStr)
	return nil
}

// GenerateBlock generate block from transactions in mempool
func (bs *BlockService) GenerateBlock(
	previousBlock *model.Block,
	secretPhrase string,
	timestamp int64,
	blockSmithAccountAddress string,
) (*model.Block, error) {
	var (
		totalAmount, totalFee, totalCoinbase int64
		//TODO: missing coinbase calculation
		payloadLength uint32
		// only for mainchain
		sortedTx    []*model.Transaction
		payloadHash []byte
		digest      = sha3.New512()
	)

	newBlockHeight := previousBlock.Height + 1

	if _, ok := bs.Chaintype.(*chaintype.MainChain); ok {
		mempoolTransactions, err := bs.MempoolService.SelectTransactionsFromMempool(timestamp)
		if err != nil {
			return nil, errors.New("MempoolReadError")
		}
		for _, mpTx := range mempoolTransactions {
			tx, err := util.ParseTransactionBytes(mpTx.TransactionBytes, true)
			if err != nil {
				return nil, err
			}

			sortedTx = append(sortedTx, tx)
			_, _ = digest.Write(mpTx.TransactionBytes)
			txType := bs.ActionTypeSwitcher.GetTransactionType(tx)
			totalAmount += txType.GetAmount()
			totalFee += tx.Fee
			payloadLength += txType.GetSize()
		}
		payloadHash = digest.Sum([]byte{})
	}

	// loop through transaction to build block hash
	hash := digest.Sum([]byte{})
	digest.Reset() // reset the digest
	_, _ = digest.Write(previousBlock.GetBlockSeed())
	_, _ = digest.Write([]byte(blockSmithAccountAddress))
	blockSeed := digest.Sum([]byte{})
	digest.Reset() // reset the digest
	previousBlockHash, err := coreUtil.GetBlockHash(previousBlock)
	if err != nil {
		return nil, err
	}
	block := bs.NewBlock(
		1,
		previousBlockHash,
		blockSeed,
		blockSmithAccountAddress,
		string(hash),
		newBlockHeight,
		timestamp,
		totalAmount,
		totalFee,
		totalCoinbase,
		sortedTx,
		payloadHash,
		payloadLength,
		secretPhrase,
	)
	log.Printf("block forged: fee %d\n", totalFee)
	return block, nil
}

// AddGenesis add genesis block of chain to the chain
func (bs *BlockService) AddGenesis() error {
	var (
		totalAmount, totalFee, totalCoinBase int64
		blockTransactions                    []*model.Transaction
		payloadLength                        uint32
		digest                               = sha3.New512()
	)
	for index, tx := range GetGenesisTransactions(bs.Chaintype) {
		txBytes, _ := util.GetTransactionBytes(tx, true)
		_, _ = digest.Write(txBytes)
		if tx.TransactionType == util.ConvertBytesToUint32([]byte{1, 0, 0, 0}) { // if type = send money
			totalAmount += tx.GetSendMoneyTransactionBody().Amount
		}
		txType := bs.ActionTypeSwitcher.GetTransactionType(tx)
		totalAmount += txType.GetAmount()
		totalFee += tx.Fee
		payloadLength += txType.GetSize()
		tx.TransactionIndex = uint32(index) + 1
		blockTransactions = append(blockTransactions, tx)
	}
	payloadHash := digest.Sum([]byte{})
	block := bs.NewGenesisBlock(
		1,
		nil,
		make([]byte, 64),
		constant.MainchainGenesisAccountAddress,
		"",
		0,
		constant.MainchainGenesisBlockTimestamp,
		totalAmount,
		totalFee,
		totalCoinBase,
		blockTransactions,
		payloadHash,
		payloadLength,
		constant.InitialSmithScale,
		big.NewInt(0),
		constant.MainchainGenesisBlockSignature,
	)
	// assign genesis block id
	block.ID = coreUtil.GetBlockID(block)
	err := bs.PushBlock(&model.Block{ID: -1, Height: 0}, block, true, false)
	if err != nil {
		log.Fatal("PushGenesisBlock:fail")
	}
	return nil
}

// CheckGenesis check if genesis has been added
func (bs *BlockService) CheckGenesis() bool {
	genesisBlock, err := bs.GetGenesisBlock()
	if err != nil { // Genesis is not in the blockchain yet
		return false
	}
	if genesisBlock.ID != bs.Chaintype.GetGenesisBlockID() {
		log.Fatalf("Genesis ID does not match, expect: %d, get: %d", bs.Chaintype.GetGenesisBlockID(), genesisBlock.ID)
	}
	return true
}

// ReceiveBlock handle the block received from connected peers
func (bs *BlockService) ReceiveBlock(
	senderPublicKey []byte,
	lastBlock, block *model.Block,
	nodeSecretPhrase string,
) (*model.Receipt, error) {
	// make sure block has previous block hash
	if block.GetPreviousBlockHash() != nil {
		blockUnsignedByte, _ := coreUtil.GetBlockByte(block, false)
		if bs.Signature.VerifySignature(blockUnsignedByte, block.GetBlockSignature(), block.GetBlocksmithAddress()) {
			lastBlockByte, err := coreUtil.GetBlockByte(lastBlock, true)
			if err != nil {
				return nil, blocker.NewBlocker(
					blocker.BlockErr,
					"fail to get last block byte",
				)
			}
			lastBlockHash := sha3.Sum512(lastBlockByte)

			//  check equality last block hash with previous block hash from received block
			if !bytes.Equal(lastBlockHash[:], block.GetPreviousBlockHash()) {
				return nil, blocker.NewBlocker(
					blocker.BlockErr,
					"previous block hash does not match with last block hash",
				)
			}
			err = bs.PushBlock(lastBlock, block, true, true)
			if err != nil {
				return nil, blocker.NewBlocker(blocker.ValidationErr, "invalid block, fail to push block")
			}
			// generate receipt and return as response
			// todo: lastblock last applied block, or incoming block?
			nodePublicKey := util.GetPublicKeyFromSeed(nodeSecretPhrase)
			blockHash, _ := util.GetBlockHash(block)
			receipt, err := util.GenerateReceipt(
				lastBlock,
				senderPublicKey,
				nodePublicKey,
				blockHash,
				constant.ReceiptDatumTypeBlock)
			if err != nil {
				return nil, err
			}
			receipt.RecipientSignature = bs.Signature.SignByNode(
				util.GetUnsignedReceiptBytes(receipt),
				nodeSecretPhrase,
			)
			return receipt, nil
		}
		return nil, blocker.NewBlocker(
			blocker.ValidationErr,
			"block signature invalid")
	}
	return nil, blocker.NewBlocker(
		blocker.BlockErr,
		"last block hash does not exist",
	)
}<|MERGE_RESOLUTION|>--- conflicted
+++ resolved
@@ -334,13 +334,7 @@
 	var blocks []*model.Block
 	blocks = bs.BlockQuery.BuildModel(blocks, rows)
 	if len(blocks) > 0 {
-<<<<<<< HEAD
 		transactions, err := bs.GetTransactionsByBlockID(blocks[0].ID)
-=======
-		// get transaction of the block
-		transactionQ, transactionArg := bs.TransactionQuery.GetTransactionsByBlockID(blocks[0].ID)
-		rows, err = bs.QueryExecutor.ExecuteSelect(transactionQ, false, transactionArg...)
->>>>>>> 2bf1b8f8
 		if err != nil {
 			return nil, blocker.NewBlocker(blocker.DBErr, err.Error())
 		}
@@ -353,8 +347,10 @@
 // GetTransactionsByBlockID get transactions of the block
 func (bs *BlockService) GetTransactionsByBlockID(blockID int64) ([]*model.Transaction, error) {
 	var transactions []*model.Transaction
+
+	// get transaction of the block
 	transactionQ, transactionArg := bs.TransactionQuery.GetTransactionsByBlockID(blockID)
-	rows, err := bs.QueryExecutor.ExecuteSelect(transactionQ, transactionArg...)
+	rows, err := bs.QueryExecutor.ExecuteSelect(transactionQ, false, transactionArg...)
 	if err != nil {
 		return nil, blocker.NewBlocker(blocker.DBErr, err.Error())
 	}
@@ -526,7 +522,6 @@
 		payloadLength,
 		secretPhrase,
 	)
-	log.Printf("block forged: fee %d\n", totalFee)
 	return block, nil
 }
 
@@ -574,7 +569,7 @@
 	block.ID = coreUtil.GetBlockID(block)
 	err := bs.PushBlock(&model.Block{ID: -1, Height: 0}, block, true, false)
 	if err != nil {
-		log.Fatal("PushGenesisBlock:fail")
+		log.Fatal("PushGenesisBlock:fail ", err)
 	}
 	return nil
 }
