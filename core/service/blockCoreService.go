--- conflicted
+++ resolved
@@ -53,13 +53,17 @@
 		GetChainType() chaintype.ChainType
 		ChainWriteLock()
 		ChainWriteUnlock()
-<<<<<<< HEAD
-		ReceivedBlockListener() observer.Listener
+		ReceiveBlock(
+			senderPublicKey []byte,
+			lastBlock,
+			block *model.Block,
+			nodeSecretPhrase string,
+		) (*model.Receipt, error)
 		GetParticipationScore(nodePublicKey []byte) (int64, error)
 	}
 
 	BlockService struct {
-		chainWriteLock          sync.WaitGroup
+		sync.WaitGroup
 		Chaintype               chaintype.ChainType
 		QueryExecutor           query.ExecutorInterface
 		BlockQuery              query.BlockQueryInterface
@@ -71,28 +75,6 @@
 		AccountBalanceQuery     query.AccountBalanceQueryInterface
 		ParticipationScoreQuery query.ParticipationScoreQueryInterface
 		Observer                *observer.Observer
-=======
-		ReceiveBlock(
-			senderPublicKey []byte,
-			lastBlock,
-			block *model.Block,
-			nodeSecretPhrase string,
-		) (*model.Receipt, error)
-	}
-
-	BlockService struct {
-		sync.WaitGroup
-		Chaintype           chaintype.ChainType
-		QueryExecutor       query.ExecutorInterface
-		BlockQuery          query.BlockQueryInterface
-		MempoolQuery        query.MempoolQueryInterface
-		TransactionQuery    query.TransactionQueryInterface
-		Signature           crypto.SignatureInterface
-		MempoolService      MempoolServiceInterface
-		ActionTypeSwitcher  transaction.TypeActionSwitcher
-		AccountBalanceQuery query.AccountBalanceQueryInterface
-		Observer            *observer.Observer
->>>>>>> 86f75c3d
 	}
 )
 
@@ -654,7 +636,10 @@
 			blocker.ValidationErr,
 			"block signature invalid")
 	}
-<<<<<<< HEAD
+	return nil, blocker.NewBlocker(
+		blocker.BlockErr,
+		"last block hash does not exist",
+	)
 }
 
 // GetParticipationScore handle received block from another node
@@ -673,10 +658,4 @@
 		return 0, nil
 	}
 	return participationScores[0].Score, nil
-=======
-	return nil, blocker.NewBlocker(
-		blocker.BlockErr,
-		"last block hash does not exist",
-	)
->>>>>>> 86f75c3d
 }