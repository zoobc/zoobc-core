--- conflicted
+++ resolved
@@ -78,42 +78,13 @@
 	blocksmithStrategy strategy.BlocksmithStrategyInterface,
 	logger *log.Logger,
 	accountLedgerQuery query.AccountLedgerQueryInterface,
-<<<<<<< HEAD
+	blockIncompleteQueueService BlockIncompleteQueueServiceInterface,
 	transactionUtil transaction.UtilInterface,
 	receiptUtil coreUtil.ReceiptUtilInterface,
-=======
-	blockIncompleteQueueService BlockIncompleteQueueServiceInterface,
->>>>>>> cd4aa023
 ) BlockServiceInterface {
 	switch ct.(type) {
 	case *chaintype.MainChain:
 		return &BlockService{
-<<<<<<< HEAD
-			Chaintype:               ct,
-			KVExecutor:              kvExecutor,
-			QueryExecutor:           queryExecutor,
-			BlockQuery:              blockQuery,
-			MempoolQuery:            mempoolQuery,
-			TransactionQuery:        transactionQuery,
-			MerkleTreeQuery:         merkleTreeQuery,
-			PublishedReceiptQuery:   publishedReceiptQuery,
-			SkippedBlocksmithQuery:  skippedBlocksmithQuery,
-			SpinePublicKeyQuery:     spinePublicKeyQuery,
-			Signature:               signature,
-			MempoolService:          mempoolService,
-			ReceiptService:          receiptService,
-			NodeRegistrationService: nodeRegistrationService,
-			ActionTypeSwitcher:      txTypeSwitcher,
-			AccountBalanceQuery:     accountBalanceQuery,
-			ParticipationScoreQuery: participationScoreQuery,
-			NodeRegistrationQuery:   nodeRegistrationQuery,
-			BlocksmithStrategy:      blocksmithStrategy,
-			Observer:                obsr,
-			Logger:                  logger,
-			AccountLedgerQuery:      accountLedgerQuery,
-			TransactionUtil:         transactionUtil,
-			ReceiptUtil:             receiptUtil,
-=======
 			Chaintype:                   ct,
 			KVExecutor:                  kvExecutor,
 			QueryExecutor:               queryExecutor,
@@ -137,7 +108,8 @@
 			Logger:                      logger,
 			AccountLedgerQuery:          accountLedgerQuery,
 			BlockIncompleteQueueService: blockIncompleteQueueService,
->>>>>>> cd4aa023
+			TransactionUtil:             transactionUtil,
+			ReceiptUtil:                 receiptUtil,
 		}
 	case *chaintype.SpineChain:
 		return &BlockSpineService{
