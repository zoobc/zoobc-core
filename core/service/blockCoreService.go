package service

import (
	"math/big"

	"github.com/zoobc/zoobc-core/common/chaintype"
	"github.com/zoobc/zoobc-core/common/constant"
	"github.com/zoobc/zoobc-core/common/model"
	"github.com/zoobc/zoobc-core/core/smith/strategy"
)

type (
	BlockServiceInterface interface {
		NewGenesisBlock(version uint32, previousBlockHash []byte, blockSeed, blockSmithPublicKey []byte,
			previousBlockHeight uint32, timestamp int64, totalAmount int64, totalFee int64, totalCoinBase int64,
			transactions []*model.Transaction, blockReceipts []*model.PublishedReceipt, spinePublicKeys []*model.SpinePublicKey,
			payloadHash []byte, payloadLength uint32, cumulativeDifficulty *big.Int, genesisSignature []byte) (*model.Block, error)
		GenerateBlock(
			previousBlock *model.Block,
			secretPhrase string,
			timestamp int64,
		) (*model.Block, error)
		ValidateBlock(block, previousLastBlock *model.Block, curTime int64) error
		PushBlock(previousBlock, block *model.Block, broadcast, persist bool) error
		GetBlockByID(id int64, withAttachedData bool) (*model.Block, error)
		GetBlockByHeight(uint32) (*model.Block, error)
		GetBlocksFromHeight(uint32, uint32) ([]*model.Block, error)
		GetLastBlock() (*model.Block, error)
		GetBlockHash(block *model.Block) ([]byte, error)
		GetBlocks() ([]*model.Block, error)
		PopulateBlockData(block *model.Block) error
		GetGenesisBlock() (*model.Block, error)
		GenerateGenesisBlock(genesisEntries []constant.GenesisConfigEntry) (*model.Block, error)
		AddGenesis() error
		CheckGenesis() bool
		GetChainType() chaintype.ChainType
		ChainWriteLock(int)
		ChainWriteUnlock(actionType int)
		ReceiveBlock(
			senderPublicKey []byte,
			lastBlock,
			block *model.Block,
			nodeSecretPhrase string,
		) (*model.BatchReceipt, error)
		GetBlockExtendedInfo(block *model.Block, includeReceipts bool) (*model.BlockExtendedInfo, error)
		PopOffToBlock(commonBlock *model.Block) ([]*model.Block, error)
		GetBlocksmithStrategy() strategy.BlocksmithStrategyInterface
		WillSmith(
			blocksmith *model.Blocksmith,
			blockchainProcessorLastBlockID int64,
		) (int64, error)
	}
<<<<<<< HEAD
)

func NewBlockService(
	ct chaintype.ChainType,
	kvExecutor kvdb.KVExecutorInterface,
	queryExecutor query.ExecutorInterface,
	mainBlockQuery, spineBlockQuery query.BlockQueryInterface,
	mempoolQuery query.MempoolQueryInterface,
	transactionQuery query.TransactionQueryInterface,
	merkleTreeQuery query.MerkleTreeQueryInterface,
	publishedReceiptQuery query.PublishedReceiptQueryInterface,
	skippedBlocksmithQuery query.SkippedBlocksmithQueryInterface,
	spinePublicKeyQuery query.SpinePublicKeyQueryInterface,
	signature crypto.SignatureInterface,
	mempoolService MempoolServiceInterface,
	receiptService ReceiptServiceInterface,
	nodeRegistrationService NodeRegistrationServiceInterface,
	txTypeSwitcher transaction.TypeActionSwitcher,
	accountBalanceQuery query.AccountBalanceQueryInterface,
	participationScoreQuery query.ParticipationScoreQueryInterface,
	nodeRegistrationQuery query.NodeRegistrationQueryInterface,
	obsr *observer.Observer,
	blocksmithStrategy strategy.BlocksmithStrategyInterface,
	logger *log.Logger,
	accountLedgerQuery query.AccountLedgerQueryInterface,
	megablockQuery query.MegablockQueryInterface,
	blockIncompleteQueueService BlockIncompleteQueueServiceInterface,
) BlockServiceInterface {
	switch ct.(type) {
	case *chaintype.MainChain:
		return &BlockService{
			Chaintype:                   ct,
			KVExecutor:                  kvExecutor,
			QueryExecutor:               queryExecutor,
			BlockQuery:                  mainBlockQuery,
			MempoolQuery:                mempoolQuery,
			TransactionQuery:            transactionQuery,
			MerkleTreeQuery:             merkleTreeQuery,
			PublishedReceiptQuery:       publishedReceiptQuery,
			SkippedBlocksmithQuery:      skippedBlocksmithQuery,
			SpinePublicKeyQuery:         spinePublicKeyQuery,
			Signature:                   signature,
			MempoolService:              mempoolService,
			ReceiptService:              receiptService,
			NodeRegistrationService:     nodeRegistrationService,
			ActionTypeSwitcher:          txTypeSwitcher,
			AccountBalanceQuery:         accountBalanceQuery,
			ParticipationScoreQuery:     participationScoreQuery,
			NodeRegistrationQuery:       nodeRegistrationQuery,
			BlocksmithStrategy:          blocksmithStrategy,
			Observer:                    obsr,
			Logger:                      logger,
			AccountLedgerQuery:          accountLedgerQuery,
			BlockIncompleteQueueService: blockIncompleteQueueService,
		}
	case *chaintype.SpineChain:
		return &BlockSpineService{
			Chaintype: ct,
			// KVExecutor:            kvExecutor,
			QueryExecutor: queryExecutor,
			BlockQuery:    spineBlockQuery,
			// SpinePublicKeyQuery:   spinePublicKeyQuery,
			Signature: signature,
			// NodeRegistrationQuery: nodeRegistrationQuery,
			BlocksmithStrategy: blocksmithStrategy,
			Observer:           obsr,
			Logger:             logger,
			SpinePublicKeyService: &BlockSpinePublicKeyService{
				Logger:                logger,
				NodeRegistrationQuery: nodeRegistrationQuery,
				QueryExecutor:         queryExecutor,
				Signature:             signature,
				SpinePublicKeyQuery:   spinePublicKeyQuery,
			},
			MegablockService: NewMegablockService(
				queryExecutor,
				megablockQuery,
				spineBlockQuery,
				logger,
			),
		}
	}
	return nil
}
=======
)
>>>>>>> 74951b9b
<|MERGE_RESOLUTION|>--- conflicted
+++ resolved
@@ -50,91 +50,4 @@
 			blockchainProcessorLastBlockID int64,
 		) (int64, error)
 	}
-<<<<<<< HEAD
-)
-
-func NewBlockService(
-	ct chaintype.ChainType,
-	kvExecutor kvdb.KVExecutorInterface,
-	queryExecutor query.ExecutorInterface,
-	mainBlockQuery, spineBlockQuery query.BlockQueryInterface,
-	mempoolQuery query.MempoolQueryInterface,
-	transactionQuery query.TransactionQueryInterface,
-	merkleTreeQuery query.MerkleTreeQueryInterface,
-	publishedReceiptQuery query.PublishedReceiptQueryInterface,
-	skippedBlocksmithQuery query.SkippedBlocksmithQueryInterface,
-	spinePublicKeyQuery query.SpinePublicKeyQueryInterface,
-	signature crypto.SignatureInterface,
-	mempoolService MempoolServiceInterface,
-	receiptService ReceiptServiceInterface,
-	nodeRegistrationService NodeRegistrationServiceInterface,
-	txTypeSwitcher transaction.TypeActionSwitcher,
-	accountBalanceQuery query.AccountBalanceQueryInterface,
-	participationScoreQuery query.ParticipationScoreQueryInterface,
-	nodeRegistrationQuery query.NodeRegistrationQueryInterface,
-	obsr *observer.Observer,
-	blocksmithStrategy strategy.BlocksmithStrategyInterface,
-	logger *log.Logger,
-	accountLedgerQuery query.AccountLedgerQueryInterface,
-	megablockQuery query.MegablockQueryInterface,
-	blockIncompleteQueueService BlockIncompleteQueueServiceInterface,
-) BlockServiceInterface {
-	switch ct.(type) {
-	case *chaintype.MainChain:
-		return &BlockService{
-			Chaintype:                   ct,
-			KVExecutor:                  kvExecutor,
-			QueryExecutor:               queryExecutor,
-			BlockQuery:                  mainBlockQuery,
-			MempoolQuery:                mempoolQuery,
-			TransactionQuery:            transactionQuery,
-			MerkleTreeQuery:             merkleTreeQuery,
-			PublishedReceiptQuery:       publishedReceiptQuery,
-			SkippedBlocksmithQuery:      skippedBlocksmithQuery,
-			SpinePublicKeyQuery:         spinePublicKeyQuery,
-			Signature:                   signature,
-			MempoolService:              mempoolService,
-			ReceiptService:              receiptService,
-			NodeRegistrationService:     nodeRegistrationService,
-			ActionTypeSwitcher:          txTypeSwitcher,
-			AccountBalanceQuery:         accountBalanceQuery,
-			ParticipationScoreQuery:     participationScoreQuery,
-			NodeRegistrationQuery:       nodeRegistrationQuery,
-			BlocksmithStrategy:          blocksmithStrategy,
-			Observer:                    obsr,
-			Logger:                      logger,
-			AccountLedgerQuery:          accountLedgerQuery,
-			BlockIncompleteQueueService: blockIncompleteQueueService,
-		}
-	case *chaintype.SpineChain:
-		return &BlockSpineService{
-			Chaintype: ct,
-			// KVExecutor:            kvExecutor,
-			QueryExecutor: queryExecutor,
-			BlockQuery:    spineBlockQuery,
-			// SpinePublicKeyQuery:   spinePublicKeyQuery,
-			Signature: signature,
-			// NodeRegistrationQuery: nodeRegistrationQuery,
-			BlocksmithStrategy: blocksmithStrategy,
-			Observer:           obsr,
-			Logger:             logger,
-			SpinePublicKeyService: &BlockSpinePublicKeyService{
-				Logger:                logger,
-				NodeRegistrationQuery: nodeRegistrationQuery,
-				QueryExecutor:         queryExecutor,
-				Signature:             signature,
-				SpinePublicKeyQuery:   spinePublicKeyQuery,
-			},
-			MegablockService: NewMegablockService(
-				queryExecutor,
-				megablockQuery,
-				spineBlockQuery,
-				logger,
-			),
-		}
-	}
-	return nil
-}
-=======
-)
->>>>>>> 74951b9b
+)