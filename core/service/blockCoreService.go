package service

import (
	"bytes"
	"database/sql"
	"errors"
	"fmt"
	"math/big"
	"reflect"
	"sort"
	"strconv"
	"sync"

	"github.com/dgraph-io/badger"
	log "github.com/sirupsen/logrus"
	"github.com/zoobc/zoobc-core/common/blocker"
	"github.com/zoobc/zoobc-core/common/chaintype"
	"github.com/zoobc/zoobc-core/common/constant"
	"github.com/zoobc/zoobc-core/common/crypto"
	"github.com/zoobc/zoobc-core/common/kvdb"
	"github.com/zoobc/zoobc-core/common/model"
	"github.com/zoobc/zoobc-core/common/query"
	"github.com/zoobc/zoobc-core/common/transaction"
	"github.com/zoobc/zoobc-core/common/util"
	commonUtils "github.com/zoobc/zoobc-core/common/util"
	coreUtil "github.com/zoobc/zoobc-core/core/util"
	"github.com/zoobc/zoobc-core/observer"
	"golang.org/x/crypto/sha3"
)

type (
	BlockServiceInterface interface {
		VerifySeed(seed, score *big.Int, previousBlock *model.Block, timestamp int64) bool
		NewBlock(version uint32, previousBlockHash []byte, blockSeed, blockSmithPublicKey []byte,
			previousBlockHeight uint32, timestamp int64, totalAmount int64, totalFee int64, totalCoinBase int64,
			transactions []*model.Transaction, blockReceipts []*model.PublishedReceipt, payloadHash []byte, payloadLength uint32,
			secretPhrase string) *model.Block
		NewGenesisBlock(version uint32, previousBlockHash []byte, blockSeed, blockSmithPublicKey []byte,
			previousBlockHeight uint32, timestamp int64, totalAmount int64, totalFee int64, totalCoinBase int64,
			transactions []*model.Transaction, blockReceipts []*model.PublishedReceipt, payloadHash []byte, payloadLength uint32, smithScale int64,
			cumulativeDifficulty *big.Int, genesisSignature []byte) *model.Block
		GenerateBlock(
			previousBlock *model.Block,
			secretPhrase string,
			timestamp int64,
		) (*model.Block, error)
		ValidateBlock(block, previousLastBlock *model.Block, curTime int64) error
		PushBlock(previousBlock, block *model.Block, needLock, broadcast bool) error
		GetBlockByID(int64) (*model.Block, error)
		GetBlockByHeight(uint32) (*model.Block, error)
		GetBlocksFromHeight(uint32, uint32) ([]*model.Block, error)
		GetLastBlock() (*model.Block, error)
		GetBlocks() ([]*model.Block, error)
		GetTransactionsByBlockID(blockID int64) ([]*model.Transaction, error)
		GetPublishedReceiptsByBlockHeight(blockHeight uint32) ([]*model.PublishedReceipt, error)
		GetGenesisBlock() (*model.Block, error)
		RemoveMempoolTransactions(transactions []*model.Transaction) error
		GenerateGenesisBlock(genesisEntries []constant.MainchainGenesisConfigEntry) (*model.Block, error)
		AddGenesis() error
		CheckGenesis() bool
		GetChainType() chaintype.ChainType
		ChainWriteLock()
		ChainWriteUnlock()
		GetCoinbase() int64
		CoinbaseLotteryWinners() ([]string, error)
		RewardBlocksmithAccountAddresses(blocksmithAccountAddresses []string, totalReward int64, height uint32) error
		GetBlocksmithAccountAddress(block *model.Block) (string, error)
		ReceiveBlock(
			senderPublicKey []byte,
			lastBlock,
			block *model.Block,
			nodeSecretPhrase string,
		) (*model.BatchReceipt, error)
		GetParticipationScore(nodePublicKey []byte) (int64, error)
		GetBlockExtendedInfo(block *model.Block) (*model.BlockExtendedInfo, error)
		GetBlocksmiths(block *model.Block) ([]*model.Blocksmith, error)
	}

	BlockService struct {
		sync.WaitGroup
		Chaintype               chaintype.ChainType
		KVExecutor              kvdb.KVExecutorInterface
		QueryExecutor           query.ExecutorInterface
		BlockQuery              query.BlockQueryInterface
		MempoolQuery            query.MempoolQueryInterface
		TransactionQuery        query.TransactionQueryInterface
		MerkleTreeQuery         query.MerkleTreeQueryInterface
		PublishedReceiptQuery   query.PublishedReceiptQueryInterface
		Signature               crypto.SignatureInterface
		MempoolService          MempoolServiceInterface
		ReceiptService          ReceiptServiceInterface
		NodeRegistrationService NodeRegistrationServiceInterface
		ActionTypeSwitcher      transaction.TypeActionSwitcher
		AccountBalanceQuery     query.AccountBalanceQueryInterface
		ParticipationScoreQuery query.ParticipationScoreQueryInterface
		NodeRegistrationQuery   query.NodeRegistrationQueryInterface
		Observer                *observer.Observer
		SortedBlocksmiths       *[]model.Blocksmith
		Logger                  *log.Logger
	}
)

func NewBlockService(
	ct chaintype.ChainType,
	kvExecutor kvdb.KVExecutorInterface,
	queryExecutor query.ExecutorInterface,
	blockQuery query.BlockQueryInterface,
	mempoolQuery query.MempoolQueryInterface,
	transactionQuery query.TransactionQueryInterface,
	merkleTreeQuery query.MerkleTreeQueryInterface,
	publishedReceiptQuery query.PublishedReceiptQueryInterface,
	signature crypto.SignatureInterface,
	mempoolService MempoolServiceInterface,
	receiptService ReceiptServiceInterface,
	nodeRegistrationService NodeRegistrationServiceInterface,
	txTypeSwitcher transaction.TypeActionSwitcher,
	accountBalanceQuery query.AccountBalanceQueryInterface,
	participationScoreQuery query.ParticipationScoreQueryInterface,
	nodeRegistrationQuery query.NodeRegistrationQueryInterface,
	obsr *observer.Observer,
	sortedBlocksmiths *[]model.Blocksmith,
	logger *log.Logger,
) *BlockService {
	return &BlockService{
		Chaintype:               ct,
		KVExecutor:              kvExecutor,
		QueryExecutor:           queryExecutor,
		BlockQuery:              blockQuery,
		MempoolQuery:            mempoolQuery,
		TransactionQuery:        transactionQuery,
		MerkleTreeQuery:         merkleTreeQuery,
		PublishedReceiptQuery:   publishedReceiptQuery,
		Signature:               signature,
		MempoolService:          mempoolService,
		ReceiptService:          receiptService,
		NodeRegistrationService: nodeRegistrationService,
		ActionTypeSwitcher:      txTypeSwitcher,
		AccountBalanceQuery:     accountBalanceQuery,
		ParticipationScoreQuery: participationScoreQuery,
		NodeRegistrationQuery:   nodeRegistrationQuery,
		Observer:                obsr,
		SortedBlocksmiths:       sortedBlocksmiths,
		Logger:                  logger,
	}
}

// NewBlock generate new block
func (bs *BlockService) NewBlock(
	version uint32,
	previousBlockHash,
	blockSeed, blockSmithPublicKey []byte,
	previousBlockHeight uint32,
	timestamp,
	totalAmount,
	totalFee,
	totalCoinBase int64,
	transactions []*model.Transaction,
	publishedReceipts []*model.PublishedReceipt,
	payloadHash []byte,
	payloadLength uint32,
	secretPhrase string,
) *model.Block {
	block := &model.Block{
		Version:             version,
		PreviousBlockHash:   previousBlockHash,
		BlockSeed:           blockSeed,
		BlocksmithPublicKey: blockSmithPublicKey,
		Height:              previousBlockHeight,
		Timestamp:           timestamp,
		TotalAmount:         totalAmount,
		TotalFee:            totalFee,
		TotalCoinBase:       totalCoinBase,
		Transactions:        transactions,
		PublishedReceipts:   publishedReceipts,
		PayloadHash:         payloadHash,
		PayloadLength:       payloadLength,
	}
	blockUnsignedByte, err := util.GetBlockByte(block, false)
	if err != nil {
		bs.Logger.Error(err.Error())
	}
	block.BlockSignature = bs.Signature.SignByNode(blockUnsignedByte, secretPhrase)
	return block
}

// GetChainType returns the chaintype
func (bs *BlockService) GetChainType() chaintype.ChainType {
	return bs.Chaintype
}

// ChainWriteLock locks the chain
func (bs *BlockService) ChainWriteLock() {
	bs.Add(1)
}

// ChainWriteUnlock unlocks the chain
func (bs *BlockService) ChainWriteUnlock() {
	bs.Done()
}

// NewGenesisBlock create new block that is fixed in the value of cumulative difficulty, smith scale, and the block signature
func (bs *BlockService) NewGenesisBlock(
	version uint32,
	previousBlockHash, blockSeed, blockSmithPublicKey []byte,
	previousBlockHeight uint32,
	timestamp, totalAmount, totalFee, totalCoinBase int64,
	transactions []*model.Transaction,
	publishedReceipts []*model.PublishedReceipt,
	payloadHash []byte,
	payloadLength uint32,
	smithScale int64,
	cumulativeDifficulty *big.Int,
	genesisSignature []byte,
) *model.Block {
	block := &model.Block{
		Version:              version,
		PreviousBlockHash:    previousBlockHash,
		BlockSeed:            blockSeed,
		BlocksmithPublicKey:  blockSmithPublicKey,
		Height:               previousBlockHeight,
		Timestamp:            timestamp,
		TotalAmount:          totalAmount,
		TotalFee:             totalFee,
		TotalCoinBase:        totalCoinBase,
		Transactions:         transactions,
		PublishedReceipts:    publishedReceipts,
		PayloadLength:        payloadLength,
		PayloadHash:          payloadHash,
		SmithScale:           smithScale,
		CumulativeDifficulty: cumulativeDifficulty.String(),
		BlockSignature:       genesisSignature,
	}
	return block
}

// VerifySeed Verify a block can be forged (by a given account, using computed seed value and account balance).
// Can be used to check who's smithing the next block (lastBlock) or if last forged block
// (previousBlock) is acceptable by the network (meaning has been smithed by a valid blocksmith).
func (*BlockService) VerifySeed(
	seed, score *big.Int,
	previousBlock *model.Block,
	timestamp int64,
) bool {
	elapsedTime := timestamp - previousBlock.GetTimestamp()
	if elapsedTime <= 0 {
		return false
	}
	effectiveSmithScale := new(big.Int).Mul(score, big.NewInt(previousBlock.GetSmithScale()))
	prevTarget := new(big.Int).Mul(big.NewInt(elapsedTime-1), effectiveSmithScale)
	target := new(big.Int).Add(effectiveSmithScale, prevTarget)
	return seed.Cmp(target) < 0 && (seed.Cmp(prevTarget) >= 0 || elapsedTime > 3600)
}

// ValidateBlock validate block to be pushed into the blockchain
func (bs *BlockService) ValidateBlock(block, previousLastBlock *model.Block, curTime int64) error {
	if block.GetTimestamp() > curTime+15 {
		return blocker.NewBlocker(blocker.BlockErr, "invalid timestamp")
	}
	if coreUtil.GetBlockID(block) == 0 {
		return blocker.NewBlocker(blocker.BlockErr, "invalid ID")
	}
	// Verify Signature
	sig := new(crypto.Signature)
	blockByte, err := commonUtils.GetBlockByte(block, false)
	if err != nil {
		return err
	}

	if !sig.VerifyNodeSignature(
		blockByte,
		block.BlockSignature,
		block.BlocksmithPublicKey,
	) {
		return blocker.NewBlocker(blocker.BlockErr, "invalid signature")
	}
	// Verify previous block hash
	previousBlockIDFromHash := new(big.Int)
	previousBlockIDFromHashInt := previousBlockIDFromHash.SetBytes([]byte{
		block.PreviousBlockHash[7],
		block.PreviousBlockHash[6],
		block.PreviousBlockHash[5],
		block.PreviousBlockHash[4],
		block.PreviousBlockHash[3],
		block.PreviousBlockHash[2],
		block.PreviousBlockHash[1],
		block.PreviousBlockHash[0],
	}).Int64()
	if previousLastBlock.ID != previousBlockIDFromHashInt {
		return blocker.NewBlocker(blocker.BlockErr, "invalid previous block hash")
	}
	return nil
}

// PushBlock push block into blockchain, to broadcast the block after pushing to own node, switch the
// broadcast flag to `true`, and `false` otherwise
func (bs *BlockService) PushBlock(previousBlock, block *model.Block, needLock, broadcast bool) error {
	var (
		err error
	)
	// needLock indicates the push block needs to be protected
	if needLock {
		bs.Wait()
	}

	if !coreUtil.IsGenesis(previousBlock.GetID(), block) {
		block.Height = previousBlock.GetHeight() + 1
		block, err = coreUtil.CalculateSmithScale(
			previousBlock, block, bs.Chaintype.GetSmithingPeriod(), bs.BlockQuery, bs.QueryExecutor,
		)
		if err != nil {
			return err
		}
	}
	// start db transaction here
	err = bs.QueryExecutor.BeginTx()
	if err != nil {
		return err
	}
	blockInsertQuery, blockInsertValue := bs.BlockQuery.InsertBlock(block)
	err = bs.QueryExecutor.ExecuteTransaction(blockInsertQuery, blockInsertValue...)
	if err != nil {
		if rollbackErr := bs.QueryExecutor.RollbackTx(); rollbackErr != nil {
			bs.Logger.Error(rollbackErr.Error())
		}
		return err
	}
	// apply transactions and remove them from mempool
	for index, tx := range block.GetTransactions() {
		// assign block id and block height to tx
		tx.BlockID = block.ID
		tx.Height = block.Height
		tx.TransactionIndex = uint32(index) + 1
		// validate tx here
		// check if is in mempool : if yes, undo unconfirmed
		rows, err := bs.QueryExecutor.ExecuteSelect(bs.MempoolQuery.GetMempoolTransaction(), false, tx.ID)
		if err != nil {
			rows.Close()
			if rollbackErr := bs.QueryExecutor.RollbackTx(); rollbackErr != nil {
				bs.Logger.Error(rollbackErr.Error())
			}
			return err
		}
		txType, err := bs.ActionTypeSwitcher.GetTransactionType(tx)
		if err != nil {
			rows.Close()
			if rollbackErr := bs.QueryExecutor.RollbackTx(); rollbackErr != nil {
				bs.Logger.Error(rollbackErr.Error())
			}
			return err
		}
		if rows.Next() {
			// undo unconfirmed
			err = txType.UndoApplyUnconfirmed()
			if err != nil {
				rows.Close()
				if rollbackErr := bs.QueryExecutor.RollbackTx(); rollbackErr != nil {
					bs.Logger.Error(rollbackErr.Error())
				}
				return err
			}
		}
		rows.Close()
		if block.Height > 0 {
			err = txType.Validate(true)
			if err != nil {
				if rollbackErr := bs.QueryExecutor.RollbackTx(); rollbackErr != nil {
					bs.Logger.Error(rollbackErr.Error())
				}
				return err
			}
		}
		// validate tx body and apply/perform transaction-specific logic
		err = txType.ApplyConfirmed()
		if err == nil {
			transactionInsertQuery, transactionInsertValue := bs.TransactionQuery.InsertTransaction(tx)
			err := bs.QueryExecutor.ExecuteTransaction(transactionInsertQuery, transactionInsertValue...)
			if err != nil {
				if rollbackErr := bs.QueryExecutor.RollbackTx(); rollbackErr != nil {
					bs.Logger.Error(rollbackErr.Error())
				}
				return err
			}
		} else {
			if rollbackErr := bs.QueryExecutor.RollbackTx(); rollbackErr != nil {
				bs.Logger.Error(rollbackErr.Error())
			}
			return err
		}
	}
	if block.Height != 0 {
		if err := bs.RemoveMempoolTransactions(block.GetTransactions()); err != nil {
			if rollbackErr := bs.QueryExecutor.RollbackTx(); rollbackErr != nil {
				bs.Logger.Error(rollbackErr.Error())
			}
			return err
		}
	}
	linkedCount, err := bs.processPublishedReceipts(block)
	if err != nil {
		if rollbackErr := bs.QueryExecutor.RollbackTx(); rollbackErr != nil {
			bs.Logger.Error(rollbackErr.Error())
		}
		return err
	}
	if block.Height > 0 {
		// this is to manage the edge case when the blocksmith array has not been initialized yet:
		// when start smithing from a block with height > 0, since SortedBlocksmiths are computed  after a block is pushed,
		// for the first block that is pushed, we don't know who are the blocksmith to be rewarded
		if len(*bs.SortedBlocksmiths) == 0 {
			blocksmiths, err := bs.GetBlocksmiths(block)
			if err != nil {
				if rollbackErr := bs.QueryExecutor.RollbackTx(); rollbackErr != nil {
					bs.Logger.Error(rollbackErr.Error())
				}
				return err
			}
			tmpBlocksmiths := make([]model.Blocksmith, 0)
			// copy the nextBlocksmiths pointers array into an array of blocksmiths
			for _, blocksmith := range blocksmiths {
				tmpBlocksmiths = append(tmpBlocksmiths, *blocksmith)
			}
			*bs.SortedBlocksmiths = tmpBlocksmiths
		}
		popScore, err := commonUtils.CalculateParticipationScore(
			uint32(linkedCount),
			uint32(len(block.GetPublishedReceipts())-linkedCount),
			uint32(len(*bs.SortedBlocksmiths)-1),
		)
		if err != nil {
			if rollbackErr := bs.QueryExecutor.RollbackTx(); rollbackErr != nil {
				bs.Logger.Error(rollbackErr.Error())
			}
			return err
		}
		err = bs.updatePopScore(popScore, block)
		if err != nil {
			if rollbackErr := bs.QueryExecutor.RollbackTx(); rollbackErr != nil {
				bs.Logger.Error(rollbackErr.Error())
			}
			return err
		}

		// selecting multiple account to be rewarded and split the total coinbase + totalFees evenly between them
		totalReward := block.TotalFee + block.TotalCoinBase
		lotteryAccounts, err := bs.CoinbaseLotteryWinners()
		if err != nil {
			if rollbackErr := bs.QueryExecutor.RollbackTx(); rollbackErr != nil {
				bs.Logger.Error(rollbackErr.Error())
			}
			return err
		}
		if err := bs.RewardBlocksmithAccountAddresses(lotteryAccounts, totalReward, block.Height); err != nil {
			if rollbackErr := bs.QueryExecutor.RollbackTx(); rollbackErr != nil {
				bs.Logger.Error(rollbackErr.Error())
			}
			return err
		}
	}

	// admit/expel nodes from registry at genesis and regular intervals
	if block.Height == 0 || block.Height%bs.NodeRegistrationService.GetNodeAdmittanceCycle() == 0 {
		if err := bs.updateNodeRegistry(block); err != nil {
			if rollbackErr := bs.QueryExecutor.RollbackTx(); rollbackErr != nil {
				bs.Logger.Error(rollbackErr.Error())
			}
			return err
		}
	}

	err = bs.QueryExecutor.CommitTx()
	if err != nil { // commit automatically unlock executor and close tx
		return err
	}
	// broadcast block
	if broadcast {
		bs.Observer.Notify(observer.BroadcastBlock, block, bs.Chaintype)
	}
	bs.Observer.Notify(observer.BlockPushed, block, bs.Chaintype)
	return nil
}

func (bs *BlockService) updateNodeRegistry(block *model.Block) error {
	nodeRegistrations, err := bs.NodeRegistrationService.SelectNodesToBeAdmitted(constant.MaxNodeAdmittancePerCycle)
	if err != nil {
		return err
	}
	if len(nodeRegistrations) > 0 {
		err = bs.NodeRegistrationService.AdmitNodes(nodeRegistrations, block.Height)
		if err != nil {
			return err
		}
	}
	// expel nodes with zero score from node registry
	nodeRegistrations, err = bs.NodeRegistrationService.SelectNodesToBeExpelled()
	if err != nil {
		return err
	}
	if len(nodeRegistrations) > 0 {
		err = bs.NodeRegistrationService.ExpelNodes(nodeRegistrations, block.Height)
		if err != nil {
			return err
		}
	}
	return nil
}

func (bs *BlockService) updatePopScore(popScore int64, block *model.Block) error {
	var blocksmithNode model.NodeRegistration
	blocksmithNodeIDQ := bs.NodeRegistrationQuery.GetNodeRegistrationByNodePublicKey()
	row := bs.QueryExecutor.ExecuteSelectRow(blocksmithNodeIDQ, block.BlocksmithPublicKey)
	err := bs.NodeRegistrationQuery.Scan(&blocksmithNode, row)
	if err != nil {
		return err
	}
	addParticipationScoreQueries := bs.ParticipationScoreQuery.AddParticipationScore(
		blocksmithNode.NodeID, popScore, block.Height)
	err = bs.QueryExecutor.ExecuteTransactions(addParticipationScoreQueries)
	if err != nil {
		return err
	}
	return nil
}

func (bs *BlockService) processPublishedReceipts(block *model.Block) (int, error) {
	var linkedCount int
	if len(block.GetPublishedReceipts()) > 0 {
		for index, rc := range block.GetPublishedReceipts() {
			// validate the receipts
			unsignedBytes := util.GetUnsignedBatchReceiptBytes(rc.BatchReceipt)
			if !bs.Signature.VerifyNodeSignature(
				unsignedBytes,
				rc.BatchReceipt.RecipientSignature,
				rc.BatchReceipt.RecipientPublicKey,
			) {
				// rollback
				return 0, blocker.NewBlocker(
					blocker.ValidationErr,
					"InvalidReceiptSignature",
				)
			}
			// check if linked
			if rc.IntermediateHashes != nil && len(rc.IntermediateHashes) > 0 {
				var publishedReceipt = &model.PublishedReceipt{
					BatchReceipt:       &model.BatchReceipt{},
					IntermediateHashes: nil,
					BlockHeight:        0,
					ReceiptIndex:       0,
				}
				merkle := &commonUtils.MerkleRoot{}
				rcByte := util.GetSignedBatchReceiptBytes(rc.BatchReceipt)
				rcHash := sha3.Sum256(rcByte)
				root, err := merkle.GetMerkleRootFromIntermediateHashes(
					rcHash[:],
					rc.ReceiptIndex,
					merkle.RestoreIntermediateHashes(rc.IntermediateHashes),
				)
				if err != nil {
					return 0, err
				}
				// look up root in published_receipt table
				rcQ, rcArgs := bs.PublishedReceiptQuery.GetPublishedReceiptByLinkedRMR(root)
				row := bs.QueryExecutor.ExecuteSelectRow(rcQ, rcArgs...)
				err = bs.PublishedReceiptQuery.Scan(publishedReceipt, row)
				if err != nil {
					return 0, err
				}
				// add to linked receipt count for calculation later
				linkedCount++
			}
			// store in database
			// assign index and height, index is the order of the receipt in the block,
			// it's different with receiptIndex which is used to validate merkle root.
			rc.BlockHeight, rc.PublishedIndex = block.Height, uint32(index)
			insertPublishedReceiptQ, insertPublishedReceiptArgs := bs.PublishedReceiptQuery.InsertPublishedReceipt(
				rc,
			)
			err := bs.QueryExecutor.ExecuteTransaction(insertPublishedReceiptQ, insertPublishedReceiptArgs...)
			if err != nil {
				return 0, err
			}
		}
	}
	return linkedCount, nil
}

// CoinbaseLotteryWinners get the current list of blocksmiths, duplicate it (to not change the original one)
// and sort it using the NodeOrder algorithm. The first n (n = constant.MaxNumBlocksmithRewards) in the newly ordered list
// are the coinbase lottery winner (the blocksmiths that will be rewarded for the current block)
func (bs *BlockService) CoinbaseLotteryWinners() ([]string, error) {
	var (
		selectedAccounts []string
	)
	// copy the pointer array to not change original order
	blocksmiths := make([]model.Blocksmith, len(*bs.SortedBlocksmiths))
	copy(blocksmiths, *bs.SortedBlocksmiths)

	// sort blocksmiths by NodeOrder
	sort.SliceStable(blocksmiths, func(i, j int) bool {
		bi, bj := blocksmiths[i], blocksmiths[j]
		res := bi.NodeOrder.Cmp(bj.NodeOrder)
		if res == 0 {
			// compare node ID
			nodePKI := new(big.Int).SetUint64(uint64(bi.NodeID))
			nodePKJ := new(big.Int).SetUint64(uint64(bj.NodeID))
			res = nodePKI.Cmp(nodePKJ)
		}
		// ascending sort
		return res < 0
	})

	for idx, sortedBlockSmith := range blocksmiths {
		if idx > constant.MaxNumBlocksmithRewards-1 {
			break
		}
		// get node registration related to current BlockSmith to retrieve the node's owner account at the block's height
		qry, args := bs.NodeRegistrationQuery.GetNodeRegistrationByID(sortedBlockSmith.NodeID)
		rows, err := bs.QueryExecutor.ExecuteSelect(qry, false, args...)
		if err != nil {
			return nil, blocker.NewBlocker(blocker.DBErr, err.Error())
		}
		nr, err := bs.NodeRegistrationQuery.BuildModel([]*model.NodeRegistration{}, rows)
		if (err != nil) || len(nr) == 0 {
			rows.Close()
			return nil, blocker.NewBlocker(blocker.DBErr, "CoinbaseLotteryNodeRegistrationNotFound")
		}
		selectedAccounts = append(selectedAccounts, nr[0].AccountAddress)
		rows.Close()
	}
	return selectedAccounts, nil
}

// RewardBlocksmithAccountAddresses accrue the block total fees + total coinbase to selected list of accounts
func (bs *BlockService) RewardBlocksmithAccountAddresses(
	blocksmithAccountAddresses []string,
	totalReward int64,
	height uint32) error {
	queries := make([][]interface{}, 0)
	if len(blocksmithAccountAddresses) == 0 {
		return blocker.NewBlocker(blocker.AppErr, "NoAccountToBeRewarded")
	}
	blocksmithReward := totalReward / int64(len(blocksmithAccountAddresses))
	for _, blocksmithAccountAddress := range blocksmithAccountAddresses {
		accountBalanceRecipientQ := bs.AccountBalanceQuery.AddAccountBalance(
			blocksmithReward,
			map[string]interface{}{
				"account_address": blocksmithAccountAddress,
				"block_height":    height,
			},
		)
		queries = append(queries, accountBalanceRecipientQ...)
	}
	if err := bs.QueryExecutor.ExecuteTransactions(queries); err != nil {
		return err
	}
	return nil
}

// GetBlockByID return the last pushed block
func (bs *BlockService) GetBlockByID(id int64) (*model.Block, error) {
	rows, err := bs.QueryExecutor.ExecuteSelect(bs.BlockQuery.GetBlockByID(id), false)
	defer func() {
		if rows != nil {
			if err := rows.Close(); err != nil {
				bs.Logger.Error(err.Error())
			}
		}
	}()
	if err != nil {
		return nil, blocker.NewBlocker(blocker.DBErr, err.Error())
	}
	var blocks []*model.Block
	blocks, err = bs.BlockQuery.BuildModel(blocks, rows)
	if err != nil {
		return nil, blocker.NewBlocker(blocker.DBErr, "failed to build model")
	}

	if len(blocks) > 0 {
		return blocks[0], nil
	}
	return nil, blocker.NewBlocker(blocker.BlockNotFoundErr, fmt.Sprintf("block %v is not found", id))
}

func (bs *BlockService) GetBlocksFromHeight(startHeight, limit uint32) ([]*model.Block, error) {
	var blocks []*model.Block
	rows, err := bs.QueryExecutor.ExecuteSelect(bs.BlockQuery.GetBlockFromHeight(startHeight, limit), false)
	defer func() {
		if rows != nil {
			if err := rows.Close(); err != nil {
				bs.Logger.Error(err.Error())
			}
		}
	}()
	if err != nil {
		return []*model.Block{}, err
	}
	blocks, err = bs.BlockQuery.BuildModel(blocks, rows)
	if err != nil {
		return nil, blocker.NewBlocker(blocker.DBErr, "failed to build model")
	}

	return blocks, nil
}

// GetLastBlock return the last pushed block
func (bs *BlockService) GetLastBlock() (*model.Block, error) {
	rows, err := bs.QueryExecutor.ExecuteSelect(bs.BlockQuery.GetLastBlock(), false)
	defer func() {
		if rows != nil {
			if err := rows.Close(); err != nil {
				bs.Logger.Error(err.Error())
			}
		}
	}()
	if err != nil {
		return nil, blocker.NewBlocker(blocker.DBErr, err.Error())
	}
	var blocks []*model.Block
	blocks, err = bs.BlockQuery.BuildModel(blocks, rows)
	if err != nil {
		return nil, blocker.NewBlocker(blocker.DBErr, "failed to build model")
	}

	if len(blocks) > 0 {
		transactions, err := bs.GetTransactionsByBlockID(blocks[0].ID)
		if err != nil {
			return nil, blocker.NewBlocker(blocker.DBErr, err.Error())
		}
		blocks[0].Transactions = transactions
		return blocks[0], nil
	}
	return nil, blocker.NewBlocker(blocker.BlockNotFoundErr, "last block is not found")
}

// GetTransactionsByBlockID get transactions of the block
func (bs *BlockService) GetTransactionsByBlockID(blockID int64) ([]*model.Transaction, error) {
	var transactions []*model.Transaction

	// get transaction of the block
	transactionQ, transactionArg := bs.TransactionQuery.GetTransactionsByBlockID(blockID)
	rows, err := bs.QueryExecutor.ExecuteSelect(transactionQ, false, transactionArg...)
	if err != nil {
		return nil, blocker.NewBlocker(blocker.DBErr, err.Error())
	}
	return bs.TransactionQuery.BuildModel(transactions, rows)
}

func (bs *BlockService) GetPublishedReceiptsByBlockHeight(blockHeight uint32) ([]*model.PublishedReceipt, error) {
	var publishedReceipts []*model.PublishedReceipt

	// get published receipts of the block
	publishedReceiptQ, publishedReceiptArg := bs.PublishedReceiptQuery.GetPublishedReceiptByBlockHeight(blockHeight)
	rows, err := bs.QueryExecutor.ExecuteSelect(publishedReceiptQ, false, publishedReceiptArg...)
	if err != nil {
		return nil, err
	}
	defer rows.Close()
	publishedReceipts, err = bs.PublishedReceiptQuery.BuildModel(publishedReceipts, rows)
	if err != nil {
		return nil, err
	}
	return publishedReceipts, nil
}

// GetLastBlock return the last pushed block
func (bs *BlockService) GetBlockByHeight(height uint32) (*model.Block, error) {
	rows, err := bs.QueryExecutor.ExecuteSelect(bs.BlockQuery.GetBlockByHeight(height), false)
	defer func() {
		if rows != nil {
			if err := rows.Close(); err != nil {
				bs.Logger.Error(err.Error())
			}
		}
	}()
	if err != nil {
		return nil, blocker.NewBlocker(blocker.DBErr, err.Error())
	}
	var blocks []*model.Block
	blocks, err = bs.BlockQuery.BuildModel(blocks, rows)
	if err != nil {
		return nil, blocker.NewBlocker(blocker.DBErr, "failed to build model")
	}

	if len(blocks) > 0 {
		return blocks[0], nil
	}
	return nil, blocker.NewBlocker(blocker.BlockNotFoundErr, fmt.Sprintf("block with height %v is not found", height))

}

// GetGenesis return the last pushed block
func (bs *BlockService) GetGenesisBlock() (*model.Block, error) {
	rows, err := bs.QueryExecutor.ExecuteSelect(bs.BlockQuery.GetGenesisBlock(), false)
	defer func() {
		if rows != nil {
			if err := rows.Close(); err != nil {
				bs.Logger.Error(err.Error())
			}
		}
	}()
	if err != nil {
		return nil, blocker.NewBlocker(blocker.BlockNotFoundErr, "genesis block is not found")
	}
	var lastBlock model.Block
	if rows.Next() {
		err = rows.Scan(
			&lastBlock.ID,
			&lastBlock.PreviousBlockHash,
			&lastBlock.Height,
			&lastBlock.Timestamp,
			&lastBlock.BlockSeed,
			&lastBlock.BlockSignature,
			&lastBlock.CumulativeDifficulty,
			&lastBlock.SmithScale,
			&lastBlock.PayloadLength,
			&lastBlock.PayloadHash,
			&lastBlock.BlocksmithPublicKey,
			&lastBlock.TotalAmount,
			&lastBlock.TotalFee,
			&lastBlock.TotalCoinBase,
			&lastBlock.Version,
		)
		if err != nil {
			return nil, blocker.NewBlocker(blocker.BlockNotFoundErr, "genesis block is not found")
		}
		return &lastBlock, nil
	}
	return nil, blocker.NewBlocker(blocker.BlockNotFoundErr, "genesis block is not found")

}

// GetBlocks return all pushed blocks
func (bs *BlockService) GetBlocks() ([]*model.Block, error) {
	var blocks []*model.Block
	rows, err := bs.QueryExecutor.ExecuteSelect(bs.BlockQuery.GetBlocks(0, 100), false)
	defer func() {
		if rows != nil {
			if err := rows.Close(); err != nil {
				bs.Logger.Error(err.Error())
			}
		}
	}()
	if err != nil {
		return nil, err
	}
	for rows.Next() {
		var block model.Block
		err = rows.Scan(&block.ID, &block.PreviousBlockHash, &block.Height, &block.Timestamp, &block.BlockSeed, &block.BlockSignature,
			&block.CumulativeDifficulty, &block.SmithScale, &block.PayloadLength, &block.PayloadHash, &block.BlocksmithPublicKey,
			&block.TotalAmount, &block.TotalFee, &block.TotalCoinBase, &block.Version)
		if err != nil {
			return nil, err
		}
		blocks = append(blocks, &block)
	}
	return blocks, nil
}

// RemoveMempoolTransactions removes a list of transactions tx from mempool given their Ids
func (bs *BlockService) RemoveMempoolTransactions(transactions []*model.Transaction) error {
	var idsStr []string
	for _, tx := range transactions {
		idsStr = append(idsStr, "'"+strconv.FormatInt(tx.ID, 10)+"'")
	}
	err := bs.QueryExecutor.ExecuteTransaction(bs.MempoolQuery.DeleteMempoolTransactions(idsStr))
	if err != nil {
		return err
	}
	bs.Logger.Infof("mempool transaction with IDs = %s deleted", idsStr)
	return nil
}

// GenerateBlock generate block from transactions in mempool
func (bs *BlockService) GenerateBlock(
	previousBlock *model.Block,
	secretPhrase string,
	timestamp int64,
) (*model.Block, error) {
	var (
		totalAmount, totalFee, totalCoinbase int64
		payloadLength                        uint32
		// only for mainchain
		sortedTransactions  []*model.Transaction
		publishedReceipts   []*model.PublishedReceipt
		payloadHash         []byte
		err                 error
		digest              = sha3.New256()
		blockSmithPublicKey = util.GetPublicKeyFromSeed(secretPhrase)
	)
	newBlockHeight := previousBlock.Height + 1
	if _, ok := bs.Chaintype.(*chaintype.MainChain); ok {
		totalCoinbase = bs.GetCoinbase()
		sortedTransactions, err = bs.MempoolService.SelectTransactionsFromMempool(timestamp)
		if err != nil {
			return nil, errors.New("MempoolReadError")
		}
<<<<<<< HEAD
		for _, mpTx := range mempoolTransactions {
			tx, err := transaction.ParseTransactionBytes(mpTx.TransactionBytes, true)
			if err != nil {
				return nil, err
			}

			sortedTx = append(sortedTx, tx)
			if _, err := digest.Write(mpTx.TransactionBytes); err != nil {
=======
		for _, tx := range sortedTransactions {
			if _, err := digest.Write(tx.TransactionHash); err != nil {
>>>>>>> 47602538
				return nil, err
			}
			txType, err := bs.ActionTypeSwitcher.GetTransactionType(tx)
			if err != nil {
				return nil, err
			}
			totalAmount += txType.GetAmount()
			totalFee += tx.Fee
			payloadLength += txType.GetSize()
		}
		publishedReceipts, err = bs.ReceiptService.SelectReceipts(timestamp, constant.ReceiptNumberToPick, previousBlock.Height)
		if err != nil {
			return nil, err
		}
		for _, br := range publishedReceipts {
			_, err = digest.Write(util.GetSignedBatchReceiptBytes(br.BatchReceipt))
			if err != nil {
				return nil, err
			}
		}
		payloadHash = digest.Sum([]byte{})
	}
	// loop through transaction to build block hash
	digest.Reset() // reset the digest
	if _, err := digest.Write(previousBlock.GetBlockSeed()); err != nil {
		return nil, err
	}

	previousSeedHash := digest.Sum([]byte{})
	blockSeed := bs.Signature.SignByNode(previousSeedHash, secretPhrase)
	digest.Reset() // reset the digest
	previousBlockHash, err := coreUtil.GetBlockHash(previousBlock)
	if err != nil {
		return nil, err
	}
	block := bs.NewBlock(
		1,
		previousBlockHash,
		blockSeed,
		blockSmithPublicKey,
		newBlockHeight,
		timestamp,
		totalAmount,
		totalFee,
		totalCoinbase,
		sortedTransactions,
		publishedReceipts,
		payloadHash,
		payloadLength,
		secretPhrase,
	)
	return block, nil
}

// GenerateGenesisBlock generate and return genesis block from a given template (see constant/genesis.go)
func (bs *BlockService) GenerateGenesisBlock(genesisEntries []constant.MainchainGenesisConfigEntry) (*model.Block, error) {
	var (
		totalAmount, totalFee, totalCoinBase int64
		blockTransactions                    []*model.Transaction
		payloadLength                        uint32
		digest                               = sha3.New256()
	)
	for index, tx := range GetGenesisTransactions(bs.Chaintype, genesisEntries) {
<<<<<<< HEAD
		txBytes, _ := transaction.GetTransactionBytes(tx, true)
		if _, err := digest.Write(txBytes); err != nil {
=======
		if _, err := digest.Write(tx.TransactionHash); err != nil {
>>>>>>> 47602538
			return nil, err
		}
		if tx.TransactionType == util.ConvertBytesToUint32([]byte{1, 0, 0, 0}) { // if type = send money
			totalAmount += tx.GetSendMoneyTransactionBody().Amount
		}
		txType, err := bs.ActionTypeSwitcher.GetTransactionType(tx)
		if err != nil {
			return nil, err
		}
		totalAmount += txType.GetAmount()
		totalFee += tx.Fee
		payloadLength += txType.GetSize()
		tx.TransactionIndex = uint32(index) + 1
		blockTransactions = append(blockTransactions, tx)
	}
	payloadHash := digest.Sum([]byte{})
	block := bs.NewGenesisBlock(
		1,
		nil,
		constant.MainchainGenesisBlockSeed,
		constant.MainchainGenesisNodePublicKey,
		0,
		constant.MainchainGenesisBlockTimestamp,
		totalAmount,
		totalFee,
		totalCoinBase,
		blockTransactions,
		[]*model.PublishedReceipt{},
		payloadHash,
		payloadLength,
		constant.InitialSmithScale,
		big.NewInt(0),
		constant.MainchainGenesisBlockSignature,
	)
	// assign genesis block id
	block.ID = coreUtil.GetBlockID(block)
	return block, nil
}

// AddGenesis generate and add (push) genesis block to db
func (bs *BlockService) AddGenesis() error {
	block, err := bs.GenerateGenesisBlock(constant.MainChainGenesisConfig)
	if err != nil {
		return err
	}
	err = bs.PushBlock(&model.Block{ID: -1, Height: 0}, block, true, false)
	if err != nil {
		bs.Logger.Fatal("PushGenesisBlock:fail ", err)
	}
	return nil
}

// CheckGenesis check if genesis has been added
func (bs *BlockService) CheckGenesis() bool {
	genesisBlock, err := bs.GetGenesisBlock()
	if err != nil { // Genesis is not in the blockchain yet
		return false
	}
	if genesisBlock.ID != bs.Chaintype.GetGenesisBlockID() {
		bs.Logger.Fatalf("Genesis ID does not match, expect: %d, get: %d", bs.Chaintype.GetGenesisBlockID(), genesisBlock.ID)
	}
	return true
}

func (bs *BlockService) generateBlockReceipt(
	currentBlockHash []byte,
	previousBlock *model.Block,
	senderPublicKey, receiptKey []byte,
	nodeSecretPhrase string,
) (*model.BatchReceipt, error) {
	var rmrLinked []byte
	nodePublicKey := util.GetPublicKeyFromSeed(nodeSecretPhrase)
	lastRmrQ := bs.MerkleTreeQuery.GetLastMerkleRoot()
	row := bs.QueryExecutor.ExecuteSelectRow(lastRmrQ)
	rmrLinked, err := bs.MerkleTreeQuery.ScanRoot(row)
	if err != nil && err != sql.ErrNoRows {
		return nil, err
	}
	batchReceipt, err := util.GenerateBatchReceipt(
		previousBlock,
		senderPublicKey,
		nodePublicKey,
		currentBlockHash,
		rmrLinked,
		constant.ReceiptDatumTypeBlock,
	)
	if err != nil {
		return nil, err
	}
	batchReceipt.RecipientSignature = bs.Signature.SignByNode(
		util.GetUnsignedBatchReceiptBytes(batchReceipt),
		nodeSecretPhrase,
	)
	// store the generated batch receipt hash
	err = bs.KVExecutor.Insert(string(receiptKey), currentBlockHash, constant.ExpiryPublishedReceiptBlock)
	if err != nil {
		return nil, err
	}
	return batchReceipt, nil
}

// ReceiveBlock handle the block received from connected peers
func (bs *BlockService) ReceiveBlock(
	senderPublicKey []byte,
	lastBlock, block *model.Block,
	nodeSecretPhrase string,
) (*model.BatchReceipt, error) {
	// make sure block has previous block hash
	if block.GetPreviousBlockHash() == nil {
		return nil, blocker.NewBlocker(
			blocker.BlockErr,
			"last block hash does not exist",
		)
	}
	// check signature of the incoming block
	blockUnsignedByte, err := util.GetBlockByte(block, false)
	if err != nil {
		return nil, err
	}
	if !bs.Signature.VerifyNodeSignature(blockUnsignedByte, block.BlockSignature, block.BlocksmithPublicKey) {
		return nil, blocker.NewBlocker(
			blocker.ValidationErr,
			"block signature invalid")
	}
	blockHash, err := util.GetBlockHash(block)
	if err != nil {
		return nil, err
	}
	// check previous block hash
	lastBlockByte, err := util.GetBlockByte(lastBlock, true)
	if err != nil {
		return nil, blocker.NewBlocker(
			blocker.BlockErr,
			err.Error(),
		)
	}
	lastBlockHash := sha3.Sum256(lastBlockByte)
	receiptKey, err := commonUtils.GetReceiptKey(
		blockHash, senderPublicKey,
	)
	if err != nil {
		return nil, blocker.NewBlocker(
			blocker.BlockErr,
			err.Error(),
		)
	}
	//  check equality last block hash with previous block hash from received block
	if !bytes.Equal(lastBlockHash[:], block.PreviousBlockHash) {
		// check if already broadcast receipt to this node
		_, err := bs.KVExecutor.Get(constant.TablePublishedReceiptBlock + string(receiptKey))
		if err != nil {
			if err == badger.ErrKeyNotFound {
				batchReceipt, err := bs.generateBlockReceipt(
					blockHash, lastBlock, senderPublicKey, receiptKey, nodeSecretPhrase,
				)
				if err != nil {
					return nil, err
				}
				return batchReceipt, nil
			}
			return nil, blocker.NewBlocker(
				blocker.DBErr,
				err.Error(),
			)
		}
		return nil, blocker.NewBlocker(
			blocker.BlockErr,
			"previous block hash does not match with last block hash",
		)
	}
	// check if the block broadcaster is the valid blocksmith
	index := -1 // use index to determine if is in list, and who to punish
	for i, bs := range *bs.SortedBlocksmiths {
		if reflect.DeepEqual(bs.NodePublicKey, block.BlocksmithPublicKey) {
			index = i
			break
		}
	}
	if index < 0 {
		return nil, blocker.NewBlocker(
			blocker.BlockErr, "invalid blocksmith")
	}
	// base on index we can calculate punishment and reward
	err = bs.PushBlock(lastBlock, block, true, true)
	if err != nil {
		return nil, blocker.NewBlocker(blocker.ValidationErr, err.Error())
	}
	// generate receipt and return as response
	batchReceipt, err := bs.generateBlockReceipt(
		blockHash, lastBlock, senderPublicKey, receiptKey, nodeSecretPhrase,
	)
	if err != nil {
		return nil, err
	}
	return batchReceipt, nil
}

// GetParticipationScore handle received block from another node
func (bs *BlockService) GetParticipationScore(nodePublicKey []byte) (int64, error) {
	var (
		participationScores []*model.ParticipationScore
	)
	participationScoreQ, args := bs.ParticipationScoreQuery.GetParticipationScoreByNodePublicKey(nodePublicKey)
	rows, err := bs.QueryExecutor.ExecuteSelect(participationScoreQ, false, args...)
	if err != nil {
		return 0, blocker.NewBlocker(blocker.DBErr, err.Error())
	}
	participationScores, err = bs.ParticipationScoreQuery.BuildModel(participationScores, rows)
	// if there aren't participation scores for this address/node, return 0
	if (err != nil) || len(participationScores) == 0 {
		return 0, nil
	}
	return participationScores[0].Score, nil
}

// GetParticipationScore handle received block from another node
func (bs *BlockService) GetBlockExtendedInfo(block *model.Block) (*model.BlockExtendedInfo, error) {
	var (
		blExt = &model.BlockExtendedInfo{}
		err   error
	)
	blExt.Block = block
	// block extra (computed) info
	if block.Height > 0 {
		blExt.BlocksmithAccountAddress, err = bs.GetBlocksmithAccountAddress(block)
		if err != nil {
			return nil, err
		}
	} else {
		blExt.BlocksmithAccountAddress = constant.MainchainGenesisAccountAddress
	}
	// Total number of receipts at a block height
	// STEF: do we need to get all receipts that have reference_block_height <= block.height
	blExt.TotalReceipts = 99
	//TODO: from @barton: Receipt value will be the "score" of all the receipts in a block added together
	// STEF: how to compute the receipt score?
	blExt.ReceiptValue = 99
	// once we have the receipt for this blExt we should be able to calculate this using util.CalculateParticipationScore
	blExt.PopChange = -20

	return blExt, nil
}

func (bs *BlockService) GetBlocksmithAccountAddress(block *model.Block) (string, error) {
	var (
		nr []*model.NodeRegistration
	)
	// get node registration related to current BlockSmith to retrieve the node's owner account at the block's height
	qry, args := bs.NodeRegistrationQuery.GetLastVersionedNodeRegistrationByPublicKey(block.BlocksmithPublicKey, block.Height)
	rows, err := bs.QueryExecutor.ExecuteSelect(qry, false, args...)
	if err != nil {
		return "", blocker.NewBlocker(blocker.DBErr, err.Error())
	}
	defer rows.Close()

	nr, err = bs.NodeRegistrationQuery.BuildModel(nr, rows)
	if (err != nil) || len(nr) == 0 {
		return "", blocker.NewBlocker(blocker.DBErr, "VersionedNodeRegistrationNotFound")
	}
	return nr[0].AccountAddress, nil
}

func (*BlockService) GetCoinbase() int64 {
	return 50 * constant.OneZBC
}

// GetBlocksmiths select the blocksmiths for a given block and calculate the SmithOrder (for smithing) and NodeOrder (for block rewards)
func (bs *BlockService) GetBlocksmiths(block *model.Block) ([]*model.Blocksmith, error) {
	var (
		activeBlocksmiths, blocksmiths []*model.Blocksmith
	)
	rows, err := bs.QueryExecutor.ExecuteSelect(bs.NodeRegistrationQuery.GetActiveNodeRegistrations(), false)
	if err != nil {
		return nil, err
	}
	defer rows.Close()
	activeBlocksmiths = bs.NodeRegistrationQuery.BuildBlocksmith(activeBlocksmiths, rows)
	// add smithorder and nodeorder to be used to select blocksmith and coinbase rewards
	blockSeed := new(big.Int).SetBytes(block.BlockSeed)
	for _, blocksmith := range activeBlocksmiths {
		blocksmith.SmithOrder = coreUtil.CalculateSmithOrder(blocksmith.Score, blockSeed, blocksmith.NodeID)
		blocksmith.NodeOrder = coreUtil.CalculateNodeOrder(blocksmith.Score, blockSeed, blocksmith.NodeID)
		blocksmith.BlockSeed = blockSeed
		blocksmiths = append(blocksmiths, blocksmith)
	}
	return blocksmiths, nil
}<|MERGE_RESOLUTION|>--- conflicted
+++ resolved
@@ -893,19 +893,8 @@
 		if err != nil {
 			return nil, errors.New("MempoolReadError")
 		}
-<<<<<<< HEAD
-		for _, mpTx := range mempoolTransactions {
-			tx, err := transaction.ParseTransactionBytes(mpTx.TransactionBytes, true)
-			if err != nil {
-				return nil, err
-			}
-
-			sortedTx = append(sortedTx, tx)
-			if _, err := digest.Write(mpTx.TransactionBytes); err != nil {
-=======
 		for _, tx := range sortedTransactions {
 			if _, err := digest.Write(tx.TransactionHash); err != nil {
->>>>>>> 47602538
 				return nil, err
 			}
 			txType, err := bs.ActionTypeSwitcher.GetTransactionType(tx)
@@ -969,12 +958,7 @@
 		digest                               = sha3.New256()
 	)
 	for index, tx := range GetGenesisTransactions(bs.Chaintype, genesisEntries) {
-<<<<<<< HEAD
-		txBytes, _ := transaction.GetTransactionBytes(tx, true)
-		if _, err := digest.Write(txBytes); err != nil {
-=======
 		if _, err := digest.Write(tx.TransactionHash); err != nil {
->>>>>>> 47602538
 			return nil, err
 		}
 		if tx.TransactionType == util.ConvertBytesToUint32([]byte{1, 0, 0, 0}) { // if type = send money
