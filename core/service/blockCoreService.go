package service

import (
	"errors"
	"fmt"
	"math/big"
	"strconv"
	"strings"

<<<<<<< HEAD
	"github.com/zoobc/zoobc-core/common/transaction"

=======
	log "github.com/sirupsen/logrus"
>>>>>>> 317012a0
	"github.com/zoobc/zoobc-core/common/crypto"
	"github.com/zoobc/zoobc-core/common/transaction"

	"github.com/zoobc/zoobc-core/common/contract"

	"github.com/zoobc/zoobc-core/common/query"

	"github.com/zoobc/zoobc-core/common/model"
	core_util "github.com/zoobc/zoobc-core/core/util"
)

type (
	BlockServiceInterface interface {
		VerifySeed(seed *big.Int, balance *big.Int, previousBlock *model.Block, timestamp int64) bool
		NewBlock(version uint32, previousBlockHash []byte, blockSeed []byte, blocksmithID []byte, hash string,
			previousBlockHeight uint32, timestamp int64, totalAmount int64, totalFee int64, totalCoinBase int64,
			transactions []*model.Transaction, payloadHash []byte, payloadLength uint32, secretPhrase string) *model.Block
		NewGenesisBlock(version uint32, previousBlockHash []byte, blockSeed []byte, blocksmithID []byte,
			hash string, previousBlockHeight uint32, timestamp int64, totalAmount int64, totalFee int64, totalCoinBase int64,
			transactions []*model.Transaction, payloadHash []byte, smithScale int64, cumulativeDifficulty *big.Int,
			genesisSignature []byte) *model.Block
		PushBlock(previousBlock, block *model.Block) error
		GetLastBlock() (*model.Block, error)
		GetBlocks() ([]*model.Block, error)
		GetGenesisBlock() (*model.Block, error)
		RemoveMempoolTransactions(transactions []*model.Transaction) error
	}

	BlockService struct {
		Chaintype        contract.ChainType
		QueryExecutor    query.ExecutorInterface
		BlockQuery       query.BlockQueryInterface
		MempoolQuery     query.MempoolQueryInterface
		TransactionQuery query.TransactionQueryInterface
		Signature        crypto.SignatureInterface
	}
)

func NewBlockService(chaintype contract.ChainType, queryExecutor query.ExecutorInterface,
	blockQuery query.BlockQueryInterface, mempoolQuery query.MempoolQueryInterface, transactionQuery query.TransactionQueryInterface,
	signature crypto.SignatureInterface) *BlockService {
	return &BlockService{
		Chaintype:        chaintype,
		QueryExecutor:    queryExecutor,
		BlockQuery:       blockQuery,
		MempoolQuery:     mempoolQuery,
		TransactionQuery: transactionQuery,
		Signature:        signature,
	}
}

// NewBlock generate new block
func (bs *BlockService) NewBlock(version uint32, previousBlockHash, blockSeed, blocksmithID []byte, hash string,
	previousBlockHeight uint32, timestamp, totalAmount, totalFee, totalCoinBase int64, transactions []*model.Transaction,
	payloadHash []byte, payloadLength uint32, secretPhrase string) *model.Block {
	block := &model.Block{
		Version:           version,
		PreviousBlockHash: previousBlockHash,
		BlockSeed:         blockSeed,
		BlocksmithID:      blocksmithID,
		Height:            previousBlockHeight,
		Timestamp:         timestamp,
		TotalAmount:       totalAmount,
		TotalFee:          totalFee,
		TotalCoinBase:     totalCoinBase,
		Transactions:      transactions,
		PayloadHash:       payloadHash,
		PayloadLength:     payloadLength,
	}
	blockUnsignedByte, _ := core_util.GetBlockByte(block, false)
	block.BlockSignature = bs.Signature.SignBlock(blockUnsignedByte, secretPhrase)
	return block
}

// NewGenesisBlock create new block that is fixed in the value of cumulative difficulty, smith scale, and the block signature
func (bs *BlockService) NewGenesisBlock(version uint32, previousBlockHash, blockSeed, blocksmithID []byte,
	hash string, previousBlockHeight uint32, timestamp, totalAmount, totalFee, totalCoinBase int64,
	transactions []*model.Transaction, payloadHash []byte, smithScale int64, cumulativeDifficulty *big.Int,
	genesisSignature []byte) *model.Block {
	block := &model.Block{
		Version:              version,
		PreviousBlockHash:    previousBlockHash,
		BlockSeed:            blockSeed,
		BlocksmithID:         blocksmithID,
		Height:               previousBlockHeight,
		Timestamp:            timestamp,
		TotalAmount:          totalAmount,
		TotalFee:             totalFee,
		TotalCoinBase:        totalCoinBase,
		Transactions:         transactions,
		PayloadHash:          payloadHash,
		SmithScale:           smithScale,
		CumulativeDifficulty: cumulativeDifficulty.String(),
		BlockSignature:       genesisSignature,
	}
	return block
}

// VerifySeed Verify a block can be forged (by a given account, using computed seed value and account balance).
// Can be used to check who's smithing the next block (lastBlock) or if last forged block
// (previousBlock) is acceptable by the network (meaning has been smithed by a valid blocksmith).
func (*BlockService) VerifySeed(seed, balance *big.Int, previousBlock *model.Block, timestamp int64) bool {
	elapsedTime := timestamp - previousBlock.GetTimestamp()
	effectiveSmithScale := new(big.Int).Mul(balance, big.NewInt(previousBlock.GetSmithScale()))
	prevTarget := new(big.Int).Mul(big.NewInt(elapsedTime-1), effectiveSmithScale)
	target := new(big.Int).Add(effectiveSmithScale, prevTarget)
	return seed.Cmp(target) < 0 && (seed.Cmp(prevTarget) >= 0 || elapsedTime > 300)
}

// PushBlock push block into blockchain
func (bs *BlockService) PushBlock(previousBlock, block *model.Block) error {
	if previousBlock.GetID() != -1 {
		block.Height = previousBlock.GetHeight() + 1
		block = core_util.CalculateSmithScale(previousBlock, block, bs.Chaintype.GetChainSmithingDelayTime())
	}
<<<<<<< HEAD
	// begin transaction
=======
	//TODO: start db transaction here
>>>>>>> 317012a0
	blockInsertQuery, blockInsertValue := bs.BlockQuery.InsertBlock(block)
	result, err := bs.QueryExecutor.ExecuteStatement(blockInsertQuery, blockInsertValue...)
	if err != nil {
		return err
	}
	fmt.Printf("got new block, %v", result)
<<<<<<< HEAD
	// apply transactions
	txs := block.GetTransactions()
	for _, tx := range txs { // todo: this should be in a single `database transaction` as the block save function.
		typedTx := transaction.GetTransactionType(tx, bs.QueryExecutor)
		err = typedTx.ApplyConfirmed()
		if err != nil {
			return err
		}
	}
	return nil
=======

	// apply transactions and remove them from mempool
	transactions := block.GetTransactions()
	if len(transactions) > 0 {
		for _, tx := range block.GetTransactions() {
			err := transaction.GetTransactionType(tx).ApplyConfirmed()
			if err != nil {
				tx.BlockID = block.ID
				tx.Height = block.Height
				transactionInsertQuery, transactionInsertValue := bs.TransactionQuery.InsertTransaction(tx)
				_, err := bs.QueryExecutor.ExecuteStatement(transactionInsertQuery, transactionInsertValue...)
				if err != nil {
					return err
				}
			}
		}
		if err := bs.RemoveMempoolTransactions(transactions); err != nil {
			log.Errorf("Can't delete Mempool Transactions: %s", err)
			return err
		}
	}
	//TODO: commit db transaction here
>>>>>>> 317012a0

	// broadcast block

	return nil
}

// GetLastBlock return the last pushed block
func (bs *BlockService) GetLastBlock() (*model.Block, error) {
	rows, err := bs.QueryExecutor.ExecuteSelect(bs.BlockQuery.GetLastBlock())
	defer func() {
		if rows != nil {
			_ = rows.Close()
		}
	}()
	if err != nil {
		return &model.Block{
			ID: -1,
		}, err
	}
	var blocks []*model.Block
	blocks = bs.BlockQuery.BuildModel(blocks, rows)
	if len(blocks) > 0 {
		return blocks[0], nil
	}
	return &model.Block{
		ID: -1,
	}, errors.New("BlockNotFound")

}

// GetGenesis return the last pushed block
func (bs *BlockService) GetGenesisBlock() (*model.Block, error) {
	rows, err := bs.QueryExecutor.ExecuteSelect(bs.BlockQuery.GetGenesisBlock())
	defer func() {
		if rows != nil {
			_ = rows.Close()
		}
	}()
	if err != nil {
		return &model.Block{
			ID: -1,
		}, err
	}
	var lastBlock model.Block
	if rows.Next() {
		err = rows.Scan(&lastBlock.ID, &lastBlock.PreviousBlockHash, &lastBlock.Height, &lastBlock.Timestamp, &lastBlock.BlockSeed,
			&lastBlock.BlockSignature, &lastBlock.CumulativeDifficulty, &lastBlock.SmithScale, &lastBlock.PayloadLength,
			&lastBlock.PayloadHash, &lastBlock.BlocksmithID, &lastBlock.TotalAmount, &lastBlock.TotalFee, &lastBlock.TotalCoinBase,
			&lastBlock.Version)
		if err != nil {
			return &model.Block{
				ID: -1,
			}, err
		}
		return &lastBlock, nil
	}
	return &model.Block{
		ID: -1,
	}, errors.New("BlockNotFound")

}

// GetBlocks return all pushed blocks
func (bs *BlockService) GetBlocks() ([]*model.Block, error) {
	var blocks []*model.Block
	rows, err := bs.QueryExecutor.ExecuteSelect(bs.BlockQuery.GetBlocks(0, 100))
	defer func() {
		if rows != nil {
			_ = rows.Close()
		}
	}()
	if err != nil {
		return nil, err
	}
	for rows.Next() {
		var block model.Block
		err = rows.Scan(&block.ID, &block.PreviousBlockHash, &block.Height, &block.Timestamp, &block.BlockSeed, &block.BlockSignature,
			&block.CumulativeDifficulty, &block.SmithScale, &block.PayloadLength, &block.PayloadHash, &block.BlocksmithID, &block.TotalAmount,
			&block.TotalFee, &block.TotalCoinBase, &block.Version)
		if err != nil {
			return nil, err
		}
		blocks = append(blocks, &block)
	}
	return blocks, nil
}

// RemoveMempoolTransactions removes a list of transactions tx from mempool given their Ids
func (bs *BlockService) RemoveMempoolTransactions(transactions []*model.Transaction) error {
	idsStr := []string{}
	for _, tx := range transactions {
		idsStr = append(idsStr, strconv.FormatInt(tx.ID, 10))
	}
	_, err := bs.QueryExecutor.ExecuteStatement(bs.MempoolQuery.DeleteMempoolTransactions(), strings.Join(idsStr, ","))
	if err != nil {
		return err
	}
	log.Printf("mempool transaction with IDs = %s deleted", idsStr)
	return nil
}<|MERGE_RESOLUTION|>--- conflicted
+++ resolved
@@ -7,12 +7,7 @@
 	"strconv"
 	"strings"
 
-<<<<<<< HEAD
-	"github.com/zoobc/zoobc-core/common/transaction"
-
-=======
 	log "github.com/sirupsen/logrus"
->>>>>>> 317012a0
 	"github.com/zoobc/zoobc-core/common/crypto"
 	"github.com/zoobc/zoobc-core/common/transaction"
 
@@ -32,7 +27,7 @@
 			transactions []*model.Transaction, payloadHash []byte, payloadLength uint32, secretPhrase string) *model.Block
 		NewGenesisBlock(version uint32, previousBlockHash []byte, blockSeed []byte, blocksmithID []byte,
 			hash string, previousBlockHeight uint32, timestamp int64, totalAmount int64, totalFee int64, totalCoinBase int64,
-			transactions []*model.Transaction, payloadHash []byte, smithScale int64, cumulativeDifficulty *big.Int,
+			transactions []*model.Transaction, payloadHash []byte, payloadLength uint32, smithScale int64, cumulativeDifficulty *big.Int,
 			genesisSignature []byte) *model.Block
 		PushBlock(previousBlock, block *model.Block) error
 		GetLastBlock() (*model.Block, error)
@@ -90,7 +85,7 @@
 // NewGenesisBlock create new block that is fixed in the value of cumulative difficulty, smith scale, and the block signature
 func (bs *BlockService) NewGenesisBlock(version uint32, previousBlockHash, blockSeed, blocksmithID []byte,
 	hash string, previousBlockHeight uint32, timestamp, totalAmount, totalFee, totalCoinBase int64,
-	transactions []*model.Transaction, payloadHash []byte, smithScale int64, cumulativeDifficulty *big.Int,
+	transactions []*model.Transaction, payloadHash []byte, payloadLength uint32, smithScale int64, cumulativeDifficulty *big.Int,
 	genesisSignature []byte) *model.Block {
 	block := &model.Block{
 		Version:              version,
@@ -103,6 +98,7 @@
 		TotalFee:             totalFee,
 		TotalCoinBase:        totalCoinBase,
 		Transactions:         transactions,
+		PayloadLength:        payloadLength,
 		PayloadHash:          payloadHash,
 		SmithScale:           smithScale,
 		CumulativeDifficulty: cumulativeDifficulty.String(),
@@ -128,36 +124,19 @@
 		block.Height = previousBlock.GetHeight() + 1
 		block = core_util.CalculateSmithScale(previousBlock, block, bs.Chaintype.GetChainSmithingDelayTime())
 	}
-<<<<<<< HEAD
-	// begin transaction
-=======
 	//TODO: start db transaction here
->>>>>>> 317012a0
 	blockInsertQuery, blockInsertValue := bs.BlockQuery.InsertBlock(block)
 	result, err := bs.QueryExecutor.ExecuteStatement(blockInsertQuery, blockInsertValue...)
 	if err != nil {
 		return err
 	}
 	fmt.Printf("got new block, %v", result)
-<<<<<<< HEAD
-	// apply transactions
-	txs := block.GetTransactions()
-	for _, tx := range txs { // todo: this should be in a single `database transaction` as the block save function.
-		typedTx := transaction.GetTransactionType(tx, bs.QueryExecutor)
-		err = typedTx.ApplyConfirmed()
-		if err != nil {
-			return err
-		}
-	}
-	return nil
-=======
-
 	// apply transactions and remove them from mempool
 	transactions := block.GetTransactions()
 	if len(transactions) > 0 {
 		for _, tx := range block.GetTransactions() {
-			err := transaction.GetTransactionType(tx).ApplyConfirmed()
-			if err != nil {
+			err := transaction.GetTransactionType(tx, bs.QueryExecutor).ApplyConfirmed()
+			if err == nil {
 				tx.BlockID = block.ID
 				tx.Height = block.Height
 				transactionInsertQuery, transactionInsertValue := bs.TransactionQuery.InsertTransaction(tx)
@@ -167,17 +146,19 @@
 				}
 			}
 		}
-		if err := bs.RemoveMempoolTransactions(transactions); err != nil {
-			log.Errorf("Can't delete Mempool Transactions: %s", err)
-			return err
+		if block.Height != 0 {
+			if err := bs.RemoveMempoolTransactions(transactions); err != nil {
+				log.Errorf("Can't delete Mempool Transactions: %s", err)
+				return err
+			}
 		}
 	}
 	//TODO: commit db transaction here
->>>>>>> 317012a0
 
 	// broadcast block
 
 	return nil
+
 }
 
 // GetLastBlock return the last pushed block
