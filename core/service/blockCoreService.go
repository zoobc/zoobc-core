--- conflicted
+++ resolved
@@ -49,35 +49,6 @@
 		GetBlockExtendedInfo(block *model.Block, includeReceipts bool) (*model.BlockExtendedInfo, error)
 		PopOffToBlock(commonBlock *model.Block) ([]*model.Block, error)
 	}
-<<<<<<< HEAD
-=======
-
-	// BlockService struct includes fields that needed for BlockService
-	BlockService struct {
-		sync.RWMutex
-		Chaintype               chaintype.ChainType
-		KVExecutor              kvdb.KVExecutorInterface
-		QueryExecutor           query.ExecutorInterface
-		BlockQuery              query.BlockQueryInterface
-		MempoolQuery            query.MempoolQueryInterface
-		TransactionQuery        query.TransactionQueryInterface
-		MerkleTreeQuery         query.MerkleTreeQueryInterface
-		PublishedReceiptQuery   query.PublishedReceiptQueryInterface
-		SkippedBlocksmithQuery  query.SkippedBlocksmithQueryInterface
-		Signature               crypto.SignatureInterface
-		MempoolService          MempoolServiceInterface
-		ReceiptService          ReceiptServiceInterface
-		NodeRegistrationService NodeRegistrationServiceInterface
-		ActionTypeSwitcher      transaction.TypeActionSwitcher
-		AccountBalanceQuery     query.AccountBalanceQueryInterface
-		ParticipationScoreQuery query.ParticipationScoreQueryInterface
-		NodeRegistrationQuery   query.NodeRegistrationQueryInterface
-		BlocksmithService       BlocksmithServiceInterface
-		Observer                *observer.Observer
-		Logger                  *log.Logger
-		AccountLedgerQuery      query.AccountLedgerQueryInterface
-	}
->>>>>>> 213957cb
 )
 
 func NewBlockService(
@@ -102,7 +73,7 @@
 	obsr *observer.Observer,
 	blocksmithStrategy strategy.BlocksmithStrategyInterface,
 	logger *log.Logger,
-<<<<<<< HEAD
+	accountLedgerQuery query.AccountLedgerQueryInterface,
 ) BlockServiceInterface {
 	switch ct.(type) {
 	case *chaintype.MainChain:
@@ -128,6 +99,7 @@
 			BlocksmithStrategy:      blocksmithStrategy,
 			Observer:                obsr,
 			Logger:                  logger,
+			AccountLedgerQuery:      accountLedgerQuery,
 		}
 	case *chaintype.SpineChain:
 		return &BlockSpineService{
@@ -155,1329 +127,4 @@
 		}
 	}
 	return nil
-=======
-	accountLedgerQuery query.AccountLedgerQueryInterface,
-) *BlockService {
-	return &BlockService{
-		Chaintype:               ct,
-		KVExecutor:              kvExecutor,
-		QueryExecutor:           queryExecutor,
-		BlockQuery:              blockQuery,
-		MempoolQuery:            mempoolQuery,
-		TransactionQuery:        transactionQuery,
-		MerkleTreeQuery:         merkleTreeQuery,
-		PublishedReceiptQuery:   publishedReceiptQuery,
-		SkippedBlocksmithQuery:  skippedBlocksmithQuery,
-		Signature:               signature,
-		MempoolService:          mempoolService,
-		ReceiptService:          receiptService,
-		NodeRegistrationService: nodeRegistrationService,
-		ActionTypeSwitcher:      txTypeSwitcher,
-		AccountBalanceQuery:     accountBalanceQuery,
-		ParticipationScoreQuery: participationScoreQuery,
-		NodeRegistrationQuery:   nodeRegistrationQuery,
-		BlocksmithService:       blocksmithService,
-		Observer:                obsr,
-		Logger:                  logger,
-		AccountLedgerQuery:      accountLedgerQuery,
-	}
-}
-
-// NewBlock generate new block
-func (bs *BlockService) NewBlock(
-	version uint32,
-	previousBlockHash,
-	blockSeed, blockSmithPublicKey []byte,
-	previousBlockHeight uint32,
-	timestamp,
-	totalAmount,
-	totalFee,
-	totalCoinBase int64,
-	transactions []*model.Transaction,
-	publishedReceipts []*model.PublishedReceipt,
-	payloadHash []byte,
-	payloadLength uint32,
-	secretPhrase string,
-) (*model.Block, error) {
-	block := &model.Block{
-		Version:             version,
-		PreviousBlockHash:   previousBlockHash,
-		BlockSeed:           blockSeed,
-		BlocksmithPublicKey: blockSmithPublicKey,
-		Height:              previousBlockHeight,
-		Timestamp:           timestamp,
-		TotalAmount:         totalAmount,
-		TotalFee:            totalFee,
-		TotalCoinBase:       totalCoinBase,
-		Transactions:        transactions,
-		PublishedReceipts:   publishedReceipts,
-		PayloadHash:         payloadHash,
-		PayloadLength:       payloadLength,
-	}
-	blockUnsignedByte, err := util.GetBlockByte(block, false)
-	if err != nil {
-		bs.Logger.Error(err.Error())
-	}
-	block.BlockSignature = bs.Signature.SignByNode(blockUnsignedByte, secretPhrase)
-	blockHash, err := util.GetBlockHash(block)
-	if err != nil {
-		return nil, err
-	}
-	block.BlockHash = blockHash
-	return block, nil
-}
-
-// GetChainType returns the chaintype
-func (bs *BlockService) GetChainType() chaintype.ChainType {
-	return bs.Chaintype
-}
-
-// ChainWriteLock locks the chain
-func (bs *BlockService) ChainWriteLock(actionType int) {
-	monitoring.IncrementStatusLockCounter(actionType)
-	bs.Lock()
-	monitoring.SetBlockchainStatus(bs.Chaintype.GetTypeInt(), actionType)
-}
-
-// ChainWriteUnlock unlocks the chain
-func (bs *BlockService) ChainWriteUnlock(actionType int) {
-	monitoring.SetBlockchainStatus(bs.Chaintype.GetTypeInt(), constant.BlockchainStatusIdle)
-	monitoring.DecrementStatusLockCounter(actionType)
-	bs.Unlock()
-}
-
-// NewGenesisBlock create new block that is fixed in the value of cumulative difficulty, smith scale, and the block signature
-func (bs *BlockService) NewGenesisBlock(
-	version uint32,
-	previousBlockHash, blockSeed, blockSmithPublicKey []byte,
-	previousBlockHeight uint32,
-	timestamp, totalAmount, totalFee, totalCoinBase int64,
-	transactions []*model.Transaction,
-	publishedReceipts []*model.PublishedReceipt,
-	payloadHash []byte,
-	payloadLength uint32,
-	cumulativeDifficulty *big.Int,
-	genesisSignature []byte,
-) *model.Block {
-	block := &model.Block{
-		Version:              version,
-		PreviousBlockHash:    previousBlockHash,
-		BlockSeed:            blockSeed,
-		BlocksmithPublicKey:  blockSmithPublicKey,
-		Height:               previousBlockHeight,
-		Timestamp:            timestamp,
-		TotalAmount:          totalAmount,
-		TotalFee:             totalFee,
-		TotalCoinBase:        totalCoinBase,
-		Transactions:         transactions,
-		PublishedReceipts:    publishedReceipts,
-		PayloadLength:        payloadLength,
-		PayloadHash:          payloadHash,
-		CumulativeDifficulty: cumulativeDifficulty.String(),
-		BlockSignature:       genesisSignature,
-	}
-	return block
-}
-
-// ValidateBlock validate block to be pushed into the blockchain
-func (bs *BlockService) ValidateBlock(block, previousLastBlock *model.Block, curTime int64) error {
-	// todo: validate previous time
-	if block.GetTimestamp() > curTime+constant.GenerateBlockTimeoutSec {
-		return blocker.NewBlocker(blocker.BlockErr, "InvalidTimestamp")
-	}
-	// check if blocksmith can smith at the time
-	blocksmithsMap := bs.BlocksmithService.GetSortedBlocksmithsMap(previousLastBlock)
-	blocksmithIndex := blocksmithsMap[string(block.BlocksmithPublicKey)]
-	if blocksmithIndex == nil {
-		return blocker.NewBlocker(blocker.BlockErr, "InvalidBlocksmith")
-	}
-	blocksmithTime := coreUtil.GetSmithTime(*blocksmithIndex, previousLastBlock)
-	if blocksmithTime > block.GetTimestamp() {
-		return blocker.NewBlocker(blocker.BlockErr, "InvalidSmithTime")
-	}
-	if coreUtil.GetBlockID(block) == 0 {
-		return blocker.NewBlocker(blocker.BlockErr, "InvalidID")
-	}
-	// Verify Signature
-	blockByte, err := commonUtils.GetBlockByte(block, false)
-	if err != nil {
-		return err
-	}
-
-	if !bs.Signature.VerifyNodeSignature(
-		blockByte,
-		block.BlockSignature,
-		block.BlocksmithPublicKey,
-	) {
-		return blocker.NewBlocker(blocker.BlockErr, "InvalidSignature")
-	}
-	// Verify previous block hash
-	previousBlockHash, err := util.GetBlockHash(previousLastBlock)
-	if err != nil {
-		return err
-	}
-	if !bytes.Equal(previousBlockHash, block.PreviousBlockHash) {
-		return blocker.NewBlocker(blocker.BlockErr, "InvalidPreviousBlockHash")
-	}
-	// if the same block height is already in the database compare cummulative difficulty.
-	if err := bs.validateBlockHeight(block); err != nil {
-		return err
-	}
-	return nil
-}
-
-// validateBlockAtHeight Check if the same block height is already in the database compare cummulative difficulty.
-// and return error if current block's cumulative difficulty is lower than the one in db
-func (bs *BlockService) validateBlockHeight(block *model.Block) error {
-	var (
-		bl                                                 []*model.Block
-		refCumulativeDifficulty, blockCumulativeDifficulty *big.Int
-		ok                                                 bool
-	)
-	rows, err := bs.QueryExecutor.ExecuteSelect(bs.BlockQuery.GetBlockByHeight(block.Height), false)
-	if err != nil {
-		return blocker.NewBlocker(blocker.DBErr, err.Error())
-	}
-	defer rows.Close()
-	bl, err = bs.BlockQuery.BuildModel(bl, rows)
-	if err != nil {
-		return err
-	}
-	if len(bl) > 0 {
-		refBlock := bl[0]
-		if refCumulativeDifficulty, ok = new(big.Int).SetString(refBlock.CumulativeDifficulty, 10); !ok {
-			return err
-		}
-		if blockCumulativeDifficulty, ok = new(big.Int).SetString(block.CumulativeDifficulty, 10); !ok {
-			return err
-		}
-
-		// if cumulative difficulty of the reference block is > of the one of the (new) block, new block is invalid
-		if refCumulativeDifficulty.Cmp(blockCumulativeDifficulty) > 0 {
-			return blocker.NewBlocker(blocker.BlockErr, "InvalidCumulativeDifficulty")
-		}
-	}
-	return nil
-}
-
-// PushBlock push block into blockchain, to broadcast the block after pushing to own node, switch the
-// broadcast flag to `true`, and `false` otherwise
-// insert into account ledger when pushBlock success
-func (bs *BlockService) PushBlock(previousBlock, block *model.Block, broadcast bool) error {
-	var (
-		err error
-	)
-	if !coreUtil.IsGenesis(previousBlock.GetID(), block) {
-		block.Height = previousBlock.GetHeight() + 1
-		sortedBlocksmithMap := bs.BlocksmithService.GetSortedBlocksmithsMap(previousBlock)
-		blocksmithIndex := sortedBlocksmithMap[string(block.GetBlocksmithPublicKey())]
-		if blocksmithIndex == nil {
-			return blocker.NewBlocker(blocker.BlockErr, "BlocksmithNotInSmithingList")
-		}
-		blockCumulativeDifficulty, err := coreUtil.CalculateCumulativeDifficulty(
-			previousBlock, *blocksmithIndex,
-		)
-		if err != nil {
-			return err
-		}
-		block.CumulativeDifficulty = blockCumulativeDifficulty
-	}
-	// start db transaction here
-	err = bs.QueryExecutor.BeginTx()
-	if err != nil {
-		return err
-	}
-	blockInsertQuery, blockInsertValue := bs.BlockQuery.InsertBlock(block)
-	err = bs.QueryExecutor.ExecuteTransaction(blockInsertQuery, blockInsertValue...)
-	if err != nil {
-		if rollbackErr := bs.QueryExecutor.RollbackTx(); rollbackErr != nil {
-			bs.Logger.Error(rollbackErr.Error())
-		}
-		return err
-	}
-	// apply transactions and remove them from mempool
-	for index, tx := range block.GetTransactions() {
-		// assign block id and block height to tx
-		tx.BlockID = block.ID
-		tx.Height = block.Height
-		tx.TransactionIndex = uint32(index) + 1
-		// validate tx here
-		// check if is in mempool : if yes, undo unconfirmed
-		rows, err := bs.QueryExecutor.ExecuteSelect(bs.MempoolQuery.GetMempoolTransaction(), false, tx.ID)
-		if err != nil {
-			rows.Close()
-			if rollbackErr := bs.QueryExecutor.RollbackTx(); rollbackErr != nil {
-				bs.Logger.Error(rollbackErr.Error())
-			}
-			return err
-		}
-		txType, err := bs.ActionTypeSwitcher.GetTransactionType(tx)
-		if err != nil {
-			rows.Close()
-			if rollbackErr := bs.QueryExecutor.RollbackTx(); rollbackErr != nil {
-				bs.Logger.Error(rollbackErr.Error())
-			}
-			return err
-		}
-		if rows.Next() {
-			// undo unconfirmed
-			err = txType.UndoApplyUnconfirmed()
-			if err != nil {
-				rows.Close()
-				if rollbackErr := bs.QueryExecutor.RollbackTx(); rollbackErr != nil {
-					bs.Logger.Error(rollbackErr.Error())
-				}
-				return err
-			}
-		}
-		rows.Close()
-		if block.Height > 0 {
-			err = txType.Validate(true)
-			if err != nil {
-				if rollbackErr := bs.QueryExecutor.RollbackTx(); rollbackErr != nil {
-					bs.Logger.Error(rollbackErr.Error())
-				}
-				return err
-			}
-		}
-		// validate tx body and apply/perform transaction-specific logic
-		err = txType.ApplyConfirmed()
-		if err == nil {
-			transactionInsertQuery, transactionInsertValue := bs.TransactionQuery.InsertTransaction(tx)
-			err = bs.QueryExecutor.ExecuteTransaction(transactionInsertQuery, transactionInsertValue...)
-			if err != nil {
-				if rollbackErr := bs.QueryExecutor.RollbackTx(); rollbackErr != nil {
-					bs.Logger.Error(rollbackErr.Error())
-				}
-				return err
-			}
-		} else {
-			if rollbackErr := bs.QueryExecutor.RollbackTx(); rollbackErr != nil {
-				bs.Logger.Error(rollbackErr.Error())
-			}
-			return err
-		}
-	}
-	if block.Height != 0 {
-		if err = bs.RemoveMempoolTransactions(block.GetTransactions()); err != nil {
-			if rollbackErr := bs.QueryExecutor.RollbackTx(); rollbackErr != nil {
-				bs.Logger.Error(rollbackErr.Error())
-			}
-			return err
-		}
-	}
-	linkedCount, err := bs.processPublishedReceipts(block)
-	if err != nil {
-		if rollbackErr := bs.QueryExecutor.RollbackTx(); rollbackErr != nil {
-			bs.Logger.Error(rollbackErr.Error())
-		}
-		return err
-	}
-	if block.Height > 0 {
-		// this is to manage the edge case when the blocksmith array has not been initialized yet:
-		// when start smithing from a block with height > 0, since SortedBlocksmiths are computed  after a block is pushed,
-		// for the first block that is pushed, we don't know who are the blocksmith to be rewarded
-		// sort blocksmiths for current block
-		popScore, err := commonUtils.CalculateParticipationScore(
-			uint32(linkedCount),
-			uint32(len(block.GetPublishedReceipts())-linkedCount),
-			coreUtil.GetNumberOfMaxReceipts(len(bs.BlocksmithService.GetSortedBlocksmiths(previousBlock))),
-		)
-		if err != nil {
-			if rollbackErr := bs.QueryExecutor.RollbackTx(); rollbackErr != nil {
-				bs.Logger.Error(rollbackErr.Error())
-			}
-			return err
-		}
-		err = bs.updatePopScore(popScore, previousBlock, block)
-		if err != nil {
-			if rollbackErr := bs.QueryExecutor.RollbackTx(); rollbackErr != nil {
-				bs.Logger.Error(rollbackErr.Error())
-			}
-			return err
-		}
-
-		// selecting multiple account to be rewarded and split the total coinbase + totalFees evenly between them
-		totalReward := block.TotalFee + block.TotalCoinBase
-		lotteryAccounts, err := bs.CoinbaseLotteryWinners(bs.BlocksmithService.GetSortedBlocksmiths(previousBlock))
-		if err != nil {
-			if rollbackErr := bs.QueryExecutor.RollbackTx(); rollbackErr != nil {
-				bs.Logger.Error(rollbackErr.Error())
-			}
-			return err
-		}
-		if err = bs.RewardBlocksmithAccountAddresses(lotteryAccounts, totalReward, block.Height); err != nil {
-			if rollbackErr := bs.QueryExecutor.RollbackTx(); rollbackErr != nil {
-				bs.Logger.Error(rollbackErr.Error())
-			}
-			return err
-		}
-	}
-
-	// admit nodes from registry at genesis and regular intervals
-	// expel nodes from node registry as soon as they reach zero participation score
-	if err = bs.expelNodes(block); err != nil {
-		if rollbackErr := bs.QueryExecutor.RollbackTx(); rollbackErr != nil {
-			bs.Logger.Error(rollbackErr.Error())
-		}
-		return err
-	}
-	if block.Height == 0 || block.Height%bs.NodeRegistrationService.GetNodeAdmittanceCycle() == 0 {
-		if err = bs.admitNodes(block); err != nil {
-			if rollbackErr := bs.QueryExecutor.RollbackTx(); rollbackErr != nil {
-				bs.Logger.Error(rollbackErr.Error())
-			}
-			return err
-		}
-	}
-
-	// building scrambled node registry
-	if block.GetHeight() == bs.NodeRegistrationService.GetBlockHeightToBuildScrambleNodes(block.GetHeight()) {
-		err = bs.NodeRegistrationService.BuildScrambledNodes(block)
-		if err != nil {
-			bs.Logger.Error(err.Error())
-			if rollbackErr := bs.QueryExecutor.RollbackTx(); rollbackErr != nil {
-				bs.Logger.Error(rollbackErr.Error())
-			}
-			return err
-		}
-	}
-
-	err = bs.QueryExecutor.CommitTx()
-	if err != nil { // commit automatically unlock executor and close tx
-		return err
-	}
-	bs.Logger.Debugf("Block Pushed ID: %d", block.GetID())
-	// sort blocksmiths for next block
-	bs.BlocksmithService.SortBlocksmiths(block)
-	// broadcast block
-	if broadcast {
-		bs.Observer.Notify(observer.BroadcastBlock, block, bs.Chaintype)
-	}
-	bs.Observer.Notify(observer.BlockPushed, block, bs.Chaintype)
-	monitoring.SetLastBlock(bs.Chaintype.GetTypeInt(), block)
-	return nil
-}
-
-// adminNodes select and admit nodes from node registry
-func (bs *BlockService) admitNodes(block *model.Block) error {
-	// select n (= MaxNodeAdmittancePerCycle) queued nodes with the highest locked balance from node registry
-	nodeRegistrations, err := bs.NodeRegistrationService.SelectNodesToBeAdmitted(constant.MaxNodeAdmittancePerCycle)
-	if err != nil {
-		return err
-	}
-	if len(nodeRegistrations) > 0 {
-		err = bs.NodeRegistrationService.AdmitNodes(nodeRegistrations, block.Height)
-		if err != nil {
-			return err
-		}
-	}
-
-	return nil
-}
-
-// expelNodes select and expel nodes from node registry
-func (bs *BlockService) expelNodes(block *model.Block) error {
-	nodeRegistrations, err := bs.NodeRegistrationService.SelectNodesToBeExpelled()
-	if err != nil {
-		return err
-	}
-	if len(nodeRegistrations) > 0 {
-		err = bs.NodeRegistrationService.ExpelNodes(nodeRegistrations, block.Height)
-		if err != nil {
-			return err
-		}
-	}
-
-	return nil
-}
-
-func (bs *BlockService) updatePopScore(popScore int64, previousBlock, block *model.Block) error {
-	var (
-		blocksmithNode  *model.Blocksmith
-		blocksmithIndex = -1
-		err             error
-	)
-	for i, bsm := range bs.BlocksmithService.GetSortedBlocksmiths(previousBlock) {
-		if reflect.DeepEqual(block.BlocksmithPublicKey, bsm.NodePublicKey) {
-			blocksmithIndex = i
-			blocksmithNode = bsm
-			break
-		}
-	}
-	if blocksmithIndex < 0 {
-		return blocker.NewBlocker(blocker.BlockErr, "BlocksmithNotInBlocksmithList")
-	}
-	// punish the skipped (index earlier than current blocksmith) blocksmith
-	for i, bsm := range (bs.BlocksmithService.GetSortedBlocksmiths(previousBlock))[:blocksmithIndex] {
-		skippedBlocksmith := &model.SkippedBlocksmith{
-			BlocksmithPublicKey: bsm.NodePublicKey,
-			POPChange:           constant.ParticipationScorePunishAmount,
-			BlockHeight:         block.Height,
-			BlocksmithIndex:     int32(i),
-		}
-		// store to skipped_blocksmith table
-		qStr, args := bs.SkippedBlocksmithQuery.InsertSkippedBlocksmith(
-			skippedBlocksmith,
-		)
-		err = bs.QueryExecutor.ExecuteTransaction(qStr, args...)
-		if err != nil {
-			return err
-		}
-		// punish score
-		_, err = bs.NodeRegistrationService.AddParticipationScore(bsm.NodeID, constant.ParticipationScorePunishAmount, block.Height, true)
-		if err != nil {
-			return err
-		}
-	}
-	_, err = bs.NodeRegistrationService.AddParticipationScore(blocksmithNode.NodeID, popScore, block.Height, true)
-	if err != nil {
-		return err
-	}
-	return nil
-}
-
-// processPublishedReceipts process the receipt received in a block
-// todo: this should be moved to PublishedReceiptService
-func (bs *BlockService) processPublishedReceipts(block *model.Block) (int, error) {
-	var (
-		linkedCount int
-		err         error
-	)
-	if len(block.GetPublishedReceipts()) > 0 {
-		for index, rc := range block.GetPublishedReceipts() {
-			// validate sender and recipient of receipt
-			err = bs.ReceiptService.ValidateReceipt(rc.BatchReceipt)
-			if err != nil {
-				return 0, err
-			}
-			// check if linked
-			if rc.IntermediateHashes != nil && len(rc.IntermediateHashes) > 0 {
-				var publishedReceipt = &model.PublishedReceipt{
-					BatchReceipt:       &model.BatchReceipt{},
-					IntermediateHashes: nil,
-					BlockHeight:        0,
-					ReceiptIndex:       0,
-				}
-				merkle := &commonUtils.MerkleRoot{}
-				rcByte := util.GetSignedBatchReceiptBytes(rc.BatchReceipt)
-				rcHash := sha3.Sum256(rcByte)
-				root, err := merkle.GetMerkleRootFromIntermediateHashes(
-					rcHash[:],
-					rc.ReceiptIndex,
-					merkle.RestoreIntermediateHashes(rc.IntermediateHashes),
-				)
-				if err != nil {
-					return 0, err
-				}
-				// look up root in published_receipt table
-				rcQ, rcArgs := bs.PublishedReceiptQuery.GetPublishedReceiptByLinkedRMR(root)
-				row, _ := bs.QueryExecutor.ExecuteSelectRow(rcQ, false, rcArgs...)
-				err = bs.PublishedReceiptQuery.Scan(publishedReceipt, row)
-				if err != nil {
-					return 0, err
-				}
-				// add to linked receipt count for calculation later
-				linkedCount++
-			}
-			// store in database
-			// assign index and height, index is the order of the receipt in the block,
-			// it's different with receiptIndex which is used to validate merkle root.
-			rc.BlockHeight, rc.PublishedIndex = block.Height, uint32(index)
-			insertPublishedReceiptQ, insertPublishedReceiptArgs := bs.PublishedReceiptQuery.InsertPublishedReceipt(
-				rc,
-			)
-			err := bs.QueryExecutor.ExecuteTransaction(insertPublishedReceiptQ, insertPublishedReceiptArgs...)
-			if err != nil {
-				return 0, err
-			}
-		}
-	}
-	return linkedCount, nil
-}
-
-// CoinbaseLotteryWinners get the current list of blocksmiths, duplicate it (to not change the original one)
-// and sort it using the NodeOrder algorithm. The first n (n = constant.MaxNumBlocksmithRewards) in the newly ordered list
-// are the coinbase lottery winner (the blocksmiths that will be rewarded for the current block)
-func (bs *BlockService) CoinbaseLotteryWinners(blocksmiths []*model.Blocksmith) ([]string, error) {
-	var (
-		selectedAccounts []string
-	)
-	// copy the pointer array to not change original order
-
-	// sort blocksmiths by NodeOrder
-	sort.SliceStable(blocksmiths, func(i, j int) bool {
-		bi, bj := blocksmiths[i], blocksmiths[j]
-		res := bi.NodeOrder.Cmp(bj.NodeOrder)
-		if res == 0 {
-			// compare node ID
-			nodePKI := new(big.Int).SetUint64(uint64(bi.NodeID))
-			nodePKJ := new(big.Int).SetUint64(uint64(bj.NodeID))
-			res = nodePKI.Cmp(nodePKJ)
-		}
-		// ascending sort
-		return res < 0
-	})
-
-	for idx, sortedBlockSmith := range blocksmiths {
-		if idx > constant.MaxNumBlocksmithRewards-1 {
-			break
-		}
-		// get node registration related to current BlockSmith to retrieve the node's owner account at the block's height
-		qry, args := bs.NodeRegistrationQuery.GetNodeRegistrationByID(sortedBlockSmith.NodeID)
-		rows, err := bs.QueryExecutor.ExecuteSelect(qry, false, args...)
-		if err != nil {
-			return nil, blocker.NewBlocker(blocker.DBErr, err.Error())
-		}
-		nr, err := bs.NodeRegistrationQuery.BuildModel([]*model.NodeRegistration{}, rows)
-		if (err != nil) || len(nr) == 0 {
-			rows.Close()
-			return nil, blocker.NewBlocker(blocker.DBErr, "CoinbaseLotteryNodeRegistrationNotFound")
-		}
-		selectedAccounts = append(selectedAccounts, nr[0].AccountAddress)
-		rows.Close()
-	}
-	return selectedAccounts, nil
-}
-
-// RewardBlocksmithAccountAddresses accrue the block total fees + total coinbase to selected list of accounts
-func (bs *BlockService) RewardBlocksmithAccountAddresses(
-	blocksmithAccountAddresses []string,
-	totalReward int64,
-	height uint32,
-) error {
-	queries := make([][]interface{}, 0)
-	if len(blocksmithAccountAddresses) == 0 {
-		return blocker.NewBlocker(blocker.AppErr, "NoAccountToBeRewarded")
-	}
-	blocksmithReward := totalReward / int64(len(blocksmithAccountAddresses))
-	for _, blocksmithAccountAddress := range blocksmithAccountAddresses {
-		accountBalanceRecipientQ := bs.AccountBalanceQuery.AddAccountBalance(
-			blocksmithReward,
-			map[string]interface{}{
-				"account_address": blocksmithAccountAddress,
-				"block_height":    height,
-			},
-		)
-		queries = append(queries, accountBalanceRecipientQ...)
-
-		accountLedgerQ, accountLedgerArgs := bs.AccountLedgerQuery.InsertAccountLedger(&model.AccountLedger{
-			AccountAddress: blocksmithAccountAddress,
-			BalanceChange:  blocksmithReward,
-			BlockHeight:    height,
-			EventType:      model.EventType_EventReward,
-		})
-
-		accountLedgerArgs = append([]interface{}{accountLedgerQ}, accountLedgerArgs...)
-		queries = append(queries, accountLedgerArgs)
-	}
-	if err := bs.QueryExecutor.ExecuteTransactions(queries); err != nil {
-		return err
-	}
-	return nil
-}
-
-// GetBlockByID return the last pushed block
-func (bs *BlockService) GetBlockByID(id int64) (*model.Block, error) {
-	rows, err := bs.QueryExecutor.ExecuteSelect(bs.BlockQuery.GetBlockByID(id), false)
-	if err != nil {
-		return nil, blocker.NewBlocker(blocker.DBErr, err.Error())
-	}
-	defer rows.Close()
-	var blocks []*model.Block
-	blocks, err = bs.BlockQuery.BuildModel(blocks, rows)
-	if err != nil {
-		return nil, blocker.NewBlocker(blocker.DBErr, "failed to build model")
-	}
-
-	if len(blocks) > 0 {
-		transactions, err := bs.GetTransactionsByBlockID(blocks[0].ID)
-		if err != nil {
-			return nil, blocker.NewBlocker(blocker.DBErr, err.Error())
-		}
-		blocks[0].Transactions = transactions
-		return blocks[0], nil
-	}
-	return nil, blocker.NewBlocker(blocker.BlockNotFoundErr, fmt.Sprintf("block %v is not found", id))
-}
-
-func (bs *BlockService) GetBlocksFromHeight(startHeight, limit uint32) ([]*model.Block, error) {
-	var blocks []*model.Block
-	rows, err := bs.QueryExecutor.ExecuteSelect(bs.BlockQuery.GetBlockFromHeight(startHeight, limit), false)
-	if err != nil {
-		return []*model.Block{}, err
-	}
-	defer rows.Close()
-	blocks, err = bs.BlockQuery.BuildModel(blocks, rows)
-	if err != nil {
-		return nil, blocker.NewBlocker(blocker.DBErr, "failed to build model")
-	}
-
-	return blocks, nil
-}
-
-// GetLastBlock return the last pushed block
-func (bs *BlockService) GetLastBlock() (*model.Block, error) {
-	lastBlock, err := commonUtils.GetLastBlock(bs.QueryExecutor, bs.BlockQuery)
-	if err != nil {
-		return nil, blocker.NewBlocker(blocker.DBErr, err.Error())
-	}
-
-	transactions, err := bs.GetTransactionsByBlockID(lastBlock.ID)
-	if err != nil {
-		return nil, blocker.NewBlocker(blocker.DBErr, err.Error())
-	}
-	lastBlock.Transactions = transactions
-	return lastBlock, nil
-}
-
-// GetTransactionsByBlockID get transactions of the block
-func (bs *BlockService) GetTransactionsByBlockID(blockID int64) ([]*model.Transaction, error) {
-	var transactions []*model.Transaction
-
-	// get transaction of the block
-	transactionQ, transactionArg := bs.TransactionQuery.GetTransactionsByBlockID(blockID)
-	rows, err := bs.QueryExecutor.ExecuteSelect(transactionQ, false, transactionArg...)
-
-	if err != nil {
-		return nil, blocker.NewBlocker(blocker.DBErr, err.Error())
-	}
-	defer rows.Close()
-
-	return bs.TransactionQuery.BuildModel(transactions, rows)
-}
-
-func (bs *BlockService) GetPublishedReceiptsByBlockHeight(blockHeight uint32) ([]*model.PublishedReceipt, error) {
-	var publishedReceipts []*model.PublishedReceipt
-
-	// get published receipts of the block
-	publishedReceiptQ, publishedReceiptArg := bs.PublishedReceiptQuery.GetPublishedReceiptByBlockHeight(blockHeight)
-	rows, err := bs.QueryExecutor.ExecuteSelect(publishedReceiptQ, false, publishedReceiptArg...)
-	if err != nil {
-		return nil, err
-	}
-	defer rows.Close()
-	publishedReceipts, err = bs.PublishedReceiptQuery.BuildModel(publishedReceipts, rows)
-	if err != nil {
-		return nil, err
-	}
-	return publishedReceipts, nil
-}
-
-// GetLastBlock return the last pushed block
-func (bs *BlockService) GetBlockByHeight(height uint32) (*model.Block, error) {
-	block, err := commonUtils.GetBlockByHeight(height, bs.QueryExecutor, bs.BlockQuery)
-	if err != nil {
-		return nil, blocker.NewBlocker(blocker.DBErr, err.Error())
-	}
-
-	transactions, err := bs.GetTransactionsByBlockID(block.ID)
-	if err != nil {
-		return nil, blocker.NewBlocker(blocker.DBErr, err.Error())
-	}
-	block.Transactions = transactions
-
-	return block, nil
-}
-
-// GetGenesis return the last pushed block
-func (bs *BlockService) GetGenesisBlock() (*model.Block, error) {
-	var (
-		lastBlock model.Block
-		row, _    = bs.QueryExecutor.ExecuteSelectRow(bs.BlockQuery.GetGenesisBlock(), false)
-	)
-	if row == nil {
-		return nil, blocker.NewBlocker(blocker.BlockNotFoundErr, "genesis block is not found")
-	}
-	err := bs.BlockQuery.Scan(&lastBlock, row)
-	if err != nil {
-		return nil, blocker.NewBlocker(blocker.BlockNotFoundErr, "genesis block is not found")
-	}
-	return &lastBlock, nil
-}
-
-// GetBlocks return all pushed blocks
-func (bs *BlockService) GetBlocks() ([]*model.Block, error) {
-	var (
-		blocks    []*model.Block
-		rows, err = bs.QueryExecutor.ExecuteSelect(bs.BlockQuery.GetBlocks(0, 100), false)
-	)
-	if err != nil {
-		return nil, err
-	}
-	defer rows.Close()
-	blocks, err = bs.BlockQuery.BuildModel(blocks, rows)
-	if err != nil {
-		return nil, err
-	}
-	return blocks, nil
-}
-
-// RemoveMempoolTransactions removes a list of transactions tx from mempool given their Ids
-func (bs *BlockService) RemoveMempoolTransactions(transactions []*model.Transaction) error {
-	var idsStr []string
-	for _, tx := range transactions {
-		idsStr = append(idsStr, "'"+strconv.FormatInt(tx.ID, 10)+"'")
-	}
-	err := bs.QueryExecutor.ExecuteTransaction(bs.MempoolQuery.DeleteMempoolTransactions(idsStr))
-	if err != nil {
-		return err
-	}
-	bs.Logger.Infof("mempool transaction with IDs = %s deleted", idsStr)
-	return nil
-}
-
-// GenerateBlock generate block from transactions in mempool
-func (bs *BlockService) GenerateBlock(
-	previousBlock *model.Block,
-	secretPhrase string,
-	timestamp int64,
-) (*model.Block, error) {
-	var (
-		totalAmount, totalFee, totalCoinbase int64
-		payloadLength                        uint32
-		// only for mainchain
-		sortedTransactions  []*model.Transaction
-		publishedReceipts   []*model.PublishedReceipt
-		payloadHash         []byte
-		err                 error
-		digest              = sha3.New256()
-		blockSmithPublicKey = util.GetPublicKeyFromSeed(secretPhrase)
-	)
-	newBlockHeight := previousBlock.Height + 1
-	if _, ok := bs.Chaintype.(*chaintype.MainChain); ok {
-		totalCoinbase = bs.GetCoinbase()
-		sortedTransactions, err = bs.MempoolService.SelectTransactionsFromMempool(timestamp)
-		if err != nil {
-			return nil, errors.New("MempoolReadError")
-		}
-		for _, tx := range sortedTransactions {
-			if _, err := digest.Write(tx.TransactionHash); err != nil {
-				return nil, err
-			}
-			txType, err := bs.ActionTypeSwitcher.GetTransactionType(tx)
-			if err != nil {
-				return nil, err
-			}
-			totalAmount += txType.GetAmount()
-			totalFee += tx.Fee
-			payloadLength += txType.GetSize()
-		}
-		publishedReceipts, err = bs.ReceiptService.SelectReceipts(
-			timestamp, coreUtil.GetNumberOfMaxReceipts(
-				len(bs.BlocksmithService.GetSortedBlocksmiths(previousBlock))),
-			previousBlock.Height,
-		)
-
-		if err != nil {
-			return nil, err
-		}
-		// filter only good receipt
-		for _, br := range publishedReceipts {
-			_, err = digest.Write(util.GetSignedBatchReceiptBytes(br.BatchReceipt))
-			if err != nil {
-				return nil, err
-			}
-		}
-		payloadHash = digest.Sum([]byte{})
-	}
-	// loop through transaction to build block hash
-	digest.Reset() // reset the digest
-	if _, err := digest.Write(previousBlock.GetBlockSeed()); err != nil {
-		return nil, err
-	}
-
-	previousSeedHash := digest.Sum([]byte{})
-	blockSeed := bs.Signature.SignByNode(previousSeedHash, secretPhrase)
-	digest.Reset() // reset the digest
-	previousBlockHash, err := util.GetBlockHash(previousBlock)
-	if err != nil {
-		return nil, err
-	}
-	block, err := bs.NewBlock(
-		1,
-		previousBlockHash,
-		blockSeed,
-		blockSmithPublicKey,
-		newBlockHeight,
-		timestamp,
-		totalAmount,
-		totalFee,
-		totalCoinbase,
-		sortedTransactions,
-		publishedReceipts,
-		payloadHash,
-		payloadLength,
-		secretPhrase,
-	)
-	if err != nil {
-		return nil, err
-	}
-	return block, nil
-}
-
-// GenerateGenesisBlock generate and return genesis block from a given template (see constant/genesis.go)
-func (bs *BlockService) GenerateGenesisBlock(genesisEntries []constant.MainchainGenesisConfigEntry) (*model.Block, error) {
-	var (
-		totalAmount, totalFee, totalCoinBase int64
-		blockTransactions                    []*model.Transaction
-		payloadLength                        uint32
-		digest                               = sha3.New256()
-	)
-	genesisTransactions, err := GetGenesisTransactions(bs.Chaintype, genesisEntries)
-	if err != nil {
-		return nil, err
-	}
-	for index, tx := range genesisTransactions {
-		if _, err := digest.Write(tx.TransactionHash); err != nil {
-			return nil, err
-		}
-		if tx.TransactionType == util.ConvertBytesToUint32([]byte{1, 0, 0, 0}) { // if type = send money
-			totalAmount += tx.GetSendMoneyTransactionBody().Amount
-		}
-		txType, err := bs.ActionTypeSwitcher.GetTransactionType(tx)
-		if err != nil {
-			return nil, err
-		}
-		totalAmount += txType.GetAmount()
-		totalFee += tx.Fee
-		payloadLength += txType.GetSize()
-		tx.TransactionIndex = uint32(index) + 1
-		blockTransactions = append(blockTransactions, tx)
-	}
-	payloadHash := digest.Sum([]byte{})
-	block := bs.NewGenesisBlock(
-		1,
-		nil,
-		constant.MainchainGenesisBlockSeed,
-		constant.MainchainGenesisNodePublicKey,
-		0,
-		constant.MainchainGenesisBlockTimestamp,
-		totalAmount,
-		totalFee,
-		totalCoinBase,
-		blockTransactions,
-		[]*model.PublishedReceipt{},
-		payloadHash,
-		payloadLength,
-		big.NewInt(0),
-		constant.MainchainGenesisBlockSignature,
-	)
-	// assign genesis block id
-	block.ID = coreUtil.GetBlockID(block)
-	if block.ID == 0 {
-		return nil, blocker.NewBlocker(blocker.BlockErr, "Invalid Genesis Block ID")
-	}
-	return block, nil
-}
-
-// AddGenesis generate and add (push) genesis block to db
-func (bs *BlockService) AddGenesis() error {
-	block, err := bs.GenerateGenesisBlock(constant.MainChainGenesisConfig)
-	if err != nil {
-		return err
-	}
-	err = bs.PushBlock(&model.Block{ID: -1, Height: 0}, block, false)
-	if err != nil {
-		bs.Logger.Fatal("PushGenesisBlock:fail ", err)
-	}
-	return nil
-}
-
-// CheckGenesis check if genesis has been added
-func (bs *BlockService) CheckGenesis() bool {
-	genesisBlock, err := bs.GetGenesisBlock()
-	if err != nil { // Genesis is not in the blockchain yet
-		return false
-	}
-	if genesisBlock.ID != bs.Chaintype.GetGenesisBlockID() {
-		bs.Logger.Fatalf("Genesis ID does not match, expect: %d, get: %d", bs.Chaintype.GetGenesisBlockID(), genesisBlock.ID)
-	}
-	return true
-}
-
-// ReceiveBlock handle the block received from connected peers
-// argument lastBlock is the lastblock in this node
-// argument block is the in coming block from peer
-func (bs *BlockService) ReceiveBlock(
-	senderPublicKey []byte,
-	lastBlock, block *model.Block,
-	nodeSecretPhrase string,
-) (*model.BatchReceipt, error) {
-	// make sure block has previous block hash
-	if block.GetPreviousBlockHash() == nil {
-		return nil, blocker.NewBlocker(
-			blocker.BlockErr,
-			"last block hash does not exist",
-		)
-	}
-	receiptKey, err := commonUtils.GetReceiptKey(
-		block.GetBlockHash(), senderPublicKey,
-	)
-	if err != nil {
-		return nil, blocker.NewBlocker(
-			blocker.BlockErr,
-			err.Error(),
-		)
-	}
-	//  check equality last block hash with previous block hash from received block
-	if !bytes.Equal(lastBlock.GetBlockHash(), block.GetPreviousBlockHash()) {
-		// check if incoming block is of higher quality
-		if bytes.Equal(lastBlock.GetPreviousBlockHash(), block.PreviousBlockHash) &&
-			block.Timestamp < lastBlock.Timestamp {
-			err := func() error {
-				bs.ChainWriteLock(constant.BlockchainStatusReceivingBlock)
-				defer bs.ChainWriteUnlock(constant.BlockchainStatusReceivingBlock)
-				previousBlock, err := commonUtils.GetBlockByHeight(lastBlock.Height-1, bs.QueryExecutor, bs.BlockQuery)
-				if err != nil {
-					return status.Error(codes.Internal,
-						"fail to get last block",
-					)
-				}
-				if !bytes.Equal(previousBlock.GetBlockHash(), block.PreviousBlockHash) {
-					return status.Error(codes.InvalidArgument,
-						"blockchain changed, ignore the incoming block",
-					)
-				}
-				lastBlocks, err := bs.PopOffToBlock(previousBlock)
-				if err != nil {
-					return err
-				}
-				err = bs.ValidateBlock(block, previousBlock, time.Now().Unix())
-				if err != nil {
-					errPushBlock := bs.PushBlock(previousBlock, lastBlocks[0], false)
-					if errPushBlock != nil {
-						bs.Logger.Errorf("pushing back popped off block fail: %v", errPushBlock)
-						return status.Error(codes.InvalidArgument, "InvalidBlock")
-					}
-
-					bs.Logger.Info("pushing back popped off block")
-					return status.Error(codes.InvalidArgument, "InvalidBlock")
-				}
-				err = bs.PushBlock(previousBlock, block, true)
-				if err != nil {
-					errPushBlock := bs.PushBlock(previousBlock, lastBlocks[0], false)
-					if errPushBlock != nil {
-						bs.Logger.Errorf("pushing back popped off block fail: %v", errPushBlock)
-						return status.Error(codes.InvalidArgument, "InvalidBlock")
-					}
-					bs.Logger.Info("pushing back popped off block")
-					return status.Error(codes.InvalidArgument, "InvalidBlock")
-				}
-				return nil
-			}()
-			if err != nil {
-				return nil, err
-			}
-		}
-		// check if already broadcast receipt to this node
-		_, err := bs.KVExecutor.Get(constant.KVdbTableBlockReminderKey + string(receiptKey))
-		if err != nil {
-			if err == badger.ErrKeyNotFound {
-				blockHash, err := commonUtils.GetBlockHash(block)
-				if err != nil {
-					return nil, err
-				}
-				if !bytes.Equal(blockHash, lastBlock.GetBlockHash()) {
-					// invalid block hash don't send receipt to client
-					return nil, status.Error(codes.InvalidArgument, "InvalidBlockHash")
-				}
-				batchReceipt, err := coreUtil.GenerateBatchReceiptWithReminder(
-					block.GetBlockHash(),
-					lastBlock,
-					senderPublicKey,
-					nodeSecretPhrase,
-					constant.KVdbTableBlockReminderKey+string(receiptKey),
-					constant.ReceiptDatumTypeBlock,
-					bs.Signature,
-					bs.QueryExecutor,
-					bs.KVExecutor,
-				)
-				if err != nil {
-					return nil, status.Error(codes.Internal, err.Error())
-				}
-				return batchReceipt, nil
-			}
-			return nil, status.Error(codes.Internal, err.Error())
-		}
-		return nil, status.Error(codes.InvalidArgument,
-			"previousBlockHashDoesNotMatchWithLastBlockHash",
-		)
-	}
-	err = func() error {
-		// pushBlock closure to release lock as soon as block pushed
-		// Securing receive block process
-		bs.ChainWriteLock(constant.BlockchainStatusReceivingBlock)
-		defer bs.ChainWriteUnlock(constant.BlockchainStatusReceivingBlock)
-		// making sure get last block after paused process
-		lastBlock, err = commonUtils.GetLastBlock(bs.QueryExecutor, bs.BlockQuery)
-		if err != nil {
-			return status.Error(codes.Internal,
-				"fail to get last block",
-			)
-		}
-		// Validate incoming block
-		err = bs.ValidateBlock(block, lastBlock, time.Now().Unix())
-		if err != nil {
-			return status.Error(codes.InvalidArgument, "InvalidBlock")
-		}
-		err = bs.PushBlock(lastBlock, block, true)
-		if err != nil {
-			return status.Error(codes.InvalidArgument, err.Error())
-		}
-		return nil
-	}()
-	if err != nil {
-		return nil, err
-	}
-	// generate receipt and return as response
-	batchReceipt, err := coreUtil.GenerateBatchReceiptWithReminder(
-		block.GetBlockHash(),
-		lastBlock,
-		senderPublicKey,
-		nodeSecretPhrase,
-		constant.KVdbTableBlockReminderKey+string(receiptKey),
-		constant.ReceiptDatumTypeBlock,
-		bs.Signature,
-		bs.QueryExecutor,
-		bs.KVExecutor,
-	)
-	if err != nil {
-		return nil, status.Error(codes.Internal, err.Error())
-	}
-	return batchReceipt, nil
-}
-
-// GetParticipationScore handle received block from another node
-func (bs *BlockService) GetParticipationScore(nodePublicKey []byte) (int64, error) {
-	var (
-		participationScores []*model.ParticipationScore
-	)
-	participationScoreQ, args := bs.ParticipationScoreQuery.GetParticipationScoreByNodePublicKey(nodePublicKey)
-	rows, err := bs.QueryExecutor.ExecuteSelect(participationScoreQ, false, args...)
-	if err != nil {
-		return 0, blocker.NewBlocker(blocker.DBErr, err.Error())
-	}
-	defer rows.Close()
-	participationScores, err = bs.ParticipationScoreQuery.BuildModel(participationScores, rows)
-	// if there aren't participation scores for this address/node, return 0
-	if (err != nil) || len(participationScores) == 0 {
-		return 0, nil
-	}
-	return participationScores[0].Score, nil
-}
-
-// GetParticipationScore handle received block from another node
-func (bs *BlockService) GetBlockExtendedInfo(block *model.Block, includeReceipts bool) (*model.BlockExtendedInfo, error) {
-	var (
-		blExt                         = &model.BlockExtendedInfo{}
-		skippedBlocksmiths            []*model.SkippedBlocksmith
-		publishedReceipts             []*model.PublishedReceipt
-		nodeRegistryAtHeight          []*model.NodeRegistration
-		linkedPublishedReceiptCount   uint32
-		unLinkedPublishedReceiptCount uint32
-		err                           error
-	)
-	blExt.Block = block
-	// block extra (computed) info
-	if block.Height > 0 {
-		blExt.BlocksmithAccountAddress, err = bs.GetBlocksmithAccountAddress(block)
-		if err != nil {
-			return nil, err
-		}
-	} else {
-		blExt.BlocksmithAccountAddress = constant.MainchainGenesisAccountAddress
-	}
-	skippedBlocksmithsQuery := bs.SkippedBlocksmithQuery.GetSkippedBlocksmithsByBlockHeight(block.Height)
-	skippedBlocksmithsRows, err := bs.QueryExecutor.ExecuteSelect(skippedBlocksmithsQuery, false)
-	if err != nil {
-		return nil, err
-	}
-	defer skippedBlocksmithsRows.Close()
-	blExt.SkippedBlocksmiths, err = bs.SkippedBlocksmithQuery.BuildModel(skippedBlocksmiths, skippedBlocksmithsRows)
-	if err != nil {
-		return nil, err
-	}
-	publishedReceiptQ, publishedReceiptArgs := bs.PublishedReceiptQuery.GetPublishedReceiptByBlockHeight(block.Height)
-	publishedReceiptRows, err := bs.QueryExecutor.ExecuteSelect(publishedReceiptQ, false, publishedReceiptArgs...)
-	if err != nil {
-		return nil, err
-	}
-	defer publishedReceiptRows.Close()
-	publishedReceipts, err = bs.PublishedReceiptQuery.BuildModel(publishedReceipts, publishedReceiptRows)
-	if err != nil {
-		return nil, err
-	}
-	blExt.TotalReceipts = int64(len(publishedReceipts))
-	for _, pr := range publishedReceipts {
-		if pr.IntermediateHashes != nil {
-			linkedPublishedReceiptCount++
-		} else {
-			unLinkedPublishedReceiptCount++
-		}
-	}
-	nodeRegistryAtHeightQ := bs.NodeRegistrationQuery.GetNodeRegistryAtHeight(block.Height)
-	nodeRegistryAtHeightRows, err := bs.QueryExecutor.ExecuteSelect(nodeRegistryAtHeightQ, false)
-	if err != nil {
-		return nil, err
-	}
-	defer nodeRegistryAtHeightRows.Close()
-	nodeRegistryAtHeight, err = bs.NodeRegistrationQuery.BuildModel(nodeRegistryAtHeight, nodeRegistryAtHeightRows)
-	if err != nil {
-		return nil, err
-	}
-	blExt.ReceiptValue = commonUtils.GetReceiptValue(linkedPublishedReceiptCount, unLinkedPublishedReceiptCount)
-	blExt.PopChange, err = util.CalculateParticipationScore(
-		linkedPublishedReceiptCount,
-		unLinkedPublishedReceiptCount,
-		coreUtil.GetNumberOfMaxReceipts(len(nodeRegistryAtHeight)),
-	)
-	if err != nil {
-		return nil, err
-	}
-
-	if includeReceipts {
-		blExt.Block.PublishedReceipts = publishedReceipts
-	}
-
-	return blExt, nil
-}
-
-func (bs *BlockService) GetBlocksmithAccountAddress(block *model.Block) (string, error) {
-	var (
-		nr []*model.NodeRegistration
-	)
-	// get node registration related to current BlockSmith to retrieve the node's owner account at the block's height
-	qry, args := bs.NodeRegistrationQuery.GetLastVersionedNodeRegistrationByPublicKey(block.BlocksmithPublicKey, block.Height)
-	rows, err := bs.QueryExecutor.ExecuteSelect(qry, false, args...)
-	if err != nil {
-		return "", blocker.NewBlocker(blocker.DBErr, err.Error())
-	}
-	defer rows.Close()
-
-	nr, err = bs.NodeRegistrationQuery.BuildModel(nr, rows)
-	if (err != nil) || len(nr) == 0 {
-		return "", blocker.NewBlocker(blocker.DBErr, "VersionedNodeRegistrationNotFound")
-	}
-	return nr[0].AccountAddress, nil
-}
-
-func (*BlockService) GetCoinbase() int64 {
-	return 50 * constant.OneZBC
-}
-
-func (bs *BlockService) PopOffToBlock(commonBlock *model.Block) ([]*model.Block, error) {
-	var (
-		mempoolsBackupBytes *bytes.Buffer
-		mempoolsBackup      []*model.MempoolTransaction
-		err                 error
-	)
-	// if current blockchain Height is lower than minimal height of the blockchain that is allowed to rollback
-	lastBlock, err := bs.GetLastBlock()
-	if err != nil {
-		return []*model.Block{}, err
-	}
-	minRollbackHeight := util.GetMinRollbackHeight(lastBlock.Height)
-
-	if commonBlock.Height < minRollbackHeight {
-		// TODO: handle it appropriately and analyze the effect if this returning empty element in the further processfork process
-		bs.Logger.Warn("the node blockchain detects hardfork, please manually delete the database to recover")
-		return []*model.Block{}, nil
-	}
-
-	_, err = bs.GetBlockByID(commonBlock.ID)
-	if err != nil {
-		return []*model.Block{}, blocker.NewBlocker(blocker.BlockNotFoundErr, fmt.Sprintf("the common block is not found %v", commonBlock.ID))
-	}
-
-	var poppedBlocks []*model.Block
-	block := lastBlock
-
-	// TODO:
-	// Need to refactor this codes with better solution in the future
-	// https://github.com/zoobc/zoobc-core/pull/514#discussion_r355297318
-	publishedReceipts, err := bs.ReceiptService.GetPublishedReceiptsByHeight(block.GetHeight())
-	if err != nil {
-		return nil, blocker.NewBlocker(blocker.DBErr, err.Error())
-	}
-	block.PublishedReceipts = publishedReceipts
-
-	for block.ID != commonBlock.ID && block.ID != bs.Chaintype.GetGenesisBlockID() {
-		poppedBlocks = append(poppedBlocks, block)
-		block, err = bs.GetBlockByHeight(block.Height - 1)
-		if err != nil {
-			return nil, err
-		}
-		publishedReceipts, err := bs.ReceiptService.GetPublishedReceiptsByHeight(block.GetHeight())
-		if err != nil {
-			return nil, blocker.NewBlocker(blocker.DBErr, err.Error())
-		}
-		block.PublishedReceipts = publishedReceipts
-	}
-
-	// Backup existing transactions from mempool before rollback
-	mempoolsBackup, err = bs.MempoolService.GetMempoolTransactionsWantToBackup(commonBlock.Height)
-	if err != nil {
-		return nil, err
-	}
-	bs.Logger.Warnf("mempool tx backup %d in total with block_height %d", len(mempoolsBackup), commonBlock.GetHeight())
-	derivedQueries := query.GetDerivedQuery(bs.Chaintype)
-	err = bs.QueryExecutor.BeginTx()
-	if err != nil {
-		return []*model.Block{}, err
-	}
-
-	for _, dQuery := range derivedQueries {
-		queries := dQuery.Rollback(commonBlock.Height)
-		err = bs.QueryExecutor.ExecuteTransactions(queries)
-		if err != nil {
-			_ = bs.QueryExecutor.RollbackTx()
-			return []*model.Block{}, err
-		}
-	}
-
-	mempoolsBackupBytes = bytes.NewBuffer([]byte{})
-
-	for _, mempool := range mempoolsBackup {
-		var (
-			tx     *model.Transaction
-			txType transaction.TypeAction
-		)
-		tx, err := transaction.ParseTransactionBytes(mempool.GetTransactionBytes(), true)
-		if err != nil {
-			return nil, err
-		}
-		txType, err = bs.ActionTypeSwitcher.GetTransactionType(tx)
-		if err != nil {
-			return nil, err
-		}
-
-		err = txType.UndoApplyUnconfirmed()
-		if err != nil {
-			return nil, err
-		}
-
-		/*
-			mempoolsBackupBytes format is
-			[...{4}byteSize,{bytesSize}transactionBytes]
-		*/
-		sizeMempool := uint32(len(mempool.GetTransactionBytes()))
-		mempoolsBackupBytes.Write(util.ConvertUint32ToBytes(sizeMempool))
-		mempoolsBackupBytes.Write(mempool.GetTransactionBytes())
-	}
-	err = bs.QueryExecutor.CommitTx()
-	if err != nil {
-		return nil, err
-	}
-
-	if mempoolsBackupBytes.Len() > 0 {
-		err = bs.KVExecutor.Insert(constant.KVDBMempoolsBackup, mempoolsBackupBytes.Bytes(), int(constant.KVDBMempoolsBackupExpiry))
-		if err != nil {
-			return nil, err
-		}
-	}
-	// remove peer memoization
-	bs.NodeRegistrationService.ResetScrambledNodes()
-	return poppedBlocks, nil
->>>>>>> 213957cb
 }