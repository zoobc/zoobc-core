--- conflicted
+++ resolved
@@ -1,11 +1,7 @@
 package service
 
 import (
-<<<<<<< HEAD
-	"database/sql"
-=======
 	"bytes"
->>>>>>> 21b47ed7
 	"errors"
 	"fmt"
 	"math/big"
@@ -50,19 +46,15 @@
 		GetBlockByHeight(uint32) (*model.Block, error)
 		GetBlocksFromHeight(uint32, uint32) ([]*model.Block, error)
 		GetLastBlock() (*model.Block, error)
-		GetBlockByHeight(height uint32) (*model.Block, error)
 		GetBlocks() ([]*model.Block, error)
 		GetGenesisBlock() (*model.Block, error)
 		RemoveMempoolTransactions(transactions []*model.Transaction) error
 		AddGenesis() error
 		CheckGenesis() bool
-<<<<<<< HEAD
 		GetChainType() contract.ChainType
 		ChainWriteLock()
 		ChainWriteUnlock()
-=======
 		ReceivedBlockListener() observer.Listener
->>>>>>> 21b47ed7
 	}
 
 	BlockService struct {
@@ -288,27 +280,6 @@
 	}, errors.New("BlockNotFound")
 }
 
-// GetBlockByHeight fetches a single block from Blockchain by providing block size
-func (bs *BlockService) GetBlockByHeight(height uint32) (*model.Block, error) {
-	var (
-		err  error
-		bl   []*model.Block
-		rows *sql.Rows
-	)
-
-	rows, err = bs.QueryExecutor.ExecuteSelect(bs.BlockQuery.GetBlockByHeight(height))
-	if err != nil {
-		fmt.Printf("GetBlockByHeight fails %v\n", err)
-		return nil, err
-	}
-	defer rows.Close()
-	bl = bs.BlockQuery.BuildModel(bl, rows)
-	if len(bl) == 0 {
-		return nil, errors.New("BlockNotFound")
-	}
-	return bl[0], nil
-}
-
 func (bs *BlockService) GetBlocksFromHeight(startHeight uint32, limit uint32) ([]*model.Block, error) {
 	rows, err := bs.QueryExecutor.ExecuteSelect(bs.BlockQuery.GetBlockFromHeight(startHeight, limit))
 	defer func() {
@@ -565,6 +536,7 @@
 	)
 	// assign genesis block id
 	block.ID = coreUtil.GetBlockID(block)
+	fmt.Printf("\n\ngenesis block: %v\n\n ", block)
 	err := bs.PushBlock(&model.Block{ID: -1, Height: 0}, block, true)
 	if err != nil {
 		panic("PushGenesisBlock:fail")
@@ -618,7 +590,7 @@
 
 					//  check equality last block hash with previous block hash from received block
 					if bytes.Equal(lastBlockHash[:], receivedBlock.GetPreviousBlockHash()) {
-						err := bs.PushBlock(lastBlock, receivedBlock)
+						err := bs.PushBlock(lastBlock, receivedBlock, true)
 						if err != nil {
 							return
 						}
