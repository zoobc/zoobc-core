package service

import (
	"bytes"
	"encoding/base64"
	"fmt"
	"io/ioutil"
<<<<<<< HEAD
=======
	"math"
>>>>>>> 9cf61e2f
	"os"
	"path/filepath"

	log "github.com/sirupsen/logrus"
	"github.com/ugorji/go/codec"
	"github.com/zoobc/zoobc-core/common/blocker"
<<<<<<< HEAD
	"github.com/zoobc/zoobc-core/common/crypto"
	"github.com/zoobc/zoobc-core/common/util"
=======
>>>>>>> 9cf61e2f
	"golang.org/x/crypto/sha3"
)

type (
	FileServiceInterface interface {
		GetDownloadPath() string
		ParseFileChunkHashes(fileHashes []byte, hashLength int) (fileHashesAry [][]byte, err error)
		ReadFileByHash(filePath string, fileHash []byte) ([]byte, error)
		ReadFileByName(filePath, fileName string) ([]byte, error)
		DeleteFilesByHash(filePath string, fileHashes [][]byte) error
		SaveBytesToFile(fileBasePath, filename string, b []byte) error
		GetFileNameFromHash(fileHash []byte) string
		GetFileNameFromBytes(fileBytes []byte) string
		GetHashFromFileName(fileName string) ([]byte, error)
		VerifyFileChecksum(fileBytes, hash []byte) bool
		HashPayload(b []byte) ([]byte, error)
		EncodePayload(v interface{}) (b []byte, err error)
		DecodePayload(b []byte, v interface{}) error
		GetEncoderHandler() codec.Handle
	}

	FileService struct {
		Logger       *log.Logger
		h            codec.Handle
		snapshotPath string
	}
)

func NewFileService(
	logger *log.Logger,
	encoderHandler codec.Handle,
	snapshotPath string,
) FileServiceInterface {
	return &FileService{
		Logger:       logger,
		h:            encoderHandler, // this variable is only set when constructing the service and never mutated
		snapshotPath: snapshotPath,
	}
}

func (fs *FileService) GetDownloadPath() string {
	return fs.snapshotPath
}

func (fs *FileService) ParseFileChunkHashes(fileHashes []byte, hashLength int) (fileHashesAry [][]byte, err error) {
	// math.Mod returns the reminder of len(fileHashes)/hashLength
	// we use it to check if the length of fileHashes is a multiple of the single hash's length (32 bytes for sha256)
	if len(fileHashes) < hashLength || math.Mod(float64(len(fileHashes)), float64(hashLength)) > 0 {
		return nil, blocker.NewBlocker(blocker.ValidationErr, "invalid file chunks hashes length")
	}
	for i := 0; i < len(fileHashes); i += hashLength {
		fileHashesAry = append(fileHashesAry, fileHashes[i:i+hashLength])
	}
	return fileHashesAry, nil
}

func (fs *FileService) VerifyFileChecksum(fileBytes, hash []byte) bool {
	computed := sha3.Sum256(fileBytes)
	return bytes.Equal(computed[:], hash)
}

func (fs *FileService) ReadFileByHash(filePath string, fileHash []byte) ([]byte, error) {
	return fs.ReadFileByName(filePath, fs.GetFileNameFromHash(fileHash))
}

func (fs *FileService) ReadFileByName(filePath, fileName string) ([]byte, error) {
	filePathName := filepath.Join(filePath, fileName)
	chunkBytes, err := ioutil.ReadFile(filePathName)
	if err != nil {
		return nil, blocker.NewBlocker(blocker.AppErr,
			fmt.Sprintf("Cannot read file from storage. file : %s Error: %v", filePathName, err))
	}
	return chunkBytes, nil
}

func (fs *FileService) GetEncoderHandler() codec.Handle {
	return fs.h
}

func (fs *FileService) SetEncoder(hh codec.Handle) {
	fs.h = hh
}

// EncodePayload encodes a generic interface (eg. any model) using service's encoder handler (default should be CBOR)
func (fs *FileService) EncodePayload(v interface{}) (b []byte, err error) {
	enc := codec.NewEncoderBytes(&b, fs.h)
	err = enc.Encode(v)
	return b, err
}

// DecodePayload decodes a byte slice encoded using service's encoder handler (default should be CBOR) into a model.
func (fs *FileService) DecodePayload(b []byte, v interface{}) error {
	dec := codec.NewDecoderBytes(b, fs.h)
	err := dec.Decode(&v)
	return err
}

func (fs *FileService) SaveBytesToFile(fileBasePath, fileName string, b []byte) error {
	// try to create folder if doesn't exist
	if _, err := os.Stat(fileBasePath); os.IsNotExist(err) {
		_ = os.MkdirAll(fileBasePath, os.ModePerm)
	}

	filePath := filepath.Join(fileBasePath, fileName)
	err := ioutil.WriteFile(filePath, b, 0644)
	if err != nil {
		return err
	}
	return nil
}

func (fs *FileService) HashPayload(b []byte) ([]byte, error) {
	hasher := sha3.New256()
	_, err := hasher.Write(b)
	if err != nil {
		return nil, err
	}
	return hasher.Sum([]byte{}), nil
}

// GetHashFromFileName file hash to hash-name conversion: base64 urlencoded
func (*FileService) GetHashFromFileName(fileName string) ([]byte, error) {
<<<<<<< HEAD
	hash, err := crypto.NewEd25519Signature().GetPublicKeyFromAddress(fileName)
	if err != nil {
		return nil, blocker.NewBlocker(
			blocker.AppErr,
			"invalid file name",
		)
	}
	return hash, nil
}

// GetFileNameFromHash file hash to fileName conversion
// TODO: refactor GetAddressFromPublicKey name as it can be applied to other use cases, such as this one
func (*FileService) GetFileNameFromHash(fileHash []byte) (string, error) {
	fileName, err := crypto.NewEd25519Signature().GetAddressFromPublicKey(fileHash)
	if err != nil {
		return "", blocker.NewBlocker(
			blocker.ServerError,
			"invalid file hash length",
		)
	}
	return fileName, nil
=======
	return base64.URLEncoding.DecodeString(fileName)
}

// GetFileNameFromHash file hash to fileName conversion: base64 urlencoded
func (*FileService) GetFileNameFromHash(fileHash []byte) string {
	return base64.URLEncoding.EncodeToString(fileHash)
}

// GetFileNameFromBytes helper method to get a hash-name from file raw bytes
func (fs *FileService) GetFileNameFromBytes(fileBytes []byte) string {
	fileHash := sha3.Sum256(fileBytes)
	return fs.GetFileNameFromHash(fileHash[:])
>>>>>>> 9cf61e2f
}

// DeleteFilesByHash remove a list of files by their hash/names
func (fs *FileService) DeleteFilesByHash(filePath string, fileHashes [][]byte) error {
	for _, fileChunkHash := range fileHashes {
		filePathName := filepath.Join(filePath, fs.GetFileNameFromHash(fileChunkHash))
		if err := os.Remove(filePathName); err != nil {
			return err
		}
	}
	return nil
}<|MERGE_RESOLUTION|>--- conflicted
+++ resolved
@@ -5,21 +5,13 @@
 	"encoding/base64"
 	"fmt"
 	"io/ioutil"
-<<<<<<< HEAD
-=======
 	"math"
->>>>>>> 9cf61e2f
 	"os"
 	"path/filepath"
 
 	log "github.com/sirupsen/logrus"
 	"github.com/ugorji/go/codec"
 	"github.com/zoobc/zoobc-core/common/blocker"
-<<<<<<< HEAD
-	"github.com/zoobc/zoobc-core/common/crypto"
-	"github.com/zoobc/zoobc-core/common/util"
-=======
->>>>>>> 9cf61e2f
 	"golang.org/x/crypto/sha3"
 )
 
@@ -142,29 +134,6 @@
 
 // GetHashFromFileName file hash to hash-name conversion: base64 urlencoded
 func (*FileService) GetHashFromFileName(fileName string) ([]byte, error) {
-<<<<<<< HEAD
-	hash, err := crypto.NewEd25519Signature().GetPublicKeyFromAddress(fileName)
-	if err != nil {
-		return nil, blocker.NewBlocker(
-			blocker.AppErr,
-			"invalid file name",
-		)
-	}
-	return hash, nil
-}
-
-// GetFileNameFromHash file hash to fileName conversion
-// TODO: refactor GetAddressFromPublicKey name as it can be applied to other use cases, such as this one
-func (*FileService) GetFileNameFromHash(fileHash []byte) (string, error) {
-	fileName, err := crypto.NewEd25519Signature().GetAddressFromPublicKey(fileHash)
-	if err != nil {
-		return "", blocker.NewBlocker(
-			blocker.ServerError,
-			"invalid file hash length",
-		)
-	}
-	return fileName, nil
-=======
 	return base64.URLEncoding.DecodeString(fileName)
 }
 
@@ -177,7 +146,6 @@
 func (fs *FileService) GetFileNameFromBytes(fileBytes []byte) string {
 	fileHash := sha3.Sum256(fileBytes)
 	return fs.GetFileNameFromHash(fileHash[:])
->>>>>>> 9cf61e2f
 }
 
 // DeleteFilesByHash remove a list of files by their hash/names
