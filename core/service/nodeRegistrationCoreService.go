--- conflicted
+++ resolved
@@ -474,113 +474,7 @@
 		return result, err
 	}
 	defer rows.Close()
-<<<<<<< HEAD
-	nodeRegistries, err = nrs.NodeRegistrationQuery.BuildModel(nodeRegistries, rows)
-	if err != nil {
-		return err
-	}
-	// sort node registry
-	sort.SliceStable(nodeRegistries, func(i, j int) bool {
-		ni, nj := nodeRegistries[i], nodeRegistries[j]
-
-		// Get Hash of joined  with block seed & node ID
-		// TODO : Enhance, to precomputing the hash/bigInt before sorting
-		// 		  to avoid repeated hash computation while sorting
-		hashI := sha3.Sum256(append(block.GetBlockSeed(), byte(ni.GetNodeID())))
-		hashJ := sha3.Sum256(append(block.GetBlockSeed(), byte(nj.GetNodeID())))
-		resI := new(big.Int).SetBytes(hashI[:])
-		resJ := new(big.Int).SetBytes(hashJ[:])
-
-		res := resI.Cmp(resJ)
-		// Ascending sort
-		return res < 0
-	})
-	// Restructure & validating node address
-	for key, node := range nodeRegistries {
-		nai, err := nrs.NodeAddressInfoService.GetAddressInfoByNodeID(node.GetNodeID(), model.NodeAddressStatus_NodeAddressPending)
-		if err != nil {
-			return err
-		}
-		peer := &model.Peer{
-			Info: &model.Node{
-				ID: node.GetNodeID(),
-			},
-		}
-		// p2p: add peer to index and address nodes only if node has address
-		scrambleDNodeMapKey := fmt.Sprintf("%d", node.GetNodeID())
-		if nai != nil {
-			peer.Info.Address = nai.GetAddress()
-			peer.Info.Port = nai.GetPort()
-			peer.Info.SharedAddress = nai.GetAddress()
-			peer.Info.AddressStatus = nai.GetStatus()
-		}
-		index := key
-		newIndexNodes[scrambleDNodeMapKey] = &index
-		newAddressNodes = append(newAddressNodes, peer)
-	}
-	// build the scrambled node map
-	nrs.ScrambledNodesLock.Lock()
-	defer nrs.ScrambledNodesLock.Unlock()
-	// memoize the scrambled nodes
-	nrs.ScrambledNodes[block.Height] = &model.ScrambledNodes{
-		AddressNodes: newAddressNodes,
-		IndexNodes:   newIndexNodes,
-		BlockHeight:  block.Height,
-	}
-
-	return nil
-}
-
-// BuildScrambledNodes build sorted scramble nodes based on node registry
-func (nrs *NodeRegistrationService) BuildScrambledNodes(block *model.Block) error {
-	return nrs.sortNodeRegistries(block)
-}
-
-func (nrs *NodeRegistrationService) ResetScrambledNodes() {
-	nrs.ScrambledNodesLock.Lock()
-	defer nrs.ScrambledNodesLock.Unlock()
-	nrs.ScrambledNodes = map[uint32]*model.ScrambledNodes{}
-}
-
-func (nrs *NodeRegistrationService) GetScrambleNodesByHeight(
-	blockHeight uint32,
-) (*model.ScrambledNodes, error) {
-	var (
-		newAddressNodes []*model.Peer
-		newIndexNodes   = make(map[string]*int)
-		err             error
-	)
-	nearestHeight := nrs.GetBlockHeightToBuildScrambleNodes(blockHeight)
-	nrs.ScrambledNodesLock.RLock()
-	scrambleNodeExist := nrs.ScrambledNodes[nearestHeight]
-	nrs.ScrambledNodesLock.RUnlock()
-	if scrambleNodeExist == nil || blockHeight < constant.ScrambleNodesSafeHeight {
-		err = nrs.BuildScrambledNodesAtHeight(nearestHeight)
-		if err != nil {
-			return nil, err
-		}
-	}
-	nrs.ScrambledNodesLock.Lock()
-	defer nrs.ScrambledNodesLock.Unlock()
-	scrambledNodes := nrs.ScrambledNodes[nearestHeight]
-	newAddressNodes = append(newAddressNodes, scrambledNodes.AddressNodes...)
-	// in the window, deep copy the nodes
-	for key, indexNode := range scrambledNodes.IndexNodes {
-		tempVal := *indexNode
-		newIndexNodes[key] = &tempVal
-	}
-	return &model.ScrambledNodes{
-		AddressNodes: newAddressNodes,
-		IndexNodes:   newIndexNodes,
-		BlockHeight:  scrambledNodes.BlockHeight,
-	}, nil
-}
-
-func (nrs *NodeRegistrationService) GetBlockHeightToBuildScrambleNodes(lastBlockHeight uint32) uint32 {
-	return lastBlockHeight - (lastBlockHeight % constant.PriorityStrategyBuildScrambleNodesGap)
-=======
 	return nrs.NodeRegistrationQuery.BuildModel(result, rows)
->>>>>>> 58fec7d9
 }
 
 // AddParticipationScore updates a node's participation score by increment/deincrement a previous score by a given number
