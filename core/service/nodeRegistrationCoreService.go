package service

import (
	"bytes"
	"database/sql"
	"math/big"
	"sort"
	"sync"

	log "github.com/sirupsen/logrus"
	"golang.org/x/crypto/sha3"

	"github.com/zoobc/zoobc-core/common/blocker"
	"github.com/zoobc/zoobc-core/common/constant"
	"github.com/zoobc/zoobc-core/common/crypto"
	"github.com/zoobc/zoobc-core/common/model"
	"github.com/zoobc/zoobc-core/common/monitoring"
	"github.com/zoobc/zoobc-core/common/query"
<<<<<<< HEAD
	"github.com/zoobc/zoobc-core/common/util"
=======
	commonUtils "github.com/zoobc/zoobc-core/common/util"
>>>>>>> a0d123bb
	p2pUtil "github.com/zoobc/zoobc-core/p2p/util"
)

type (
	// NodeRegistrationServiceInterface represents interface for NodeRegistrationService
	NodeRegistrationServiceInterface interface {
		SelectNodesToBeAdmitted(limit uint32) ([]*model.NodeRegistration, error)
		SelectNodesToBeExpelled() ([]*model.NodeRegistration, error)
		GetRegisteredNodes() ([]*model.NodeRegistration, error)
		GetRegisteredNodesWithNodeAddress() ([]*model.NodeRegistration, error)
		GetNodeRegistrationByNodePublicKey(nodePublicKey []byte) (*model.NodeRegistration, error)
		GetNodeRegistrationByNodeID(nodeID int64) (*model.NodeRegistration, error)
		AdmitNodes(nodeRegistrations []*model.NodeRegistration, height uint32) error
		ExpelNodes(nodeRegistrations []*model.NodeRegistration, height uint32) error
		GetNextNodeAdmissionTimestamp(blockHeight uint32) (int64, error)
		InsertNextNodeAdmissionTimestamp(lastAdmissionTimestamp int64, blockHeight uint32, dbTx bool) error
		BuildScrambledNodes(block *model.Block) error
		ResetScrambledNodes()
		GetBlockHeightToBuildScrambleNodes(lastBlockHeight uint32) uint32
		GetScrambleNodesByHeight(
			blockHeight uint32,
		) (*model.ScrambledNodes, error)
		AddParticipationScore(nodeID, scoreDelta int64, height uint32, dbTx bool) (newScore int64, err error)
		SetCurrentNodePublicKey(publicKey []byte)
		GetNodeAddressesInfoFromDb(
			nodeIDs []int64,
			addressStatuses []model.NodeAddressStatus,
		) ([]*model.NodeAddressInfo, error)
		GetNodeAddressInfoFromDbByAddressPort(
			address string,
			port uint32,
			nodeAddressStatuses []model.NodeAddressStatus) ([]*model.NodeAddressInfo, error)
		GenerateNodeAddressInfo(
			nodeID int64,
			nodeAddress string,
			port uint32,
			nodeSecretPhrase string) (*model.NodeAddressInfo, error)
		UpdateNodeAddressInfo(
			nodeAddressInfo *model.NodeAddressInfo,
			updatedStatus model.NodeAddressStatus,
		) (updated bool, err error)
		DeletePendingNodeAddressInfo(nodeID int64) error
		ValidateNodeAddressInfo(nodeAddressMessage *model.NodeAddressInfo) (found bool, err error)
		ConfirmPendingNodeAddress(pendingNodeAddressInfo *model.NodeAddressInfo) error
		CountNodesAddressByStatus() (map[model.NodeAddressStatus]int, error)
	}

	// NodeRegistrationService mockable service methods
	NodeRegistrationService struct {
		QueryExecutor                query.ExecutorInterface
		NodeAddressInfoQuery         query.NodeAddressInfoQueryInterface
		AccountBalanceQuery          query.AccountBalanceQueryInterface
		NodeRegistrationQuery        query.NodeRegistrationQueryInterface
		ParticipationScoreQuery      query.ParticipationScoreQueryInterface
		BlockQuery                   query.BlockQueryInterface
		NodeAdmissionTimestampQuery  query.NodeAdmissionTimestampQueryInterface
		NextNodeAdmission            *model.NodeAdmissionTimestamp
		Logger                       *log.Logger
		ScrambledNodes               map[uint32]*model.ScrambledNodes
		ScrambledNodesLock           sync.RWMutex
		MemoizedLatestScrambledNodes *model.ScrambledNodes
		BlockchainStatusService      BlockchainStatusServiceInterface
		CurrentNodePublicKey         []byte
		Signature                    crypto.SignatureInterface
		NodeAddressInfoService       NodeAddressInfoServiceInterface
	}
)

func NewNodeRegistrationService(
	queryExecutor query.ExecutorInterface,
	nodeAddressInfoQuery query.NodeAddressInfoQueryInterface,
	accountBalanceQuery query.AccountBalanceQueryInterface,
	nodeRegistrationQuery query.NodeRegistrationQueryInterface,
	participationScoreQuery query.ParticipationScoreQueryInterface,
	blockQuery query.BlockQueryInterface,
	nodeAdmissionTimestampQuery query.NodeAdmissionTimestampQueryInterface,
	logger *log.Logger,
	blockchainStatusService BlockchainStatusServiceInterface,
	signature crypto.SignatureInterface,
	nodeAddressInfoService NodeAddressInfoServiceInterface,
) *NodeRegistrationService {
	return &NodeRegistrationService{
		QueryExecutor:               queryExecutor,
<<<<<<< HEAD
=======
		NodeAddressInfoQuery:        nodeAddressInfoQuery,
>>>>>>> a0d123bb
		AccountBalanceQuery:         accountBalanceQuery,
		NodeRegistrationQuery:       nodeRegistrationQuery,
		ParticipationScoreQuery:     participationScoreQuery,
		BlockQuery:                  blockQuery,
<<<<<<< HEAD
		NodeAdmissionTimestampQuery: nodeAdmissionTimestampQuery,
		Logger:                      logger,
		ScrambledNodes:              map[uint32]*model.ScrambledNodes{},
		BlockchainStatusService:     blockchainStatusService,
=======
		Logger:                      logger,
		ScrambledNodes:              map[uint32]*model.ScrambledNodes{},
		BlockchainStatusService:     blockchainStatusService,
		Signature:                   signature,
		NodeAddressInfoService:      nodeAddressInfoService,
		NodeAdmissionTimestampQuery: nodeAdmissionTimestampQuery,
>>>>>>> a0d123bb
	}
}

// SelectNodesToBeAdmitted Select n (=limit) queued nodes with the highest locked balance
func (nrs *NodeRegistrationService) SelectNodesToBeAdmitted(limit uint32) ([]*model.NodeRegistration, error) {
	qry := nrs.NodeRegistrationQuery.GetNodeRegistrationsByHighestLockedBalance(limit, model.NodeRegistrationState_NodeQueued)
	rows, err := nrs.QueryExecutor.ExecuteSelect(qry, false)
	if err != nil {
		return nil, err
	}
	defer rows.Close()

	nodeRegistrations, err := nrs.NodeRegistrationQuery.BuildModel([]*model.NodeRegistration{}, rows)
	if err != nil {
		return nil, err
	}
	return nodeRegistrations, nil
}

// SelectNodesToBeExpelled Select n (=limit) registered nodes with participation score = 0
func (nrs *NodeRegistrationService) SelectNodesToBeExpelled() ([]*model.NodeRegistration, error) {
	qry := nrs.NodeRegistrationQuery.GetNodeRegistrationsWithZeroScore(model.NodeRegistrationState_NodeRegistered)
	rows, err := nrs.QueryExecutor.ExecuteSelect(qry, false)
	if err != nil {
		return nil, err
	}
	defer rows.Close()

	nodeRegistrations, err := nrs.NodeRegistrationQuery.BuildModel([]*model.NodeRegistration{}, rows)
	if err != nil {
		return nil, err
	}
	return nodeRegistrations, nil
}

func (nrs *NodeRegistrationService) GetRegisteredNodes() ([]*model.NodeRegistration, error) {
	qry := nrs.NodeRegistrationQuery.GetActiveNodeRegistrations()
	rows, err := nrs.QueryExecutor.ExecuteSelect(qry, false)
	if err != nil {
		return nil, err
	}
	defer rows.Close()
	nodeRegistry, err := nrs.NodeRegistrationQuery.BuildModel([]*model.NodeRegistration{}, rows)
	if err != nil {
		return nil, err
	}

	return nodeRegistry, nil
}

func (nrs *NodeRegistrationService) GetRegisteredNodesWithNodeAddress() ([]*model.NodeRegistration, error) {
	qry := nrs.NodeRegistrationQuery.GetActiveNodeRegistrationsWithNodeAddress()
	rows, err := nrs.QueryExecutor.ExecuteSelect(qry, false)
	if err != nil {
		return nil, err
	}
	defer rows.Close()
	nodeRegistry, err := nrs.NodeRegistrationQuery.BuildModel([]*model.NodeRegistration{}, rows)
	if err != nil {
		return nil, err
	}

	return nodeRegistry, nil
}

// CountNodesAddressByStatus return a map with a count of nodes addresses in db for every node address status
func (nrs *NodeRegistrationService) CountNodesAddressByStatus() (map[model.NodeAddressStatus]int, error) {
	qry := nrs.NodeAddressInfoQuery.GetNodeAddressInfo()
	rows, err := nrs.QueryExecutor.ExecuteSelect(qry, false)
	if err != nil {
		return nil, err
	}
	defer rows.Close()

	nodeAddressesInfo, err := nrs.NodeAddressInfoQuery.BuildModel([]*model.NodeAddressInfo{}, rows)
	if err != nil {
		return nil, err
	}

	if err != nil {
		return nil, err
	}
	addressStatusCounter := make(map[model.NodeAddressStatus]int)
	for _, nai := range nodeAddressesInfo {
		addressStatus := nai.GetStatus()
		// init map key to avoid npe
		if _, ok := addressStatusCounter[addressStatus]; !ok {
			addressStatusCounter[addressStatus] = 0
		}
		addressStatusCounter[addressStatus]++
	}
	for status, counter := range addressStatusCounter {
		monitoring.SetNodeAddressStatusCount(counter, status)
	}

	return addressStatusCounter, nil
}

func (nrs *NodeRegistrationService) GetNodeRegistrationByNodePublicKey(nodePublicKey []byte) (*model.NodeRegistration, error) {
	rows, err := nrs.QueryExecutor.ExecuteSelect(nrs.NodeRegistrationQuery.GetNodeRegistrationByNodePublicKey(), false, nodePublicKey)
	if err != nil {
		return nil, err
	}
	defer rows.Close()

	nodeRegistrations, err := nrs.NodeRegistrationQuery.BuildModel([]*model.NodeRegistration{}, rows)
	if err != nil {
		return nil, err
	}

	if len(nodeRegistrations) > 0 {
		return nodeRegistrations[0], nil
	}
	return nil, nil
}

func (nrs *NodeRegistrationService) GetNodeRegistrationByNodeID(nodeID int64) (*model.NodeRegistration, error) {
	qry, args := nrs.NodeRegistrationQuery.GetNodeRegistrationByID(nodeID)
	rows, err := nrs.QueryExecutor.ExecuteSelect(qry, false, args...)
	if err != nil {
		return nil, err
	}
	defer rows.Close()

	nodeRegistrations, err := nrs.NodeRegistrationQuery.BuildModel([]*model.NodeRegistration{}, rows)
	if err != nil {
		return nil, err
	}

	if len(nodeRegistrations) > 0 {
		return nodeRegistrations[0], nil
	}
	return nil, nil
}

// AdmitNodes update given node registrations' registrationStatus field to NodeRegistrationState_NodeRegistered (=0)
// and set default participation score to it
func (nrs *NodeRegistrationService) AdmitNodes(nodeRegistrations []*model.NodeRegistration, height uint32) error {
	// prepare all node registrations to be updated (set registrationStatus to NodeRegistrationState_NodeRegistered and new height)
	// and default participation scores to be added
	for _, nodeRegistration := range nodeRegistrations {
		nodeRegistration.RegistrationStatus = uint32(model.NodeRegistrationState_NodeRegistered)
		nodeRegistration.Height = height
		// update the node registry (set registrationStatus to zero)
		queries := nrs.NodeRegistrationQuery.UpdateNodeRegistration(nodeRegistration)
		// add default participation score to the node
		updateParticipationScoreQuery := nrs.ParticipationScoreQuery.UpdateParticipationScore(
			nodeRegistration.NodeID,
			constant.DefaultParticipationScore,
			height)
		queries = append(queries, updateParticipationScoreQuery...)
		if err := nrs.QueryExecutor.ExecuteTransactions(queries); err != nil {
			return err
		}
		if bytes.Equal(nrs.CurrentNodePublicKey, nodeRegistration.NodePublicKey) {
			nrs.BlockchainStatusService.SetIsBlocksmith(true)
		}
	}
	return nil
}

// ExpelNode (similar to delete node registration) Increase node's owner account balance by node registration's locked balance, then
// update the node registration by setting registrationStatus field to 3 (deleted) and locked balance to zero
func (nrs *NodeRegistrationService) ExpelNodes(nodeRegistrations []*model.NodeRegistration, height uint32) error {
	for _, nodeRegistration := range nodeRegistrations {
		// update the node registry (set registrationStatus to 1 and lockedbalance to 0)
		nodeRegistration.RegistrationStatus = uint32(model.NodeRegistrationState_NodeDeleted)
		nodeRegistration.LockedBalance = 0
		nodeRegistration.Height = height
		nodeQueries := nrs.NodeRegistrationQuery.UpdateNodeRegistration(nodeRegistration)
		// return lockedbalance to the node's owner account
		updateAccountBalanceQ := nrs.AccountBalanceQuery.AddAccountBalance(
			nodeRegistration.LockedBalance,
			map[string]interface{}{
				"account_address": nodeRegistration.AccountAddress,
				"block_height":    height,
			},
		)

		queries := append(updateAccountBalanceQ, nodeQueries...)
		if err := nrs.QueryExecutor.ExecuteTransactions(queries); err != nil {
			return err
		}
	}
	return nil
}

// GetNextNodeAdmissionTimestamp get the next node admission timestamp
func (nrs *NodeRegistrationService) GetNextNodeAdmissionTimestamp(blockHeight uint32) (int64, error) {
	if nrs.NextNodeAdmission == nil || blockHeight <= nrs.NextNodeAdmission.BlockHeight {
		var (
			err               error
			row               *sql.Row
			nextNodeAdmission model.NodeAdmissionTimestamp
		)
		row, err = nrs.QueryExecutor.ExecuteSelectRow(
			nrs.NodeAdmissionTimestampQuery.GetNextNodeAdmision(),
			false,
		)
		if err != nil {
			return 0, err
		}
		err = nrs.NodeAdmissionTimestampQuery.Scan(&nextNodeAdmission, row)
		if err != nil {
			return 0, err
		}
		nrs.NextNodeAdmission = &nextNodeAdmission
	}
	return nrs.NextNodeAdmission.Timestamp, nil
}

// InsertNextNodeAdmissionTimestamp set new next node admission timestamp
func (nrs *NodeRegistrationService) InsertNextNodeAdmissionTimestamp(
	lastAdmissionTimestamp int64,
	blockHeight uint32,
	dbTx bool,
) error {
	var (
		rows              *sql.Rows
		err               error
		delayAdmission    int64
		nextNodeAdmission *model.NodeAdmissionTimestamp
		activeBlocksmiths []*model.Blocksmith
		insertQueries     [][]interface{}
	)

	// get all registered nodes
	rows, err = nrs.QueryExecutor.ExecuteSelect(
		nrs.NodeRegistrationQuery.GetActiveNodeRegistrationsByHeight(blockHeight),
		dbTx,
	)
	if err != nil {
		return err
	}
	activeBlocksmiths, err = nrs.NodeRegistrationQuery.BuildBlocksmith(activeBlocksmiths, rows)
	if err != nil {
		return err
	}
	// calculate next delay node admission timestamp
	delayAdmission = constant.NodeAdmissionBaseDelay / int64(len(activeBlocksmiths))
<<<<<<< HEAD
	delayAdmission = util.MinInt64(
		util.MaxInt64(delayAdmission, constant.NodeAdmissionMinDelay),
=======
	delayAdmission = commonUtils.MinInt64(
		commonUtils.MaxInt64(delayAdmission, constant.NodeAdmissionMinDelay),
>>>>>>> a0d123bb
		constant.NodeAdmissionMaxDelay,
	)
	nextNodeAdmission = &model.NodeAdmissionTimestamp{
		Timestamp:   lastAdmissionTimestamp + delayAdmission,
		BlockHeight: blockHeight,
		Latest:      true,
	}
	insertQueries = nrs.NodeAdmissionTimestampQuery.InsertNextNodeAdmission(nextNodeAdmission)
	err = nrs.QueryExecutor.ExecuteTransactions(insertQueries)
	if err != nil {
		return err
	}

	nrs.NextNodeAdmission = nextNodeAdmission
	return nil
}

func (nrs *NodeRegistrationService) BuildScrambledNodesAtHeight(blockHeight uint32) error {
	var (
		nearestBlock    model.Block
		nodeRegistries  []*model.NodeRegistration
		newAddressNodes []*model.Peer
		newIndexNodes   = make(map[string]*int)
		err             error
	)
	nearestHeight := nrs.GetBlockHeightToBuildScrambleNodes(blockHeight)
	nearestBlockRow, _ := nrs.QueryExecutor.ExecuteSelectRow(nrs.BlockQuery.GetBlockByHeight(nearestHeight), false)
	err = nrs.BlockQuery.Scan(&nearestBlock, nearestBlockRow)
	if err != nil {
		return err
	}
	nodeRegistries, err = nrs.sortNodeRegistries(&nearestBlock)
	if err != nil {
		return err
	}

	// Restructure & validating node address
	for key, node := range nodeRegistries {
		// STEF node.GetNodeAddress() must change into getting ip address from peer table by nodeID
		// note that we already have the address in node struct: see GetNodeRegistryAtHeightWithNodeAddress
		fullAddress := nrs.NodeRegistrationQuery.ExtractNodeAddress(node.GetNodeAddress())
		// Checking port of address,
		nodeInfo := p2pUtil.GetNodeInfo(fullAddress)
		fullAddresss := p2pUtil.GetFullAddressPeer(&model.Peer{
			Info: nodeInfo,
		})
		peer := &model.Peer{
			Info: &model.Node{
				ID:            node.GetNodeID(),
				Address:       nodeInfo.GetAddress(),
				Port:          nodeInfo.GetPort(),
				SharedAddress: nodeInfo.GetAddress(),
				AddressStatus: node.GetNodeAddressInfo().GetStatus(),
			},
		}
		index := key
		newIndexNodes[fullAddresss] = &index
		newAddressNodes = append(newAddressNodes, peer)
	}

	nrs.ScrambledNodesLock.Lock()
	defer nrs.ScrambledNodesLock.Unlock()
	// memoize the scrambled nodes
	nrs.ScrambledNodes[nearestBlock.Height] = &model.ScrambledNodes{
		AddressNodes: newAddressNodes,
		IndexNodes:   newIndexNodes,
		BlockHeight:  nearestBlock.Height,
	}
	return nil
}

func (nrs *NodeRegistrationService) sortNodeRegistries(
	block *model.Block,
) ([]*model.NodeRegistration, error) {
	// get node registry list: only registered nodes that already have a confirmed or pending address (preferring pending addr over confirmed)
	nodeRegistries, err := nrs.NodeAddressInfoService.GetRegisteredNodesWithConsolidatedAddresses(
		block.GetHeight(),
		model.NodeAddressStatus_NodeAddressPending,
	)
	if err != nil {
		return nil, err
	}
	// sort node registry
	sort.SliceStable(nodeRegistries, func(i, j int) bool {
		ni, nj := nodeRegistries[i], nodeRegistries[j]

		// Get Hash of joined  with block seed & node ID
		// TODO : Enhance, to precomputing the hash/bigInt before sorting
		// 		  to avoid repeated hash computation while sorting
		hashI := sha3.Sum256(append(block.GetBlockSeed(), byte(ni.GetNodeID())))
		hashJ := sha3.Sum256(append(block.GetBlockSeed(), byte(nj.GetNodeID())))
		resI := new(big.Int).SetBytes(hashI[:])
		resJ := new(big.Int).SetBytes(hashJ[:])

		res := resI.Cmp(resJ)
		// Ascending sort
		return res < 0
	})
	return nodeRegistries, nil
}

// BuildScrambleNodes,  build sorted scramble nodes based on node registry
func (nrs *NodeRegistrationService) BuildScrambledNodes(block *model.Block) error {
	var (
		nodeRegistries  []*model.NodeRegistration
		newAddressNodes []*model.Peer
		newIndexNodes   = make(map[string]*int)
		err             error
	)
	nodeRegistries, err = nrs.sortNodeRegistries(block)
	if err != nil {
		return err
	}
	// Restructure & validating node address
	for key, node := range nodeRegistries {
		var (
			addressStatus model.NodeAddressStatus
		)
		if node.GetNodeAddressInfo() != nil {
			addressStatus = node.GetNodeAddressInfo().GetStatus()
		}
		// STEF node.GetNodeAddress() must change into getting ip address from peer table by nodeID
		// note that we already have the address in node struct: see GetNodeRegistryAtHeightWithNodeAddress
		fullAddress := nrs.NodeRegistrationQuery.ExtractNodeAddress(node.GetNodeAddress())
		// Checking port of address,
		nodeInfo := p2pUtil.GetNodeInfo(fullAddress)
		fullAddress = p2pUtil.GetFullAddressPeer(&model.Peer{
			Info: nodeInfo,
		})
		peer := &model.Peer{
			Info: &model.Node{
				ID:            node.GetNodeID(),
				Address:       nodeInfo.GetAddress(),
				Port:          nodeInfo.GetPort(),
				SharedAddress: nodeInfo.GetAddress(),
				AddressStatus: addressStatus,
			},
		}
		index := key
		newIndexNodes[fullAddress] = &index
		newAddressNodes = append(newAddressNodes, peer)
	}

	nrs.ScrambledNodesLock.Lock()
	defer nrs.ScrambledNodesLock.Unlock()
	// memoize the scrambled nodes
	nrs.ScrambledNodes[block.Height] = &model.ScrambledNodes{
		AddressNodes: newAddressNodes,
		IndexNodes:   newIndexNodes,
		BlockHeight:  block.Height,
	}
	return nil
}

func (nrs *NodeRegistrationService) ResetScrambledNodes() {
	nrs.ScrambledNodesLock.Lock()
	defer nrs.ScrambledNodesLock.Unlock()
	nrs.ScrambledNodes = map[uint32]*model.ScrambledNodes{}
}

func (nrs *NodeRegistrationService) GetScrambleNodesByHeight(
	blockHeight uint32,
) (*model.ScrambledNodes, error) {
	var (
		newAddressNodes []*model.Peer
		newIndexNodes   = make(map[string]*int)
		err             error
	)
	nearestHeight := nrs.GetBlockHeightToBuildScrambleNodes(blockHeight)
	nrs.ScrambledNodesLock.RLock()
	scrambleNodeExist := nrs.ScrambledNodes[nearestHeight]
	nrs.ScrambledNodesLock.RUnlock()
	if scrambleNodeExist == nil || blockHeight < constant.ScrambleNodesSafeHeight {
		err = nrs.BuildScrambledNodesAtHeight(nearestHeight)
		if err != nil {
			return nil, err
		}
	}
	nrs.ScrambledNodesLock.Lock()
	defer nrs.ScrambledNodesLock.Unlock()
	scrambledNodes := nrs.ScrambledNodes[nearestHeight]
	newAddressNodes = append(newAddressNodes, scrambledNodes.AddressNodes...)
	// in the window, deep copy the nodes
	for key, indexNode := range scrambledNodes.IndexNodes {
		tempVal := *indexNode
		newIndexNodes[key] = &tempVal
	}
	return &model.ScrambledNodes{
		AddressNodes: newAddressNodes,
		IndexNodes:   newIndexNodes,
		BlockHeight:  scrambledNodes.BlockHeight,
	}, nil
}

func (nrs *NodeRegistrationService) GetBlockHeightToBuildScrambleNodes(lastBlockHeight uint32) uint32 {
	return lastBlockHeight - (lastBlockHeight % constant.PriorityStrategyBuildScrambleNodesGap)
}

// AddParticipationScore updates a node's participation score by increment/deincrement a previous score by a given number
func (nrs *NodeRegistrationService) AddParticipationScore(nodeID, scoreDelta int64, height uint32, dbTx bool) (newScore int64, err error) {
	var (
		ps model.ParticipationScore
	)
	qry, args := nrs.ParticipationScoreQuery.GetParticipationScoreByNodeID(nodeID)
	row, err := nrs.QueryExecutor.ExecuteSelectRow(qry, dbTx, args...)
	if err != nil {
		return 0, err
	}
	if row == nil {
		return 0, blocker.NewBlocker(blocker.DBErr, "ParticipationScoreNotFound")
	}
	err = nrs.ParticipationScoreQuery.Scan(&ps, row)
	if err != nil {
		return 0, blocker.NewBlocker(blocker.DBErr, err.Error())
	}

	// don't update the score if already max allowed
	if ps.Score >= constant.MaxParticipationScore && scoreDelta > 0 {
		nrs.Logger.Debugf("Node id %d: score is already the maximum allowed and won't be increased", nodeID)
		return constant.MaxParticipationScore, nil
	}
	if ps.Score <= 0 && scoreDelta < 0 {
		nrs.Logger.Debugf("Node id %d: score is already 0. new score won't be decreased", nodeID)
		return 0, nil
	}
	// check if updating the score will overflow the max score and if so, set the new score to max allowed
	// note: we use big integers to make sure we manage the very unlikely case where the addition overflows max int64
	scoreDeltaBig := big.NewInt(scoreDelta)
	prevScoreBig := big.NewInt(ps.Score)
	maxScoreBig := big.NewInt(constant.MaxParticipationScore)
	newScoreBig := new(big.Int).Add(prevScoreBig, scoreDeltaBig)
	if newScoreBig.Cmp(maxScoreBig) > 0 {
		newScore = constant.MaxParticipationScore
	} else if newScoreBig.Cmp(big.NewInt(0)) < 0 {
		newScore = 0
	} else {
		newScore = ps.Score + scoreDelta
	}

	// finally update the participation score
	updateParticipationScoreQuery := nrs.ParticipationScoreQuery.UpdateParticipationScore(nodeID, newScore, height)
	err = nrs.QueryExecutor.ExecuteTransactions(updateParticipationScoreQuery)
	return newScore, err
}

// SetCurrentNodePublicKey set the public key of running node, this information will be used to check if current node is
// being admitted and can start unlock smithing process
func (nrs *NodeRegistrationService) SetCurrentNodePublicKey(publicKey []byte) {
	nrs.CurrentNodePublicKey = publicKey
}

// GetNodeAddressesInfoFromDb returns a list of node address info messages given a list of nodeIDs and address statuses
func (nrs *NodeRegistrationService) GetNodeAddressesInfoFromDb(
	nodeIDs []int64,
	addressStatuses []model.NodeAddressStatus,
) ([]*model.NodeAddressInfo, error) {
	qry := nrs.NodeAddressInfoQuery.GetNodeAddressInfoByNodeIDs(nodeIDs, addressStatuses)
	rows, err := nrs.QueryExecutor.ExecuteSelect(qry, false)
	if err != nil {
		return nil, err
	}
	defer rows.Close()

	nodeAddressesInfo, err := nrs.NodeAddressInfoQuery.BuildModel([]*model.NodeAddressInfo{}, rows)
	if err != nil {
		return nil, err
	}

	return nodeAddressesInfo, nil
}

// GetNodeAddressInfoFromDbByAddressPort returns a node address info given and address and port pairs
func (nrs *NodeRegistrationService) GetNodeAddressInfoFromDbByAddressPort(
	address string,
	port uint32,
	nodeAddressStatuses []model.NodeAddressStatus) ([]*model.NodeAddressInfo, error) {
	qry, args := nrs.NodeAddressInfoQuery.GetNodeAddressInfoByAddressPort(address, port, nodeAddressStatuses)
	rows, err := nrs.QueryExecutor.ExecuteSelect(qry, false, args...)
	if err != nil {
		return nil, err
	}
	defer rows.Close()

	nodeAddressesInfo, err := nrs.NodeAddressInfoQuery.BuildModel([]*model.NodeAddressInfo{}, rows)
	if err != nil {
		if err != sql.ErrNoRows {
			return nil, nil
		}
		return nil, err
	}

	return nodeAddressesInfo, nil
}

// UpdateNodeAddressInfo updates or adds (in case new) a node address info record to db
func (nrs *NodeRegistrationService) UpdateNodeAddressInfo(
	nodeAddressInfo *model.NodeAddressInfo,
	updatedStatus model.NodeAddressStatus,
) (updated bool, err error) {
	var (
		addressAlreadyUpdated bool
		nodeAddressesInfo     []*model.NodeAddressInfo
	)
	// validate first
	addressAlreadyUpdated, err = nrs.ValidateNodeAddressInfo(nodeAddressInfo)
	if err != nil || addressAlreadyUpdated {
		return false, err
	}

	nodeAddressInfo.Status = updatedStatus
	// if a node with same id and status already exist, update
	if nodeAddressesInfo, err = nrs.GetNodeAddressesInfoFromDb(
		[]int64{nodeAddressInfo.NodeID},
		[]model.NodeAddressStatus{nodeAddressInfo.Status},
	); err != nil {
		return false, err
	}
	if len(nodeAddressesInfo) > 0 {
		// check if new address info is more recent than previous
		if nodeAddressInfo.GetBlockHeight() < nodeAddressesInfo[0].GetBlockHeight() {
			return false, nil
		}
		err = nrs.QueryExecutor.BeginTx()
		if err != nil {
			return false, err
		}
		qryArgs := nrs.NodeAddressInfoQuery.UpdateNodeAddressInfo(nodeAddressInfo)
		err = nrs.QueryExecutor.ExecuteTransactions(qryArgs)
		if err != nil {
			_ = nrs.QueryExecutor.RollbackTx()
			nrs.Logger.Error(err)
			return false, err
		}
		err = nrs.QueryExecutor.CommitTx()
		if err != nil {
			return false, err
		}
		return true, nil
	}

	err = nrs.QueryExecutor.BeginTx()
	if err != nil {
		return false, err
	}
	qry, args := nrs.NodeAddressInfoQuery.InsertNodeAddressInfo(nodeAddressInfo)
	err = nrs.QueryExecutor.ExecuteTransaction(qry, args...)
	if err != nil {
		_ = nrs.QueryExecutor.RollbackTx()
		nrs.Logger.Error(err)
		return false, err
	}
	err = nrs.QueryExecutor.CommitTx()
	if err != nil {
		return false, err
	}
	if monitoring.IsMonitoringActive() {
		if registeredNodesWithAddress, err := nrs.GetRegisteredNodesWithNodeAddress(); err == nil {
			monitoring.SetNodeAddressInfoCount(len(registeredNodesWithAddress))
		}
		if cna, err := nrs.CountNodesAddressByStatus(); err == nil {
			for status, counter := range cna {
				monitoring.SetNodeAddressStatusCount(counter, status)
			}
		}
	}
	return true, nil
}

func (nrs *NodeRegistrationService) DeletePendingNodeAddressInfo(nodeID int64) error {
	qry, args := nrs.NodeAddressInfoQuery.DeleteNodeAddressInfoByNodeID(
		nodeID,
		[]model.NodeAddressStatus{model.NodeAddressStatus_NodeAddressPending})
	// start db transaction here
	err := nrs.QueryExecutor.BeginTx()
	if err != nil {
		return err
	}
	err = nrs.QueryExecutor.ExecuteTransaction(qry, args...)
	if err != nil {
		if rollbackErr := nrs.QueryExecutor.RollbackTx(); rollbackErr != nil {
			nrs.Logger.Error(rollbackErr.Error())
		}
		return err
	}
	return nrs.QueryExecutor.CommitTx()
}

// ValidateNodeAddressInfo validate message data against:
// - main blocks: block height and hash
// - node registry: nodeID and message signature (use node public key in registry to validate the signature)
// Validation also fails if there is already a nodeAddressInfo record in db with same nodeID, address, port
func (nrs *NodeRegistrationService) ValidateNodeAddressInfo(nodeAddressInfo *model.NodeAddressInfo) (found bool, err error) {
	var (
		block             model.Block
		nodeRegistration  model.NodeRegistration
		nodeAddressesInfo []*model.NodeAddressInfo
	)

	// validate nodeID
	qry, args := nrs.NodeRegistrationQuery.GetNodeRegistrationByID(nodeAddressInfo.GetNodeID())
	row, _ := nrs.QueryExecutor.ExecuteSelectRow(qry, false, args...)
	err = nrs.NodeRegistrationQuery.Scan(&nodeRegistration, row)
	if err != nil {
		if err == sql.ErrNoRows {
			err = blocker.NewBlocker(blocker.ValidationErr, "NodeIDNotFound")
			return
		}
		return
	}

	// validate the message signature
	unsignedBytes := nrs.NodeAddressInfoService.GetUnsignedNodeAddressInfoBytes(nodeAddressInfo)
	if !nrs.Signature.VerifyNodeSignature(
		unsignedBytes,
		nodeAddressInfo.GetSignature(),
		nodeRegistration.GetNodePublicKey(),
	) {
		err = blocker.NewBlocker(blocker.ValidationErr, "InvalidSignature")
		return
	}

	// validate block height
	blockRow, _ := nrs.QueryExecutor.ExecuteSelectRow(nrs.BlockQuery.GetBlockByHeight(nodeAddressInfo.GetBlockHeight()), false)
	err = nrs.BlockQuery.Scan(&block, blockRow)
	if err != nil {
		err = blocker.NewBlocker(blocker.ValidationErr, "InvalidBlockHeight")
		return
	}
	// validate block hash
	if !bytes.Equal(nodeAddressInfo.GetBlockHash(), block.GetBlockHash()) {
		err = blocker.NewBlocker(blocker.ValidationErr, "InvalidBlockHash")
		return
	}

	if nodeAddressesInfo, err = nrs.GetNodeAddressesInfoFromDb([]int64{nodeAddressInfo.GetNodeID()},
		[]model.NodeAddressStatus{model.NodeAddressStatus_NodeAddressConfirmed, model.NodeAddressStatus_NodeAddressPending}); err != nil {
		return
	}

	for _, nai := range nodeAddressesInfo {
		if nodeAddressInfo.GetAddress() == nai.GetAddress() &&
			nodeAddressInfo.GetPort() == nai.GetPort() {
			// in case address for this node exists
			found = true
			return
		}
		if nai.GetStatus() == model.NodeAddressStatus_NodeAddressPending && nai.BlockHeight >= nodeAddressInfo.BlockHeight {
			found = true
			err = blocker.NewBlocker(blocker.ValidationErr, "OutdatedNodeAddressInfo")
			return
		}
	}
	return false, nil
}

// GenerateNodeAddressInfo generate a nodeAddressInfo signed message
func (nrs *NodeRegistrationService) GenerateNodeAddressInfo(
	nodeID int64,
	nodeAddress string,
	port uint32,
	nodeSecretPhrase string) (*model.NodeAddressInfo, error) {
	var (
		safeBlockHeight uint32
		safeBlock       model.Block
	)
	lastBlock, err := commonUtils.GetLastBlock(nrs.QueryExecutor, nrs.BlockQuery)
	if err != nil {
		return nil, err
	}
	// get a rollback-safe block for node address info message, to make sure evey peer can validate it
	// note: a disadvantage of this is, once a node address is written to db, it cannot be updated in the first 720 blocks
	if lastBlock.GetHeight() < constant.MinRollbackBlocks {
		safeBlockHeight = 0
	} else {
		safeBlockHeight = lastBlock.GetHeight() - constant.MinRollbackBlocks
	}
	rows, err := nrs.QueryExecutor.ExecuteSelectRow(nrs.BlockQuery.GetBlockByHeight(safeBlockHeight), false)
	if err != nil {
		return nil, err
	}
	err = nrs.BlockQuery.Scan(&safeBlock, rows)
	if err != nil {
		return nil, err
	}

	nodeAddressInfo := &model.NodeAddressInfo{
		NodeID:      nodeID,
		Address:     nodeAddress,
		Port:        port,
		BlockHeight: safeBlock.GetHeight(),
		BlockHash:   safeBlock.GetBlockHash(),
	}
	nodeAddressInfoBytes := nrs.NodeAddressInfoService.GetUnsignedNodeAddressInfoBytes(nodeAddressInfo)
	nodeAddressInfo.Signature = nrs.Signature.SignByNode(nodeAddressInfoBytes, nodeSecretPhrase)
	return nodeAddressInfo, nil
}

// ConfirmPendingNodeAddress confirm a pending address by inserting or replacing the previously confirmed one and deleting the pending address
func (nrs *NodeRegistrationService) ConfirmPendingNodeAddress(pendingNodeAddressInfo *model.NodeAddressInfo) error {
	queries := nrs.NodeAddressInfoQuery.ConfirmNodeAddressInfo(pendingNodeAddressInfo)
	executor := nrs.QueryExecutor
	err := executor.BeginTx()
	if err != nil {
		return err
	}
	err = executor.ExecuteTransactions(queries)
	if err != nil {
		rollbackErr := executor.RollbackTx()
		if rollbackErr != nil {
			log.Errorln(rollbackErr.Error())
		}
		return err
	}
	err = executor.CommitTx()
	if err != nil {
		return err
	}
	if monitoring.IsMonitoringActive() {
		if registeredNodesWithAddress, err := nrs.GetRegisteredNodesWithNodeAddress(); err == nil {
			monitoring.SetNodeAddressInfoCount(len(registeredNodesWithAddress))
		}
		if cna, err := nrs.CountNodesAddressByStatus(); err == nil {
			for status, counter := range cna {
				monitoring.SetNodeAddressStatusCount(counter, status)
			}
		}
	}

	return nil
}<|MERGE_RESOLUTION|>--- conflicted
+++ resolved
@@ -8,20 +8,15 @@
 	"sync"
 
 	log "github.com/sirupsen/logrus"
-	"golang.org/x/crypto/sha3"
-
 	"github.com/zoobc/zoobc-core/common/blocker"
 	"github.com/zoobc/zoobc-core/common/constant"
 	"github.com/zoobc/zoobc-core/common/crypto"
 	"github.com/zoobc/zoobc-core/common/model"
 	"github.com/zoobc/zoobc-core/common/monitoring"
 	"github.com/zoobc/zoobc-core/common/query"
-<<<<<<< HEAD
-	"github.com/zoobc/zoobc-core/common/util"
-=======
 	commonUtils "github.com/zoobc/zoobc-core/common/util"
->>>>>>> a0d123bb
 	p2pUtil "github.com/zoobc/zoobc-core/p2p/util"
+	"golang.org/x/crypto/sha3"
 )
 
 type (
@@ -104,27 +99,17 @@
 ) *NodeRegistrationService {
 	return &NodeRegistrationService{
 		QueryExecutor:               queryExecutor,
-<<<<<<< HEAD
-=======
 		NodeAddressInfoQuery:        nodeAddressInfoQuery,
->>>>>>> a0d123bb
 		AccountBalanceQuery:         accountBalanceQuery,
 		NodeRegistrationQuery:       nodeRegistrationQuery,
 		ParticipationScoreQuery:     participationScoreQuery,
 		BlockQuery:                  blockQuery,
-<<<<<<< HEAD
-		NodeAdmissionTimestampQuery: nodeAdmissionTimestampQuery,
-		Logger:                      logger,
-		ScrambledNodes:              map[uint32]*model.ScrambledNodes{},
-		BlockchainStatusService:     blockchainStatusService,
-=======
 		Logger:                      logger,
 		ScrambledNodes:              map[uint32]*model.ScrambledNodes{},
 		BlockchainStatusService:     blockchainStatusService,
 		Signature:                   signature,
 		NodeAddressInfoService:      nodeAddressInfoService,
 		NodeAdmissionTimestampQuery: nodeAdmissionTimestampQuery,
->>>>>>> a0d123bb
 	}
 }
 
@@ -365,13 +350,8 @@
 	}
 	// calculate next delay node admission timestamp
 	delayAdmission = constant.NodeAdmissionBaseDelay / int64(len(activeBlocksmiths))
-<<<<<<< HEAD
-	delayAdmission = util.MinInt64(
-		util.MaxInt64(delayAdmission, constant.NodeAdmissionMinDelay),
-=======
 	delayAdmission = commonUtils.MinInt64(
 		commonUtils.MaxInt64(delayAdmission, constant.NodeAdmissionMinDelay),
->>>>>>> a0d123bb
 		constant.NodeAdmissionMaxDelay,
 	)
 	nextNodeAdmission = &model.NodeAdmissionTimestamp{
