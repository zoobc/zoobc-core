package service

import (
	"bytes"
	"database/sql"
<<<<<<< HEAD
	"github.com/zoobc/zoobc-core/common/monitoring"
=======
>>>>>>> 8142c861
	"math/big"
	"sort"
	"sync"

	log "github.com/sirupsen/logrus"
	"golang.org/x/crypto/sha3"

	"github.com/zoobc/zoobc-core/common/blocker"
	"github.com/zoobc/zoobc-core/common/constant"
	"github.com/zoobc/zoobc-core/common/crypto"
	"github.com/zoobc/zoobc-core/common/model"
	"github.com/zoobc/zoobc-core/common/query"
<<<<<<< HEAD
	commonUtils "github.com/zoobc/zoobc-core/common/util"
=======
	"github.com/zoobc/zoobc-core/common/util"
>>>>>>> 8142c861
	p2pUtil "github.com/zoobc/zoobc-core/p2p/util"
)

type (
	// NodeRegistrationServiceInterface represents interface for NodeRegistrationService
	NodeRegistrationServiceInterface interface {
		SelectNodesToBeAdmitted(limit uint32) ([]*model.NodeRegistration, error)
		SelectNodesToBeExpelled() ([]*model.NodeRegistration, error)
		GetNodeRegistryAtHeight(height uint32) ([]*model.NodeRegistration, error)
		GetRegisteredNodes() ([]*model.NodeRegistration, error)
		GetRegisteredNodesWithNodeAddress() ([]*model.NodeRegistration, error)
		GetNodeRegistrationByNodePublicKey(nodePublicKey []byte) (*model.NodeRegistration, error)
		AdmitNodes(nodeRegistrations []*model.NodeRegistration, height uint32) error
		ExpelNodes(nodeRegistrations []*model.NodeRegistration, height uint32) error
		GetNextNodeAdmissionTimestamp(blockHeight uint32) (int64, error)
		InsertNextNodeAdmissionTimestamp(lastAdmissionTimestamp int64, blockHeight uint32, dbTx bool) error
		BuildScrambledNodes(block *model.Block) error
		ResetScrambledNodes()
		GetBlockHeightToBuildScrambleNodes(lastBlockHeight uint32) uint32
		GetScrambleNodesByHeight(
			blockHeight uint32,
		) (*model.ScrambledNodes, error)
		AddParticipationScore(nodeID, scoreDelta int64, height uint32, dbTx bool) (newScore int64, err error)
		SetCurrentNodePublicKey(publicKey []byte)
		GetNodeAddressesInfoFromDb(nodeIDs []int64) ([]*model.NodeAddressInfo, error)
		GenerateNodeAddressInfo(
			nodeID int64,
			nodeAddress string,
			port uint32,
			nodeSecretPhrase string) (*model.NodeAddressInfo, error)
		UpdateNodeAddressInfo(nodeAddressMessage *model.NodeAddressInfo) (updated bool, err error)
		ValidateNodeAddressInfo(nodeAddressMessage *model.NodeAddressInfo) (found bool, err error)
	}

	// NodeRegistrationService mockable service methods
	NodeRegistrationService struct {
		QueryExecutor                query.ExecutorInterface
		NodeAddressInfoQuery         query.NodeAddressInfoQueryInterface
		AccountBalanceQuery          query.AccountBalanceQueryInterface
		NodeRegistrationQuery        query.NodeRegistrationQueryInterface
		ParticipationScoreQuery      query.ParticipationScoreQueryInterface
		BlockQuery                   query.BlockQueryInterface
		NodeAdmissionTimestampQuery  query.NodeAdmissionTimestampQueryInterface
		NextNodeAdmission            *model.NodeAdmissionTimestamp
		Logger                       *log.Logger
		ScrambledNodes               map[uint32]*model.ScrambledNodes
		ScrambledNodesLock           sync.RWMutex
		MemoizedLatestScrambledNodes *model.ScrambledNodes
		BlockchainStatusService      BlockchainStatusServiceInterface
		CurrentNodePublicKey         []byte
		Signature                    crypto.SignatureInterface
		NodeRegistrationUtils        NodeRegistrationUtilsInterface
	}
)

func NewNodeRegistrationService(
	queryExecutor query.ExecutorInterface,
	nodeAddressInfoQuery query.NodeAddressInfoQueryInterface,
	accountBalanceQuery query.AccountBalanceQueryInterface,
	nodeRegistrationQuery query.NodeRegistrationQueryInterface,
	participationScoreQuery query.ParticipationScoreQueryInterface,
	blockQuery query.BlockQueryInterface,
	nodeAdmissionTimestampQuery query.NodeAdmissionTimestampQueryInterface,
	logger *log.Logger,
	blockchainStatusService BlockchainStatusServiceInterface,
	signature crypto.SignatureInterface,
	nodeRegistrationUtils NodeRegistrationUtilsInterface,
) *NodeRegistrationService {
	return &NodeRegistrationService{
<<<<<<< HEAD
		QueryExecutor:           queryExecutor,
		NodeAddressInfoQuery:    nodeAddressInfoQuery,
		AccountBalanceQuery:     accountBalanceQuery,
		NodeRegistrationQuery:   nodeRegistrationQuery,
		ParticipationScoreQuery: participationScoreQuery,
		BlockQuery:              blockQuery,
		NodeAdmittanceCycle:     constant.NodeAdmittanceCycle,
		Logger:                  logger,
		ScrambledNodes:          map[uint32]*model.ScrambledNodes{},
		BlockchainStatusService: blockchainStatusService,
		Signature:               signature,
		NodeRegistrationUtils:   nodeRegistrationUtils,
=======
		QueryExecutor:               queryExecutor,
		AccountBalanceQuery:         accountBalanceQuery,
		NodeRegistrationQuery:       nodeRegistrationQuery,
		ParticipationScoreQuery:     participationScoreQuery,
		BlockQuery:                  blockQuery,
		NodeAdmissionTimestampQuery: nodeAdmissionTimestampQuery,
		Logger:                      logger,
		ScrambledNodes:              map[uint32]*model.ScrambledNodes{},
		BlockchainStatusService:     blockchainStatusService,
>>>>>>> 8142c861
	}
}

// SelectNodesToBeAdmitted Select n (=limit) queued nodes with the highest locked balance
func (nrs *NodeRegistrationService) SelectNodesToBeAdmitted(limit uint32) ([]*model.NodeRegistration, error) {
	qry := nrs.NodeRegistrationQuery.GetNodeRegistrationsByHighestLockedBalance(limit, model.NodeRegistrationState_NodeQueued)
	rows, err := nrs.QueryExecutor.ExecuteSelect(qry, false)
	if err != nil {
		return nil, err
	}
	defer rows.Close()

	nodeRegistrations, err := nrs.NodeRegistrationQuery.BuildModel([]*model.NodeRegistration{}, rows)
	if err != nil {
		return nil, err
	}
	return nodeRegistrations, nil
}

// SelectNodesToBeExpelled Select n (=limit) registered nodes with participation score = 0
func (nrs *NodeRegistrationService) SelectNodesToBeExpelled() ([]*model.NodeRegistration, error) {
	qry := nrs.NodeRegistrationQuery.GetNodeRegistrationsWithZeroScore(model.NodeRegistrationState_NodeRegistered)
	rows, err := nrs.QueryExecutor.ExecuteSelect(qry, false)
	if err != nil {
		return nil, err
	}
	defer rows.Close()

	nodeRegistrations, err := nrs.NodeRegistrationQuery.BuildModel([]*model.NodeRegistration{}, rows)
	if err != nil {
		return nil, err
	}
	return nodeRegistrations, nil
}

func (nrs *NodeRegistrationService) GetNodeRegistryAtHeight(height uint32) ([]*model.NodeRegistration, error) {
	qry := nrs.NodeRegistrationQuery.GetNodeRegistryAtHeightWithNodeAddress(height)
	rows, err := nrs.QueryExecutor.ExecuteSelect(qry, false)
	if err != nil {
		return nil, err
	}
	defer rows.Close()
	nodeRegistrations, err := nrs.NodeRegistrationQuery.BuildModel([]*model.NodeRegistration{}, rows)
	if (err != nil) || len(nodeRegistrations) == 0 {
		return nil, blocker.NewBlocker(blocker.AppErr, "NoRegisteredNodesFound")
	}

	return nodeRegistrations, nil
}

func (nrs *NodeRegistrationService) GetRegisteredNodes() ([]*model.NodeRegistration, error) {
	qry := nrs.NodeRegistrationQuery.GetActiveNodeRegistrations()
	rows, err := nrs.QueryExecutor.ExecuteSelect(qry, false)
	if err != nil {
		return nil, err
	}
	defer rows.Close()
	nodeRegistry, err := nrs.NodeRegistrationQuery.BuildModel([]*model.NodeRegistration{}, rows)
	if err != nil {
		return nil, err
	}

	return nodeRegistry, nil
}

func (nrs *NodeRegistrationService) GetRegisteredNodesWithNodeAddress() ([]*model.NodeRegistration, error) {
	qry := nrs.NodeRegistrationQuery.GetActiveNodeRegistrationsWithNodeAddress()
	rows, err := nrs.QueryExecutor.ExecuteSelect(qry, false)
	if err != nil {
		return nil, err
	}
	defer rows.Close()
	nodeRegistry, err := nrs.NodeRegistrationQuery.BuildModel([]*model.NodeRegistration{}, rows)
	if err != nil {
		return nil, err
	}

	return nodeRegistry, nil
}

func (nrs *NodeRegistrationService) GetNodeRegistrationByNodePublicKey(nodePublicKey []byte) (*model.NodeRegistration, error) {
	rows, err := nrs.QueryExecutor.ExecuteSelect(nrs.NodeRegistrationQuery.GetNodeRegistrationByNodePublicKey(), false, nodePublicKey)
	if err != nil {
		return nil, err
	}
	defer rows.Close()

	nodeRegistrations, err := nrs.NodeRegistrationQuery.BuildModel([]*model.NodeRegistration{}, rows)
	if err != nil {
		return nil, err
	}

	if len(nodeRegistrations) > 0 {
		return nodeRegistrations[0], nil
	}
	return nil, nil
}

// AdmitNodes update given node registrations' registrationStatus field to NodeRegistrationState_NodeRegistered (=0)
// and set default participation score to it
func (nrs *NodeRegistrationService) AdmitNodes(nodeRegistrations []*model.NodeRegistration, height uint32) error {
	// prepare all node registrations to be updated (set registrationStatus to NodeRegistrationState_NodeRegistered and new height)
	// and default participation scores to be added
	for _, nodeRegistration := range nodeRegistrations {
		nodeRegistration.RegistrationStatus = uint32(model.NodeRegistrationState_NodeRegistered)
		nodeRegistration.Height = height
		// update the node registry (set registrationStatus to zero)
		queries := nrs.NodeRegistrationQuery.UpdateNodeRegistration(nodeRegistration)
		// add default participation score to the node
		updateParticipationScoreQuery := nrs.ParticipationScoreQuery.UpdateParticipationScore(
			nodeRegistration.NodeID,
			constant.DefaultParticipationScore,
			height)
		queries = append(queries, updateParticipationScoreQuery...)
		if err := nrs.QueryExecutor.ExecuteTransactions(queries); err != nil {
			return err
		}
		if bytes.Equal(nrs.CurrentNodePublicKey, nodeRegistration.NodePublicKey) {
			nrs.BlockchainStatusService.SetIsBlocksmith(true)
		}
	}
	return nil
}

// ExpelNode (similar to delete node registration) Increase node's owner account balance by node registration's locked balance, then
// update the node registration by setting registrationStatus field to 3 (deleted) and locked balance to zero
func (nrs *NodeRegistrationService) ExpelNodes(nodeRegistrations []*model.NodeRegistration, height uint32) error {
	for _, nodeRegistration := range nodeRegistrations {
		// update the node registry (set registrationStatus to 1 and lockedbalance to 0)
		nodeRegistration.RegistrationStatus = uint32(model.NodeRegistrationState_NodeDeleted)
		nodeRegistration.LockedBalance = 0
		nodeRegistration.Height = height
		nodeQueries := nrs.NodeRegistrationQuery.UpdateNodeRegistration(nodeRegistration)
		// return lockedbalance to the node's owner account
		updateAccountBalanceQ := nrs.AccountBalanceQuery.AddAccountBalance(
			nodeRegistration.LockedBalance,
			map[string]interface{}{
				"account_address": nodeRegistration.AccountAddress,
				"block_height":    height,
			},
		)

		queries := append(updateAccountBalanceQ, nodeQueries...)
		if err := nrs.QueryExecutor.ExecuteTransactions(queries); err != nil {
			return err
		}
	}
	return nil
}

// GetNextNodeAdmissionTimestamp get the next node admission timestamp
func (nrs *NodeRegistrationService) GetNextNodeAdmissionTimestamp(blockHeight uint32) (int64, error) {
	if nrs.NextNodeAdmission == nil || blockHeight <= nrs.NextNodeAdmission.BlockHeight {
		var (
			err               error
			row               *sql.Row
			nextNodeAdmission model.NodeAdmissionTimestamp
		)
		row, err = nrs.QueryExecutor.ExecuteSelectRow(
			nrs.NodeAdmissionTimestampQuery.GetNextNodeAdmision(),
			false,
		)
		if err != nil {
			return 0, err
		}
		err = nrs.NodeAdmissionTimestampQuery.Scan(&nextNodeAdmission, row)
		if err != nil {
			return 0, err
		}
		nrs.NextNodeAdmission = &nextNodeAdmission
	}
	return nrs.NextNodeAdmission.Timestamp, nil
}

// InsertNextNodeAdmissionTimestamp set new next node admission timestamp
func (nrs *NodeRegistrationService) InsertNextNodeAdmissionTimestamp(
	lastAdmissionTimestamp int64,
	blockHeight uint32,
	dbTx bool,
) error {
	var (
		rows              *sql.Rows
		err               error
		delayAdmission    int64
		nextNodeAdmission *model.NodeAdmissionTimestamp
		activeBlocksmiths []*model.Blocksmith
		insertQueries     [][]interface{}
	)

	// get all registered nodes
	rows, err = nrs.QueryExecutor.ExecuteSelect(
		nrs.NodeRegistrationQuery.GetActiveNodeRegistrationsByHeight(blockHeight),
		dbTx,
	)
	if err != nil {
		return err
	}
	activeBlocksmiths, err = nrs.NodeRegistrationQuery.BuildBlocksmith(activeBlocksmiths, rows)
	if err != nil {
		return err
	}
	// calculate next delay node admission timestamp
	delayAdmission = constant.NodeAdmissionBaseDelay / int64(len(activeBlocksmiths))
	delayAdmission = util.MinInt64(
		util.MaxInt64(delayAdmission, constant.NodeAdmissionMinDelay),
		constant.NodeAdmissionMaxDelay,
	)
	nextNodeAdmission = &model.NodeAdmissionTimestamp{
		Timestamp:   lastAdmissionTimestamp + delayAdmission,
		BlockHeight: blockHeight,
		Latest:      true,
	}
	insertQueries = nrs.NodeAdmissionTimestampQuery.InsertNextNodeAdmission(nextNodeAdmission)
	err = nrs.QueryExecutor.ExecuteTransactions(insertQueries)
	if err != nil {
		return err
	}

	nrs.NextNodeAdmission = nextNodeAdmission
	return nil
}

func (nrs *NodeRegistrationService) BuildScrambledNodesAtHeight(blockHeight uint32) error {
	var (
		nearestBlock    model.Block
		nodeRegistries  []*model.NodeRegistration
		newAddressNodes []*model.Peer
		newIndexNodes   = make(map[string]*int)
		err             error
	)
	nearestHeight := nrs.GetBlockHeightToBuildScrambleNodes(blockHeight)
	nearestBlockRow, _ := nrs.QueryExecutor.ExecuteSelectRow(nrs.BlockQuery.GetBlockByHeight(nearestHeight), false)
	err = nrs.BlockQuery.Scan(&nearestBlock, nearestBlockRow)
	if err != nil {
		return err
	}
	nodeRegistries, err = nrs.sortNodeRegistries(&nearestBlock)
	if err != nil {
		return err
	}

	// Restructure & validating node address
	for key, node := range nodeRegistries {
		// STEF node.GetNodeAddress() must change into getting ip address from peer table by nodeID
		// note that we already have the address in node struct: see GetNodeRegistryAtHeightWithNodeAddress
		fullAddress := nrs.NodeRegistrationQuery.ExtractNodeAddress(node.GetNodeAddress())
		// Checking port of address,
		nodeInfo := p2pUtil.GetNodeInfo(fullAddress)
		fullAddresss := p2pUtil.GetFullAddressPeer(&model.Peer{
			Info: nodeInfo,
		})
		peer := &model.Peer{
			Info: &model.Node{
				ID:            node.GetNodeID(),
				Address:       nodeInfo.GetAddress(),
				Port:          nodeInfo.GetPort(),
				SharedAddress: nodeInfo.GetAddress(),
			},
		}
		index := key
		newIndexNodes[fullAddresss] = &index
		newAddressNodes = append(newAddressNodes, peer)
	}

	nrs.ScrambledNodesLock.Lock()
	defer nrs.ScrambledNodesLock.Unlock()
	// memoize the scrambled nodes
	nrs.ScrambledNodes[nearestBlock.Height] = &model.ScrambledNodes{
		AddressNodes: newAddressNodes,
		IndexNodes:   newIndexNodes,
		BlockHeight:  nearestBlock.Height,
	}
	return nil
}

func (nrs *NodeRegistrationService) sortNodeRegistries(
	block *model.Block,
) ([]*model.NodeRegistration, error) {
	var nodeRegistries []*model.NodeRegistration
	// get node registry list
	rows, err := nrs.QueryExecutor.ExecuteSelect(
		nrs.NodeRegistrationQuery.GetNodeRegistryAtHeightWithNodeAddress(block.GetHeight()),
		false,
	)
	if err != nil {
		nrs.Logger.Error(err.Error())
		return nil, err
	}
	defer rows.Close()
	nodeRegistries, err = nrs.NodeRegistrationQuery.BuildModel(nodeRegistries, rows)
	if err != nil {
		nrs.Logger.Error(err.Error())
		return nil, err
	}

	// sort node registry
	sort.SliceStable(nodeRegistries, func(i, j int) bool {
		ni, nj := nodeRegistries[i], nodeRegistries[j]

		// Get Hash of joined  with block seed & node ID
		// TODO : Enhance, to precomputing the hash/bigInt before sorting
		// 		  to avoid repeated hash computation while sorting
		hashI := sha3.Sum256(append(block.GetBlockSeed(), byte(ni.GetNodeID())))
		hashJ := sha3.Sum256(append(block.GetBlockSeed(), byte(nj.GetNodeID())))
		resI := new(big.Int).SetBytes(hashI[:])
		resJ := new(big.Int).SetBytes(hashJ[:])

		res := resI.Cmp(resJ)
		// Ascending sort
		return res < 0
	})
	return nodeRegistries, nil
}

// BuildScrambleNodes,  buil sorted scramble nodes based on node registry
func (nrs *NodeRegistrationService) BuildScrambledNodes(block *model.Block) error {
	var (
		nodeRegistries  []*model.NodeRegistration
		newAddressNodes []*model.Peer
		newIndexNodes   = make(map[string]*int)
		err             error
	)
	nodeRegistries, err = nrs.sortNodeRegistries(block)
	if err != nil {
		return err
	}
	// Restructure & validating node address
	for key, node := range nodeRegistries {
		// STEF node.GetNodeAddress() must change into getting ip address from peer table by nodeID
		// note that we already have the address in node struct: see GetNodeRegistryAtHeightWithNodeAddress
		fullAddress := nrs.NodeRegistrationQuery.ExtractNodeAddress(node.GetNodeAddress())
		// Checking port of address,
		nodeInfo := p2pUtil.GetNodeInfo(fullAddress)
		fullAddresss := p2pUtil.GetFullAddressPeer(&model.Peer{
			Info: nodeInfo,
		})
		peer := &model.Peer{
			Info: &model.Node{
				ID:            node.GetNodeID(),
				Address:       nodeInfo.GetAddress(),
				Port:          nodeInfo.GetPort(),
				SharedAddress: nodeInfo.GetAddress(),
			},
		}
		index := key
		newIndexNodes[fullAddresss] = &index
		newAddressNodes = append(newAddressNodes, peer)
	}

	nrs.ScrambledNodesLock.Lock()
	defer nrs.ScrambledNodesLock.Unlock()
	// memoize the scrambled nodes
	nrs.ScrambledNodes[block.Height] = &model.ScrambledNodes{
		AddressNodes: newAddressNodes,
		IndexNodes:   newIndexNodes,
		BlockHeight:  block.Height,
	}
	return nil
}

func (nrs *NodeRegistrationService) ResetScrambledNodes() {
	nrs.ScrambledNodesLock.Lock()
	defer nrs.ScrambledNodesLock.Unlock()
	nrs.ScrambledNodes = map[uint32]*model.ScrambledNodes{}
}

func (nrs *NodeRegistrationService) GetScrambleNodesByHeight(
	blockHeight uint32,
) (*model.ScrambledNodes, error) {
	var (
		newAddressNodes []*model.Peer
		newIndexNodes   = make(map[string]*int)
		err             error
	)
	nearestHeight := nrs.GetBlockHeightToBuildScrambleNodes(blockHeight)
	nrs.ScrambledNodesLock.RLock()
	scrambleNodeExist := nrs.ScrambledNodes[nearestHeight]
	nrs.ScrambledNodesLock.RUnlock()
	if scrambleNodeExist == nil {
		err = nrs.BuildScrambledNodesAtHeight(nearestHeight)
		if err != nil {
			return nil, err
		}
	}
	nrs.ScrambledNodesLock.Lock()
	defer nrs.ScrambledNodesLock.Unlock()
	scrambledNodes := nrs.ScrambledNodes[nearestHeight]
	newAddressNodes = append(newAddressNodes, scrambledNodes.AddressNodes...)
	// in the window, deep copy the nodes
	for key, indexNode := range scrambledNodes.IndexNodes {
		tempVal := *indexNode
		newIndexNodes[key] = &tempVal
	}
	return &model.ScrambledNodes{
		AddressNodes: newAddressNodes,
		IndexNodes:   newIndexNodes,
		BlockHeight:  scrambledNodes.BlockHeight,
	}, nil
}

func (nrs *NodeRegistrationService) GetBlockHeightToBuildScrambleNodes(lastBlockHeight uint32) uint32 {
	return lastBlockHeight - (lastBlockHeight % constant.PriorityStrategyBuildScrambleNodesGap)
}

// AddParticipationScore updates a node's participation score by increment/deincrement a previous score by a given number
func (nrs *NodeRegistrationService) AddParticipationScore(nodeID, scoreDelta int64, height uint32, dbTx bool) (newScore int64, err error) {
	var (
		ps model.ParticipationScore
	)
	qry, args := nrs.ParticipationScoreQuery.GetParticipationScoreByNodeID(nodeID)
	row, err := nrs.QueryExecutor.ExecuteSelectRow(qry, dbTx, args...)
	if err != nil {
		return 0, err
	}
	if row == nil {
		return 0, blocker.NewBlocker(blocker.DBErr, "ParticipationScoreNotFound")
	}
	err = nrs.ParticipationScoreQuery.Scan(&ps, row)
	if err != nil {
		return 0, blocker.NewBlocker(blocker.DBErr, err.Error())
	}

	// don't update the score if already max allowed
	if ps.Score >= constant.MaxParticipationScore && scoreDelta > 0 {
		nrs.Logger.Debugf("Node id %d: score is already the maximum allowed and won't be increased", nodeID)
		return constant.MaxParticipationScore, nil
	}
	if ps.Score <= 0 && scoreDelta < 0 {
		nrs.Logger.Debugf("Node id %d: score is already 0. new score won't be decreased", nodeID)
		return 0, nil
	}
	// check if updating the score will overflow the max score and if so, set the new score to max allowed
	// note: we use big integers to make sure we manage the very unlikely case where the addition overflows max int64
	scoreDeltaBig := big.NewInt(scoreDelta)
	prevScoreBig := big.NewInt(ps.Score)
	maxScoreBig := big.NewInt(constant.MaxParticipationScore)
	newScoreBig := new(big.Int).Add(prevScoreBig, scoreDeltaBig)
	if newScoreBig.Cmp(maxScoreBig) > 0 {
		newScore = constant.MaxParticipationScore
	} else if newScoreBig.Cmp(big.NewInt(0)) < 0 {
		newScore = 0
	} else {
		newScore = ps.Score + scoreDelta
	}

	// finally update the participation score
	updateParticipationScoreQuery := nrs.ParticipationScoreQuery.UpdateParticipationScore(nodeID, newScore, height)
	err = nrs.QueryExecutor.ExecuteTransactions(updateParticipationScoreQuery)
	return newScore, err
}

// SetCurrentNodePublicKey set the public key of running node, this information will be used to check if current node is
// being admitted and can start unlock smithing process
func (nrs *NodeRegistrationService) SetCurrentNodePublicKey(publicKey []byte) {
	nrs.CurrentNodePublicKey = publicKey
}

// GetNodeAddressesInfoFromDb returns a list of node address info messages given a list of nodeIDs
func (nrs *NodeRegistrationService) GetNodeAddressesInfoFromDb(nodeIDs []int64) ([]*model.NodeAddressInfo, error) {
	qry := nrs.NodeAddressInfoQuery.GetNodeAddressInfoByNodeIDs(nodeIDs)
	rows, err := nrs.QueryExecutor.ExecuteSelect(qry, false)
	if err != nil {
		return nil, err
	}
	defer rows.Close()

	nodeAddressesInfo, err := nrs.NodeAddressInfoQuery.BuildModel([]*model.NodeAddressInfo{}, rows)
	if err != nil {
		return nil, err
	}

	return nodeAddressesInfo, nil
}

// UpdateNodeAddressInfo updates or adds (in case new) a node address info record to db
// NOTE: nodeAddressInfo is supposed to have been already validated
func (nrs *NodeRegistrationService) UpdateNodeAddressInfo(nodeAddressMessage *model.NodeAddressInfo) (updated bool, err error) {
	// check if already exist and if new one is more recent
	nodeAddressesInfo, err := nrs.GetNodeAddressesInfoFromDb([]int64{nodeAddressMessage.NodeID})
	if err != nil {
		return false, err
	}
	if len(nodeAddressesInfo) > 0 {
		prevNodeAddressInfo := nodeAddressesInfo[0]
		if prevNodeAddressInfo.GetAddress() == nodeAddressMessage.GetAddress() &&
			prevNodeAddressInfo.GetPort() == nodeAddressMessage.GetPort() {
			nrs.Logger.Debugf("node address info for node %d already up to date", nodeAddressMessage.NodeID)
			return false, err
		}
		err = nrs.QueryExecutor.BeginTx()
		if err != nil {
			return false, err
		}
		qryArgs := nrs.NodeAddressInfoQuery.UpdateNodeAddressInfo(nodeAddressMessage)
		err := nrs.QueryExecutor.ExecuteTransactions(qryArgs)
		if err != nil {
			_ = nrs.QueryExecutor.RollbackTx()
			return false, err
		}
		err = nrs.QueryExecutor.CommitTx()
		if err != nil {
			return false, err
		}
		return true, nil
	}
	err = nrs.QueryExecutor.BeginTx()
	if err != nil {
		return false, err
	}
	qry, args := nrs.NodeAddressInfoQuery.InsertNodeAddressInfo(nodeAddressMessage)
	err = nrs.QueryExecutor.ExecuteTransaction(qry, args...)
	if err != nil {
		_ = nrs.QueryExecutor.RollbackTx()
		return false, err
	}
	err = nrs.QueryExecutor.CommitTx()
	if err != nil {
		return false, err
	}
	if monitoring.IsMonitoringActive() {
		if registeredNodesWithAddress, err := nrs.GetRegisteredNodesWithNodeAddress(); err == nil {
			monitoring.SetNodeAddressInfoCount(len(registeredNodesWithAddress))
		}
	}
	return true, nil
}

// ValidateNodeAddressInfo validate message data against:
// - main blocks: block height and hash
// - node registry: nodeID and message signature (use node public key in registry to validate the signature)
func (nrs *NodeRegistrationService) ValidateNodeAddressInfo(nodeAddressInfo *model.NodeAddressInfo) (bool, error) {
	var (
		block            model.Block
		nodeRegistration model.NodeRegistration
	)

	// validate nodeID
	qry, args := nrs.NodeRegistrationQuery.GetNodeRegistrationByID(nodeAddressInfo.GetNodeID())
	row, _ := nrs.QueryExecutor.ExecuteSelectRow(qry, false, args...)
	err := nrs.NodeRegistrationQuery.Scan(&nodeRegistration, row)
	if err != nil {
		if err == sql.ErrNoRows {
			return false, blocker.NewBlocker(blocker.ValidationErr, "NodeIDNotFound")
		}
		return true, err
	}

	// validate the message signature
	unsignedBytes := nrs.NodeRegistrationUtils.GetUnsignedNodeAddressInfoBytes(nodeAddressInfo)
	if !nrs.Signature.VerifyNodeSignature(
		unsignedBytes,
		nodeAddressInfo.GetSignature(),
		nodeRegistration.GetNodePublicKey(),
	) {
		return true, blocker.NewBlocker(blocker.ValidationErr, "InvalidSignature")
	}

	// validate block height
	blockRow, _ := nrs.QueryExecutor.ExecuteSelectRow(nrs.BlockQuery.GetBlockByHeight(nodeAddressInfo.GetBlockHeight()), false)
	err = nrs.BlockQuery.Scan(&block, blockRow)
	if err != nil || nodeAddressInfo.GetBlockHeight() <= block.GetHeight() {
		if err == sql.ErrNoRows {
			return true, blocker.NewBlocker(blocker.ValidationErr, "InvalidBlockHeight")
		}
		return true, err
	}
	// validate block hash
	if !bytes.Equal(nodeAddressInfo.GetBlockHash(), block.GetBlockHash()) {
		return true, blocker.NewBlocker(blocker.ValidationErr, "InvalidBlockHash")
	}

	// in case node address info for nodeID exists, validate that its height is lower than the one in the message
	qry = nrs.NodeAddressInfoQuery.GetNodeAddressInfoByNodeIDs([]int64{nodeAddressInfo.GetNodeID()})
	rows, err := nrs.QueryExecutor.ExecuteSelect(qry, false)
	if err != nil {
		return true, err
	}
	defer rows.Close()
	prevAddressInfo, err := nrs.NodeAddressInfoQuery.BuildModel([]*model.NodeAddressInfo{}, rows)
	if err != nil {
		return true, err
	}
	if len(prevAddressInfo) > 0 {
		if prevAddressInfo[0].BlockHeight >= nodeAddressInfo.BlockHeight {
			return true, blocker.NewBlocker(blocker.ValidationErr, "OutdatedNodeAddressInfo")
		}
	}

	return true, nil
}

// GenerateNodeAddressInfo generate a nodeAddressInfo signed message
func (nrs *NodeRegistrationService) GenerateNodeAddressInfo(
	nodeID int64,
	nodeAddress string,
	port uint32,
	nodeSecretPhrase string) (*model.NodeAddressInfo, error) {
	var (
		safeBlockHeight uint32
		safeBlock       model.Block
	)
	lastBlock, err := commonUtils.GetLastBlock(nrs.QueryExecutor, nrs.BlockQuery)
	if err != nil {
		return nil, err
	}
	// get a rollback-safe block for node address info message, to make sure evey peer can validate it
	// note: a disadvantage of this is, once a node address is written to db, it cannot be updated in the first 720 blocks
	if lastBlock.GetHeight() < constant.MinRollbackBlocks {
		safeBlockHeight = 0
	} else {
		safeBlockHeight = lastBlock.GetHeight() - constant.MinRollbackBlocks
	}
	rows, err := nrs.QueryExecutor.ExecuteSelectRow(nrs.BlockQuery.GetBlockByHeight(safeBlockHeight), false)
	if err != nil {
		return nil, err
	}
	err = nrs.BlockQuery.Scan(&safeBlock, rows)
	if err != nil {
		return nil, err
	}

	nodeAddressInfo := &model.NodeAddressInfo{
		NodeID:      nodeID,
		Address:     nodeAddress,
		Port:        port,
		BlockHeight: safeBlock.GetHeight(),
		BlockHash:   safeBlock.GetBlockHash(),
	}
	nodeAddressInfoBytes := nrs.NodeRegistrationUtils.GetUnsignedNodeAddressInfoBytes(nodeAddressInfo)
	nodeAddressInfo.Signature = nrs.Signature.SignByNode(nodeAddressInfoBytes, nodeSecretPhrase)
	return nodeAddressInfo, nil
}<|MERGE_RESOLUTION|>--- conflicted
+++ resolved
@@ -3,28 +3,21 @@
 import (
 	"bytes"
 	"database/sql"
-<<<<<<< HEAD
-	"github.com/zoobc/zoobc-core/common/monitoring"
-=======
->>>>>>> 8142c861
 	"math/big"
 	"sort"
 	"sync"
 
 	log "github.com/sirupsen/logrus"
-	"golang.org/x/crypto/sha3"
-
 	"github.com/zoobc/zoobc-core/common/blocker"
 	"github.com/zoobc/zoobc-core/common/constant"
 	"github.com/zoobc/zoobc-core/common/crypto"
 	"github.com/zoobc/zoobc-core/common/model"
+	"github.com/zoobc/zoobc-core/common/monitoring"
 	"github.com/zoobc/zoobc-core/common/query"
-<<<<<<< HEAD
+	"github.com/zoobc/zoobc-core/common/util"
 	commonUtils "github.com/zoobc/zoobc-core/common/util"
-=======
-	"github.com/zoobc/zoobc-core/common/util"
->>>>>>> 8142c861
 	p2pUtil "github.com/zoobc/zoobc-core/p2p/util"
+	"golang.org/x/crypto/sha3"
 )
 
 type (
@@ -93,30 +86,18 @@
 	nodeRegistrationUtils NodeRegistrationUtilsInterface,
 ) *NodeRegistrationService {
 	return &NodeRegistrationService{
-<<<<<<< HEAD
-		QueryExecutor:           queryExecutor,
-		NodeAddressInfoQuery:    nodeAddressInfoQuery,
-		AccountBalanceQuery:     accountBalanceQuery,
-		NodeRegistrationQuery:   nodeRegistrationQuery,
-		ParticipationScoreQuery: participationScoreQuery,
-		BlockQuery:              blockQuery,
-		NodeAdmittanceCycle:     constant.NodeAdmittanceCycle,
-		Logger:                  logger,
-		ScrambledNodes:          map[uint32]*model.ScrambledNodes{},
-		BlockchainStatusService: blockchainStatusService,
-		Signature:               signature,
-		NodeRegistrationUtils:   nodeRegistrationUtils,
-=======
 		QueryExecutor:               queryExecutor,
+		NodeAddressInfoQuery:        nodeAddressInfoQuery,
 		AccountBalanceQuery:         accountBalanceQuery,
 		NodeRegistrationQuery:       nodeRegistrationQuery,
 		ParticipationScoreQuery:     participationScoreQuery,
 		BlockQuery:                  blockQuery,
-		NodeAdmissionTimestampQuery: nodeAdmissionTimestampQuery,
 		Logger:                      logger,
 		ScrambledNodes:              map[uint32]*model.ScrambledNodes{},
 		BlockchainStatusService:     blockchainStatusService,
->>>>>>> 8142c861
+		Signature:                   signature,
+		NodeRegistrationUtils:       nodeRegistrationUtils,
+		NodeAdmissionTimestampQuery: nodeAdmissionTimestampQuery,
 	}
 }
 
