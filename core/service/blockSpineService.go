package service

import (
	"bytes"
	"database/sql"
	"fmt"
	"math/big"
	"sync"
	"time"

	log "github.com/sirupsen/logrus"
	"github.com/zoobc/zoobc-core/common/blocker"
	"github.com/zoobc/zoobc-core/common/chaintype"
	"github.com/zoobc/zoobc-core/common/constant"
	"github.com/zoobc/zoobc-core/common/crypto"
	"github.com/zoobc/zoobc-core/common/model"
	"github.com/zoobc/zoobc-core/common/monitoring"
	"github.com/zoobc/zoobc-core/common/query"
	"github.com/zoobc/zoobc-core/common/util"
	commonUtils "github.com/zoobc/zoobc-core/common/util"
	"github.com/zoobc/zoobc-core/core/smith/strategy"
	coreUtil "github.com/zoobc/zoobc-core/core/util"
	"github.com/zoobc/zoobc-core/observer"
	"golang.org/x/crypto/sha3"
	"google.golang.org/grpc/codes"
	"google.golang.org/grpc/status"
)

type (
	BlockServiceSpineInterface interface {
		NewSpineBlock(version uint32, previousBlockHash []byte, blockSeed, blockSmithPublicKey []byte,
			previousBlockHeight uint32, timestamp int64, blockSpinePublicKeys []*model.SpinePublicKey,
			payloadHash []byte, payloadLength uint32, secretPhrase string) (*model.Block, error)
		BuildSpinePublicKeysFromNodeRegistry(
			fromTimestamp,
			toTimestamp int64,
			spineBlockHeight uint32,
		) (spinePublicKeys []*model.SpinePublicKey, err error)
		GetSpinePublicKeysByBlockHeight(height uint32) (spinePublicKeys []*model.SpinePublicKey, err error)
	}
	BlockSpineService struct {
		sync.RWMutex
		Chaintype                 chaintype.ChainType
		QueryExecutor             query.ExecutorInterface
		BlockQuery                query.BlockQueryInterface
		Signature                 crypto.SignatureInterface
		BlocksmithStrategy        strategy.BlocksmithStrategyInterface
		Observer                  *observer.Observer
		Logger                    *log.Logger
		SpinePublicKeyService     BlockSpinePublicKeyServiceInterface
		SpineBlockManifestService SpineBlockManifestServiceInterface
	}
)

func NewBlockSpineService(
	ct chaintype.ChainType,
	queryExecutor query.ExecutorInterface,
	spineBlockQuery query.BlockQueryInterface,
	spinePublicKeyQuery query.SpinePublicKeyQueryInterface,
	signature crypto.SignatureInterface,
	nodeRegistrationQuery query.NodeRegistrationQueryInterface,
	obsr *observer.Observer,
	blocksmithStrategy strategy.BlocksmithStrategyInterface,
	logger *log.Logger,
	megablockQuery query.SpineBlockManifestQueryInterface,
) *BlockSpineService {
	return &BlockSpineService{
		Chaintype:          ct,
		QueryExecutor:      queryExecutor,
		BlockQuery:         spineBlockQuery,
		Signature:          signature,
		BlocksmithStrategy: blocksmithStrategy,
		Observer:           obsr,
		Logger:             logger,
		SpinePublicKeyService: &BlockSpinePublicKeyService{
			Logger:                logger,
			NodeRegistrationQuery: nodeRegistrationQuery,
			QueryExecutor:         queryExecutor,
			Signature:             signature,
			SpinePublicKeyQuery:   spinePublicKeyQuery,
		},
		SpineBlockManifestService: NewSpineBlockManifestService(
			queryExecutor,
			megablockQuery,
			spineBlockQuery,
			logger,
		),
	}
}

// NewSpineBlock generate new spinechain block
func (bs *BlockSpineService) NewSpineBlock(
	version uint32,
	previousBlockHash,
	blockSeed, blockSmithPublicKey []byte,
	previousBlockHeight uint32,
	timestamp int64,
	payloadHash []byte,
	payloadLength uint32,
	secretPhrase string,
	spinePublicKeys []*model.SpinePublicKey,
	spineBlockManifests []*model.SpineBlockManifest,
) (*model.Block, error) {
	block := &model.Block{
		Version:             version,
		PreviousBlockHash:   previousBlockHash,
		BlockSeed:           blockSeed,
		BlocksmithPublicKey: blockSmithPublicKey,
		Height:              previousBlockHeight,
		Timestamp:           timestamp,
		PayloadHash:         payloadHash,
		PayloadLength:       payloadLength,
		SpinePublicKeys:     spinePublicKeys,
		SpineBlockManifests: spineBlockManifests,
	}
	blockUnsignedByte, err := util.GetBlockByte(block, false, bs.Chaintype)
	if err != nil {
		bs.Logger.Error(err.Error())
	}
	block.BlockSignature = bs.Signature.SignByNode(blockUnsignedByte, secretPhrase)
	blockHash, err := util.GetBlockHash(block, bs.Chaintype)
	if err != nil {
		return nil, err
	}
	block.BlockHash = blockHash
	return block, nil
}

// GetChainType returns the chaintype
func (bs *BlockSpineService) GetChainType() chaintype.ChainType {
	return bs.Chaintype
}

func (bs *BlockSpineService) GetBlocksmithStrategy() strategy.BlocksmithStrategyInterface {
	return bs.BlocksmithStrategy
}

// ChainWriteLock locks the chain
func (bs *BlockSpineService) ChainWriteLock(actionType int) {
	monitoring.IncrementStatusLockCounter(actionType)
	bs.Lock()
	monitoring.SetBlockchainStatus(bs.Chaintype.GetTypeInt(), actionType)
}

// ChainWriteUnlock unlocks the chain
func (bs *BlockSpineService) ChainWriteUnlock(actionType int) {
	monitoring.SetBlockchainStatus(bs.Chaintype.GetTypeInt(), constant.BlockchainStatusIdle)
	monitoring.DecrementStatusLockCounter(actionType)
	bs.Unlock()
}

// NewGenesisBlock create new block that is fixed in the value of cumulative difficulty, smith scale, and the block signature
func (bs *BlockSpineService) NewGenesisBlock(
	version uint32,
	previousBlockHash, blockSeed, blockSmithPublicKey []byte,
	previousBlockHeight uint32,
	timestamp, totalAmount, totalFee, totalCoinBase int64,
	transactions []*model.Transaction,
	publishedReceipts []*model.PublishedReceipt,
	spinePublicKeys []*model.SpinePublicKey,
	payloadHash []byte,
	payloadLength uint32,
	cumulativeDifficulty *big.Int,
	genesisSignature []byte,
) (*model.Block, error) {
	block := &model.Block{
		Version:              version,
		PreviousBlockHash:    previousBlockHash,
		BlockSeed:            blockSeed,
		BlocksmithPublicKey:  blockSmithPublicKey,
		Height:               previousBlockHeight,
		Timestamp:            timestamp,
		TotalAmount:          totalAmount,
		TotalFee:             totalFee,
		TotalCoinBase:        totalCoinBase,
		Transactions:         transactions,
		SpinePublicKeys:      spinePublicKeys,
		PublishedReceipts:    publishedReceipts,
		PayloadLength:        payloadLength,
		PayloadHash:          payloadHash,
		CumulativeDifficulty: cumulativeDifficulty.String(),
		BlockSignature:       genesisSignature,
	}
	blockHash, err := util.GetBlockHash(block, bs.Chaintype)
	if err != nil {
		return nil, err
	}
	block.BlockHash = blockHash
	return block, nil
}

// ValidateBlock validate block to be pushed into the blockchain
func (bs *BlockSpineService) ValidateBlock(block, previousLastBlock *model.Block, curTime int64) error {
	// TODO: should we validate the received spineblcokManifests against the one that have been generated locally?
	//		 what if they have been deleted?

	// todo: validate previous time
	if block.GetTimestamp() > curTime+constant.GenerateBlockTimeoutSec {
		return blocker.NewBlocker(blocker.BlockErr, "InvalidTimestamp")
	}
	// check if blocksmith can smith at the time
	blocksmithsMap := bs.BlocksmithStrategy.GetSortedBlocksmithsMap(previousLastBlock)
	blocksmithIndex := blocksmithsMap[string(block.BlocksmithPublicKey)]
	if blocksmithIndex == nil {
		return blocker.NewBlocker(blocker.BlockErr, "InvalidBlocksmith")
	}
	blocksmithTime := bs.BlocksmithStrategy.GetSmithTime(*blocksmithIndex, previousLastBlock)
	if blocksmithTime > block.GetTimestamp() {
		return blocker.NewBlocker(blocker.BlockErr, "InvalidSmithTime")
	}
	if coreUtil.GetBlockID(block, bs.Chaintype) == 0 {
		return blocker.NewBlocker(blocker.BlockErr, "InvalidID")
	}
	// Verify Signature
	blockByte, err := commonUtils.GetBlockByte(block, false, bs.Chaintype)
	if err != nil {
		return err
	}

	if !bs.Signature.VerifyNodeSignature(
		blockByte,
		block.BlockSignature,
		block.BlocksmithPublicKey,
	) {
		return blocker.NewBlocker(blocker.BlockErr, "InvalidSignature")
	}
	// Verify previous block hash
	previousBlockHash, err := util.GetBlockHash(previousLastBlock, bs.Chaintype)
	if err != nil {
		return err
	}
	if !bytes.Equal(previousBlockHash, block.PreviousBlockHash) {
		return blocker.NewBlocker(blocker.BlockErr, "InvalidPreviousBlockHash")
	}
	// if the same block height is already in the database compare cummulative difficulty.
	if err := bs.validateBlockHeight(block); err != nil {
		return err
	}
	return nil
}

// validateBlockAtHeight Check if the same block height is already in the database compare cummulative difficulty.
// and return error if current block's cumulative difficulty is lower than the one in db
func (bs *BlockSpineService) validateBlockHeight(block *model.Block) error {
	var (
		bl                                                 []*model.Block
		refCumulativeDifficulty, blockCumulativeDifficulty *big.Int
		ok                                                 bool
	)
	rows, err := bs.QueryExecutor.ExecuteSelect(bs.BlockQuery.GetBlockByHeight(block.Height), false)
	if err != nil {
		return blocker.NewBlocker(blocker.DBErr, err.Error())
	}
	defer rows.Close()
	bl, err = bs.BlockQuery.BuildModel(bl, rows)
	if err != nil {
		return err
	}
	if len(bl) > 0 {
		refBlock := bl[0]
		if refCumulativeDifficulty, ok = new(big.Int).SetString(refBlock.CumulativeDifficulty, 10); !ok {
			return err
		}
		if blockCumulativeDifficulty, ok = new(big.Int).SetString(block.CumulativeDifficulty, 10); !ok {
			return err
		}

		// if cumulative difficulty of the reference block is > of the one of the (new) block, new block is invalid
		if refCumulativeDifficulty.Cmp(blockCumulativeDifficulty) > 0 {
			return blocker.NewBlocker(blocker.BlockErr, "InvalidCumulativeDifficulty")
		}
	}
	return nil
}

// PushBlock push block into blockchain, to broadcast the block after pushing to own node, switch the
// broadcast flag to `true`, and `false` otherwise
func (bs *BlockSpineService) PushBlock(previousBlock, block *model.Block, broadcast, persist bool) error {
	var (
		err error
	)
	if !coreUtil.IsGenesis(previousBlock.GetID(), block) {
		block.Height = previousBlock.GetHeight() + 1
		sortedBlocksmithMap := bs.BlocksmithStrategy.GetSortedBlocksmithsMap(previousBlock)
		blocksmithIndex := sortedBlocksmithMap[string(block.GetBlocksmithPublicKey())]
		if blocksmithIndex == nil {
			return blocker.NewBlocker(blocker.BlockErr, "BlocksmithNotInSmithingList")
		}
		blockCumulativeDifficulty, err := coreUtil.CalculateCumulativeDifficulty(
			previousBlock, *blocksmithIndex,
		)
		if err != nil {
			return err
		}
		block.CumulativeDifficulty = blockCumulativeDifficulty
	}
	// start db transaction here
	err = bs.QueryExecutor.BeginTx()
	if err != nil {
		return err
	}
	blockInsertQuery, blockInsertValue := bs.BlockQuery.InsertBlock(block)
	err = bs.QueryExecutor.ExecuteTransaction(blockInsertQuery, blockInsertValue...)
	if err != nil {
		if rollbackErr := bs.QueryExecutor.RollbackTx(); rollbackErr != nil {
			bs.Logger.Error(rollbackErr.Error())
		}
		return err
	}

	// add new spine public keys (pub keys included in this spine block) into spinePublicKey table
	if err := bs.SpinePublicKeyService.InsertSpinePublicKeys(block); err != nil {
		bs.Logger.Error(err.Error())
		if rollbackErr := bs.QueryExecutor.RollbackTx(); rollbackErr != nil {
			bs.Logger.Error(rollbackErr.Error())
		}
		return err
	}

	err = bs.QueryExecutor.CommitTx()
	if err != nil { // commit automatically unlock executor and close tx
		return err
	}
	bs.Logger.Debugf("%s Block Pushed ID: %d", bs.Chaintype.GetName(), block.GetID())
	// sort blocksmiths for next block
	bs.BlocksmithStrategy.SortBlocksmiths(block)
	// broadcast block
	if broadcast {
		bs.Observer.Notify(observer.BroadcastBlock, block, bs.Chaintype)
	}
	bs.Observer.Notify(observer.BlockPushed, block, bs.Chaintype)
	monitoring.SetLastBlock(bs.Chaintype.GetTypeInt(), block)
	return nil
}

// GetBlockByID return a block by its ID
// withAttachedData if true returns extra attached data for the block (transactions)
func (bs *BlockSpineService) GetBlockByID(id int64, withAttachedData bool) (*model.Block, error) {
	var (
		block model.Block
	)
	row, err := bs.QueryExecutor.ExecuteSelectRow(bs.BlockQuery.GetBlockByID(id), false)
	if err != nil {
		return nil, blocker.NewBlocker(blocker.DBErr, err.Error())
	}
	if err = bs.BlockQuery.Scan(&block, row); err != nil {
		if err == sql.ErrNoRows {
			return nil, blocker.NewBlocker(blocker.BlockNotFoundErr, err.Error())
		}
		return nil, blocker.NewBlocker(blocker.DBErr, "failed to build model")
	}

	if block.ID != 0 {
		if withAttachedData {
			err := bs.PopulateBlockData(&block)
			if err != nil {
				return nil, blocker.NewBlocker(blocker.DBErr, err.Error())
			}
		}
		return &block, nil
	}
	return nil, blocker.NewBlocker(blocker.BlockNotFoundErr, fmt.Sprintf("block %v is not found", id))
}

// GetBlocksFromHeight get all blocks from a given height till last block (or a given limit is reached).
// Note: this only returns main block data, it doesn't populate attached data (spinePublicKeys)
func (bs *BlockSpineService) GetBlocksFromHeight(startHeight, limit uint32) ([]*model.Block, error) {
	var blocks []*model.Block
	rows, err := bs.QueryExecutor.ExecuteSelect(bs.BlockQuery.GetBlockFromHeight(startHeight, limit), false)
	if err != nil {
		return []*model.Block{}, err
	}
	defer rows.Close()
	blocks, err = bs.BlockQuery.BuildModel(blocks, rows)
	if err != nil {
		return nil, blocker.NewBlocker(blocker.DBErr, "failed to build model")
	}

	return blocks, nil
}

// GetLastBlock return the last pushed block
func (bs *BlockSpineService) GetLastBlock() (*model.Block, error) {
	lastBlock, err := commonUtils.GetLastBlock(bs.QueryExecutor, bs.BlockQuery)
	if err != nil {
		return nil, blocker.NewBlocker(blocker.DBErr, err.Error())
	}

	err = bs.PopulateBlockData(lastBlock)
	if err != nil {
		return nil, blocker.NewBlocker(blocker.DBErr, err.Error())
	}
	return lastBlock, nil
}

// GetBlockHash return block's hash (makes sure always include spine public keys)
func (bs *BlockSpineService) GetBlockHash(block *model.Block) ([]byte, error) {
	err := bs.PopulateBlockData(block)
	if err != nil {
		return nil, blocker.NewBlocker(blocker.DBErr, err.Error())
	}
	return commonUtils.GetBlockHash(block, bs.GetChainType())

}

// GetLastBlock return the last pushed block
func (bs *BlockSpineService) GetBlockByHeight(height uint32) (*model.Block, error) {
	block, err := commonUtils.GetBlockByHeight(height, bs.QueryExecutor, bs.BlockQuery)
	if err != nil {
		return nil, blocker.NewBlocker(blocker.DBErr, err.Error())
	}
	err = bs.PopulateBlockData(block)
	if err != nil {
		return nil, blocker.NewBlocker(blocker.DBErr, err.Error())
	}
	return block, nil
}

// GetGenesis return the genesis block
func (bs *BlockSpineService) GetGenesisBlock() (*model.Block, error) {
	var (
		genesisBlock model.Block
		row, _       = bs.QueryExecutor.ExecuteSelectRow(bs.BlockQuery.GetGenesisBlock(), false)
	)
	if row == nil {
		return nil, blocker.NewBlocker(blocker.BlockNotFoundErr, "genesis block is not found")
	}
	err := bs.BlockQuery.Scan(&genesisBlock, row)
	if err != nil {
		return nil, blocker.NewBlocker(blocker.BlockNotFoundErr, "cannot parse genesis block db entity")
	}
	genesisBlock.SpineBlockManifests = make([]*model.SpineBlockManifest, 0)
	return &genesisBlock, nil
}

// GetBlocks return all pushed blocks
func (bs *BlockSpineService) GetBlocks() ([]*model.Block, error) {
	var (
		blocks    []*model.Block
		rows, err = bs.QueryExecutor.ExecuteSelect(bs.BlockQuery.GetBlocks(0, 100), false)
	)
	if err != nil {
		return nil, err
	}
	defer rows.Close()
	blocks, err = bs.BlockQuery.BuildModel(blocks, rows)
	if err != nil {
		return nil, err
	}
	return blocks, nil
}

// PopulateBlockData add spine public keys to model.Block instance
func (bs *BlockSpineService) PopulateBlockData(block *model.Block) error {
	spinePublicKeys, err := bs.SpinePublicKeyService.GetSpinePublicKeysByBlockHeight(block.Height)
	if err != nil {
		bs.Logger.Errorln(err)
		return blocker.NewBlocker(blocker.BlockErr, "error getting block spine public keys")
	}
	block.SpinePublicKeys = spinePublicKeys
	spineBlockManifests, err := bs.SpineBlockManifestService.GetSpineBlockManifestsForSpineBlock(block.Height, block.Timestamp)
	if err != nil {
		return blocker.NewBlocker(blocker.BlockErr, "error getting block spineBlockManifests")
	}
	block.SpineBlockManifests = spineBlockManifests

	return nil
}

// GenerateBlock generate block from transactions in mempool
func (bs *BlockSpineService) GenerateBlock(
	previousBlock *model.Block,
	secretPhrase string,
	timestamp int64,
) (*model.Block, error) {
	var (
		payloadLength             uint32
		spinePublicKeys           []*model.SpinePublicKey
		payloadBytes, payloadHash []byte
		err                       error
		digest                    = sha3.New256()
		blockSmithPublicKey       = util.GetPublicKeyFromSeed(secretPhrase)
		fromTimestamp             = previousBlock.Timestamp
		spineBlockManifests       []*model.SpineBlockManifest
	)
	newBlockHeight := previousBlock.Height + 1
	// compute spine pub keys from mainchain node registrations
	// Note: since spine blocks are not in sync with main blocks and they are unaware of the height (on mainchain) where to retrieve
	// node registration's public keys, we use timestamps for now
	if fromTimestamp == bs.GetChainType().GetGenesisBlockTimestamp() {
		fromTimestamp++
	}
	spinePublicKeys, err = bs.SpinePublicKeyService.BuildSpinePublicKeysFromNodeRegistry(fromTimestamp, timestamp, newBlockHeight)
	for _, spinePubKey := range spinePublicKeys {
		payloadBytes = append(payloadBytes, commonUtils.GetSpinePublicKeyBytes(spinePubKey)...)
	}
	if err != nil {
		return nil, err
	}

	// retrieve all spineBlockManifests at current spine height (complete with file chunks entities)
	spineBlockManifests, err = bs.SpineBlockManifestService.GetSpineBlockManifestsForSpineBlock(newBlockHeight, timestamp)
	if err != nil {
		return nil, err
	}
	// compute the block payload length and hash by parsing all file chunks db entities into their bytes representation
	if len(spineBlockManifests) > 0 {
		for _, spineBlockManifest := range spineBlockManifests {
			megablockBytes := bs.SpineBlockManifestService.GetSpineBlockManifestBytes(spineBlockManifest)
			payloadBytes = append(payloadBytes, megablockBytes...)
		}
	}

	if _, err := digest.Write(payloadBytes); err != nil {
		return nil, err
	}
	payloadHash = digest.Sum([]byte{})
	payloadLength = uint32(len(payloadBytes))
	// loop through transaction to build block hash
	digest.Reset() // reset the digest
	if _, err := digest.Write(previousBlock.GetBlockSeed()); err != nil {
		return nil, err
	}

	previousSeedHash := digest.Sum([]byte{})
	blockSeed := bs.Signature.SignByNode(previousSeedHash, secretPhrase)
	digest.Reset() // reset the digest
	// compute the previous block hash
	previousBlockHash, err := util.GetBlockHash(previousBlock, bs.Chaintype)
	if err != nil {
		return nil, err
	}
	block, err := bs.NewSpineBlock(
		1,
		previousBlockHash,
		blockSeed,
		blockSmithPublicKey,
		newBlockHeight,
		timestamp,
		payloadHash,
		payloadLength,
		secretPhrase,
		spinePublicKeys,
		spineBlockManifests,
	)
	if err != nil {
		return nil, err
	}
	return block, nil
}

// GenerateGenesisBlock generate and return genesis block from a given template (see constant/genesis.go)
func (bs *BlockSpineService) GenerateGenesisBlock(genesisEntries []constant.GenesisConfigEntry) (*model.Block, error) {
	var (
		totalAmount, totalFee, totalCoinBase int64
		blockTransactions                    []*model.Transaction
		spineChainPublicKeys                 []*model.SpinePublicKey
		payloadBytes                         []byte
		payloadLength                        uint32
		digest                               = sha3.New256()
	)

	// add spine public keys from mainchain genesis configuration to spine genesis block
	spineChainPublicKeys = bs.getGenesisSpinePublicKeys(genesisEntries)
	payloadBytes = bs.getGenesisSpinePayloadBytes(spineChainPublicKeys)
	payloadLength = uint32(len(payloadBytes))
	if _, err := digest.Write(payloadBytes); err != nil {
		return nil, err
	}

	payloadHash := digest.Sum([]byte{})
	block, err := bs.NewGenesisBlock(
		1,
		nil,
		bs.Chaintype.GetGenesisBlockSeed(),
		bs.Chaintype.GetGenesisNodePublicKey(),
		0,
		bs.Chaintype.GetGenesisBlockTimestamp(),
		totalAmount,
		totalFee,
		totalCoinBase,
		blockTransactions,
		[]*model.PublishedReceipt{},
		spineChainPublicKeys,
		payloadHash,
		payloadLength,
		big.NewInt(0),
		bs.Chaintype.GetGenesisBlockSignature(),
	)
	if err != nil {
		return nil, err
	}
	// assign genesis block id
	block.ID = coreUtil.GetBlockID(block, bs.Chaintype)
	if block.ID == 0 {
		return nil, blocker.NewBlocker(blocker.BlockErr, fmt.Sprintf("Invalid %s Genesis Block ID", bs.Chaintype.GetName()))
	}
	return block, nil
}

// AddGenesis generate and add (push) genesis block to db
func (bs *BlockSpineService) AddGenesis() error {
	block, err := bs.GenerateGenesisBlock(constant.GenesisConfig)
	if err != nil {
		return err
	}
	err = bs.PushBlock(&model.Block{ID: -1, Height: 0}, block, false, true)
	if err != nil {
		bs.Logger.Fatal("PushGenesisBlock:fail ", err)
	}
	return nil
}

// CheckGenesis check if genesis has been added
func (bs *BlockSpineService) CheckGenesis() bool {
	genesisBlock, err := bs.GetGenesisBlock()
	if err != nil { // Genesis is not in the blockchain yet
		return false
	}
	if genesisBlock.ID != bs.Chaintype.GetGenesisBlockID() {
		bs.Logger.Fatalf("Genesis ID does not match, expect: %d, get: %d", bs.Chaintype.GetGenesisBlockID(), genesisBlock.ID)
	}
	return true
}

// ReceiveBlock handle the block received from connected peers
// argument lastBlock is the lastblock in this node
// argument block is the in coming block from peer
func (bs *BlockSpineService) ReceiveBlock(
	senderPublicKey []byte,
	lastBlock, block *model.Block,
	nodeSecretPhrase string,
	peer *model.Peer,
) (*model.BatchReceipt, error) {
	var (
		err error
	)
	// make sure block has previous block hash
	if block.PreviousBlockHash == nil {
		return nil, blocker.NewBlocker(
			blocker.BlockErr,
			"last block hash does not exist",
		)
	}
	//  check equality last block hash with previous block hash from received block
	if !bytes.Equal(lastBlock.BlockHash, block.PreviousBlockHash) {
		// check if incoming block is of higher quality
		if bytes.Equal(lastBlock.PreviousBlockHash, block.PreviousBlockHash) &&
			block.Timestamp < lastBlock.Timestamp {
			err := func() error {
				bs.ChainWriteLock(constant.BlockchainStatusReceivingBlock)
				defer bs.ChainWriteUnlock(constant.BlockchainStatusReceivingBlock)
				previousBlock, err := bs.GetBlockByHeight(lastBlock.Height - 1)
				if err != nil {
					return status.Error(codes.Internal,
						"fail to get last block",
					)
				}
				if !bytes.Equal(previousBlock.GetBlockHash(), block.PreviousBlockHash) {
					return status.Error(codes.InvalidArgument,
						"blockchain changed, ignore the incoming block",
					)
				}
				lastBlocks, err := bs.PopOffToBlock(previousBlock)
				if err != nil {
					return err
				}
				err = bs.ValidateBlock(block, previousBlock, time.Now().Unix())
				if err != nil {
					errPushBlock := bs.PushBlock(previousBlock, lastBlocks[0], false, true)
					if errPushBlock != nil {
						bs.Logger.Errorf("pushing back popped off block fail: %v", errPushBlock)
						return status.Error(codes.InvalidArgument, "InvalidBlock")
					}

					bs.Logger.Info("pushing back popped off block")
					return status.Error(codes.InvalidArgument, "InvalidBlock")
				}
				err = bs.PushBlock(previousBlock, block, true, true)
				if err != nil {
					errPushBlock := bs.PushBlock(previousBlock, lastBlocks[0], false, true)
					if errPushBlock != nil {
						bs.Logger.Errorf("pushing back popped off block fail: %v", errPushBlock)
						return status.Error(codes.InvalidArgument, "InvalidBlock")
					}
					bs.Logger.Info("pushing back popped off block")
					return status.Error(codes.InvalidArgument, "InvalidBlock")
				}
				return nil
			}()
			if err != nil {
				return nil, err
			}
		}
		return nil, status.Error(codes.InvalidArgument,
			"previousBlockHashDoesNotMatchWithLastBlockHash",
		)
	}
	err = func() error {
		// pushBlock closure to release lock as soon as block pushed
		// Securing receive block process
		bs.ChainWriteLock(constant.BlockchainStatusReceivingBlock)
		defer bs.ChainWriteUnlock(constant.BlockchainStatusReceivingBlock)
		// making sure get last block after paused process
		lastBlock, err = bs.GetLastBlock()
		if err != nil {
			return status.Error(codes.Internal,
				"fail to get last block",
			)
		}
		// Validate incoming block
		err = bs.ValidateBlock(block, lastBlock, time.Now().Unix())
		if err != nil {
			return status.Error(codes.InvalidArgument, "InvalidBlock")
		}
		err = bs.PushBlock(lastBlock, block, true, true)
		if err != nil {
			return status.Error(codes.InvalidArgument, err.Error())
		}
		return nil
	}()
	if err != nil {
		return nil, err
	}
	// spine blocks don't return any receipts
	// TODO: @iltoga make sure to manage nil in calling function
	return nil, nil
}

// GetBlockExtendedInfo spine blocks have no extended info so far, so we just return the 'basic' block info (from model.Block)
func (bs *BlockSpineService) GetBlockExtendedInfo(block *model.Block, includeReceipts bool) (*model.BlockExtendedInfo, error) {
	var (
		blExt = &model.BlockExtendedInfo{}
	)
	blExt.Block = block
	// block extra (computed) info
	return blExt, nil
}

func (bs *BlockSpineService) PopOffToBlock(commonBlock *model.Block) ([]*model.Block, error) {
	var (
		err error
	)
	// if current blockchain Height is lower than minimal height of the blockchain that is allowed to rollback
	lastBlock, err := bs.GetLastBlock()
	if err != nil {
		return []*model.Block{}, err
	}
	minRollbackHeight := util.GetMinRollbackHeight(lastBlock.Height)

	if commonBlock.Height < minRollbackHeight {
		// TODO: handle it appropriately and analyze the effect if this returning empty element in the further processfork process
		bs.Logger.Warn("the node blockchain detects hardfork, please manually delete the database to recover")
		return []*model.Block{}, nil
	}

	_, err = bs.GetBlockByID(commonBlock.ID, false)
	if err != nil {
		return []*model.Block{}, blocker.NewBlocker(blocker.BlockNotFoundErr, fmt.Sprintf("the common block is not found %v", commonBlock.ID))
	}

	var poppedBlocks []*model.Block
	block := lastBlock

	for block.ID != commonBlock.ID && block.ID != bs.Chaintype.GetGenesisBlockID() {
		poppedBlocks = append(poppedBlocks, block)
		block, err = bs.GetBlockByHeight(block.Height - 1)
		if err != nil {
			return nil, err
		}
	}

	derivedQueries := query.GetDerivedQuery(bs.Chaintype)
	err = bs.QueryExecutor.BeginTx()
	if err != nil {
		return []*model.Block{}, err
	}

	for _, dQuery := range derivedQueries {
		queries := dQuery.Rollback(commonBlock.Height)
		err = bs.QueryExecutor.ExecuteTransactions(queries)
		if err != nil {
			_ = bs.QueryExecutor.RollbackTx()
			return []*model.Block{}, err
		}
	}

	err = bs.QueryExecutor.CommitTx()
	if err != nil {
		return nil, err
	}

	return poppedBlocks, nil
}

<<<<<<< HEAD
func (bs *BlockSpineService) GetSpinePublicKeysByBlockHeight(height uint32) (spinePublicKeys []*model.SpinePublicKey, err error) {
	rows, err := bs.QueryExecutor.ExecuteSelect(bs.SpinePublicKeyQuery.GetSpinePublicKeysByBlockHeight(height), false)
	if err != nil {
		return nil, blocker.NewBlocker(blocker.DBErr, err.Error())
	}
	defer rows.Close()
	spinePublicKeys, err = bs.SpinePublicKeyQuery.BuildModel(spinePublicKeys, rows)
	if err != nil {
		return nil, blocker.NewBlocker(blocker.DBErr, err.Error())
	}
	return spinePublicKeys, nil
}

// GetSpinePublicKeysFromNodeRegistry build the list of spine public keys from the node registry
func (bs *BlockSpineService) BuildSpinePublicKeysFromNodeRegistry(
	fromTimestamp,
	toTimestamp int64,
	spineHeight uint32,
) (spinePublicKeys []*model.SpinePublicKey, err error) {
	var (
		nodeRegistrations []*model.NodeRegistration
	)
	qry := bs.NodeRegistrationQuery.GetNodeRegistrationsByBlockTimestampInterval(fromTimestamp, toTimestamp)
	rows, err := bs.QueryExecutor.ExecuteSelect(
		qry,
		false,
	)
	if err != nil {
		return nil, blocker.NewBlocker(blocker.DBErr, err.Error())
	}
	defer rows.Close()

	nodeRegistrations, err = bs.NodeRegistrationQuery.BuildModel(nodeRegistrations, rows)
	if err != nil {
		return nil, blocker.NewBlocker(blocker.DBErr, err.Error())
	}
	spinePublicKeys = make([]*model.SpinePublicKey, 0)
	for _, nr := range nodeRegistrations {
		bspk := &model.SpinePublicKey{
			NodePublicKey:   nr.NodePublicKey,
			MainBlockHeight: nr.Height,
			Height:          spineHeight,
			Latest:          true,
		}
		switch nr.RegistrationStatus {
		case uint32(model.NodeRegistrationState_NodeDeleted):
			bspk.PublicKeyAction = model.SpinePublicKeyAction_RemoveKey
		case uint32(model.NodeRegistrationState_NodeRegistered):
			bspk.PublicKeyAction = model.SpinePublicKeyAction_AddKey
		}
		spinePublicKeys = append(spinePublicKeys, bspk)
=======
func (bs *BlockSpineService) getGenesisSpinePayloadBytes(spinePublicKeys []*model.SpinePublicKey) (spinePublicKeysBytes []byte) {
	spinePublicKeysBytes = make([]byte, 0)
	for _, spinePublicKey := range spinePublicKeys {
		spinePublicKeysBytes = append(spinePublicKeysBytes, util.GetSpinePublicKeyBytes(spinePublicKey)...)
>>>>>>> 30f36a05
	}
	return spinePublicKeysBytes
}

// getGenesisSpinePublicKeys returns spine block's genesis payload, as an array of model.SpinePublicKey and in bytes,
// based on nodes registered at genesis
func (bs *BlockSpineService) getGenesisSpinePublicKeys(
	genesisEntries []constant.GenesisConfigEntry,
) (spinePublicKeys []*model.SpinePublicKey) {
	spinePublicKeys = make([]*model.SpinePublicKey, 0)
	for _, mainchainGenesisEntry := range genesisEntries {
		if mainchainGenesisEntry.NodePublicKey == nil {
			continue
		}
		spinePublicKey := &model.SpinePublicKey{
			NodePublicKey:   mainchainGenesisEntry.NodePublicKey,
			PublicKeyAction: model.SpinePublicKeyAction_AddKey,
			MainBlockHeight: 0,
			Height:          0,
			Latest:          true,
		}
		spinePublicKeys = append(spinePublicKeys, spinePublicKey)
	}
	return spinePublicKeys
}

func (bs *BlockSpineService) ReceivedValidatedBlockTransactionsListener() observer.Listener {
	return observer.Listener{
		OnNotify: func(transactionsInterface interface{}, args ...interface{}) {},
	}
}

func (bs *BlockSpineService) BlockTransactionsRequestedListener() observer.Listener {
	return observer.Listener{
		OnNotify: func(transactionsIdsInterface interface{}, args ...interface{}) {},
	}
}

func (bs *BlockSpineService) WillSmith(
	blocksmith *model.Blocksmith,
	blockchainProcessorLastBlockID int64,
) (int64, error) {
	lastBlock, err := bs.GetLastBlock()
	if err != nil {
		return blockchainProcessorLastBlockID, blocker.NewBlocker(
			blocker.SmithingErr, "genesis block has not been applied")
	}
	// caching: only calculate smith time once per new block
	if lastBlock.GetID() != blockchainProcessorLastBlockID {
		blockchainProcessorLastBlockID = lastBlock.GetID()
		blockSmithStrategy := bs.GetBlocksmithStrategy()
		blockSmithStrategy.SortBlocksmiths(lastBlock)
		// check if eligible to create block in this round
		blocksmithsMap := blockSmithStrategy.GetSortedBlocksmithsMap(lastBlock)
		if blocksmithsMap[string(blocksmith.NodePublicKey)] == nil {
			return blockchainProcessorLastBlockID,
				blocker.NewBlocker(blocker.SmithingErr, "BlocksmithNotInBlocksmithList")
		}
		// calculate blocksmith score for the block type
		// FIXME: ask @barton how to compute score for spine blocksmiths, since we don't have participation score and receipts attached to them?
		blocksmithScore := constant.DefaultParticipationScore
		err = blockSmithStrategy.CalculateSmith(
			lastBlock,
			*(blocksmithsMap[string(blocksmith.NodePublicKey)]),
			blocksmith,
			blocksmithScore,
		)
		if err != nil {
			return blockchainProcessorLastBlockID, err
		}
		monitoring.SetBlockchainSmithTime(bs.GetChainType().GetTypeInt(), blocksmith.SmithTime-lastBlock.Timestamp)
	}
	return blockchainProcessorLastBlockID, nil
}<|MERGE_RESOLUTION|>--- conflicted
+++ resolved
@@ -27,17 +27,6 @@
 )
 
 type (
-	BlockServiceSpineInterface interface {
-		NewSpineBlock(version uint32, previousBlockHash []byte, blockSeed, blockSmithPublicKey []byte,
-			previousBlockHeight uint32, timestamp int64, blockSpinePublicKeys []*model.SpinePublicKey,
-			payloadHash []byte, payloadLength uint32, secretPhrase string) (*model.Block, error)
-		BuildSpinePublicKeysFromNodeRegistry(
-			fromTimestamp,
-			toTimestamp int64,
-			spineBlockHeight uint32,
-		) (spinePublicKeys []*model.SpinePublicKey, err error)
-		GetSpinePublicKeysByBlockHeight(height uint32) (spinePublicKeys []*model.SpinePublicKey, err error)
-	}
 	BlockSpineService struct {
 		sync.RWMutex
 		Chaintype                 chaintype.ChainType
@@ -793,64 +782,10 @@
 	return poppedBlocks, nil
 }
 
-<<<<<<< HEAD
-func (bs *BlockSpineService) GetSpinePublicKeysByBlockHeight(height uint32) (spinePublicKeys []*model.SpinePublicKey, err error) {
-	rows, err := bs.QueryExecutor.ExecuteSelect(bs.SpinePublicKeyQuery.GetSpinePublicKeysByBlockHeight(height), false)
-	if err != nil {
-		return nil, blocker.NewBlocker(blocker.DBErr, err.Error())
-	}
-	defer rows.Close()
-	spinePublicKeys, err = bs.SpinePublicKeyQuery.BuildModel(spinePublicKeys, rows)
-	if err != nil {
-		return nil, blocker.NewBlocker(blocker.DBErr, err.Error())
-	}
-	return spinePublicKeys, nil
-}
-
-// GetSpinePublicKeysFromNodeRegistry build the list of spine public keys from the node registry
-func (bs *BlockSpineService) BuildSpinePublicKeysFromNodeRegistry(
-	fromTimestamp,
-	toTimestamp int64,
-	spineHeight uint32,
-) (spinePublicKeys []*model.SpinePublicKey, err error) {
-	var (
-		nodeRegistrations []*model.NodeRegistration
-	)
-	qry := bs.NodeRegistrationQuery.GetNodeRegistrationsByBlockTimestampInterval(fromTimestamp, toTimestamp)
-	rows, err := bs.QueryExecutor.ExecuteSelect(
-		qry,
-		false,
-	)
-	if err != nil {
-		return nil, blocker.NewBlocker(blocker.DBErr, err.Error())
-	}
-	defer rows.Close()
-
-	nodeRegistrations, err = bs.NodeRegistrationQuery.BuildModel(nodeRegistrations, rows)
-	if err != nil {
-		return nil, blocker.NewBlocker(blocker.DBErr, err.Error())
-	}
-	spinePublicKeys = make([]*model.SpinePublicKey, 0)
-	for _, nr := range nodeRegistrations {
-		bspk := &model.SpinePublicKey{
-			NodePublicKey:   nr.NodePublicKey,
-			MainBlockHeight: nr.Height,
-			Height:          spineHeight,
-			Latest:          true,
-		}
-		switch nr.RegistrationStatus {
-		case uint32(model.NodeRegistrationState_NodeDeleted):
-			bspk.PublicKeyAction = model.SpinePublicKeyAction_RemoveKey
-		case uint32(model.NodeRegistrationState_NodeRegistered):
-			bspk.PublicKeyAction = model.SpinePublicKeyAction_AddKey
-		}
-		spinePublicKeys = append(spinePublicKeys, bspk)
-=======
 func (bs *BlockSpineService) getGenesisSpinePayloadBytes(spinePublicKeys []*model.SpinePublicKey) (spinePublicKeysBytes []byte) {
 	spinePublicKeysBytes = make([]byte, 0)
 	for _, spinePublicKey := range spinePublicKeys {
 		spinePublicKeysBytes = append(spinePublicKeysBytes, util.GetSpinePublicKeyBytes(spinePublicKey)...)
->>>>>>> 30f36a05
 	}
 	return spinePublicKeysBytes
 }
