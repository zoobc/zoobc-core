package service

import (
	"bytes"
	"database/sql"
	"fmt"
	"math/big"
	"sync"
	"time"

	log "github.com/sirupsen/logrus"
	"github.com/zoobc/zoobc-core/common/blocker"
	"github.com/zoobc/zoobc-core/common/chaintype"
	"github.com/zoobc/zoobc-core/common/constant"
	"github.com/zoobc/zoobc-core/common/crypto"
	"github.com/zoobc/zoobc-core/common/model"
	"github.com/zoobc/zoobc-core/common/monitoring"
	"github.com/zoobc/zoobc-core/common/query"
	"github.com/zoobc/zoobc-core/common/util"
	commonUtils "github.com/zoobc/zoobc-core/common/util"
	"github.com/zoobc/zoobc-core/core/smith/strategy"
	coreUtil "github.com/zoobc/zoobc-core/core/util"
	"github.com/zoobc/zoobc-core/observer"
	"golang.org/x/crypto/sha3"
	"google.golang.org/grpc/codes"
	"google.golang.org/grpc/status"
)

type (
	BlockServiceSpineInterface interface {
		NewSpineBlock(version uint32, previousBlockHash []byte, blockSeed, blockSmithPublicKey []byte,
			previousBlockHeight uint32, timestamp int64, blockSpinePublicKeys []*model.SpinePublicKey,
			payloadHash []byte, payloadLength uint32, secretPhrase string) (*model.Block, error)
		BuildSpinePublicKeysFromNodeRegistry(
			fromTimestamp,
			toTimestamp int64,
			spineBlockHeight uint32,
		) (spinePublicKeys []*model.SpinePublicKey, err error)
		GetSpinePublicKeysByBlockHeight(height uint32) (spinePublicKeys []*model.SpinePublicKey, err error)
	}
	BlockSpineService struct {
		sync.RWMutex
		Chaintype                 chaintype.ChainType
		QueryExecutor             query.ExecutorInterface
		BlockQuery                query.BlockQueryInterface
		Signature                 crypto.SignatureInterface
		BlocksmithStrategy        strategy.BlocksmithStrategyInterface
		Observer                  *observer.Observer
		Logger                    *log.Logger
		SpinePublicKeyService     BlockSpinePublicKeyServiceInterface
		SpineBlockManifestService SpineBlockManifestServiceInterface
	}
)

func NewBlockSpineService(
	ct chaintype.ChainType,
	queryExecutor query.ExecutorInterface,
	spineBlockQuery query.BlockQueryInterface,
	spinePublicKeyQuery query.SpinePublicKeyQueryInterface,
	signature crypto.SignatureInterface,
	nodeRegistrationQuery query.NodeRegistrationQueryInterface,
	obsr *observer.Observer,
	blocksmithStrategy strategy.BlocksmithStrategyInterface,
	logger *log.Logger,
	megablockQuery query.SpineBlockManifestQueryInterface,
) *BlockSpineService {
	return &BlockSpineService{
		Chaintype:          ct,
		QueryExecutor:      queryExecutor,
		BlockQuery:         spineBlockQuery,
		Signature:          signature,
		BlocksmithStrategy: blocksmithStrategy,
		Observer:           obsr,
		Logger:             logger,
		SpinePublicKeyService: &BlockSpinePublicKeyService{
			Logger:                logger,
			NodeRegistrationQuery: nodeRegistrationQuery,
			QueryExecutor:         queryExecutor,
			Signature:             signature,
			SpinePublicKeyQuery:   spinePublicKeyQuery,
		},
		SpineBlockManifestService: NewSpineBlockManifestService(
			queryExecutor,
			megablockQuery,
			spineBlockQuery,
			logger,
		),
	}
}

// NewSpineBlock generate new spinechain block
func (bs *BlockSpineService) NewSpineBlock(
	version uint32,
	previousBlockHash,
	blockSeed, blockSmithPublicKey []byte,
	previousBlockHeight uint32,
	timestamp int64,
	payloadHash []byte,
	payloadLength uint32,
	secretPhrase string,
	spinePublicKeys []*model.SpinePublicKey,
	spineBlockManifests []*model.SpineBlockManifest,
) (*model.Block, error) {
	block := &model.Block{
		Version:             version,
		PreviousBlockHash:   previousBlockHash,
		BlockSeed:           blockSeed,
		BlocksmithPublicKey: blockSmithPublicKey,
		Height:              previousBlockHeight,
		Timestamp:           timestamp,
		PayloadHash:         payloadHash,
		PayloadLength:       payloadLength,
		SpinePublicKeys:     spinePublicKeys,
		SpineBlockManifests: spineBlockManifests,
	}
	blockUnsignedByte, err := util.GetBlockByte(block, false, bs.Chaintype)
	if err != nil {
		bs.Logger.Error(err.Error())
	}
	block.BlockSignature = bs.Signature.SignByNode(blockUnsignedByte, secretPhrase)
	blockHash, err := util.GetBlockHash(block, bs.Chaintype)
	if err != nil {
		return nil, err
	}
	block.BlockHash = blockHash
	return block, nil
}

// GetChainType returns the chaintype
func (bs *BlockSpineService) GetChainType() chaintype.ChainType {
	return bs.Chaintype
}

func (bs *BlockSpineService) GetBlocksmithStrategy() strategy.BlocksmithStrategyInterface {
	return bs.BlocksmithStrategy
}

// ChainWriteLock locks the chain
func (bs *BlockSpineService) ChainWriteLock(actionType int) {
	monitoring.IncrementStatusLockCounter(actionType)
	bs.Lock()
	monitoring.SetBlockchainStatus(bs.Chaintype.GetTypeInt(), actionType)
}

// ChainWriteUnlock unlocks the chain
func (bs *BlockSpineService) ChainWriteUnlock(actionType int) {
	monitoring.SetBlockchainStatus(bs.Chaintype.GetTypeInt(), constant.BlockchainStatusIdle)
	monitoring.DecrementStatusLockCounter(actionType)
	bs.Unlock()
}

// NewGenesisBlock create new block that is fixed in the value of cumulative difficulty, smith scale, and the block signature
func (bs *BlockSpineService) NewGenesisBlock(
	version uint32,
	previousBlockHash, blockSeed, blockSmithPublicKey []byte,
	previousBlockHeight uint32,
	timestamp, totalAmount, totalFee, totalCoinBase int64,
	transactions []*model.Transaction,
	publishedReceipts []*model.PublishedReceipt,
	spinePublicKeys []*model.SpinePublicKey,
	payloadHash []byte,
	payloadLength uint32,
	cumulativeDifficulty *big.Int,
	genesisSignature []byte,
) (*model.Block, error) {
	block := &model.Block{
		Version:              version,
		PreviousBlockHash:    previousBlockHash,
		BlockSeed:            blockSeed,
		BlocksmithPublicKey:  blockSmithPublicKey,
		Height:               previousBlockHeight,
		Timestamp:            timestamp,
		TotalAmount:          totalAmount,
		TotalFee:             totalFee,
		TotalCoinBase:        totalCoinBase,
		Transactions:         transactions,
		SpinePublicKeys:      spinePublicKeys,
		PublishedReceipts:    publishedReceipts,
		PayloadLength:        payloadLength,
		PayloadHash:          payloadHash,
		CumulativeDifficulty: cumulativeDifficulty.String(),
		BlockSignature:       genesisSignature,
	}
	blockHash, err := util.GetBlockHash(block, bs.Chaintype)
	if err != nil {
		return nil, err
	}
	block.BlockHash = blockHash
	return block, nil
}

// ValidateBlock validate block to be pushed into the blockchain
func (bs *BlockSpineService) ValidateBlock(block, previousLastBlock *model.Block, curTime int64) error {
	// TODO: should we validate the received spineblcokManifests against the one that have been generated locally?
	//		 what if they have been deleted?

	// todo: validate previous time
	if block.GetTimestamp() > curTime+constant.GenerateBlockTimeoutSec {
		return blocker.NewBlocker(blocker.BlockErr, "InvalidTimestamp")
	}
	// check if blocksmith can smith at the time
	blocksmithsMap := bs.BlocksmithStrategy.GetSortedBlocksmithsMap(previousLastBlock)
	blocksmithIndex := blocksmithsMap[string(block.BlocksmithPublicKey)]
	if blocksmithIndex == nil {
		return blocker.NewBlocker(blocker.BlockErr, "InvalidBlocksmith")
	}
	blocksmithTime := bs.BlocksmithStrategy.GetSmithTime(*blocksmithIndex, previousLastBlock)
	if blocksmithTime > block.GetTimestamp() {
		return blocker.NewBlocker(blocker.BlockErr, "InvalidSmithTime")
	}
	if coreUtil.GetBlockID(block, bs.Chaintype) == 0 {
		return blocker.NewBlocker(blocker.BlockErr, "InvalidID")
	}
	// Verify Signature
	blockByte, err := commonUtils.GetBlockByte(block, false, bs.Chaintype)
	if err != nil {
		return err
	}

	if !bs.Signature.VerifyNodeSignature(
		blockByte,
		block.BlockSignature,
		block.BlocksmithPublicKey,
	) {
		return blocker.NewBlocker(blocker.BlockErr, "InvalidSignature")
	}
	// Verify previous block hash
	previousBlockHash, err := util.GetBlockHash(previousLastBlock, bs.Chaintype)
	if err != nil {
		return err
	}
	if !bytes.Equal(previousBlockHash, block.PreviousBlockHash) {
		return blocker.NewBlocker(blocker.BlockErr, "InvalidPreviousBlockHash")
	}
	// if the same block height is already in the database compare cummulative difficulty.
	if err := bs.validateBlockHeight(block); err != nil {
		return err
	}
	return nil
}

// validateBlockAtHeight Check if the same block height is already in the database compare cummulative difficulty.
// and return error if current block's cumulative difficulty is lower than the one in db
func (bs *BlockSpineService) validateBlockHeight(block *model.Block) error {
	var (
		bl                                                 []*model.Block
		refCumulativeDifficulty, blockCumulativeDifficulty *big.Int
		ok                                                 bool
	)
	rows, err := bs.QueryExecutor.ExecuteSelect(bs.BlockQuery.GetBlockByHeight(block.Height), false)
	if err != nil {
		return blocker.NewBlocker(blocker.DBErr, err.Error())
	}
	defer rows.Close()
	bl, err = bs.BlockQuery.BuildModel(bl, rows)
	if err != nil {
		return err
	}
	if len(bl) > 0 {
		refBlock := bl[0]
		if refCumulativeDifficulty, ok = new(big.Int).SetString(refBlock.CumulativeDifficulty, 10); !ok {
			return err
		}
		if blockCumulativeDifficulty, ok = new(big.Int).SetString(block.CumulativeDifficulty, 10); !ok {
			return err
		}

		// if cumulative difficulty of the reference block is > of the one of the (new) block, new block is invalid
		if refCumulativeDifficulty.Cmp(blockCumulativeDifficulty) > 0 {
			return blocker.NewBlocker(blocker.BlockErr, "InvalidCumulativeDifficulty")
		}
	}
	return nil
}

// PushBlock push block into blockchain, to broadcast the block after pushing to own node, switch the
// broadcast flag to `true`, and `false` otherwise
func (bs *BlockSpineService) PushBlock(previousBlock, block *model.Block, broadcast, persist bool) error {
	var (
		err error
	)
	if !coreUtil.IsGenesis(previousBlock.GetID(), block) {
		block.Height = previousBlock.GetHeight() + 1
		sortedBlocksmithMap := bs.BlocksmithStrategy.GetSortedBlocksmithsMap(previousBlock)
		blocksmithIndex := sortedBlocksmithMap[string(block.GetBlocksmithPublicKey())]
		if blocksmithIndex == nil {
			return blocker.NewBlocker(blocker.BlockErr, "BlocksmithNotInSmithingList")
		}
		blockCumulativeDifficulty, err := coreUtil.CalculateCumulativeDifficulty(
			previousBlock, *blocksmithIndex,
		)
		if err != nil {
			return err
		}
		block.CumulativeDifficulty = blockCumulativeDifficulty
	}
	// start db transaction here
	err = bs.QueryExecutor.BeginTx()
	if err != nil {
		return err
	}
	blockInsertQuery, blockInsertValue := bs.BlockQuery.InsertBlock(block)
	err = bs.QueryExecutor.ExecuteTransaction(blockInsertQuery, blockInsertValue...)
	if err != nil {
		if rollbackErr := bs.QueryExecutor.RollbackTx(); rollbackErr != nil {
			bs.Logger.Error(rollbackErr.Error())
		}
		return err
	}

	// add new spine public keys (pub keys included in this spine block) into spinePublicKey table
	if err := bs.SpinePublicKeyService.InsertSpinePublicKeys(block); err != nil {
		bs.Logger.Error(err.Error())
		if rollbackErr := bs.QueryExecutor.RollbackTx(); rollbackErr != nil {
			bs.Logger.Error(rollbackErr.Error())
		}
		return err
	}

	err = bs.QueryExecutor.CommitTx()
	if err != nil { // commit automatically unlock executor and close tx
		return err
	}
	bs.Logger.Debugf("%s Block Pushed ID: %d", bs.Chaintype.GetName(), block.GetID())
	// sort blocksmiths for next block
	bs.BlocksmithStrategy.SortBlocksmiths(block)
	// broadcast block
	if broadcast {
		bs.Observer.Notify(observer.BroadcastBlock, block, bs.Chaintype)
	}
	bs.Observer.Notify(observer.BlockPushed, block, bs.Chaintype)
	monitoring.SetLastBlock(bs.Chaintype.GetTypeInt(), block)
	return nil
}

// GetBlockByID return a block by its ID
// withAttachedData if true returns extra attached data for the block (transactions)
func (bs *BlockSpineService) GetBlockByID(id int64, withAttachedData bool) (*model.Block, error) {
	var (
		block model.Block
	)
	row, err := bs.QueryExecutor.ExecuteSelectRow(bs.BlockQuery.GetBlockByID(id), false)
	if err != nil {
		return nil, blocker.NewBlocker(blocker.DBErr, err.Error())
	}
	if err = bs.BlockQuery.Scan(&block, row); err != nil {
		if err == sql.ErrNoRows {
			return nil, blocker.NewBlocker(blocker.BlockNotFoundErr, err.Error())
		}
		return nil, blocker.NewBlocker(blocker.DBErr, "failed to build model")
	}

	if block.ID != 0 {
		if withAttachedData {
			err := bs.PopulateBlockData(&block)
			if err != nil {
				return nil, blocker.NewBlocker(blocker.DBErr, err.Error())
			}
		}
		return &block, nil
	}
	return nil, blocker.NewBlocker(blocker.BlockNotFoundErr, fmt.Sprintf("block %v is not found", id))
}

// GetBlocksFromHeight get all blocks from a given height till last block (or a given limit is reached).
// Note: this only returns main block data, it doesn't populate attached data (spinePublicKeys)
func (bs *BlockSpineService) GetBlocksFromHeight(startHeight, limit uint32) ([]*model.Block, error) {
	var blocks []*model.Block
	rows, err := bs.QueryExecutor.ExecuteSelect(bs.BlockQuery.GetBlockFromHeight(startHeight, limit), false)
	if err != nil {
		return []*model.Block{}, err
	}
	defer rows.Close()
	blocks, err = bs.BlockQuery.BuildModel(blocks, rows)
	if err != nil {
		return nil, blocker.NewBlocker(blocker.DBErr, "failed to build model")
	}

	return blocks, nil
}

// GetLastBlock return the last pushed block
func (bs *BlockSpineService) GetLastBlock() (*model.Block, error) {
	lastBlock, err := commonUtils.GetLastBlock(bs.QueryExecutor, bs.BlockQuery)
	if err != nil {
		return nil, blocker.NewBlocker(blocker.DBErr, err.Error())
	}

	err = bs.PopulateBlockData(lastBlock)
	if err != nil {
		return nil, blocker.NewBlocker(blocker.DBErr, err.Error())
	}
	return lastBlock, nil
}

// GetBlockHash return block's hash (makes sure always include spine public keys)
func (bs *BlockSpineService) GetBlockHash(block *model.Block) ([]byte, error) {
	err := bs.PopulateBlockData(block)
	if err != nil {
		return nil, blocker.NewBlocker(blocker.DBErr, err.Error())
	}
	return commonUtils.GetBlockHash(block, bs.GetChainType())

}

// GetLastBlock return the last pushed block
func (bs *BlockSpineService) GetBlockByHeight(height uint32) (*model.Block, error) {
	block, err := commonUtils.GetBlockByHeight(height, bs.QueryExecutor, bs.BlockQuery)
	if err != nil {
		return nil, blocker.NewBlocker(blocker.DBErr, err.Error())
	}
	err = bs.PopulateBlockData(block)
	if err != nil {
		return nil, blocker.NewBlocker(blocker.DBErr, err.Error())
	}
	return block, nil
}

// GetGenesis return the genesis block
func (bs *BlockSpineService) GetGenesisBlock() (*model.Block, error) {
	var (
		genesisBlock model.Block
		row, _       = bs.QueryExecutor.ExecuteSelectRow(bs.BlockQuery.GetGenesisBlock(), false)
	)
	if row == nil {
		return nil, blocker.NewBlocker(blocker.BlockNotFoundErr, "genesis block is not found")
	}
	err := bs.BlockQuery.Scan(&genesisBlock, row)
	if err != nil {
		return nil, blocker.NewBlocker(blocker.BlockNotFoundErr, "cannot parse genesis block db entity")
	}
	genesisBlock.SpineBlockManifests = make([]*model.SpineBlockManifest, 0)
	return &genesisBlock, nil
}

// GetBlocks return all pushed blocks
func (bs *BlockSpineService) GetBlocks() ([]*model.Block, error) {
	var (
		blocks    []*model.Block
		rows, err = bs.QueryExecutor.ExecuteSelect(bs.BlockQuery.GetBlocks(0, 100), false)
	)
	if err != nil {
		return nil, err
	}
	defer rows.Close()
	blocks, err = bs.BlockQuery.BuildModel(blocks, rows)
	if err != nil {
		return nil, err
	}
	return blocks, nil
}

// PopulateBlockData add spine public keys to model.Block instance
func (bs *BlockSpineService) PopulateBlockData(block *model.Block) error {
	spinePublicKeys, err := bs.SpinePublicKeyService.GetSpinePublicKeysByBlockHeight(block.Height)
	if err != nil {
		bs.Logger.Errorln(err)
		return blocker.NewBlocker(blocker.BlockErr, "error getting block spine public keys")
	}
	block.SpinePublicKeys = spinePublicKeys
	spineBlockManifests, err := bs.SpineBlockManifestService.GetSpineBlockManifestsForSpineBlock(block.Height, block.Timestamp)
	if err != nil {
		return blocker.NewBlocker(blocker.BlockErr, "error getting block spineBlockManifests")
	}
	block.SpineBlockManifests = spineBlockManifests

	return nil
}

// GenerateBlock generate block from transactions in mempool
func (bs *BlockSpineService) GenerateBlock(
	previousBlock *model.Block,
	secretPhrase string,
	timestamp int64,
) (*model.Block, error) {
	var (
		payloadLength             uint32
		spinePublicKeys           []*model.SpinePublicKey
		payloadBytes, payloadHash []byte
		err                       error
		digest                    = sha3.New256()
		blockSmithPublicKey       = util.GetPublicKeyFromSeed(secretPhrase)
		fromTimestamp             = previousBlock.Timestamp
		spineBlockManifests       []*model.SpineBlockManifest
	)
	newBlockHeight := previousBlock.Height + 1
	// compute spine pub keys from mainchain node registrations
	// Note: since spine blocks are not in sync with main blocks and they are unaware of the height (on mainchain) where to retrieve
	// node registration's public keys, we use timestamps for now
	if fromTimestamp == bs.GetChainType().GetGenesisBlockTimestamp() {
		fromTimestamp++
	}
	spinePublicKeys, err = bs.SpinePublicKeyService.BuildSpinePublicKeysFromNodeRegistry(fromTimestamp, timestamp, newBlockHeight)
	for _, spinePubKey := range spinePublicKeys {
		payloadBytes = append(payloadBytes, commonUtils.GetSpinePublicKeyBytes(spinePubKey)...)
	}
	if err != nil {
		return nil, err
	}

	// retrieve all spineBlockManifests at current spine height (complete with file chunks entities)
	spineBlockManifests, err = bs.SpineBlockManifestService.GetSpineBlockManifestsForSpineBlock(newBlockHeight, timestamp)
	if err != nil {
		return nil, err
	}
	// compute the block payload length and hash by parsing all file chunks db entities into their bytes representation
	if len(spineBlockManifests) > 0 {
		for _, spineBlockManifest := range spineBlockManifests {
			megablockBytes := bs.SpineBlockManifestService.GetSpineBlockManifestBytes(spineBlockManifest)
			payloadBytes = append(payloadBytes, megablockBytes...)
		}
	}

	if _, err := digest.Write(payloadBytes); err != nil {
		return nil, err
	}
	payloadHash = digest.Sum([]byte{})
	payloadLength = uint32(len(payloadBytes))
	// loop through transaction to build block hash
	digest.Reset() // reset the digest
	if _, err := digest.Write(previousBlock.GetBlockSeed()); err != nil {
		return nil, err
	}

	previousSeedHash := digest.Sum([]byte{})
	blockSeed := bs.Signature.SignByNode(previousSeedHash, secretPhrase)
	digest.Reset() // reset the digest
	// compute the previous block hash
	previousBlockHash, err := util.GetBlockHash(previousBlock, bs.Chaintype)
	if err != nil {
		return nil, err
	}
	block, err := bs.NewSpineBlock(
		1,
		previousBlockHash,
		blockSeed,
		blockSmithPublicKey,
		newBlockHeight,
		timestamp,
		payloadHash,
		payloadLength,
		secretPhrase,
		spinePublicKeys,
		spineBlockManifests,
	)
	if err != nil {
		return nil, err
	}
	return block, nil
}

// GenerateGenesisBlock generate and return genesis block from a given template (see constant/genesis.go)
func (bs *BlockSpineService) GenerateGenesisBlock(genesisEntries []constant.GenesisConfigEntry) (*model.Block, error) {
	var (
		totalAmount, totalFee, totalCoinBase int64
		blockTransactions                    []*model.Transaction
		spineChainPublicKeys                 []*model.SpinePublicKey
		payloadBytes                         []byte
		payloadLength                        uint32
		digest                               = sha3.New256()
	)

	// add spine public keys from mainchain genesis configuration to spine genesis block
	spineChainPublicKeys = bs.getGenesisSpinePublicKeys(genesisEntries)
	payloadBytes = bs.getGenesisSpinePayloadBytes(spineChainPublicKeys)
	payloadLength = uint32(len(payloadBytes))
	if _, err := digest.Write(payloadBytes); err != nil {
		return nil, err
	}

	payloadHash := digest.Sum([]byte{})
	block, err := bs.NewGenesisBlock(
		1,
		nil,
		bs.Chaintype.GetGenesisBlockSeed(),
		bs.Chaintype.GetGenesisNodePublicKey(),
		0,
		bs.Chaintype.GetGenesisBlockTimestamp(),
		totalAmount,
		totalFee,
		totalCoinBase,
		blockTransactions,
		[]*model.PublishedReceipt{},
		spineChainPublicKeys,
		payloadHash,
		payloadLength,
		big.NewInt(0),
		bs.Chaintype.GetGenesisBlockSignature(),
	)
	if err != nil {
		return nil, err
	}
	// assign genesis block id
	block.ID = coreUtil.GetBlockID(block, bs.Chaintype)
	if block.ID == 0 {
		return nil, blocker.NewBlocker(blocker.BlockErr, fmt.Sprintf("Invalid %s Genesis Block ID", bs.Chaintype.GetName()))
	}
	return block, nil
}

// AddGenesis generate and add (push) genesis block to db
func (bs *BlockSpineService) AddGenesis() error {
	block, err := bs.GenerateGenesisBlock(constant.GenesisConfig)
	if err != nil {
		return err
	}
	err = bs.PushBlock(&model.Block{ID: -1, Height: 0}, block, false, true)
	if err != nil {
		bs.Logger.Fatal("PushGenesisBlock:fail ", err)
	}
	return nil
}

// CheckGenesis check if genesis has been added
func (bs *BlockSpineService) CheckGenesis() bool {
	genesisBlock, err := bs.GetGenesisBlock()
	if err != nil { // Genesis is not in the blockchain yet
		return false
	}
	if genesisBlock.ID != bs.Chaintype.GetGenesisBlockID() {
		bs.Logger.Fatalf("Genesis ID does not match, expect: %d, get: %d", bs.Chaintype.GetGenesisBlockID(), genesisBlock.ID)
	}
	return true
}

// ReceiveBlock handle the block received from connected peers
// argument lastBlock is the lastblock in this node
// argument block is the in coming block from peer
func (bs *BlockSpineService) ReceiveBlock(
	senderPublicKey []byte,
	lastBlock, block *model.Block,
	nodeSecretPhrase string,
	peer *model.Peer,
) (*model.BatchReceipt, error) {
	var (
		err error
	)
	// make sure block has previous block hash
	if block.PreviousBlockHash == nil {
		return nil, blocker.NewBlocker(
			blocker.BlockErr,
			"last block hash does not exist",
		)
	}
	//  check equality last block hash with previous block hash from received block
	if !bytes.Equal(lastBlock.BlockHash, block.PreviousBlockHash) {
		// check if incoming block is of higher quality
		if bytes.Equal(lastBlock.PreviousBlockHash, block.PreviousBlockHash) &&
			block.Timestamp < lastBlock.Timestamp {
			err := func() error {
				bs.ChainWriteLock(constant.BlockchainStatusReceivingBlock)
				defer bs.ChainWriteUnlock(constant.BlockchainStatusReceivingBlock)
				previousBlock, err := bs.GetBlockByHeight(lastBlock.Height - 1)
				if err != nil {
					return status.Error(codes.Internal,
						"fail to get last block",
					)
				}
				if !bytes.Equal(previousBlock.GetBlockHash(), block.PreviousBlockHash) {
					return status.Error(codes.InvalidArgument,
						"blockchain changed, ignore the incoming block",
					)
				}
				lastBlocks, err := bs.PopOffToBlock(previousBlock)
				if err != nil {
					return err
				}
				err = bs.ValidateBlock(block, previousBlock, time.Now().Unix())
				if err != nil {
					errPushBlock := bs.PushBlock(previousBlock, lastBlocks[0], false, true)
					if errPushBlock != nil {
						bs.Logger.Errorf("pushing back popped off block fail: %v", errPushBlock)
						return status.Error(codes.InvalidArgument, "InvalidBlock")
					}

					bs.Logger.Info("pushing back popped off block")
					return status.Error(codes.InvalidArgument, "InvalidBlock")
				}
				err = bs.PushBlock(previousBlock, block, true, true)
				if err != nil {
					errPushBlock := bs.PushBlock(previousBlock, lastBlocks[0], false, true)
					if errPushBlock != nil {
						bs.Logger.Errorf("pushing back popped off block fail: %v", errPushBlock)
						return status.Error(codes.InvalidArgument, "InvalidBlock")
					}
					bs.Logger.Info("pushing back popped off block")
					return status.Error(codes.InvalidArgument, "InvalidBlock")
				}
				return nil
			}()
			if err != nil {
				return nil, err
			}
		}
		return nil, status.Error(codes.InvalidArgument,
			"previousBlockHashDoesNotMatchWithLastBlockHash",
		)
	}
	err = func() error {
		// pushBlock closure to release lock as soon as block pushed
		// Securing receive block process
		bs.ChainWriteLock(constant.BlockchainStatusReceivingBlock)
		defer bs.ChainWriteUnlock(constant.BlockchainStatusReceivingBlock)
		// making sure get last block after paused process
		lastBlock, err = bs.GetLastBlock()
		if err != nil {
			return status.Error(codes.Internal,
				"fail to get last block",
			)
		}
		// Validate incoming block
		err = bs.ValidateBlock(block, lastBlock, time.Now().Unix())
		if err != nil {
			return status.Error(codes.InvalidArgument, "InvalidBlock")
		}
		err = bs.PushBlock(lastBlock, block, true, true)
		if err != nil {
			return status.Error(codes.InvalidArgument, err.Error())
		}
		return nil
	}()
	if err != nil {
		return nil, err
	}
	// spine blocks don't return any receipts
	// TODO: @iltoga make sure to manage nil in calling function
	return nil, nil
}

// GetBlockExtendedInfo spine blocks have no extended info so far, so we just return the 'basic' block info (from model.Block)
func (bs *BlockSpineService) GetBlockExtendedInfo(block *model.Block, includeReceipts bool) (*model.BlockExtendedInfo, error) {
	var (
		blExt = &model.BlockExtendedInfo{}
	)
	blExt.Block = block
	// block extra (computed) info
	return blExt, nil
}

func (bs *BlockSpineService) PopOffToBlock(commonBlock *model.Block) ([]*model.Block, error) {
	var (
		err error
	)
	// if current blockchain Height is lower than minimal height of the blockchain that is allowed to rollback
	lastBlock, err := bs.GetLastBlock()
	if err != nil {
		return []*model.Block{}, err
	}
	minRollbackHeight := util.GetMinRollbackHeight(lastBlock.Height)

	if commonBlock.Height < minRollbackHeight {
		// TODO: handle it appropriately and analyze the effect if this returning empty element in the further processfork process
		bs.Logger.Warn("the node blockchain detects hardfork, please manually delete the database to recover")
		return []*model.Block{}, nil
	}

	_, err = bs.GetBlockByID(commonBlock.ID, false)
	if err != nil {
		return []*model.Block{}, blocker.NewBlocker(blocker.BlockNotFoundErr, fmt.Sprintf("the common block is not found %v", commonBlock.ID))
	}

	var poppedBlocks []*model.Block
	block := lastBlock

	for block.ID != commonBlock.ID && block.ID != bs.Chaintype.GetGenesisBlockID() {
		poppedBlocks = append(poppedBlocks, block)
		block, err = bs.GetBlockByHeight(block.Height - 1)
		if err != nil {
			return nil, err
		}
	}

	derivedQueries := query.GetDerivedQuery(bs.Chaintype)
	err = bs.QueryExecutor.BeginTx()
	if err != nil {
		return []*model.Block{}, err
	}

	for _, dQuery := range derivedQueries {
		queries := dQuery.Rollback(commonBlock.Height)
		err = bs.QueryExecutor.ExecuteTransactions(queries)
		if err != nil {
			_ = bs.QueryExecutor.RollbackTx()
			return []*model.Block{}, err
		}
	}

	err = bs.QueryExecutor.CommitTx()
	if err != nil {
		return nil, err
	}

	return poppedBlocks, nil
}

func (bs *BlockSpineService) getGenesisSpinePayloadBytes(spinePublicKeys []*model.SpinePublicKey) (spinePublicKeysBytes []byte) {
	spinePublicKeysBytes = make([]byte, 0)
	for _, spinePublicKey := range spinePublicKeys {
		spinePublicKeysBytes = append(spinePublicKeysBytes, util.GetSpinePublicKeyBytes(spinePublicKey)...)
	}
	return spinePublicKeysBytes
}

// getGenesisSpinePublicKeys returns spine block's genesis payload, as an array of model.SpinePublicKey and in bytes,
// based on nodes registered at genesis
func (bs *BlockSpineService) getGenesisSpinePublicKeys(
	genesisEntries []constant.GenesisConfigEntry,
) (spinePublicKeys []*model.SpinePublicKey) {
	spinePublicKeys = make([]*model.SpinePublicKey, 0)
	for _, mainchainGenesisEntry := range genesisEntries {
		if mainchainGenesisEntry.NodePublicKey == nil {
			continue
		}
		spinePublicKey := &model.SpinePublicKey{
			NodePublicKey:   mainchainGenesisEntry.NodePublicKey,
			PublicKeyAction: model.SpinePublicKeyAction_AddKey,
			MainBlockHeight: 0,
			Height:          0,
			Latest:          true,
		}
		spinePublicKeys = append(spinePublicKeys, spinePublicKey)
	}
	return spinePublicKeys
}

<<<<<<< HEAD
=======
func (bs *BlockSpineService) getGenesisSpinePayloadBytes(spinePublicKeys []*model.SpinePublicKey) (spinePublicKeysBytes []byte) {
	spinePublicKeysBytes = make([]byte, 0)
	for _, spinePublicKey := range spinePublicKeys {
		spinePublicKeysBytes = append(spinePublicKeysBytes, util.GetSpinePublicKeyBytes(spinePublicKey)...)
	}
	return spinePublicKeysBytes
}

// insertSpinePublicKeys insert all spine block publicKeys into spinePublicKey table
// Note: at this stage the spine pub keys have already been parsed into their model struct
func (bs *BlockSpineService) insertSpinePublicKeys(block *model.Block) error {
	queries := make([][]interface{}, 0)
	for _, spinePublicKey := range block.SpinePublicKeys {
		insertSpkQry := bs.SpinePublicKeyQuery.InsertSpinePublicKey(spinePublicKey)
		queries = append(queries, insertSpkQry...)
	}
	if err := bs.QueryExecutor.ExecuteTransactions(queries); err != nil {
		return err
	}
	return nil
}

func (bs *BlockSpineService) ReceivedValidatedBlockTransactionsListener() observer.Listener {
	return observer.Listener{
		OnNotify: func(transactionsInterface interface{}, args ...interface{}) {},
	}
}

func (bs *BlockSpineService) BlockTransactionsRequestedListener() observer.Listener {
	return observer.Listener{
		OnNotify: func(transactionsIdsInterface interface{}, args ...interface{}) {},
	}
}

>>>>>>> 5e69897c
func (bs *BlockSpineService) WillSmith(
	blocksmith *model.Blocksmith,
	blockchainProcessorLastBlockID int64,
) (int64, error) {
	lastBlock, err := bs.GetLastBlock()
	if err != nil {
		return blockchainProcessorLastBlockID, blocker.NewBlocker(
			blocker.SmithingErr, "genesis block has not been applied")
	}
	// caching: only calculate smith time once per new block
	if lastBlock.GetID() != blockchainProcessorLastBlockID {
		blockchainProcessorLastBlockID = lastBlock.GetID()
		blockSmithStrategy := bs.GetBlocksmithStrategy()
		blockSmithStrategy.SortBlocksmiths(lastBlock)
		// check if eligible to create block in this round
		blocksmithsMap := blockSmithStrategy.GetSortedBlocksmithsMap(lastBlock)
		if blocksmithsMap[string(blocksmith.NodePublicKey)] == nil {
			return blockchainProcessorLastBlockID,
				blocker.NewBlocker(blocker.SmithingErr, "BlocksmithNotInBlocksmithList")
		}
		// calculate blocksmith score for the block type
		// FIXME: ask @barton how to compute score for spine blocksmiths, since we don't have participation score and receipts attached to them?
		blocksmithScore := constant.DefaultParticipationScore
		err = blockSmithStrategy.CalculateSmith(
			lastBlock,
			*(blocksmithsMap[string(blocksmith.NodePublicKey)]),
			blocksmith,
			blocksmithScore,
		)
		if err != nil {
			return blockchainProcessorLastBlockID, err
		}
		monitoring.SetBlockchainSmithTime(bs.GetChainType().GetTypeInt(), blocksmith.SmithTime-lastBlock.Timestamp)
	}
	return blockchainProcessorLastBlockID, nil
}<|MERGE_RESOLUTION|>--- conflicted
+++ resolved
@@ -823,16 +823,6 @@
 	return spinePublicKeys
 }
 
-<<<<<<< HEAD
-=======
-func (bs *BlockSpineService) getGenesisSpinePayloadBytes(spinePublicKeys []*model.SpinePublicKey) (spinePublicKeysBytes []byte) {
-	spinePublicKeysBytes = make([]byte, 0)
-	for _, spinePublicKey := range spinePublicKeys {
-		spinePublicKeysBytes = append(spinePublicKeysBytes, util.GetSpinePublicKeyBytes(spinePublicKey)...)
-	}
-	return spinePublicKeysBytes
-}
-
 // insertSpinePublicKeys insert all spine block publicKeys into spinePublicKey table
 // Note: at this stage the spine pub keys have already been parsed into their model struct
 func (bs *BlockSpineService) insertSpinePublicKeys(block *model.Block) error {
@@ -859,7 +849,6 @@
 	}
 }
 
->>>>>>> 5e69897c
 func (bs *BlockSpineService) WillSmith(
 	blocksmith *model.Blocksmith,
 	blockchainProcessorLastBlockID int64,
