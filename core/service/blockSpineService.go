--- conflicted
+++ resolved
@@ -36,22 +36,16 @@
 		BlocksmithStrategy    strategy.BlocksmithStrategyInterface
 		Observer              *observer.Observer
 		Logger                *log.Logger
-<<<<<<< HEAD
 		SpinePublicKeyService BlockSpinePublicKeyServiceInterface
 		MegablockService      MegablockServiceInterface
-	}
-)
-
-=======
 		BlockPoolService      BlockPoolServiceInterface
 	}
 )
 
 func NewBlockSpineService(
 	ct chaintype.ChainType,
-	kvExecutor kvdb.KVExecutorInterface,
 	queryExecutor query.ExecutorInterface,
-	blockQuery query.BlockQueryInterface,
+	spineBlockQuery query.BlockQueryInterface,
 	spinePublicKeyQuery query.SpinePublicKeyQueryInterface,
 	signature crypto.SignatureInterface,
 	nodeRegistrationQuery query.NodeRegistrationQueryInterface,
@@ -59,19 +53,29 @@
 	blocksmithStrategy strategy.BlocksmithStrategyInterface,
 	logger *log.Logger,
 	blockPoolService BlockPoolServiceInterface,
+	megablockQuery query.MegablockQueryInterface,
 ) *BlockSpineService {
 	return &BlockSpineService{
-		Chaintype:             ct,
-		KVExecutor:            kvExecutor,
-		QueryExecutor:         queryExecutor,
-		BlockQuery:            blockQuery,
-		SpinePublicKeyQuery:   spinePublicKeyQuery,
-		Signature:             signature,
-		NodeRegistrationQuery: nodeRegistrationQuery,
-		BlocksmithStrategy:    blocksmithStrategy,
-		Observer:              obsr,
-		Logger:                logger,
-		BlockPoolService:      blockPoolService,
+		Chaintype: ct,
+		QueryExecutor: queryExecutor,
+		BlockQuery:    spineBlockQuery,
+		Signature: signature,
+		BlocksmithStrategy: blocksmithStrategy,
+		Observer:           obsr,
+		Logger:             logger,
+		SpinePublicKeyService: &BlockSpinePublicKeyService{
+			Logger:                logger,
+			NodeRegistrationQuery: nodeRegistrationQuery,
+			QueryExecutor:         queryExecutor,
+			Signature:             signature,
+			SpinePublicKeyQuery:   spinePublicKeyQuery,
+		},
+		MegablockService: NewMegablockService(
+			queryExecutor,
+			megablockQuery,
+			spineBlockQuery,
+			logger,
+		),
 	}
 }
 
@@ -82,10 +86,11 @@
 	blockSeed, blockSmithPublicKey []byte,
 	previousBlockHeight uint32,
 	timestamp int64,
-	spinePublicKeys []*model.SpinePublicKey,
 	payloadHash []byte,
 	payloadLength uint32,
 	secretPhrase string,
+	spinePublicKeys []*model.SpinePublicKey,
+	megablocks []*model.Megablock,
 ) (*model.Block, error) {
 	block := &model.Block{
 		Version:             version,
@@ -94,9 +99,10 @@
 		BlocksmithPublicKey: blockSmithPublicKey,
 		Height:              previousBlockHeight,
 		Timestamp:           timestamp,
-		SpinePublicKeys:     spinePublicKeys,
 		PayloadHash:         payloadHash,
 		PayloadLength:       payloadLength,
+		SpinePublicKeys:     spinePublicKeys,
+		Megablocks:          megablocks,
 	}
 	blockUnsignedByte, err := util.GetBlockByte(block, false, bs.Chaintype)
 	if err != nil {
@@ -111,7 +117,6 @@
 	return block, nil
 }
 
->>>>>>> 74951b9b
 // GetChainType returns the chaintype
 func (bs *BlockSpineService) GetChainType() chaintype.ChainType {
 	return bs.Chaintype
@@ -513,7 +518,7 @@
 	if err != nil {
 		return nil, err
 	}
-	block, err := bs.newSpineBlock(
+	block, err := bs.NewSpineBlock(
 		1,
 		previousBlockHash,
 		blockSeed,
@@ -658,12 +663,7 @@
 					bs.Logger.Info("pushing back popped off block")
 					return status.Error(codes.InvalidArgument, "InvalidBlock")
 				}
-<<<<<<< HEAD
-
-				err = bs.PushBlock(previousBlock, block, true)
-=======
 				err = bs.PushBlock(previousBlock, block, true, true)
->>>>>>> 74951b9b
 				if err != nil {
 					errPushBlock := bs.PushBlock(previousBlock, lastBlocks[0], false, true)
 					if errPushBlock != nil {
@@ -780,44 +780,6 @@
 	return poppedBlocks, nil
 }
 
-// NewSpineBlock generate new spinechain block
-func (bs *BlockSpineService) newSpineBlock(
-	version uint32,
-	previousBlockHash,
-	blockSeed, blockSmithPublicKey []byte,
-	previousBlockHeight uint32,
-	timestamp int64,
-	payloadHash []byte,
-	payloadLength uint32,
-	secretPhrase string,
-	spinePublicKeys []*model.SpinePublicKey,
-	megablocks []*model.Megablock,
-) (*model.Block, error) {
-	block := &model.Block{
-		Version:             version,
-		PreviousBlockHash:   previousBlockHash,
-		BlockSeed:           blockSeed,
-		BlocksmithPublicKey: blockSmithPublicKey,
-		Height:              previousBlockHeight,
-		Timestamp:           timestamp,
-		PayloadHash:         payloadHash,
-		PayloadLength:       payloadLength,
-		SpinePublicKeys:     spinePublicKeys,
-		Megablocks:          megablocks,
-	}
-	blockUnsignedByte, err := util.GetBlockByte(block, false, bs.Chaintype)
-	if err != nil {
-		bs.Logger.Error(err.Error())
-	}
-	block.BlockSignature = bs.Signature.SignByNode(blockUnsignedByte, secretPhrase)
-	blockHash, err := util.GetBlockHash(block, bs.Chaintype)
-	if err != nil {
-		return nil, err
-	}
-	block.BlockHash = blockHash
-	return block, nil
-}
-
 func (bs *BlockSpineService) getGenesisSpinePayloadBytes(spinePublicKeys []*model.SpinePublicKey) (spinePublicKeysBytes []byte) {
 	spinePublicKeysBytes = make([]byte, 0)
 	for _, spinePublicKey := range spinePublicKeys {
@@ -846,30 +808,6 @@
 		spinePublicKeys = append(spinePublicKeys, spinePublicKey)
 	}
 	return spinePublicKeys
-<<<<<<< HEAD
-=======
-}
-
-func (bs *BlockSpineService) getGenesisSpinePayloadBytes(spinePublicKeys []*model.SpinePublicKey) (spinePublicKeysBytes []byte) {
-	spinePublicKeysBytes = make([]byte, 0)
-	for _, spinePublicKey := range spinePublicKeys {
-		spinePublicKeysBytes = append(spinePublicKeysBytes, util.GetSpinePublicKeyBytes(spinePublicKey)...)
-	}
-	return spinePublicKeysBytes
-}
-
-// insertSpinePublicKeys insert all spine block publicKeys into spinePublicKey table
-// Note: at this stage the spine pub keys have already been parsed into their model struct
-func (bs *BlockSpineService) insertSpinePublicKeys(block *model.Block) error {
-	queries := make([][]interface{}, 0)
-	for _, spinePublicKey := range block.SpinePublicKeys {
-		insertSpkQry := bs.SpinePublicKeyQuery.InsertSpinePublicKey(spinePublicKey)
-		queries = append(queries, insertSpkQry...)
-	}
-	if err := bs.QueryExecutor.ExecuteTransactions(queries); err != nil {
-		return err
-	}
-	return nil
 }
 
 func (bs *BlockSpineService) WillSmith(
@@ -907,5 +845,4 @@
 		monitoring.SetBlockchainSmithTime(bs.GetChainType().GetTypeInt(), blocksmith.SmithTime-lastBlock.Timestamp)
 	}
 	return blockchainProcessorLastBlockID, nil
->>>>>>> 74951b9b
 }