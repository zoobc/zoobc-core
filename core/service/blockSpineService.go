--- conflicted
+++ resolved
@@ -32,10 +32,6 @@
 		NewSpineBlock(version uint32, previousBlockHash []byte, blockSeed, blockSmithPublicKey []byte,
 			previousBlockHeight uint32, timestamp int64, blockSpinePublicKeys []*model.SpinePublicKey,
 			payloadHash []byte, payloadLength uint32, secretPhrase string) (*model.Block, error)
-<<<<<<< HEAD
-		GetSpinePublicKeysByBlockID(blockID int64) (spinePublicKeys []*model.SpinePublicKey, err error)
-=======
->>>>>>> a41e2086
 		BuildSpinePublicKeysFromNodeRegistry(
 			fromTimestamp,
 			toTimestamp int64,
