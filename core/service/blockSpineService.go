package service

import (
	"bytes"
	"database/sql"
	"fmt"
	"math/big"
	"sort"
	"sync"

	log "github.com/sirupsen/logrus"
	"github.com/zoobc/zoobc-core/common/blocker"
	"github.com/zoobc/zoobc-core/common/chaintype"
	"github.com/zoobc/zoobc-core/common/constant"
	"github.com/zoobc/zoobc-core/common/crypto"
	"github.com/zoobc/zoobc-core/common/model"
	"github.com/zoobc/zoobc-core/common/monitoring"
	"github.com/zoobc/zoobc-core/common/query"
	commonUtils "github.com/zoobc/zoobc-core/common/util"
	"github.com/zoobc/zoobc-core/core/smith/strategy"
	coreUtil "github.com/zoobc/zoobc-core/core/util"
	"github.com/zoobc/zoobc-core/observer"
	"golang.org/x/crypto/sha3"
	"google.golang.org/grpc/codes"
	"google.golang.org/grpc/status"
)

type (
	// BlockServiceSpineInterface interface that contains methods specific of BlockSpineService
	BlockServiceSpineInterface interface {
		ValidateSpineBlockManifest(spineBlockManifest *model.SpineBlockManifest) error
	}

	BlockSpineService struct {
		sync.RWMutex
		Chaintype                 chaintype.ChainType
		QueryExecutor             query.ExecutorInterface
		BlockQuery                query.BlockQueryInterface
		Signature                 crypto.SignatureInterface
		BlocksmithStrategy        strategy.BlocksmithStrategyInterface
		Observer                  *observer.Observer
		Logger                    *log.Logger
		SpinePublicKeyService     BlockSpinePublicKeyServiceInterface
		SpineBlockManifestService SpineBlockManifestServiceInterface
		BlocksmithService         BlocksmithServiceInterface
<<<<<<< HEAD
=======
		SnapshotMainBlockService  SnapshotBlockServiceInterface
>>>>>>> f151c43c
	}
)

func NewBlockSpineService(
	ct chaintype.ChainType,
	queryExecutor query.ExecutorInterface,
	spineBlockQuery query.BlockQueryInterface,
	spinePublicKeyQuery query.SpinePublicKeyQueryInterface,
	signature crypto.SignatureInterface,
	nodeRegistrationQuery query.NodeRegistrationQueryInterface,
	obsr *observer.Observer,
	blocksmithStrategy strategy.BlocksmithStrategyInterface,
	logger *log.Logger,
	megablockQuery query.SpineBlockManifestQueryInterface,
	blocksmithService BlocksmithServiceInterface,
<<<<<<< HEAD
=======
	snapshotMainblockService SnapshotBlockServiceInterface,
>>>>>>> f151c43c
) *BlockSpineService {
	return &BlockSpineService{
		Chaintype:          ct,
		QueryExecutor:      queryExecutor,
		BlockQuery:         spineBlockQuery,
		Signature:          signature,
		BlocksmithStrategy: blocksmithStrategy,
		Observer:           obsr,
		Logger:             logger,
		SpinePublicKeyService: &BlockSpinePublicKeyService{
			Logger:                logger,
			NodeRegistrationQuery: nodeRegistrationQuery,
			QueryExecutor:         queryExecutor,
			Signature:             signature,
			SpinePublicKeyQuery:   spinePublicKeyQuery,
		},
		SpineBlockManifestService: NewSpineBlockManifestService(
			queryExecutor,
			megablockQuery,
			spineBlockQuery,
			logger,
		),
<<<<<<< HEAD
		BlocksmithService: blocksmithService,
=======
		BlocksmithService:        blocksmithService,
		SnapshotMainBlockService: snapshotMainblockService,
>>>>>>> f151c43c
	}
}

// NewSpineBlock generate new spinechain block
func (bs *BlockSpineService) NewSpineBlock(
	version uint32,
	previousBlockHash,
	blockSeed, blockSmithPublicKey []byte,
	previousBlockHeight uint32,
	timestamp int64,
	secretPhrase string,
	spinePublicKeys []*model.SpinePublicKey,
	spineBlockManifests []*model.SpineBlockManifest,
) (*model.Block, error) {
	var (
		payloadLength uint32
		err           error
	)
	block := &model.Block{
		Version:             version,
		PreviousBlockHash:   previousBlockHash,
		BlockSeed:           blockSeed,
		BlocksmithPublicKey: blockSmithPublicKey,
		Height:              previousBlockHeight,
		Timestamp:           timestamp,
		PayloadLength:       payloadLength,
		SpinePublicKeys:     spinePublicKeys,
		SpineBlockManifests: spineBlockManifests,
	}

	// compute block's payload hash and length and add it to block struct
	if block.PayloadHash, block.PayloadLength, err = bs.GetPayloadHashAndLength(block); err != nil {
		return nil, err
	}

	blockUnsignedByte, err := commonUtils.GetBlockByte(block, false, bs.Chaintype)
	if err != nil {
		bs.Logger.Error(err.Error())
	}
	block.BlockSignature = bs.Signature.SignByNode(blockUnsignedByte, secretPhrase)
	blockHash, err := commonUtils.GetBlockHash(block, bs.Chaintype)
	if err != nil {
		return nil, err
	}
	block.BlockHash = blockHash
	return block, nil
}

// GetChainType returns the chaintype
func (bs *BlockSpineService) GetChainType() chaintype.ChainType {
	return bs.Chaintype
}

func (bs *BlockSpineService) GetBlocksmithStrategy() strategy.BlocksmithStrategyInterface {
	return bs.BlocksmithStrategy
}

// ChainWriteLock locks the chain
func (bs *BlockSpineService) ChainWriteLock(actionType int) {
	monitoring.IncrementStatusLockCounter(bs.Chaintype, actionType)
	bs.Lock()
	monitoring.SetBlockchainStatus(bs.Chaintype, actionType)
}

// ChainWriteUnlock unlocks the chain
func (bs *BlockSpineService) ChainWriteUnlock(actionType int) {
	monitoring.SetBlockchainStatus(bs.Chaintype, constant.BlockchainStatusIdle)
	monitoring.DecrementStatusLockCounter(bs.Chaintype, actionType)
	bs.Unlock()
}

// NewGenesisBlock create new block that is fixed in the value of cumulative difficulty, smith scale, and the block signature
func (bs *BlockSpineService) NewGenesisBlock(
	version uint32,
	previousBlockHash, blockSeed, blockSmithPublicKey []byte,
	previousBlockHeight uint32,
	timestamp, totalAmount, totalFee, totalCoinBase int64,
	transactions []*model.Transaction,
	publishedReceipts []*model.PublishedReceipt,
	spinePublicKeys []*model.SpinePublicKey,
	payloadHash []byte,
	payloadLength uint32,
	cumulativeDifficulty *big.Int,
	genesisSignature []byte,
) (*model.Block, error) {
	block := &model.Block{
		Version:              version,
		PreviousBlockHash:    previousBlockHash,
		BlockSeed:            blockSeed,
		BlocksmithPublicKey:  blockSmithPublicKey,
		Height:               previousBlockHeight,
		Timestamp:            timestamp,
		TotalAmount:          totalAmount,
		TotalFee:             totalFee,
		TotalCoinBase:        totalCoinBase,
		Transactions:         transactions,
		SpinePublicKeys:      spinePublicKeys,
		PublishedReceipts:    publishedReceipts,
		PayloadLength:        payloadLength,
		PayloadHash:          payloadHash,
		CumulativeDifficulty: cumulativeDifficulty.String(),
		BlockSignature:       genesisSignature,
	}
	blockHash, err := commonUtils.GetBlockHash(block, bs.Chaintype)
	if err != nil {
		return nil, err
	}
	block.BlockHash = blockHash
	return block, nil
}

// ValidatePayloadHash validate (computed) block's payload data hash against block's payload hash
func (bs *BlockSpineService) ValidatePayloadHash(block *model.Block) error {
	hash, length, err := bs.GetPayloadHashAndLength(block)
	if err != nil {
		return err
	}
	if length != block.GetPayloadLength() || !bytes.Equal(hash, block.GetPayloadHash()) {
		return blocker.NewBlocker(blocker.ValidationErr, "InvalidBlockPayload")
	}
	return nil
}
<<<<<<< HEAD

// ValidateBlock validate block to be pushed into the blockchain
func (bs *BlockSpineService) ValidateBlock(block, previousLastBlock *model.Block, curTime int64) error {
	// validate block's payload data
	if err := bs.ValidatePayloadHash(block); err != nil {
		return err
	}
=======
>>>>>>> f151c43c

// ValidateBlock validate block to be pushed into the blockchain
func (bs *BlockSpineService) ValidateBlock(block, previousLastBlock *model.Block) error {
	// validate block's payload data
	if err := bs.ValidatePayloadHash(block); err != nil {
		return err
	}

	// check if blocksmith can smith at the time
	blocksmithsMap := bs.BlocksmithStrategy.GetSortedBlocksmithsMap(previousLastBlock)
	blocksmithIndex := blocksmithsMap[string(block.BlocksmithPublicKey)]
	if blocksmithIndex == nil {
		return blocker.NewBlocker(blocker.BlockErr, "InvalidBlocksmith")
	}
	err := bs.BlocksmithStrategy.IsBlockTimestampValid(*blocksmithIndex, int64(len(blocksmithsMap)), previousLastBlock, block)
	if err != nil {
		return err
	}
	if coreUtil.GetBlockID(block, bs.Chaintype) == 0 {
		return blocker.NewBlocker(blocker.BlockErr, "InvalidID")
	}
	// Verify Signature
	blockByte, err := commonUtils.GetBlockByte(block, false, bs.Chaintype)
	if err != nil {
		return err
	}

	if !bs.Signature.VerifyNodeSignature(
		blockByte,
		block.BlockSignature,
		block.BlocksmithPublicKey,
	) {
		return blocker.NewBlocker(blocker.BlockErr, "InvalidSignature")
	}
	// Verify previous block hash
	previousBlockHash, err := commonUtils.GetBlockHash(previousLastBlock, bs.Chaintype)
	if err != nil {
		return err
	}
	if !bytes.Equal(previousBlockHash, block.PreviousBlockHash) {
		return blocker.NewBlocker(blocker.BlockErr, "InvalidPreviousBlockHash")
	}
	// if the same block height is already in the database compare cummulative difficulty.
	if err := bs.validateBlockHeight(block); err != nil {
		return err
	}
	return nil
}

// validateBlockAtHeight Check if the same block height is already in the database compare cummulative difficulty.
// and return error if current block's cumulative difficulty is lower than the one in db
func (bs *BlockSpineService) validateBlockHeight(block *model.Block) error {
	var (
		bl                                                 []*model.Block
		refCumulativeDifficulty, blockCumulativeDifficulty *big.Int
		ok                                                 bool
	)
	rows, err := bs.QueryExecutor.ExecuteSelect(bs.BlockQuery.GetBlockByHeight(block.Height), false)
	if err != nil {
		return blocker.NewBlocker(blocker.DBErr, err.Error())
	}
	defer rows.Close()
	bl, err = bs.BlockQuery.BuildModel(bl, rows)
	if err != nil {
		return err
	}
	if len(bl) > 0 {
		refBlock := bl[0]
		if refCumulativeDifficulty, ok = new(big.Int).SetString(refBlock.CumulativeDifficulty, 10); !ok {
			return err
		}
		if blockCumulativeDifficulty, ok = new(big.Int).SetString(block.CumulativeDifficulty, 10); !ok {
			return err
		}

		// if cumulative difficulty of the reference block is > of the one of the (new) block, new block is invalid
		if refCumulativeDifficulty.Cmp(blockCumulativeDifficulty) > 0 {
			return blocker.NewBlocker(blocker.BlockErr, "InvalidCumulativeDifficulty")
		}
	}
	return nil
}

// PushBlock push block into blockchain, to broadcast the block after pushing to own node, switch the
// broadcast flag to `true`, and `false` otherwise
func (bs *BlockSpineService) PushBlock(previousBlock, block *model.Block, broadcast, persist bool) error {
	var (
		err error
	)
	if !coreUtil.IsGenesis(previousBlock.GetID(), block) {
		block.Height = previousBlock.GetHeight() + 1
		sortedBlocksmithMap := bs.BlocksmithStrategy.GetSortedBlocksmithsMap(previousBlock)
		blocksmithIndex := sortedBlocksmithMap[string(block.GetBlocksmithPublicKey())]
		if blocksmithIndex == nil {
			return blocker.NewBlocker(blocker.BlockErr, "BlocksmithNotInSmithingList")
		}
		blockCumulativeDifficulty, err := coreUtil.CalculateCumulativeDifficulty(
			previousBlock, *blocksmithIndex,
		)
		if err != nil {
			return err
		}
		block.CumulativeDifficulty = blockCumulativeDifficulty
	}
	// start db transaction here
	err = bs.QueryExecutor.BeginTx()
	if err != nil {
		return err
	}
	blockInsertQuery, blockInsertValue := bs.BlockQuery.InsertBlock(block)
	err = bs.QueryExecutor.ExecuteTransaction(blockInsertQuery, blockInsertValue...)
	if err != nil {
		if rollbackErr := bs.QueryExecutor.RollbackTx(); rollbackErr != nil {
			bs.Logger.Error(rollbackErr.Error())
		}
		return err
	}

	// add new spine public keys (pub keys included in this spine block) into spinePublicKey table
	if err := bs.SpinePublicKeyService.InsertSpinePublicKeys(block); err != nil {
		bs.Logger.Error(err.Error())
		if rollbackErr := bs.QueryExecutor.RollbackTx(); rollbackErr != nil {
			bs.Logger.Error(rollbackErr.Error())
		}
		return err
	}

	// if present, add new spine block manifests into spineBlockManifest table
	for _, spineBlockManifest := range block.SpineBlockManifests {
		if err := bs.SpineBlockManifestService.InsertSpineBlockManifest(spineBlockManifest); err != nil {
			bs.Logger.Error(err.Error())
			if rollbackErr := bs.QueryExecutor.RollbackTx(); rollbackErr != nil {
				bs.Logger.Error(rollbackErr.Error())
			}
			return err
		}
	}

	err = bs.QueryExecutor.CommitTx()
	if err != nil { // commit automatically unlock executor and close tx
		return err
	}
	bs.Logger.Debugf("%s Block Pushed ID: %d", bs.Chaintype.GetName(), block.GetID())
	// sort blocksmiths for next block
	bs.BlocksmithStrategy.SortBlocksmiths(block, true)
	// broadcast block
	if broadcast {
		bs.Observer.Notify(observer.BroadcastBlock, block, bs.Chaintype)
	}
	bs.Observer.Notify(observer.BlockPushed, block, bs.Chaintype)
	monitoring.SetLastBlock(bs.Chaintype, block)
	return nil
}

// GetBlockByID return a block by its ID
// withAttachedData if true returns extra attached data for the block (transactions)
func (bs *BlockSpineService) GetBlockByID(id int64, withAttachedData bool) (*model.Block, error) {
	if id == 0 {
		return nil, blocker.NewBlocker(blocker.BlockNotFoundErr, "block ID 0 is not found")
	}
	var (
		block    model.Block
		row, err = bs.QueryExecutor.ExecuteSelectRow(bs.BlockQuery.GetBlockByID(id), false)
	)
	if err != nil {
		return nil, blocker.NewBlocker(blocker.DBErr, err.Error())
	}
	if err = bs.BlockQuery.Scan(&block, row); err != nil {
		if err == sql.ErrNoRows {
			return nil, blocker.NewBlocker(blocker.BlockNotFoundErr, err.Error())
		}
		return nil, blocker.NewBlocker(blocker.DBErr, "failed to build model")
	}

	if block.ID == 0 {
		return nil, blocker.NewBlocker(blocker.BlockNotFoundErr, fmt.Sprintf("block %v is not found", id))
	}
	if withAttachedData {
		err := bs.PopulateBlockData(&block)
		if err != nil {
			return nil, blocker.NewBlocker(blocker.DBErr, err.Error())
		}
	}
	return &block, nil
}

// GetBlocksFromHeight get all blocks from a given height till last block (or a given limit is reached).
// Note: this only returns main block data, it doesn't populate attached data (spinePublicKeys)
func (bs *BlockSpineService) GetBlocksFromHeight(startHeight, limit uint32, withAttachedData bool) ([]*model.Block, error) {
	var blocks []*model.Block
	rows, err := bs.QueryExecutor.ExecuteSelect(bs.BlockQuery.GetBlockFromHeight(startHeight, limit), false)
	if err != nil {
		return []*model.Block{}, err
	}
	defer rows.Close()
	blocks, err = bs.BlockQuery.BuildModel(blocks, rows)
	if err != nil {
		return nil, blocker.NewBlocker(blocker.DBErr, "failed to build model")
	}
	if withAttachedData {
		for _, block := range blocks {
			err := bs.PopulateBlockData(block)
			if err != nil {
				return nil, blocker.NewBlocker(blocker.DBErr, err.Error())
			}
		}
	}

	return blocks, nil
}

// GetLastBlock return the last pushed block
func (bs *BlockSpineService) GetLastBlock() (*model.Block, error) {
	lastBlock, err := commonUtils.GetLastBlock(bs.QueryExecutor, bs.BlockQuery)
	if err != nil {
		return nil, blocker.NewBlocker(blocker.DBErr, err.Error())
	}

	err = bs.PopulateBlockData(lastBlock)
	if err != nil {
		return nil, blocker.NewBlocker(blocker.DBErr, err.Error())
	}
	return lastBlock, nil
}

// GetBlockHash return block's hash (makes sure always include spine public keys)
func (bs *BlockSpineService) GetBlockHash(block *model.Block) ([]byte, error) {
	err := bs.PopulateBlockData(block)
	if err != nil {
		return nil, blocker.NewBlocker(blocker.DBErr, err.Error())
	}
	return commonUtils.GetBlockHash(block, bs.GetChainType())

}

// GetLastBlock return the last pushed block
func (bs *BlockSpineService) GetBlockByHeight(height uint32) (*model.Block, error) {
	block, err := commonUtils.GetBlockByHeight(height, bs.QueryExecutor, bs.BlockQuery)
	if err != nil {
		return nil, blocker.NewBlocker(blocker.DBErr, err.Error())
	}
	err = bs.PopulateBlockData(block)
	if err != nil {
		return nil, blocker.NewBlocker(blocker.DBErr, err.Error())
	}
	return block, nil
}

// GetGenesis return the genesis block
func (bs *BlockSpineService) GetGenesisBlock() (*model.Block, error) {
	var (
		genesisBlock model.Block
		row, _       = bs.QueryExecutor.ExecuteSelectRow(bs.BlockQuery.GetGenesisBlock(), false)
	)
	if row == nil {
		return nil, blocker.NewBlocker(blocker.BlockNotFoundErr, "genesis block is not found")
	}
	err := bs.BlockQuery.Scan(&genesisBlock, row)
	if err != nil {
		return nil, blocker.NewBlocker(blocker.BlockNotFoundErr, "cannot parse genesis block db entity")
	}
	genesisBlock.SpineBlockManifests = make([]*model.SpineBlockManifest, 0)
	return &genesisBlock, nil
}

// GetBlocks return all pushed blocks
func (bs *BlockSpineService) GetBlocks() ([]*model.Block, error) {
	var (
		blocks    []*model.Block
		rows, err = bs.QueryExecutor.ExecuteSelect(bs.BlockQuery.GetBlocks(0, 100), false)
	)
	if err != nil {
		return nil, err
	}
	defer rows.Close()
	blocks, err = bs.BlockQuery.BuildModel(blocks, rows)
	if err != nil {
		return nil, err
	}
	return blocks, nil
}

// PopulateBlockData add spine public keys to model.Block instance
func (bs *BlockSpineService) PopulateBlockData(block *model.Block) error {
	spinePublicKeys, err := bs.SpinePublicKeyService.GetSpinePublicKeysByBlockHeight(block.Height)
	if err != nil {
		bs.Logger.Errorln(err)
		return blocker.NewBlocker(blocker.BlockErr, "error getting block spine public keys")
	}
	block.SpinePublicKeys = spinePublicKeys
	spineBlockManifests, err := bs.SpineBlockManifestService.GetSpineBlockManifestBySpineBlockHeight(block.Height)
	if err != nil {
		return blocker.NewBlocker(blocker.BlockErr, "error getting block spineBlockManifests")
	}
	block.SpineBlockManifests = spineBlockManifests
	return nil
}

// GetPayloadBytes compute and return the block's payload hash
func (bs *BlockSpineService) GetPayloadHashAndLength(block *model.Block) (payloadHash []byte, payloadLength uint32, err error) {
	var (
		digest = sha3.New256()
	)
	for _, spinePubKey := range block.GetSpinePublicKeys() {
		spinePubKeyBytes := commonUtils.GetSpinePublicKeyBytes(spinePubKey)
		if _, err := digest.Write(spinePubKeyBytes); err != nil {
			return nil, 0, err
		}
		payloadLength += uint32(len(spinePubKeyBytes))

	}
	// compute the block payload length and hash by parsing all file chunks db entities into their bytes representation
	for _, spineBlockManifest := range block.GetSpineBlockManifests() {
		spineBlockManifestBytes := bs.SpineBlockManifestService.GetSpineBlockManifestBytes(spineBlockManifest)
		if _, err := digest.Write(spineBlockManifestBytes); err != nil {
			return nil, 0, err
		}
		payloadLength += uint32(len(spineBlockManifestBytes))
	}
	payloadHash = digest.Sum([]byte{})
	return
}

// GenerateBlock generate block from transactions in mempool
func (bs *BlockSpineService) GenerateBlock(
	previousBlock *model.Block,
	secretPhrase string,
	timestamp int64,
	_ bool,
) (*model.Block, error) {
	var (
		spinePublicKeys     []*model.SpinePublicKey
		err                 error
		digest              = sha3.New256()
		blockSmithPublicKey = crypto.NewEd25519Signature().GetPublicKeyFromSeed(secretPhrase)
		fromTimestamp       = previousBlock.Timestamp
		spineBlockManifests []*model.SpineBlockManifest
	)
	newBlockHeight := previousBlock.Height + 1
	// compute spine pub keys from mainchain node registrations
	// Note: since spine blocks are not in sync with main blocks and they are unaware of the height (on mainchain) where to retrieve
	// node registration's public keys, we use timestamps instead of block heights
	if fromTimestamp == bs.GetChainType().GetGenesisBlockTimestamp() {
		fromTimestamp++
	}
	spinePublicKeys, err = bs.SpinePublicKeyService.BuildSpinePublicKeysFromNodeRegistry(fromTimestamp, timestamp, newBlockHeight)
	if err != nil {
		return nil, err
	}

	// retrieve all spineBlockManifests at current spine height (complete with file chunks entities)
	spineBlockManifests, err = bs.SpineBlockManifestService.GetSpineBlockManifestsForSpineBlock(newBlockHeight, timestamp)
	if err != nil {
		return nil, err
	}
<<<<<<< HEAD

=======
	// assign spine block height to every manifests
	for _, spm := range spineBlockManifests {
		spm.ManifestSpineBlockHeight = newBlockHeight
	}
>>>>>>> f151c43c
	// loop through transaction to build block hash
	digest.Reset() // reset the digest
	if _, err := digest.Write(previousBlock.GetBlockSeed()); err != nil {
		return nil, err
	}

	previousSeedHash := digest.Sum([]byte{})
	blockSeed := bs.Signature.SignByNode(previousSeedHash, secretPhrase)
	digest.Reset() // reset the digest
	// compute the previous block hash
	previousBlockHash, err := commonUtils.GetBlockHash(previousBlock, bs.Chaintype)
	if err != nil {
		return nil, err
	}
	block, err := bs.NewSpineBlock(
		1,
		previousBlockHash,
		blockSeed,
		blockSmithPublicKey,
		newBlockHeight,
		timestamp,
		secretPhrase,
		spinePublicKeys,
		spineBlockManifests,
	)
	if err != nil {
		return nil, err
	}
	return block, nil
}

// GenerateGenesisBlock generate and return genesis block from a given template (see constant/genesis.go)
func (bs *BlockSpineService) GenerateGenesisBlock(genesisEntries []constant.GenesisConfigEntry) (*model.Block, error) {
	var (
		totalAmount, totalFee, totalCoinBase int64
		blockTransactions                    []*model.Transaction
		spineChainPublicKeys                 []*model.SpinePublicKey
		payloadBytes                         []byte
		payloadLength                        uint32
		digest                               = sha3.New256()
	)

	// add spine public keys from mainchain genesis configuration to spine genesis block
	spineChainPublicKeys = bs.getGenesisSpinePublicKeys(genesisEntries)
	payloadBytes = bs.getGenesisSpinePayloadBytes(spineChainPublicKeys)
	payloadLength = uint32(len(payloadBytes))
	if _, err := digest.Write(payloadBytes); err != nil {
		return nil, err
	}

	payloadHash := digest.Sum([]byte{})
	block, err := bs.NewGenesisBlock(
		1,
		nil,
		bs.Chaintype.GetGenesisBlockSeed(),
		bs.Chaintype.GetGenesisNodePublicKey(),
		0,
		bs.Chaintype.GetGenesisBlockTimestamp(),
		totalAmount,
		totalFee,
		totalCoinBase,
		blockTransactions,
		[]*model.PublishedReceipt{},
		spineChainPublicKeys,
		payloadHash,
		payloadLength,
		big.NewInt(0),
		bs.Chaintype.GetGenesisBlockSignature(),
	)
	if err != nil {
		return nil, err
	}
	// assign genesis block id
	block.ID = coreUtil.GetBlockID(block, bs.Chaintype)
	if block.ID == 0 {
		return nil, blocker.NewBlocker(blocker.BlockErr, fmt.Sprintf("Invalid %s Genesis Block ID", bs.Chaintype.GetName()))
	}
	return block, nil
}

// AddGenesis generate and add (push) genesis block to db
func (bs *BlockSpineService) AddGenesis() error {
	block, err := bs.GenerateGenesisBlock(constant.GenesisConfig)
	if err != nil {
		return err
	}
	err = bs.PushBlock(&model.Block{ID: -1, Height: 0}, block, false, true)
	if err != nil {
		bs.Logger.Fatal("PushGenesisBlock:fail ", err)
	}
	return nil
}

// CheckGenesis check if genesis has been added
func (bs *BlockSpineService) CheckGenesis() bool {
	genesisBlock, err := bs.GetGenesisBlock()
	if err != nil { // Genesis is not in the blockchain yet
		return false
	}
	if genesisBlock.ID != bs.Chaintype.GetGenesisBlockID() {
		bs.Logger.Fatalf("Genesis ID does not match, expect: %d, get: %d", bs.Chaintype.GetGenesisBlockID(), genesisBlock.ID)
	}
	return true
}

// ReceiveBlock handle the block received from connected peers
// argument lastBlock is the lastblock in this node
// argument block is the in coming block from peer
func (bs *BlockSpineService) ReceiveBlock(
	senderPublicKey []byte,
	lastBlock, block *model.Block,
	nodeSecretPhrase string,
	peer *model.Peer,
) (*model.BatchReceipt, error) {
	var (
		err error
	)
	// make sure block has previous block hash
	if block.PreviousBlockHash == nil {
		return nil, blocker.NewBlocker(
			blocker.BlockErr,
			"last block hash does not exist",
		)
	}
	//  check equality last block hash with previous block hash from received block
	if !bytes.Equal(lastBlock.BlockHash, block.PreviousBlockHash) {
		// check if incoming block is of higher quality
		if bytes.Equal(lastBlock.PreviousBlockHash, block.PreviousBlockHash) &&
			block.Timestamp < lastBlock.Timestamp {
			err := func() error {
				bs.ChainWriteLock(constant.BlockchainStatusReceivingBlock)
				defer bs.ChainWriteUnlock(constant.BlockchainStatusReceivingBlock)
				previousBlock, err := bs.GetBlockByHeight(lastBlock.Height - 1)
				if err != nil {
					return status.Error(codes.Internal,
						"fail to get last block",
					)
				}
				if !bytes.Equal(previousBlock.GetBlockHash(), block.PreviousBlockHash) {
					return status.Error(codes.InvalidArgument,
						"blockchain changed, ignore the incoming block",
					)
				}
				lastBlocks, err := bs.PopOffToBlock(previousBlock)
				if err != nil {
					return err
				}
				err = bs.ValidateBlock(block, previousBlock)
				if err != nil {
					errPushBlock := bs.PushBlock(previousBlock, lastBlocks[0], false, true)
					if errPushBlock != nil {
						bs.Logger.Errorf("pushing back popped off block fail: %v", errPushBlock)
						return status.Error(codes.InvalidArgument, "InvalidBlock")
					}

					bs.Logger.Info("pushing back popped off block")
					return status.Error(codes.InvalidArgument, "InvalidBlock")
				}
				err = bs.PushBlock(previousBlock, block, true, true)
				if err != nil {
					errPushBlock := bs.PushBlock(previousBlock, lastBlocks[0], false, true)
					if errPushBlock != nil {
						bs.Logger.Errorf("pushing back popped off block fail: %v", errPushBlock)
						return status.Error(codes.InvalidArgument, "InvalidBlock")
					}
					bs.Logger.Info("pushing back popped off block")
					return status.Error(codes.InvalidArgument, "InvalidBlock")
				}
				return nil
			}()
			if err != nil {
				return nil, err
			}
		}
		return nil, status.Error(codes.InvalidArgument,
			"previousBlockHashDoesNotMatchWithLastBlockHash",
		)
	}
	err = func() error {
		// pushBlock closure to release lock as soon as block pushed
		// Securing receive block process
		bs.ChainWriteLock(constant.BlockchainStatusReceivingBlock)
		defer bs.ChainWriteUnlock(constant.BlockchainStatusReceivingBlock)
		// making sure get last block after paused process
		lastBlock, err = bs.GetLastBlock()
		if err != nil {
			return status.Error(codes.Internal,
				"fail to get last block",
			)
		}
		// Validate incoming block
		err = bs.ValidateBlock(block, lastBlock)
		if err != nil {
			return status.Error(codes.InvalidArgument, "InvalidBlock")
		}
		err = bs.PushBlock(lastBlock, block, true, true)
		if err != nil {
			return status.Error(codes.InvalidArgument, err.Error())
		}
		return nil
	}()
	if err != nil {
		return nil, err
	}
	// spine blocks don't return any receipts
	// TODO: @iltoga make sure to manage nil in calling function
	return nil, nil
}

// GetBlockExtendedInfo spine blocks have no extended info so far, so we just return the 'basic' block info (from model.Block)
func (bs *BlockSpineService) GetBlockExtendedInfo(block *model.Block, includeReceipts bool) (*model.BlockExtendedInfo, error) {
	var (
		blExt = &model.BlockExtendedInfo{}
	)
	blExt.Block = block
	// block extra (computed) info
	return blExt, nil
}

func (bs *BlockSpineService) PopOffToBlock(commonBlock *model.Block) ([]*model.Block, error) {
	var (
		err error
	)
	// if current blockchain Height is lower than minimal height of the blockchain that is allowed to rollback
	lastBlock, err := bs.GetLastBlock()
	if err != nil {
		return []*model.Block{}, err
	}
	minRollbackHeight := commonUtils.GetMinRollbackHeight(lastBlock.Height)

	if commonBlock.Height < minRollbackHeight {
		// TODO: handle it appropriately and analyze the effect if this returning empty element in the further processfork process
		bs.Logger.Warn("the node blockchain detects hardfork, please manually delete the database to recover")
		return []*model.Block{}, nil
	}

	_, err = bs.GetBlockByID(commonBlock.ID, false)
	if err != nil {
		return []*model.Block{}, blocker.NewBlocker(blocker.BlockNotFoundErr, fmt.Sprintf("the common block is not found %v", commonBlock.ID))
	}

	var (
		poppedBlocks    []*model.Block
		poppedManifests []*model.SpineBlockManifest
	)
	block := lastBlock

	for block.ID != commonBlock.ID && block.ID != bs.Chaintype.GetGenesisBlockID() {
		poppedBlocks = append(poppedBlocks, block)
		block, err = bs.GetBlockByHeight(block.Height - 1)
		if err != nil {
			return nil, err
		}
	}

	derivedQueries := query.GetDerivedQuery(bs.Chaintype)
	err = bs.QueryExecutor.BeginTx()
	if err != nil {
		return []*model.Block{}, err
	}

	for _, dQuery := range derivedQueries {
		queries := dQuery.Rollback(commonBlock.Height)
		err = bs.QueryExecutor.ExecuteTransactions(queries)
		if err != nil {
			rollbackErr := bs.QueryExecutor.RollbackTx()
			if rollbackErr != nil {
				bs.Logger.Warnf("spineblock-rollback-err: %v", rollbackErr)
			}
			return []*model.Block{}, err
		}
	}
	err = bs.QueryExecutor.CommitTx()
	if err != nil {
		return nil, err
	}
	go func() {
		// post rollback action:
		// - clean snapshot data
		poppedManifests, err = bs.SpineBlockManifestService.GetSpineBlockManifestsFromSpineBlockHeight(commonBlock.Height)
		if err != nil {
			rollbackErr := bs.QueryExecutor.RollbackTx()
			if rollbackErr != nil {
				bs.Logger.Warn(rollbackErr)
			}
		}
		for _, manifest := range poppedManifests {
			// ignore error, file deletion can fail
			deleteErr := bs.SnapshotMainBlockService.DeleteFileByChunkHashes(manifest.FileChunkHashes)
			if deleteErr != nil {
				log.Warnf("fail deleting snapshot during rollback: %v\n", deleteErr)
			}
		}
	}()

	// Need to sort ascending since was descended in above by Height
	sort.Slice(poppedBlocks, func(i, j int) bool {
		return poppedBlocks[i].GetHeight() < poppedBlocks[j].GetHeight()
	})

	return poppedBlocks, nil
}

func (bs *BlockSpineService) getGenesisSpinePayloadBytes(spinePublicKeys []*model.SpinePublicKey) (spinePublicKeysBytes []byte) {
	spinePublicKeysBytes = make([]byte, 0)
	for _, spinePublicKey := range spinePublicKeys {
		spinePublicKeysBytes = append(spinePublicKeysBytes, commonUtils.GetSpinePublicKeyBytes(spinePublicKey)...)
	}
	return spinePublicKeysBytes
}

// getGenesisSpinePublicKeys returns spine block's genesis payload, as an array of model.SpinePublicKey and in bytes,
// based on nodes registered at genesis
func (bs *BlockSpineService) getGenesisSpinePublicKeys(
	genesisEntries []constant.GenesisConfigEntry,
) (spinePublicKeys []*model.SpinePublicKey) {
	spinePublicKeys = make([]*model.SpinePublicKey, 0)
	for _, mainchainGenesisEntry := range genesisEntries {
		if mainchainGenesisEntry.NodePublicKey == nil {
			continue
		}
		spinePublicKey := &model.SpinePublicKey{
			NodePublicKey:   mainchainGenesisEntry.NodePublicKey,
			PublicKeyAction: model.SpinePublicKeyAction_AddKey,
			MainBlockHeight: 0,
			Height:          0,
			Latest:          true,
		}
		spinePublicKeys = append(spinePublicKeys, spinePublicKey)
	}
	return spinePublicKeys
}

func (bs *BlockSpineService) ReceivedValidatedBlockTransactionsListener() observer.Listener {
	return observer.Listener{
		OnNotify: func(transactionsInterface interface{}, args ...interface{}) {},
	}
}

func (bs *BlockSpineService) BlockTransactionsRequestedListener() observer.Listener {
	return observer.Listener{
		OnNotify: func(transactionsIdsInterface interface{}, args ...interface{}) {},
	}
}

func (bs *BlockSpineService) WillSmith(
	blocksmith *model.Blocksmith,
	blockchainProcessorLastBlockID int64,
) (lastBlockID, blocksmithIndex int64, err error) {
	lastBlock, err := bs.GetLastBlock()
	if err != nil {
		return blockchainProcessorLastBlockID, blocksmithIndex, blocker.NewBlocker(
			blocker.SmithingErr, "genesis block has not been applied")
	}
	// caching: only calculate smith time once per new block
	if lastBlock.GetID() != blockchainProcessorLastBlockID {
		blockchainProcessorLastBlockID = lastBlock.GetID()
		blockSmithStrategy := bs.GetBlocksmithStrategy()
		blockSmithStrategy.SortBlocksmiths(lastBlock, true)
		// check if eligible to create block in this round
		blocksmithsMap := blockSmithStrategy.GetSortedBlocksmithsMap(lastBlock)
		blocksmithIdx, ok := blocksmithsMap[string(blocksmith.NodePublicKey)]
		if !ok {
			return blockchainProcessorLastBlockID, blocksmithIndex,
				blocker.NewBlocker(blocker.SmithingErr, "BlocksmithNotInBlocksmithList")
		}
		// calculate blocksmith score for the block type
		// FIXME: ask @barton how to compute score for spine blocksmiths, since we don't have participation score and receipts attached to them?
		blocksmithScore := constant.DefaultParticipationScore
		err = blockSmithStrategy.CalculateScore(blocksmith, blocksmithScore)
		if err != nil {
			return blockchainProcessorLastBlockID, blocksmithIndex, err
		}
		monitoring.SetBlockchainSmithIndex(bs.GetChainType(), *blocksmithIdx)
	}
	// check if it's legal to create block for current blocksmith now
	blocksmithsMap := bs.BlocksmithStrategy.GetSortedBlocksmithsMap(lastBlock)
	err = bs.BlocksmithStrategy.IsValidSmithTime(blocksmithIndex, int64(len(blocksmithsMap)), lastBlock)
	if err == nil {
		return blockchainProcessorLastBlockID, blocksmithIndex, nil
	}
	return blockchainProcessorLastBlockID, blocksmithIndex, blocker.NewBlocker(
		blocker.SmithingErr, "NotTimeToSmithYet",
	)
}

func (bs *BlockSpineService) ValidateSpineBlockManifest(spineBlockManifest *model.SpineBlockManifest) error {
	var (
		block model.Block
		found bool
	)
	qry := bs.BlockQuery.GetBlockFromTimestamp(spineBlockManifest.GetExpirationTimestamp(), 1)
	row, _ := bs.QueryExecutor.ExecuteSelectRow(qry, false)
	if err := bs.BlockQuery.Scan(&block, row); err != nil {
		if err != sql.ErrNoRows {
			return blocker.NewBlocker(blocker.DBErr, err.Error())
<<<<<<< HEAD
		}
		return blocker.NewBlocker(blocker.ValidationErr, "InvalidSpineBlockManifestTimestamp")
	}
	if err := bs.PopulateBlockData(&block); err != nil {
		return err
	}

	// first check if spineBlockManifest is included in block data
	spineBlockManifestBytes := bs.SpineBlockManifestService.GetSpineBlockManifestBytes(spineBlockManifest)
	for _, blSpineBlockManifest := range block.GetSpineBlockManifests() {
		blSpineBlockManifestBytes := bs.SpineBlockManifestService.GetSpineBlockManifestBytes(blSpineBlockManifest)
		if bytes.Equal(spineBlockManifestBytes, blSpineBlockManifestBytes) {
			found = true
			break
		}
	}
=======
		}
		return blocker.NewBlocker(blocker.ValidationErr, "InvalidSpineBlockManifestTimestamp")
	}
	if err := bs.PopulateBlockData(&block); err != nil {
		return err
	}

	// first check if spineBlockManifest is included in block data
	spineBlockManifestBytes := bs.SpineBlockManifestService.GetSpineBlockManifestBytes(spineBlockManifest)
	for _, blSpineBlockManifest := range block.GetSpineBlockManifests() {
		blSpineBlockManifestBytes := bs.SpineBlockManifestService.GetSpineBlockManifestBytes(blSpineBlockManifest)
		if bytes.Equal(spineBlockManifestBytes, blSpineBlockManifestBytes) {
			found = true
			break
		}
	}
>>>>>>> f151c43c
	if !found {
		return blocker.NewBlocker(blocker.ValidationErr, "InvalidSpineBlockManifestData")
	}

	// now validate against block payload hash
	computedHash, computedLength, err := bs.GetPayloadHashAndLength(&block)
	if err != nil {
		return err
	}
	if !bytes.Equal(computedHash, block.GetPayloadHash()) || computedLength != block.PayloadLength {
		// in this case it could be that one or more spine block manifest entries have been manually added to db after the block
		// has been pushed to db
		return blocker.NewBlocker(blocker.ValidationErr, "InvalidComputedSpineBlockPayloadHash")
	}

	return nil
}<|MERGE_RESOLUTION|>--- conflicted
+++ resolved
@@ -43,10 +43,7 @@
 		SpinePublicKeyService     BlockSpinePublicKeyServiceInterface
 		SpineBlockManifestService SpineBlockManifestServiceInterface
 		BlocksmithService         BlocksmithServiceInterface
-<<<<<<< HEAD
-=======
 		SnapshotMainBlockService  SnapshotBlockServiceInterface
->>>>>>> f151c43c
 	}
 )
 
@@ -62,10 +59,7 @@
 	logger *log.Logger,
 	megablockQuery query.SpineBlockManifestQueryInterface,
 	blocksmithService BlocksmithServiceInterface,
-<<<<<<< HEAD
-=======
 	snapshotMainblockService SnapshotBlockServiceInterface,
->>>>>>> f151c43c
 ) *BlockSpineService {
 	return &BlockSpineService{
 		Chaintype:          ct,
@@ -88,12 +82,8 @@
 			spineBlockQuery,
 			logger,
 		),
-<<<<<<< HEAD
-		BlocksmithService: blocksmithService,
-=======
 		BlocksmithService:        blocksmithService,
 		SnapshotMainBlockService: snapshotMainblockService,
->>>>>>> f151c43c
 	}
 }
 
@@ -216,16 +206,6 @@
 	}
 	return nil
 }
-<<<<<<< HEAD
-
-// ValidateBlock validate block to be pushed into the blockchain
-func (bs *BlockSpineService) ValidateBlock(block, previousLastBlock *model.Block, curTime int64) error {
-	// validate block's payload data
-	if err := bs.ValidatePayloadHash(block); err != nil {
-		return err
-	}
-=======
->>>>>>> f151c43c
 
 // ValidateBlock validate block to be pushed into the blockchain
 func (bs *BlockSpineService) ValidateBlock(block, previousLastBlock *model.Block) error {
@@ -581,14 +561,10 @@
 	if err != nil {
 		return nil, err
 	}
-<<<<<<< HEAD
-
-=======
 	// assign spine block height to every manifests
 	for _, spm := range spineBlockManifests {
 		spm.ManifestSpineBlockHeight = newBlockHeight
 	}
->>>>>>> f151c43c
 	// loop through transaction to build block hash
 	digest.Reset() // reset the digest
 	if _, err := digest.Write(previousBlock.GetBlockSeed()); err != nil {
@@ -985,7 +961,6 @@
 	if err := bs.BlockQuery.Scan(&block, row); err != nil {
 		if err != sql.ErrNoRows {
 			return blocker.NewBlocker(blocker.DBErr, err.Error())
-<<<<<<< HEAD
 		}
 		return blocker.NewBlocker(blocker.ValidationErr, "InvalidSpineBlockManifestTimestamp")
 	}
@@ -1002,24 +977,6 @@
 			break
 		}
 	}
-=======
-		}
-		return blocker.NewBlocker(blocker.ValidationErr, "InvalidSpineBlockManifestTimestamp")
-	}
-	if err := bs.PopulateBlockData(&block); err != nil {
-		return err
-	}
-
-	// first check if spineBlockManifest is included in block data
-	spineBlockManifestBytes := bs.SpineBlockManifestService.GetSpineBlockManifestBytes(spineBlockManifest)
-	for _, blSpineBlockManifest := range block.GetSpineBlockManifests() {
-		blSpineBlockManifestBytes := bs.SpineBlockManifestService.GetSpineBlockManifestBytes(blSpineBlockManifest)
-		if bytes.Equal(spineBlockManifestBytes, blSpineBlockManifestBytes) {
-			found = true
-			break
-		}
-	}
->>>>>>> f151c43c
 	if !found {
 		return blocker.NewBlocker(blocker.ValidationErr, "InvalidSpineBlockManifestData")
 	}
