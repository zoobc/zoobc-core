--- conflicted
+++ resolved
@@ -65,14 +65,14 @@
 	return errors.New("MockedError")
 }
 
-func (*mockMempoolQueryExecutorFail) ExecuteSelectRow(qe string, args ...interface{}) *sql.Row {
+func (*mockMempoolQueryExecutorFail) ExecuteSelectRow(qe string, tx bool, args ...interface{}) (*sql.Row, error) {
 	// While getting last block
 	db, mock, _ := sqlmock.New()
 	// "SELECT count() as total_record FROM mempool ORDER BY fee_per_byte DESC"
 	mockedRows := sqlmock.NewRows([]string{"total_record"})
 	mockedRows.AddRow(51)
 	mock.ExpectQuery(regexp.QuoteMeta(qe)).WillReturnRows(mockedRows)
-	return db.QueryRow(qe)
+	return db.QueryRow(qe), nil
 }
 
 func buildTransaction(timestamp int64, sender, recipient string) *model.Transaction {
@@ -321,13 +321,12 @@
 func (*mockMempoolQueryExecutorSuccess) ExecuteSelectRow(qe string, tx bool, args ...interface{}) (*sql.Row, error) {
 	// While getting last block
 	db, mock, _ := sqlmock.New()
-<<<<<<< HEAD
 	switch qe {
 	case "SELECT count() as total_record FROM mempool ORDER BY fee_per_byte DESC":
 		mockedRows := sqlmock.NewRows([]string{"total_record"})
 		mockedRows.AddRow(51)
 		mock.ExpectQuery(regexp.QuoteMeta(qe)).WillReturnRows(mockedRows)
-		return db.QueryRow(qe)
+		return db.QueryRow(qe), nil
 	default:
 		mockedRow := sqlmock.NewRows(query.NewBlockQuery(chaintype.GetChainType(0)).Fields)
 		mockedRow.AddRow(
@@ -349,31 +348,8 @@
 			mockBlockData.GetVersion(),
 		)
 		mock.ExpectQuery("").WillReturnRows(mockedRow)
-		return db.QueryRow("")
-	}
-=======
-	mockedRow := sqlmock.NewRows(query.NewBlockQuery(chaintype.GetChainType(0)).Fields)
-	mockedRow.AddRow(
-		mockBlockData.GetID(),
-		mockBlockData.GetBlockHash(),
-		mockBlockData.GetPreviousBlockHash(),
-		mockBlockData.GetHeight(),
-		mockBlockData.GetTimestamp(),
-		mockBlockData.GetBlockSeed(),
-		mockBlockData.GetBlockSignature(),
-		mockBlockData.GetCumulativeDifficulty(),
-		mockBlockData.GetSmithScale(),
-		mockBlockData.GetPayloadLength(),
-		mockBlockData.GetPayloadHash(),
-		mockBlockData.GetBlocksmithPublicKey(),
-		mockBlockData.GetTotalAmount(),
-		mockBlockData.GetTotalFee(),
-		mockBlockData.GetTotalCoinBase(),
-		mockBlockData.GetVersion(),
-	)
-	mock.ExpectQuery("").WillReturnRows(mockedRow)
-	return db.QueryRow(""), nil
->>>>>>> 27442250
+		return db.QueryRow(""), nil
+	}
 }
 
 func (*mockMempoolQueryExecutorSuccess) BeginTx() error {
