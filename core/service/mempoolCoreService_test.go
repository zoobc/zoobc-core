--- conflicted
+++ resolved
@@ -7,18 +7,13 @@
 	"regexp"
 	"testing"
 
-<<<<<<< HEAD
 	"github.com/zoobc/zoobc-core/common/kvdb"
 
 	"github.com/zoobc/zoobc-core/common/constant"
 	"github.com/zoobc/zoobc-core/common/crypto"
 
-=======
->>>>>>> d8752a76
 	"github.com/DATA-DOG/go-sqlmock"
 	"github.com/zoobc/zoobc-core/common/chaintype"
-	"github.com/zoobc/zoobc-core/common/constant"
-	"github.com/zoobc/zoobc-core/common/crypto"
 	"github.com/zoobc/zoobc-core/common/model"
 	"github.com/zoobc/zoobc-core/common/query"
 	"github.com/zoobc/zoobc-core/common/transaction"
@@ -653,28 +648,6 @@
 	}
 }
 
-<<<<<<< HEAD
-func TestMempoolService_generateTransactionReceipt(t *testing.T) {
-	mockSecretPhrase := ""
-	mockSenderPublicKey, mockReceivedTxHash := make([]byte, 32), make([]byte, 32)
-	mockReceiptKey, _ := util.GetReceiptKey(mockReceivedTxHash, mockSenderPublicKey)
-
-	mockNodePublicKey := util.GetPublicKeyFromSeed(mockSecretPhrase)
-	mockSuccessBatchReceipt, _ := util.GenerateBatchReceipt(
-		mockBlock,
-		mockSenderPublicKey,
-		mockNodePublicKey,
-		mockReceivedTxHash,
-		constant.ReceiptDatumTypeTransaction,
-	)
-	mockSuccessBatchReceipt.RecipientSignature = (&crypto.Signature{}).SignByNode(
-		util.GetUnsignedBatchReceiptBytes(mockSuccessBatchReceipt),
-		mockSecretPhrase,
-	)
-	type fields struct {
-		Chaintype           chaintype.ChainType
-		KVExecutor          kvdb.KVExecutorInterface
-=======
 type (
 	mockQueryExecutorDeleteExpiredMempoolTransactions struct {
 		query.Executor
@@ -762,7 +735,6 @@
 func TestMempoolService_DeleteExpiredMempoolTransactions(t *testing.T) {
 	type fields struct {
 		Chaintype           chaintype.ChainType
->>>>>>> d8752a76
 		QueryExecutor       query.ExecutorInterface
 		MempoolQuery        query.MempoolQueryInterface
 		ActionTypeSwitcher  transaction.TypeActionSwitcher
@@ -771,7 +743,78 @@
 		TransactionQuery    query.TransactionQueryInterface
 		Observer            *observer.Observer
 	}
-<<<<<<< HEAD
+	tests := []struct {
+		name    string
+		fields  fields
+		wantErr bool
+	}{
+		{
+			name: "wantSuccess:EmptyMempool",
+			fields: fields{
+				QueryExecutor: &mockQueryExecutorDeleteExpiredMempoolTransactionsEmpty{},
+				MempoolQuery:  mockMempoolQuery,
+			},
+			wantErr: false,
+		},
+		{
+			name: "wantSuccess:PruneExpiredMempool",
+			fields: fields{
+				QueryExecutor: &mockQueryExecutorDeleteExpiredMempoolTransactions{},
+				MempoolQuery:  mockMempoolQuery,
+				ActionTypeSwitcher: &transaction.TypeSwitcher{
+					Executor: &mockQueryExecutorDeleteExpiredMempoolTransactions{},
+				},
+			},
+			wantErr: false,
+		},
+	}
+	for _, tt := range tests {
+		t.Run(tt.name, func(t *testing.T) {
+			mps := &MempoolService{
+				Chaintype:           tt.fields.Chaintype,
+				QueryExecutor:       tt.fields.QueryExecutor,
+				MempoolQuery:        tt.fields.MempoolQuery,
+				ActionTypeSwitcher:  tt.fields.ActionTypeSwitcher,
+				AccountBalanceQuery: tt.fields.AccountBalanceQuery,
+				Signature:           tt.fields.Signature,
+				TransactionQuery:    tt.fields.TransactionQuery,
+				Observer:            tt.fields.Observer,
+			}
+			if err := mps.DeleteExpiredMempoolTransactions(); (err != nil) != tt.wantErr {
+				t.Errorf("DeleteExpiredMempoolTransactions() error = %v, wantErr %v", err, tt.wantErr)
+			}
+		})
+	}
+}
+
+func TestMempoolService_generateTransactionReceipt(t *testing.T) {
+	mockSecretPhrase := ""
+	mockSenderPublicKey, mockReceivedTxHash := make([]byte, 32), make([]byte, 32)
+	mockReceiptKey, _ := util.GetReceiptKey(mockReceivedTxHash, mockSenderPublicKey)
+
+	mockNodePublicKey := util.GetPublicKeyFromSeed(mockSecretPhrase)
+	mockSuccessBatchReceipt, _ := util.GenerateBatchReceipt(
+		mockBlock,
+		mockSenderPublicKey,
+		mockNodePublicKey,
+		mockReceivedTxHash,
+		constant.ReceiptDatumTypeTransaction,
+	)
+	mockSuccessBatchReceipt.RecipientSignature = (&crypto.Signature{}).SignByNode(
+		util.GetUnsignedBatchReceiptBytes(mockSuccessBatchReceipt),
+		mockSecretPhrase,
+	)
+	type fields struct {
+		Chaintype           chaintype.ChainType
+		KVExecutor          kvdb.KVExecutorInterface
+		QueryExecutor       query.ExecutorInterface
+		MempoolQuery        query.MempoolQueryInterface
+		ActionTypeSwitcher  transaction.TypeActionSwitcher
+		AccountBalanceQuery query.AccountBalanceQueryInterface
+		Signature           crypto.SignatureInterface
+		TransactionQuery    query.TransactionQueryInterface
+		Observer            *observer.Observer
+	}
 	type args struct {
 		receivedTxHash   []byte
 		lastBlock        *model.Block
@@ -831,41 +874,13 @@
 			},
 			want:    nil,
 			wantErr: true,
-=======
-	tests := []struct {
-		name    string
-		fields  fields
-		wantErr bool
-	}{
-		{
-			name: "wantSuccess:EmptyMempool",
-			fields: fields{
-				QueryExecutor: &mockQueryExecutorDeleteExpiredMempoolTransactionsEmpty{},
-				MempoolQuery:  mockMempoolQuery,
-			},
-			wantErr: false,
-		},
-		{
-			name: "wantSuccess:PruneExpiredMempool",
-			fields: fields{
-				QueryExecutor: &mockQueryExecutorDeleteExpiredMempoolTransactions{},
-				MempoolQuery:  mockMempoolQuery,
-				ActionTypeSwitcher: &transaction.TypeSwitcher{
-					Executor: &mockQueryExecutorDeleteExpiredMempoolTransactions{},
-				},
-			},
-			wantErr: false,
->>>>>>> d8752a76
 		},
 	}
 	for _, tt := range tests {
 		t.Run(tt.name, func(t *testing.T) {
 			mps := &MempoolService{
 				Chaintype:           tt.fields.Chaintype,
-<<<<<<< HEAD
 				KVExecutor:          tt.fields.KVExecutor,
-=======
->>>>>>> d8752a76
 				QueryExecutor:       tt.fields.QueryExecutor,
 				MempoolQuery:        tt.fields.MempoolQuery,
 				ActionTypeSwitcher:  tt.fields.ActionTypeSwitcher,
@@ -874,7 +889,6 @@
 				TransactionQuery:    tt.fields.TransactionQuery,
 				Observer:            tt.fields.Observer,
 			}
-<<<<<<< HEAD
 			got, err := mps.generateTransactionReceipt(tt.args.receivedTxHash, tt.args.lastBlock, tt.args.senderPublicKey,
 				tt.args.receiptKey, tt.args.nodeSecretPhrase)
 			if (err != nil) != tt.wantErr {
@@ -883,10 +897,6 @@
 			}
 			if !reflect.DeepEqual(got, tt.want) {
 				t.Errorf("generateTransactionReceipt() got = %v, want %v", got, tt.want)
-=======
-			if err := mps.DeleteExpiredMempoolTransactions(); (err != nil) != tt.wantErr {
-				t.Errorf("DeleteExpiredMempoolTransactions() error = %v, wantErr %v", err, tt.wantErr)
->>>>>>> d8752a76
 			}
 		})
 	}
