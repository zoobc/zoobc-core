--- conflicted
+++ resolved
@@ -429,22 +429,6 @@
 func (*mockQueryExecutorSelectTransactionsFromMempoolSuccess) ExecuteSelect(qe string, tx bool, args ...interface{}) (*sql.Rows, error) {
 	db, mock, _ := sqlmock.New()
 	defer db.Close()
-<<<<<<< HEAD
-	mockedRows := sqlmock.NewRows([]string{"id", "fee_per_byte", "arrival_timestamp", "transaction_bytes", "sender_account_address",
-		"recipient_account_address"})
-	for _, mp := range mockSuccessSelectMempool {
-		mockedRows.AddRow(
-			mp.ID,
-			mp.FeePerByte,
-			mp.ArrivalTimestamp,
-			mp.TransactionBytes,
-			mp.SenderAccountAddress,
-			mp.RecipientAccountAddress,
-		)
-	}
-	mock.ExpectQuery(regexp.QuoteMeta(qe)).WillReturnRows(mockedRows)
-=======
-
 	switch qe {
 	case "SELECT account_address,block_height,spendable_balance,balance,pop_revenue,latest FROM account_balance " +
 		"WHERE account_address = ? AND latest = 1":
@@ -460,7 +444,6 @@
 		mtxRows.AddRow(5, 5, 1562893303, getTestSignedMempoolTransaction(5, 1562893303).TransactionBytes, "A", "B")
 		mock.ExpectQuery(regexp.QuoteMeta(qe)).WillReturnRows(mtxRows)
 	}
->>>>>>> 079a1fa0
 	rows, _ := db.Query(qe)
 	return rows, nil
 }
