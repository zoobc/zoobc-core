package service

import (
	"database/sql"
	"encoding/json"
	"errors"
	"reflect"
	"regexp"
	"testing"

	"github.com/DATA-DOG/go-sqlmock"
	"github.com/dgraph-io/badger"
	log "github.com/sirupsen/logrus"
	"github.com/zoobc/zoobc-core/common/blocker"
	"github.com/zoobc/zoobc-core/common/chaintype"
	"github.com/zoobc/zoobc-core/common/crypto"
	"github.com/zoobc/zoobc-core/common/kvdb"
	"github.com/zoobc/zoobc-core/common/model"
	"github.com/zoobc/zoobc-core/common/query"
	"github.com/zoobc/zoobc-core/common/transaction"
	coreUtil "github.com/zoobc/zoobc-core/core/util"
	"github.com/zoobc/zoobc-core/observer"
)

var (
	getTxByIDQuery = "SELECT id, block_height, fee_per_byte, arrival_timestamp, transaction_bytes, sender_account_address, " +
		"recipient_account_address FROM mempool WHERE id = :id"
	mockMempoolQuery       = query.NewMempoolQuery(chaintype.GetChainType(0))
	mockMempoolTransaction = &model.MempoolTransaction{
		ID:                      1,
		BlockHeight:             0,
		ArrivalTimestamp:        1000,
		FeePerByte:              10,
		TransactionBytes:        []byte{1, 2, 3, 4, 5},
		SenderAccountAddress:    "BCZ",
		RecipientAccountAddress: "ZCB",
	}
)

var _ = mockMempoolTransaction

type mockMempoolQueryExecutorFail struct {
	query.Executor
}

func (*mockMempoolQueryExecutorFail) ExecuteSelect(qe string, tx bool, args ...interface{}) (*sql.Rows, error) {
	db, mock, _ := sqlmock.New()
	defer db.Close()
	switch qe {
	// before adding mempool transactions to db we check for duplicate transactions
	case getTxByIDQuery:
		mock.ExpectQuery(regexp.QuoteMeta(qe)).WillReturnRows(sqlmock.NewRows(
			query.NewMempoolQuery(chaintype.GetChainType(0)).Fields,
		).AddRow(3, 0, 1, 1562893302, []byte{}, []byte{1}, []byte{2}))
	default:
		return nil, errors.New("MockedError")
	}

	rows, _ := db.Query(qe)
	return rows, nil
}

func (*mockMempoolQueryExecutorFail) ExecuteStatement(qe string, args ...interface{}) (sql.Result, error) {
	return nil, errors.New("MockedError")
}

func (*mockMempoolQueryExecutorFail) ExecuteTransaction(qe string, args ...interface{}) error {
	return errors.New("MockedError")
}

<<<<<<< HEAD
func buildTransaction(timestamp int64, sender, recipient string) *model.Transaction {
	return &model.Transaction{
		Version:                 1,
		ID:                      2774809487,
		BlockID:                 1,
		Height:                  1,
		SenderAccountAddress:    sender,
		RecipientAccountAddress: recipient,
		TransactionType:         0,
		Fee:                     1,
		Timestamp:               timestamp,
		TransactionHash:         make([]byte, 32),
		TransactionBodyLength:   0,
		TransactionBodyBytes:    make([]byte, 0),
		TransactionBody:         nil,
		Signature:               make([]byte, 68),
	}
}

func getTestSignedMempoolTransaction(id, timestamp int64) *model.MempoolTransaction {
	sender := "BCZEGOb3WNx3fDOVf9ZS4EjvOIv_UeW4TVBQJ_6tHKlE"
	recipient := "BCZnSfqpP5tqFQlMTYkDeBVFWnbyVK7vLr5ORFpTjgtN"
	tx := buildTransaction(timestamp, sender, recipient)

	txBytes, _ := (&transaction.Util{}).GetTransactionBytes(tx, false)
	signature := (&crypto.Signature{}).Sign(txBytes, constant.SignatureTypeDefault,
		"concur vocalist rotten busload gap quote stinging undiluted surfer goofiness deviation starved")
	tx.Signature = signature
	txBytes, _ = (&transaction.Util{}).GetTransactionBytes(tx, true)
	return &model.MempoolTransaction{
		ID:                      id,
		BlockHeight:             0,
		FeePerByte:              1,
		ArrivalTimestamp:        timestamp,
		TransactionBytes:        txBytes,
		SenderAccountAddress:    "A",
		RecipientAccountAddress: "B",
	}
}
=======
// func buildTransaction(timestamp int64, sender, recipient string) *model.Transaction {
// 	return &model.Transaction{
// 		Version:                 1,
// 		ID:                      2774809487,
// 		BlockID:                 1,
// 		Height:                  1,
// 		SenderAccountAddress:    sender,
// 		RecipientAccountAddress: recipient,
// 		TransactionType:         0,
// 		Fee:                     1,
// 		Timestamp:               timestamp,
// 		TransactionHash:         make([]byte, 32),
// 		TransactionBodyLength:   0,
// 		TransactionBodyBytes:    make([]byte, 0),
// 		TransactionBody:         nil,
// 		Signature:               make([]byte, 68),
// 	}
// }

// func getTestSignedMempoolTransaction(id, timestamp int64) *model.MempoolTransaction {
// 	sender := "BCZEGOb3WNx3fDOVf9ZS4EjvOIv_UeW4TVBQJ_6tHKlE"
// 	recipient := "BCZnSfqpP5tqFQlMTYkDeBVFWnbyVK7vLr5ORFpTjgtN"
// 	tx := buildTransaction(timestamp, sender, recipient)
//
// 	txBytes, _ := transaction.GetTransactionBytes(tx, false)
// 	signature := (&crypto.Signature{}).Sign(txBytes, constant.SignatureTypeDefault,
// 		"concur vocalist rotten busload gap quote stinging undiluted surfer goofiness deviation starved")
// 	tx.Signature = signature
// 	txBytes, _ = transaction.GetTransactionBytes(tx, true)
// 	return &model.MempoolTransaction{
// 		ID:                      id,
// 		BlockHeight:             0,
// 		FeePerByte:              1,
// 		ArrivalTimestamp:        timestamp,
// 		TransactionBytes:        txBytes,
// 		SenderAccountAddress:    "A",
// 		RecipientAccountAddress: "B",
// 	}
// }
>>>>>>> 74951b9b

func TestNewMempoolService(t *testing.T) {
	type args struct {
		ct                  chaintype.ChainType
		kvExecutor          kvdb.KVExecutorInterface
		queryExecutor       query.ExecutorInterface
		mempoolQuery        query.MempoolQueryInterface
		merkleTreeQuery     query.MerkleTreeQueryInterface
		accountBalanceQuery query.AccountBalanceQueryInterface
		transactionQuery    query.TransactionQueryInterface
		blockQuery          query.BlockQueryInterface
		actionTypeSwitcher  transaction.TypeActionSwitcher
		obsr                *observer.Observer
		signature           crypto.SignatureInterface
		logger              *log.Logger
		transactionUtil     transaction.UtilInterface
		receiptUtil         coreUtil.ReceiptUtilInterface
	}

	test := struct {
		name string
		args args
		want *MempoolService
	}{
		name: "NewMempoolService:success",
		args: args{
			ct:   &chaintype.MainChain{},
			obsr: observer.NewObserver(),
		},
		want: &MempoolService{
			Chaintype: &chaintype.MainChain{},
			Observer:  observer.NewObserver(),
		},
	}

	got := NewMempoolService(
		test.args.transactionUtil,
		test.args.ct,
		test.args.kvExecutor,
		test.args.queryExecutor,
		test.args.mempoolQuery,
		test.args.merkleTreeQuery,
		test.args.actionTypeSwitcher,
		test.args.accountBalanceQuery,
		test.args.blockQuery,
		test.args.transactionQuery,
		test.args.signature,
		test.args.obsr,
		test.args.logger,
		test.args.receiptUtil,
	)

<<<<<<< HEAD
	mempoolGetter := &MempoolGetter{
		MempoolQuery:  test.args.mempoolQuery,
		QueryExecutor: test.args.queryExecutor,
	}
	test.want.MempoolServiceUtil = NewMempoolServiceUtil(test.args.transactionUtil,
		test.args.transactionQuery,
		test.args.queryExecutor,
		test.args.mempoolQuery,
		test.args.actionTypeSwitcher,
		test.args.accountBalanceQuery,
		test.args.blockQuery,
		mempoolGetter,
=======
type (
	mockQueryExecutorGetMempoolTransactionsSuccess struct {
		query.Executor
	}
	mockQueryExecutorGetMempoolTransactionsFail struct {
		query.Executor
	}
)

func (*mockQueryExecutorGetMempoolTransactionsSuccess) ExecuteSelect(qe string, tx bool, args ...interface{}) (*sql.Rows, error) {
	db, mock, _ := sqlmock.New()
	defer db.Close()

	mockedRows := sqlmock.NewRows(query.NewMempoolQuery(chaintype.GetChainType(0)).Fields)
	mockedRows.AddRow(1, 0, 1, 1562893305, transaction.GetFixturesForSignedMempoolTransaction(
		1,
		1562893305,
		"BCZEGOb3WNx3fDOVf9ZS4EjvOIv_UeW4TVBQJ_6tHKlE",
		"BCZnSfqpP5tqFQlMTYkDeBVFWnbyVK7vLr5ORFpTjgtN",
		false,
	).TransactionBytes, "A", "B")
	mockedRows.AddRow(2, 0, 10, 1562893304, transaction.GetFixturesForSignedMempoolTransaction(
		2,
		1562893304,
		"BCZEGOb3WNx3fDOVf9ZS4EjvOIv_UeW4TVBQJ_6tHKlE",
		"BCZnSfqpP5tqFQlMTYkDeBVFWnbyVK7vLr5ORFpTjgtN",
		false,
	).TransactionBytes, "A", "B")
	mockedRows.AddRow(3, 0, 1, 1562893302, transaction.GetFixturesForSignedMempoolTransaction(
		3,
		1562893302,
		"BCZEGOb3WNx3fDOVf9ZS4EjvOIv_UeW4TVBQJ_6tHKlE",
		"BCZnSfqpP5tqFQlMTYkDeBVFWnbyVK7vLr5ORFpTjgtN",
		false,
	).TransactionBytes, "A", "B")
	mockedRows.AddRow(4, 0, 100, 1562893306, transaction.GetFixturesForSignedMempoolTransaction(
		4,
		1562893306,
		"BCZEGOb3WNx3fDOVf9ZS4EjvOIv_UeW4TVBQJ_6tHKlE",
		"BCZnSfqpP5tqFQlMTYkDeBVFWnbyVK7vLr5ORFpTjgtN",
		false,
	).TransactionBytes, "A", "B")
	mockedRows.AddRow(5, 0, 5, 1562893303, transaction.GetFixturesForSignedMempoolTransaction(
		5,
		1562893303,
		"BCZEGOb3WNx3fDOVf9ZS4EjvOIv_UeW4TVBQJ_6tHKlE",
		"BCZnSfqpP5tqFQlMTYkDeBVFWnbyVK7vLr5ORFpTjgtN",
		false,
	).TransactionBytes, "A", "B")
	mock.ExpectQuery(regexp.QuoteMeta(qe)).WillReturnRows(mockedRows)
	rows, _ := db.Query(qe)
	return rows, nil
}

func (*mockQueryExecutorGetMempoolTransactionsFail) ExecuteSelect(qe string, tx bool, args ...interface{}) (*sql.Rows, error) {
	return nil, errors.New("mockError:executeSelectFail")
}

func TestMempoolService_GetMempoolTransactions(t *testing.T) {
	type fields struct {
		Chaintype           chaintype.ChainType
		QueryExecutor       query.ExecutorInterface
		MempoolQuery        query.MempoolQueryInterface
		AccountBalanceQuery query.AccountBalanceQueryInterface
	}
	tests := []struct {
		name    string
		fields  fields
		want    []*model.MempoolTransaction
		wantErr bool
	}{
		{
			name: "GetMempoolTransactions:Success",
			fields: fields{
				Chaintype:           &chaintype.MainChain{},
				MempoolQuery:        query.NewMempoolQuery(&chaintype.MainChain{}),
				QueryExecutor:       &mockQueryExecutorGetMempoolTransactionsSuccess{},
				AccountBalanceQuery: query.NewAccountBalanceQuery(),
			},
			want: []*model.MempoolTransaction{
				{
					ID:               1,
					FeePerByte:       1,
					ArrivalTimestamp: 1562893305,
					TransactionBytes: transaction.GetFixturesForSignedMempoolTransaction(
						1,
						1562893305,
						"BCZEGOb3WNx3fDOVf9ZS4EjvOIv_UeW4TVBQJ_6tHKlE",
						"BCZnSfqpP5tqFQlMTYkDeBVFWnbyVK7vLr5ORFpTjgtN",
						false,
					).TransactionBytes,
					SenderAccountAddress:    "A",
					RecipientAccountAddress: "B",
				},
				{
					ID:               2,
					FeePerByte:       10,
					ArrivalTimestamp: 1562893304,
					TransactionBytes: transaction.GetFixturesForSignedMempoolTransaction(
						2,
						1562893304,
						"BCZEGOb3WNx3fDOVf9ZS4EjvOIv_UeW4TVBQJ_6tHKlE",
						"BCZnSfqpP5tqFQlMTYkDeBVFWnbyVK7vLr5ORFpTjgtN",
						false,
					).TransactionBytes,
					SenderAccountAddress:    "A",
					RecipientAccountAddress: "B",
				},
				{
					ID:               3,
					FeePerByte:       1,
					ArrivalTimestamp: 1562893302,
					TransactionBytes: transaction.GetFixturesForSignedMempoolTransaction(
						3,
						1562893302,
						"BCZEGOb3WNx3fDOVf9ZS4EjvOIv_UeW4TVBQJ_6tHKlE",
						"BCZnSfqpP5tqFQlMTYkDeBVFWnbyVK7vLr5ORFpTjgtN",
						false,
					).TransactionBytes,
					SenderAccountAddress:    "A",
					RecipientAccountAddress: "B",
				},
				{
					ID:               4,
					FeePerByte:       100,
					ArrivalTimestamp: 1562893306,
					TransactionBytes: transaction.GetFixturesForSignedMempoolTransaction(
						4,
						1562893306,
						"BCZEGOb3WNx3fDOVf9ZS4EjvOIv_UeW4TVBQJ_6tHKlE",
						"BCZnSfqpP5tqFQlMTYkDeBVFWnbyVK7vLr5ORFpTjgtN",
						false,
					).TransactionBytes,
					SenderAccountAddress:    "A",
					RecipientAccountAddress: "B",
				},
				{
					ID:               5,
					FeePerByte:       5,
					ArrivalTimestamp: 1562893303,
					TransactionBytes: transaction.GetFixturesForSignedMempoolTransaction(
						5,
						1562893303,
						"BCZEGOb3WNx3fDOVf9ZS4EjvOIv_UeW4TVBQJ_6tHKlE",
						"BCZnSfqpP5tqFQlMTYkDeBVFWnbyVK7vLr5ORFpTjgtN",
						false,
					).TransactionBytes,
					SenderAccountAddress:    "A",
					RecipientAccountAddress: "B",
				},
			},
			wantErr: false,
		},
		{
			name: "GetMempoolTransactions:Fail",
			fields: fields{
				Chaintype:           &chaintype.MainChain{},
				MempoolQuery:        query.NewMempoolQuery(&chaintype.MainChain{}),
				QueryExecutor:       &mockQueryExecutorGetMempoolTransactionsFail{},
				AccountBalanceQuery: query.NewAccountBalanceQuery(),
			},
			want:    nil,
			wantErr: true,
		},
	}
	for _, tt := range tests {
		t.Run(tt.name, func(t *testing.T) {
			mps := &MempoolService{
				Chaintype:           tt.fields.Chaintype,
				QueryExecutor:       tt.fields.QueryExecutor,
				MempoolQuery:        tt.fields.MempoolQuery,
				AccountBalanceQuery: tt.fields.AccountBalanceQuery,
			}
			got, err := mps.GetMempoolTransactions()
			if (err != nil) != tt.wantErr {
				t.Errorf("MempoolService.GetMempoolTransactions() error = %v, wantErr %v", err, tt.wantErr)
				return
			}
			if !reflect.DeepEqual(got, tt.want) {
				t.Errorf("MempoolService.GetMempoolTransactions() = %v, want %v", got, tt.want)
			}
		})
	}
}

type (
	mockMempoolQueryExecutorSuccess struct {
		query.Executor
	}
)

func (*mockMempoolQueryExecutorSuccess) ExecuteSelect(qe string, tx bool, args ...interface{}) (*sql.Rows, error) {
	db, mock, _ := sqlmock.New()
	defer db.Close()
	switch qe {
	case "SELECT account_address,block_height,spendable_balance,balance,pop_revenue,latest FROM account_balance " +
		"WHERE account_address = ? AND latest = 1":
		mockedRows := sqlmock.NewRows([]string{"account_address", "block_height", "spendable_balance", "balance", "pop_revenue", "latest"})
		mockedRows.AddRow("BCZ", 1, 1000, 10000, nil, 1)
		mock.ExpectQuery(regexp.QuoteMeta(qe)).WillReturnRows(mockedRows)
	default:
		mockedRows := sqlmock.NewRows(mockMempoolQuery.Fields)
		mock.ExpectQuery(regexp.QuoteMeta(qe)).WillReturnRows(mockedRows)
	}

	rows, _ := db.Query(qe)
	return rows, nil
}
func (*mockMempoolQueryExecutorSuccess) ExecuteStatement(qe string, args ...interface{}) (sql.Result, error) {
	return nil, nil
}
func (*mockMempoolQueryExecutorSuccess) ExecuteTransaction(qe string, args ...interface{}) error {
	return nil
}
func (*mockMempoolQueryExecutorSuccess) ExecuteSelectRow(qe string, tx bool, args ...interface{}) (*sql.Row, error) {
	// While getting last block
	db, mock, _ := sqlmock.New()
	mockedRow := sqlmock.NewRows(query.NewBlockQuery(chaintype.GetChainType(0)).Fields)
	mockedRow.AddRow(
		mockBlockData.GetID(),
		mockBlockData.GetBlockHash(),
		mockBlockData.GetPreviousBlockHash(),
		mockBlockData.GetHeight(),
		mockBlockData.GetTimestamp(),
		mockBlockData.GetBlockSeed(),
		mockBlockData.GetBlockSignature(),
		mockBlockData.GetCumulativeDifficulty(),
		mockBlockData.GetPayloadLength(),
		mockBlockData.GetPayloadHash(),
		mockBlockData.GetBlocksmithPublicKey(),
		mockBlockData.GetTotalAmount(),
		mockBlockData.GetTotalFee(),
		mockBlockData.GetTotalCoinBase(),
		mockBlockData.GetVersion(),
>>>>>>> 74951b9b
	)
	test.want.MempoolGetter = mempoolGetter

<<<<<<< HEAD
	if !reflect.DeepEqual(got, test.want) {
		jGot, _ := json.MarshalIndent(got, "", "  ")
		jWant, _ := json.MarshalIndent(test.want, "", "  ")
		t.Errorf("NewMempoolService() = %s, want %s", jGot, jWant)
=======
func TestMempoolService_AddMempoolTransaction(t *testing.T) {
	type fields struct {
		Chaintype          chaintype.ChainType
		QueryExecutor      query.ExecutorInterface
		MempoolQuery       query.MempoolQueryInterface
		BlockQuery         query.BlockQueryInterface
		ActionTypeSwitcher transaction.TypeActionSwitcher
		Observer           *observer.Observer
	}
	type args struct {
		mpTx *model.MempoolTransaction
	}
	tests := []struct {
		name    string
		fields  fields
		args    args
		wantErr bool
	}{
		{
			name: "AddMempoolTransaction:Success",
			fields: fields{
				Chaintype:          &chaintype.MainChain{},
				MempoolQuery:       query.NewMempoolQuery(&chaintype.MainChain{}),
				BlockQuery:         query.NewBlockQuery(chaintype.GetChainType(0)),
				QueryExecutor:      &mockMempoolQueryExecutorSuccess{},
				ActionTypeSwitcher: &transaction.TypeSwitcher{},
				Observer:           observer.NewObserver(),
			},
			args: args{
				mpTx: transaction.GetFixturesForSignedMempoolTransaction(
					3,
					1562893302,
					"BCZEGOb3WNx3fDOVf9ZS4EjvOIv_UeW4TVBQJ_6tHKlE",
					"BCZnSfqpP5tqFQlMTYkDeBVFWnbyVK7vLr5ORFpTjgtN",
					false,
				),
			},
			wantErr: false,
		},
		{
			name: "AddMempoolTransaction:DuplicateTransaction",
			fields: fields{
				Chaintype:          &chaintype.MainChain{},
				MempoolQuery:       query.NewMempoolQuery(&chaintype.MainChain{}),
				QueryExecutor:      &mockMempoolQueryExecutorFail{},
				ActionTypeSwitcher: &transaction.TypeSwitcher{},
				Observer:           observer.NewObserver(),
			},
			args: args{
				mpTx: transaction.GetFixturesForSignedMempoolTransaction(
					3,
					1562893303,
					"BCZEGOb3WNx3fDOVf9ZS4EjvOIv_UeW4TVBQJ_6tHKlE",
					"BCZnSfqpP5tqFQlMTYkDeBVFWnbyVK7vLr5ORFpTjgtN",
					false,
				),
			},
			wantErr: true,
		},
	}
	for _, tt := range tests {
		t.Run(tt.name, func(t *testing.T) {
			mps := &MempoolService{
				Chaintype:          tt.fields.Chaintype,
				QueryExecutor:      tt.fields.QueryExecutor,
				MempoolQuery:       tt.fields.MempoolQuery,
				BlockQuery:         tt.fields.BlockQuery,
				ActionTypeSwitcher: tt.fields.ActionTypeSwitcher,
				Observer:           tt.fields.Observer,
			}
			if err := mps.AddMempoolTransaction(tt.args.mpTx); (err != nil) != tt.wantErr {
				t.Errorf("MempoolService.AddMempoolTransaction() error = %v, wantErr %v", err, tt.wantErr)
			}
		})
>>>>>>> 74951b9b
	}
}

type (
	mockQueryExecutorSelectTransactionsFromMempoolSuccess struct {
		query.Executor
	}
)

var mockSuccessSelectMempool = []*model.MempoolTransaction{
	{
		ID:               1,
		FeePerByte:       1,
		ArrivalTimestamp: 1562893305,
		TransactionBytes: transaction.GetFixturesForSignedMempoolTransaction(
			1,
			1562893305,
			"BCZEGOb3WNx3fDOVf9ZS4EjvOIv_UeW4TVBQJ_6tHKlE",
			"BCZnSfqpP5tqFQlMTYkDeBVFWnbyVK7vLr5ORFpTjgtN",
			false,
		).TransactionBytes,
		SenderAccountAddress:    "A",
		RecipientAccountAddress: "B",
	},
	{
		ID:               2,
		FeePerByte:       10,
		ArrivalTimestamp: 1562893304,
		TransactionBytes: transaction.GetFixturesForSignedMempoolTransaction(
			2,
			1562893304,
			"BCZEGOb3WNx3fDOVf9ZS4EjvOIv_UeW4TVBQJ_6tHKlE",
			"BCZnSfqpP5tqFQlMTYkDeBVFWnbyVK7vLr5ORFpTjgtN",
			false,
		).TransactionBytes,
		SenderAccountAddress:    "A",
		RecipientAccountAddress: "B",
	},
	{
		ID:               3,
		FeePerByte:       1,
		ArrivalTimestamp: 1562893302,
		TransactionBytes: transaction.GetFixturesForSignedMempoolTransaction(
			3,
			1562893302,
			"BCZEGOb3WNx3fDOVf9ZS4EjvOIv_UeW4TVBQJ_6tHKlE",
			"BCZnSfqpP5tqFQlMTYkDeBVFWnbyVK7vLr5ORFpTjgtN",
			false,
		).TransactionBytes,
		SenderAccountAddress:    "A",
		RecipientAccountAddress: "B",
	},
	{
		ID:               4,
		FeePerByte:       100,
		ArrivalTimestamp: 1562893306,
		TransactionBytes: transaction.GetFixturesForSignedMempoolTransaction(
			4,
			1562893306,
			"BCZEGOb3WNx3fDOVf9ZS4EjvOIv_UeW4TVBQJ_6tHKlE",
			"BCZnSfqpP5tqFQlMTYkDeBVFWnbyVK7vLr5ORFpTjgtN",
			false,
		).TransactionBytes,
		SenderAccountAddress:    "A",
		RecipientAccountAddress: "B",
	},
	{
		ID:               5,
		FeePerByte:       5,
		ArrivalTimestamp: 1562893303,
		TransactionBytes: transaction.GetFixturesForSignedMempoolTransaction(
			5,
			1562893303,
			"BCZEGOb3WNx3fDOVf9ZS4EjvOIv_UeW4TVBQJ_6tHKlE",
			"BCZnSfqpP5tqFQlMTYkDeBVFWnbyVK7vLr5ORFpTjgtN",
			false,
		).TransactionBytes,
		SenderAccountAddress:    "A",
		RecipientAccountAddress: "B",
	},
}

func (*mockQueryExecutorSelectTransactionsFromMempoolSuccess) ExecuteSelect(qe string, tx bool, args ...interface{}) (*sql.Rows, error) {
	db, mock, _ := sqlmock.New()
	defer db.Close()
	switch qe {
	case "SELECT account_address,block_height,spendable_balance,balance,pop_revenue,latest FROM account_balance " +
		"WHERE account_address = ? AND latest = 1":
		abRows := sqlmock.NewRows(query.NewAccountBalanceQuery().Fields)
		abRows.AddRow([]byte{1}, 1, 10000, 10000, 0, 1)
		mock.ExpectQuery(regexp.QuoteMeta(qe)).WillReturnRows(abRows)
	default:
		mtxRows := sqlmock.NewRows(query.NewMempoolQuery(chaintype.GetChainType(0)).Fields)
		mtxRows.AddRow(1, 0, 1, 1562893305, transaction.GetFixturesForSignedMempoolTransaction(
			1,
			1562893305,
			"BCZEGOb3WNx3fDOVf9ZS4EjvOIv_UeW4TVBQJ_6tHKlE",
			"BCZnSfqpP5tqFQlMTYkDeBVFWnbyVK7vLr5ORFpTjgtN",
			false,
		).TransactionBytes, "A", "B")
		mtxRows.AddRow(2, 0, 10, 1562893304, transaction.GetFixturesForSignedMempoolTransaction(
			2,
			1562893304,
			"BCZEGOb3WNx3fDOVf9ZS4EjvOIv_UeW4TVBQJ_6tHKlE",
			"BCZnSfqpP5tqFQlMTYkDeBVFWnbyVK7vLr5ORFpTjgtN",
			false,
		).TransactionBytes, "A", "B")
		mtxRows.AddRow(3, 0, 1, 1562893302, transaction.GetFixturesForSignedMempoolTransaction(
			3,
			1562893302,
			"BCZEGOb3WNx3fDOVf9ZS4EjvOIv_UeW4TVBQJ_6tHKlE",
			"BCZnSfqpP5tqFQlMTYkDeBVFWnbyVK7vLr5ORFpTjgtN",
			false,
		).TransactionBytes, "A", "B")
		mtxRows.AddRow(4, 0, 100, 1562893306, transaction.GetFixturesForSignedMempoolTransaction(
			4,
			1562893306,
			"BCZEGOb3WNx3fDOVf9ZS4EjvOIv_UeW4TVBQJ_6tHKlE",
			"BCZnSfqpP5tqFQlMTYkDeBVFWnbyVK7vLr5ORFpTjgtN",
			false,
		).TransactionBytes, "A", "B")
		mtxRows.AddRow(5, 0, 5, 1562893303, transaction.GetFixturesForSignedMempoolTransaction(
			5,
			1562893303,
			"BCZEGOb3WNx3fDOVf9ZS4EjvOIv_UeW4TVBQJ_6tHKlE",
			"BCZnSfqpP5tqFQlMTYkDeBVFWnbyVK7vLr5ORFpTjgtN",
			false,
		).TransactionBytes, "A", "B")
		mock.ExpectQuery(regexp.QuoteMeta(qe)).WillReturnRows(mtxRows)
	}
	rows, _ := db.Query(qe)
	return rows, nil
}

func TestMempoolService_SelectTransactionsFromMempool(t *testing.T) {
	successTx1, _ := (&transaction.Util{}).ParseTransactionBytes(mockSuccessSelectMempool[0].TransactionBytes, true)
	successTx2, _ := (&transaction.Util{}).ParseTransactionBytes(mockSuccessSelectMempool[1].TransactionBytes, true)
	successTx3, _ := (&transaction.Util{}).ParseTransactionBytes(mockSuccessSelectMempool[2].TransactionBytes, true)
	successTx4, _ := (&transaction.Util{}).ParseTransactionBytes(mockSuccessSelectMempool[3].TransactionBytes, true)
	successTx5, _ := (&transaction.Util{}).ParseTransactionBytes(mockSuccessSelectMempool[4].TransactionBytes, true)
	type fields struct {
		Chaintype           chaintype.ChainType
		QueryExecutor       query.ExecutorInterface
		MempoolQuery        query.MempoolQueryInterface
		ActionTypeSwitcher  transaction.TypeActionSwitcher
		AccountBalanceQuery query.AccountBalanceQueryInterface
	}
	type args struct {
		blockTimestamp int64
	}
	tests := []struct {
		name    string
		fields  fields
		args    args
		want    []*model.Transaction
		wantErr bool
	}{
		{
			name: "SelectTransactionsFromMempool:Success",
			fields: fields{
				Chaintype:           &chaintype.MainChain{},
				MempoolQuery:        query.NewMempoolQuery(&chaintype.MainChain{}),
				QueryExecutor:       &mockQueryExecutorSelectTransactionsFromMempoolSuccess{},
				ActionTypeSwitcher:  &transaction.TypeSwitcher{},
				AccountBalanceQuery: query.NewAccountBalanceQuery(),
			},
			args: args{
				blockTimestamp: 1562893106,
			},
			want: []*model.Transaction{
				successTx2, successTx1, successTx4, successTx3, successTx5,
			},
			wantErr: false,
		},
	}
	for _, tt := range tests {
		t.Run(tt.name, func(t *testing.T) {
			mps := &MempoolService{
				TransactionUtil:     &transaction.Util{},
				Chaintype:           tt.fields.Chaintype,
				QueryExecutor:       tt.fields.QueryExecutor,
				MempoolQuery:        tt.fields.MempoolQuery,
				ActionTypeSwitcher:  tt.fields.ActionTypeSwitcher,
				AccountBalanceQuery: tt.fields.AccountBalanceQuery,
				MempoolGetter: &MempoolGetter{
					QueryExecutor: tt.fields.QueryExecutor,
					MempoolQuery:  tt.fields.MempoolQuery,
				},
			}
			got, err := mps.SelectTransactionsFromMempool(tt.args.blockTimestamp)
			if (err != nil) != tt.wantErr {
				t.Errorf("MempoolService.SelectTransactionsFromMempool() error = %v, wantErr %v", err, tt.wantErr)
				return
			}
			if !reflect.DeepEqual(got, tt.want) {
				t.Errorf("MempoolService.SelectTransactionsFromMempool() = %v, want %v", got, tt.want)
			}
		})
	}
}

// type (
// 	ReceivedTransactionListenerMockTypeAction struct {
// 		transaction.SendMoney
// 	}
// 	ReceivedTransactionListenerMockTypeActionSuccess struct {
// 		ReceivedTransactionListenerMockTypeAction
// 	}
// )

// // mockTypeAction
// func (*ReceivedTransactionListenerMockTypeAction) ApplyConfirmed() error {
// 	return nil
// }
// func (*ReceivedTransactionListenerMockTypeAction) Validate(bool) error {
// 	return nil
// }
// func (*ReceivedTransactionListenerMockTypeAction) GetAmount() int64 {
// 	return 10
// }

// func (*ReceivedTransactionListenerMockTypeAction) ApplyUnconfirmed() error {
// 	return nil
// }

<<<<<<< HEAD
// func (*ReceivedTransactionListenerMockTypeActionSuccess) GetTransactionType(tx *model.Transaction) (transaction.TypeAction, error) {
// 	return &ReceivedTransactionListenerMockTypeAction{}, nil
// }
=======
func (*ReceivedTransactionListenerMockTypeActionSuccess) GetTransactionType(tx *model.Transaction) (transaction.TypeAction, error) {
	return &ReceivedTransactionListenerMockTypeAction{}, nil
}

type (
	mockExecutorValidateMempoolTransactionSuccess struct {
		query.Executor
	}
	mockExecutorValidateMempoolTransactionSuccessNoRow struct {
		query.Executor
	}
	mockExecutorValidateMempoolTransactionFail struct {
		query.Executor
	}
)

func (*mockExecutorValidateMempoolTransactionSuccess) ExecuteSelectRow(qStr string, tx bool, args ...interface{}) (*sql.Row, error) {
	db, mock, _ := sqlmock.New()
	mock.ExpectQuery(regexp.QuoteMeta(qStr)).WillReturnRows(
		sqlmock.NewRows(query.NewTransactionQuery(&chaintype.MainChain{}).Fields).AddRow(
			1,
			2774809487,
			1,
			1,
			"BCZ-Sender",
			"BCZ-Recipient",
			0,
			1,
			23445959,
			make([]byte, 32),
			0,
			make([]byte, 0),
			nil,
			make([]byte, 64),
		),
	)
	return db.QueryRow(qStr), nil
}

func (*mockExecutorValidateMempoolTransactionSuccessNoRow) ExecuteSelectRow(qStr string, tx bool, args ...interface{}) (*sql.Row, error) {
	db, mock, _ := sqlmock.New()
	mock.ExpectQuery(regexp.QuoteMeta(qStr)).WillReturnRows(
		sqlmock.NewRows(query.NewTransactionQuery(&chaintype.MainChain{}).Fields),
	)
	return db.QueryRow(qStr), nil
}
func (*mockExecutorValidateMempoolTransactionSuccessNoRow) ExecuteSelect(qStr string, tx bool, args ...interface{}) (*sql.Rows, error) {
	db, mock, _ := sqlmock.New()
	defer db.Close()

	balanceQ := query.NewAccountBalanceQuery()

	mock.ExpectQuery(regexp.QuoteMeta(`SELECT`)).WillReturnRows(
		sqlmock.NewRows(balanceQ.Fields).AddRow(
			"BCZ",
			100,
			1000,
			10000,
			100,
			1,
		),
	)
	return db.Query(qStr)
}

func (*mockExecutorValidateMempoolTransactionFail) ExecuteSelectRow(qStr string, tx bool, args ...interface{}) (*sql.Row, error) {
	db, mock, _ := sqlmock.New()
	mock.ExpectQuery("").WillReturnError(errors.New("mocked err"))
	return db.QueryRow(qStr), nil
}

func (*mockExecutorValidateMempoolTransactionFail) ExecuteSelect(string, bool, ...interface{}) (*sql.Rows, error) {
	return nil, errors.New("mockExecutorValidateMempoolTransactionFail : mocked Err")
}

func TestMempoolService_ValidateMempoolTransaction(t *testing.T) {
	type fields struct {
		Chaintype           chaintype.ChainType
		QueryExecutor       query.ExecutorInterface
		MempoolQuery        query.MempoolQueryInterface
		ActionTypeSwitcher  transaction.TypeActionSwitcher
		AccountBalanceQuery query.AccountBalanceQueryInterface
		TransactionQuery    query.TransactionQueryInterface
		Observer            *observer.Observer
	}
	type args struct {
		mpTx *model.MempoolTransaction
	}
	tests := []struct {
		name    string
		fields  fields
		args    args
		wantErr bool
	}{
		{
			name: "wantSuccess",
			fields: fields{
				Chaintype:           &chaintype.MainChain{},
				QueryExecutor:       &mockExecutorValidateMempoolTransactionSuccessNoRow{},
				ActionTypeSwitcher:  &transaction.TypeSwitcher{},
				MempoolQuery:        query.NewMempoolQuery(&chaintype.MainChain{}),
				AccountBalanceQuery: query.NewAccountBalanceQuery(),
				TransactionQuery:    query.NewTransactionQuery(&chaintype.MainChain{}),
			},
			args: args{
				mpTx: transaction.GetFixturesForSignedMempoolTransaction(
					3,
					1562893303,
					"BCZEGOb3WNx3fDOVf9ZS4EjvOIv_UeW4TVBQJ_6tHKlE",
					"BCZnSfqpP5tqFQlMTYkDeBVFWnbyVK7vLr5ORFpTjgtN",
					false,
				),
			},
			wantErr: false,
		},
		{
			name: "wantSuccess:WithEscrow",
			fields: fields{
				Chaintype:           &chaintype.MainChain{},
				QueryExecutor:       &mockExecutorValidateMempoolTransactionSuccessNoRow{},
				ActionTypeSwitcher:  &transaction.TypeSwitcher{},
				MempoolQuery:        query.NewMempoolQuery(&chaintype.MainChain{}),
				AccountBalanceQuery: query.NewAccountBalanceQuery(),
				TransactionQuery:    query.NewTransactionQuery(&chaintype.MainChain{}),
			},
			args: args{
				mpTx: transaction.GetFixturesForSignedMempoolTransaction(
					3,
					1562893303,
					"BCZEGOb3WNx3fDOVf9ZS4EjvOIv_UeW4TVBQJ_6tHKlE",
					"BCZnSfqpP5tqFQlMTYkDeBVFWnbyVK7vLr5ORFpTjgtN",
					true,
				),
			},
			wantErr: false,
		},
		{
			name: "wantErr:TransactionExisted",
			fields: fields{
				Chaintype:          &chaintype.MainChain{},
				QueryExecutor:      &mockExecutorValidateMempoolTransactionSuccess{},
				MempoolQuery:       query.NewMempoolQuery(&chaintype.MainChain{}),
				ActionTypeSwitcher: &transaction.TypeSwitcher{},
				TransactionQuery:   query.NewTransactionQuery(&chaintype.MainChain{}),
			},
			args: args{
				mpTx: transaction.GetFixturesForSignedMempoolTransaction(
					3,
					1562893302,
					"BCZEGOb3WNx3fDOVf9ZS4EjvOIv_UeW4TVBQJ_6tHKlE",
					"BCZnSfqpP5tqFQlMTYkDeBVFWnbyVK7vLr5ORFpTjgtN",
					false,
				),
			},
			wantErr: true,
		},
		{
			name: "wantErr:TransactionExisted",
			fields: fields{
				Chaintype:          &chaintype.MainChain{},
				QueryExecutor:      &mockExecutorValidateMempoolTransactionFail{},
				TransactionQuery:   query.NewTransactionQuery(&chaintype.MainChain{}),
				MempoolQuery:       query.NewMempoolQuery(&chaintype.MainChain{}),
				ActionTypeSwitcher: &transaction.TypeSwitcher{},
			},
			args: args{
				mpTx: transaction.GetFixturesForSignedMempoolTransaction(
					3,
					1562893302,
					"BCZEGOb3WNx3fDOVf9ZS4EjvOIv_UeW4TVBQJ_6tHKlE",
					"BCZnSfqpP5tqFQlMTYkDeBVFWnbyVK7vLr5ORFpTjgtN",
					false,
				),
			},
			wantErr: true,
		},
		{
			name: "wantErr:ParseFail",
			fields: fields{
				Chaintype:          &chaintype.MainChain{},
				QueryExecutor:      &mockExecutorValidateMempoolTransactionSuccessNoRow{},
				TransactionQuery:   query.NewTransactionQuery(&chaintype.MainChain{}),
				MempoolQuery:       query.NewMempoolQuery(&chaintype.MainChain{}),
				ActionTypeSwitcher: &transaction.TypeSwitcher{},
			},
			args: args{
				mpTx: &model.MempoolTransaction{
					ID: 12,
				},
			},
			wantErr: true,
		},
	}
	for _, tt := range tests {
		t.Run(tt.name, func(t *testing.T) {
			mps := &MempoolService{
				Chaintype:           tt.fields.Chaintype,
				QueryExecutor:       tt.fields.QueryExecutor,
				MempoolQuery:        tt.fields.MempoolQuery,
				ActionTypeSwitcher:  tt.fields.ActionTypeSwitcher,
				AccountBalanceQuery: tt.fields.AccountBalanceQuery,
				TransactionQuery:    tt.fields.TransactionQuery,
				Observer:            tt.fields.Observer,
			}
			if err := mps.ValidateMempoolTransaction(tt.args.mpTx); (err != nil) != tt.wantErr {
				t.Errorf("MempoolService.ValidateMempoolTransaction() error = %v, wantErr %v", err, tt.wantErr)
			}
		})
	}
}
>>>>>>> 74951b9b

type (
	mockQueryExecutorDeleteExpiredMempoolTransactions struct {
		query.Executor
	}
	mockQueryExecutorDeleteExpiredMempoolTransactionsEmpty struct {
		query.Executor
	}
)

func (*mockQueryExecutorDeleteExpiredMempoolTransactionsEmpty) BeginTx() error {
	return nil
}
func (*mockQueryExecutorDeleteExpiredMempoolTransactionsEmpty) CommitTx() error {
	return nil
}
func (*mockQueryExecutorDeleteExpiredMempoolTransactionsEmpty) ExecuteTransaction(string, ...interface{}) error {
	db, mock, _ := sqlmock.New()
	defer db.Close()
	mock.ExpectPrepare("").
		ExpectExec().WillReturnResult(sqlmock.NewResult(1, 1))
	_, _ = db.Exec("")
	return nil
}
func (*mockQueryExecutorDeleteExpiredMempoolTransactionsEmpty) ExecuteSelect(string, bool, ...interface{}) (*sql.Rows, error) {
	db, mock, _ := sqlmock.New()
	defer db.Close()

	mock.ExpectQuery("").WillReturnRows(
		sqlmock.NewRows(mockMempoolQuery.Fields),
	)
	return db.Query("")
}

// Not Empty mempool
func (*mockQueryExecutorDeleteExpiredMempoolTransactions) BeginTx() error {
	return nil
}
func (*mockQueryExecutorDeleteExpiredMempoolTransactions) CommitTx() error {
	return nil
}
func (*mockQueryExecutorDeleteExpiredMempoolTransactions) RollbackTx() error {
	return nil
}
func (*mockQueryExecutorDeleteExpiredMempoolTransactions) ExecuteTransaction(string, ...interface{}) error {
	db, mock, _ := sqlmock.New()
	defer db.Close()
	mock.ExpectPrepare("").
		ExpectExec().WillReturnResult(sqlmock.NewResult(1, 1))
	_, _ = db.Exec("")
	return nil
}
func (*mockQueryExecutorDeleteExpiredMempoolTransactions) ExecuteSelect(string, bool, ...interface{}) (*sql.Rows, error) {
	db, mock, _ := sqlmock.New()
	defer db.Close()
	mTx := transaction.GetFixturesForSignedMempoolTransaction(
		3,
		1562893302,
		"BCZEGOb3WNx3fDOVf9ZS4EjvOIv_UeW4TVBQJ_6tHKlE",
		"BCZnSfqpP5tqFQlMTYkDeBVFWnbyVK7vLr5ORFpTjgtN",
		true,
	)

	mock.ExpectQuery("").WillReturnRows(
		sqlmock.NewRows(mockMempoolQuery.Fields).AddRow(
			mTx.GetID(),
			mTx.GetBlockHeight(),
			mTx.GetFeePerByte(),
			mTx.GetArrivalTimestamp(),
			mTx.GetTransactionBytes(),
			mTx.GetSenderAccountAddress(),
			mTx.GetRecipientAccountAddress(),
		),
	)
	return db.Query("")
}

func TestMempoolService_DeleteExpiredMempoolTransactions(t *testing.T) {
	type fields struct {
		Chaintype           chaintype.ChainType
		QueryExecutor       query.ExecutorInterface
		MempoolQuery        query.MempoolQueryInterface
		ActionTypeSwitcher  transaction.TypeActionSwitcher
		AccountBalanceQuery query.AccountBalanceQueryInterface
		Signature           crypto.SignatureInterface
		TransactionQuery    query.TransactionQueryInterface
		Observer            *observer.Observer
	}
	tests := []struct {
		name    string
		fields  fields
		wantErr bool
	}{
		{
			name: "wantSuccess:EmptyMempool",
			fields: fields{
				QueryExecutor: &mockQueryExecutorDeleteExpiredMempoolTransactionsEmpty{},
				MempoolQuery:  mockMempoolQuery,
			},
			wantErr: false,
		},
		{
			name: "wantSuccess:PruneExpiredMempool",
			fields: fields{
				QueryExecutor: &mockQueryExecutorDeleteExpiredMempoolTransactions{},
				MempoolQuery:  mockMempoolQuery,
				ActionTypeSwitcher: &transaction.TypeSwitcher{
					Executor: &mockQueryExecutorDeleteExpiredMempoolTransactions{},
				},
			},
			wantErr: false,
		},
	}
	for _, tt := range tests {
		t.Run(tt.name, func(t *testing.T) {
			mps := &MempoolService{
				TransactionUtil:     &transaction.Util{},
				Chaintype:           tt.fields.Chaintype,
				QueryExecutor:       tt.fields.QueryExecutor,
				MempoolQuery:        tt.fields.MempoolQuery,
				ActionTypeSwitcher:  tt.fields.ActionTypeSwitcher,
				AccountBalanceQuery: tt.fields.AccountBalanceQuery,
				Signature:           tt.fields.Signature,
				TransactionQuery:    tt.fields.TransactionQuery,
				Observer:            tt.fields.Observer,
			}
			if err := mps.DeleteExpiredMempoolTransactions(); (err != nil) != tt.wantErr {
				t.Errorf("DeleteExpiredMempoolTransactions() error = %v, wantErr %v", err, tt.wantErr)
			}
		})
	}
}

type (
	mockGetMempoolTransactionsByBlockHeightExecutor struct {
		query.Executor
	}
)

func (*mockGetMempoolTransactionsByBlockHeightExecutor) ExecuteSelect(qStr string, tx bool, args ...interface{}) (*sql.Rows, error) {
	db, mock, _ := sqlmock.New()
	defer db.Close()

	mock.ExpectQuery("").WillReturnRows(
		sqlmock.NewRows(query.NewMempoolQuery(chaintype.GetChainType(0)).Fields).AddRow(
			1,
			0,
			10,
			1000,
			[]byte{1, 2, 3, 4, 5},
			"BCZ",
			"ZCB",
		),
	)
	return db.Query("")
}

func TestMempoolService_GetMempoolTransactionsByBlockHeight(t *testing.T) {
	type fields struct {
		Chaintype           chaintype.ChainType
		KVExecutor          kvdb.KVExecutorInterface
		QueryExecutor       query.ExecutorInterface
		MempoolQuery        query.MempoolQueryInterface
		MerkleTreeQuery     query.MerkleTreeQueryInterface
		ActionTypeSwitcher  transaction.TypeActionSwitcher
		AccountBalanceQuery query.AccountBalanceQueryInterface
		Signature           crypto.SignatureInterface
		TransactionQuery    query.TransactionQueryInterface
		Observer            *observer.Observer
		Logger              *log.Logger
	}
	type args struct {
		height uint32
	}
	tests := []struct {
		name    string
		fields  fields
		args    args
		want    []*model.MempoolTransaction
		wantErr bool
	}{
		{
			name: "wantSuccess",
			fields: fields{
				QueryExecutor: &mockGetMempoolTransactionsByBlockHeightExecutor{},
				MempoolQuery:  query.NewMempoolQuery(chaintype.GetChainType(0)),
			},
			args: args{height: 0},
			want: []*model.MempoolTransaction{mockMempoolTransaction},
		},
	}
	for _, tt := range tests {
		t.Run(tt.name, func(t *testing.T) {
			mps := &MempoolService{
				Chaintype:           tt.fields.Chaintype,
				KVExecutor:          tt.fields.KVExecutor,
				QueryExecutor:       tt.fields.QueryExecutor,
				MempoolQuery:        tt.fields.MempoolQuery,
				MerkleTreeQuery:     tt.fields.MerkleTreeQuery,
				ActionTypeSwitcher:  tt.fields.ActionTypeSwitcher,
				AccountBalanceQuery: tt.fields.AccountBalanceQuery,
				Signature:           tt.fields.Signature,
				TransactionQuery:    tt.fields.TransactionQuery,
				Observer:            tt.fields.Observer,
				Logger:              tt.fields.Logger,
			}
			got, err := mps.GetMempoolTransactionsWantToBackup(tt.args.height)
			if (err != nil) != tt.wantErr {
				t.Errorf("GetMempoolTransactionsWantToBackup() error = %v, wantErr %v", err, tt.wantErr)
				return
			}
			if !reflect.DeepEqual(got, tt.want) {
				t.Errorf("GetMempoolTransactionsWantToBackup() got = \n%v, want \n%v", got, tt.want)
			}
		})
	}
}

func TestMempoolService_ProcessReceivedTransaction(t *testing.T) {
	chainTypeUsed := &chaintype.MainChain{}
	type conditions struct {
		parseTransactionResult                 *model.Transaction
		parseTransactionError                  error
		getReceiptKeyResult                    []byte
		getReceiptKeyError                     error
		validateMempoolError                   error
		kvdbGetResult                          []byte
		kvdbGetError                           error
		generateBatchReceiptWithReminderResult *model.BatchReceipt
		generateBatchReceiptWithReminderError  error
	}
	type args struct {
		mempoolTx *model.MempoolTransaction
	}
	type want struct {
		batchReceipt *model.BatchReceipt
		transaction  *model.Transaction
		err          bool
	}
	tests := []struct {
		name       string
		conditions conditions
		args       args
		want       want
	}{
		{
			name: "Fail:ParseTransaction_error",
			conditions: conditions{
				parseTransactionError: errors.New(""),
			},
			args: args{mempoolTx: &model.MempoolTransaction{}},
			want: want{
				err: true,
			},
		},
		{
			name: "Fail:GetReceiptKey_error",
			conditions: conditions{
				parseTransactionResult: &model.Transaction{},
				getReceiptKeyError:     errors.New(""),
			},
			args: args{mempoolTx: &model.MempoolTransaction{}},
			want: want{
				err: true,
			},
		},
		{
			name: "Fail:ValidateMempoolTransaction_error_non_duplicate",
			conditions: conditions{
				parseTransactionResult: &model.Transaction{},
				getReceiptKeyError:     errors.New(""),
			},
			args: args{mempoolTx: &model.MempoolTransaction{}},
			want: want{
				err: true,
			},
		},
		{
			name: "Fail:ValidateMempoolTransaction_error_duplicate_and_kv_executor_get_error_non_err_key_not_found",
			conditions: conditions{
				parseTransactionResult: &model.Transaction{},
				validateMempoolError:   blocker.NewBlocker(blocker.DuplicateMempoolErr, ""),
				kvdbGetError:           errors.New(""),
			},
			args: args{mempoolTx: &model.MempoolTransaction{}},
			want: want{
				err: true,
			},
		},
		{
			name: "Fail:ValidateMempoolTransaction_error_duplicate_and_kv_executor_found_the_record_the_sender_has_received_receipt_for_this_data",
			conditions: conditions{
				parseTransactionResult: &model.Transaction{},
				kvdbGetError:           nil,
				validateMempoolError:   blocker.NewBlocker(blocker.DuplicateMempoolErr, ""),
				kvdbGetResult:          []byte{1},
			},
			args: args{mempoolTx: &model.MempoolTransaction{}},
			want: want{
				err: true,
			},
		},
		{
			name: "Fail:GenerateBatchReceiptWithReminder_error",
			conditions: conditions{
				parseTransactionResult:                &model.Transaction{},
				generateBatchReceiptWithReminderError: errors.New(""),
			},
			args: args{mempoolTx: &model.MempoolTransaction{}},
			want: want{
				err: true,
			},
		},
		{
			name: "Success:expected_returns_and_no_errors",
			conditions: conditions{
				parseTransactionResult:                 &model.Transaction{},
				parseTransactionError:                  nil,
				getReceiptKeyError:                     nil,
				validateMempoolError:                   nil,
				generateBatchReceiptWithReminderResult: &model.BatchReceipt{},
				generateBatchReceiptWithReminderError:  nil,
			},
			args: args{mempoolTx: &model.MempoolTransaction{}},
			want: want{
				batchReceipt: &model.BatchReceipt{},
				transaction:  &model.Transaction{},
			},
		},
		{
			name: "Success:duplicate_mempool_and_sender_has_not_got_received_for_this_data",
			conditions: conditions{
				parseTransactionResult:                 &model.Transaction{},
				parseTransactionError:                  nil,
				getReceiptKeyError:                     nil,
				kvdbGetResult:                          nil,
				kvdbGetError:                           badger.ErrKeyNotFound,
				validateMempoolError:                   blocker.NewBlocker(blocker.DuplicateMempoolErr, ""),
				generateBatchReceiptWithReminderResult: &model.BatchReceipt{},
				generateBatchReceiptWithReminderError:  nil,
			},
			args: args{mempoolTx: &model.MempoolTransaction{}},
			want: want{
				batchReceipt: &model.BatchReceipt{},
				transaction:  &model.Transaction{},
			},
		},
	}
	for _, tt := range tests {
		t.Run(tt.name, func(t *testing.T) {
			mps := &MempoolService{
				Chaintype:        chainTypeUsed,
				TransactionQuery: query.NewTransactionQuery(chainTypeUsed),
				MerkleTreeQuery:  query.NewMerkleTreeQuery(),
				MempoolQuery:     query.NewMempoolQuery(chainTypeUsed),
				TransactionUtil: &MockTransactionUtil{
					ParseTransactionError:  tt.conditions.parseTransactionError,
					ParseTransactionResult: &model.Transaction{},
				},
				KVExecutor: &MockKVExecutor{
					KvdbGetResult: tt.conditions.kvdbGetResult,
					KvdbGetError:  tt.conditions.kvdbGetError,
				},
				MempoolServiceUtil: &MockMempoolServiceUtil{
					ValidatidateMempoolError: tt.conditions.validateMempoolError,
				},
				ReceiptUtil: &MockReceiptUtil{
					GenerateBatchReceiptWithReminderResult: tt.conditions.generateBatchReceiptWithReminderResult,
					GenerateBatchReceiptWithReminderError:  tt.conditions.generateBatchReceiptWithReminderError,
					GetReceiptKeyResult:                    tt.conditions.getReceiptKeyResult,
					GetReceiptKeyError:                     tt.conditions.getReceiptKeyError,
				},
			}
			batchReceipt, tx, err := mps.ProcessReceivedTransaction([]byte{}, []byte{}, &model.Block{}, "")
			if (err != nil) != tt.want.err {
				t.Errorf("ProcessReceivedTransaction() error = %v, wantErr %v", err, tt.want.err)
				return
			}
			if !reflect.DeepEqual(batchReceipt, tt.want.batchReceipt) {
				t.Errorf("ProcessReceivedTransaction() batchReceipt = \n%v, want \n%v", batchReceipt, tt.want.batchReceipt)
			}
			if !reflect.DeepEqual(tx, tt.want.transaction) {
				t.Errorf("ProcessReceivedTransaction() transaction = \n%v, want \n%v", tx, tt.want.transaction)
			}
		})
	}
}

func TestMempoolService_ReceivedTransaction(t *testing.T) {
	chainTypeUsed := &chaintype.MainChain{}
	type conditions struct {
		validateMempoolError                   error
		beginTxError                           error
		parseTransactionResult                 *model.Transaction
		parseTransactionError                  error
		actionSwitcherGetTransactionTypeError  error
		typeActionApplyUnconfirmedError        error
		addMempoolTransactionError             error
		getReceiptKeyResult                    []byte
		getReceiptKeyError                     error
		generateBatchReceiptWithReminderResult *model.BatchReceipt
		generateBatchReceiptWithReminderError  error
		commitTxError                          error
	}
	type (
		args struct {
			mempoolTx *model.MempoolTransaction
		}
		want struct {
			batchReceipt *model.BatchReceipt
			err          bool
		}
	)

	batchReceipt := &model.BatchReceipt{}

	tests := []struct {
		name       string
		conditions conditions
		args       args
		want       want
	}{
		{
			name: "wantSuccess",
			conditions: conditions{
				validateMempoolError:                   nil,
				beginTxError:                           nil,
				parseTransactionResult:                 &model.Transaction{},
				parseTransactionError:                  nil,
				typeActionApplyUnconfirmedError:        nil,
				actionSwitcherGetTransactionTypeError:  nil,
				addMempoolTransactionError:             nil,
				commitTxError:                          nil,
				generateBatchReceiptWithReminderResult: batchReceipt,
				generateBatchReceiptWithReminderError:  nil,
			},
			args: args{mempoolTx: &model.MempoolTransaction{}},
			want: want{
				batchReceipt: batchReceipt,
				err:          false,
			},
		},
	}
	for _, tt := range tests {
		t.Run(tt.name, func(t *testing.T) {
			mps := &MempoolService{
				Chaintype:        chainTypeUsed,
				TransactionQuery: query.NewTransactionQuery(chainTypeUsed),
				MerkleTreeQuery:  query.NewMerkleTreeQuery(),
				MempoolQuery:     query.NewMempoolQuery(chainTypeUsed),
				TransactionUtil: &MockTransactionUtil{
					ParseTransactionResult: tt.conditions.parseTransactionResult,
					ParseTransactionError:  tt.conditions.parseTransactionError,
				},
				KVExecutor: nil,
				MempoolServiceUtil: &MockMempoolServiceUtil{
					ValidatidateMempoolError:   tt.conditions.validateMempoolError,
					AddMempoolTransactionError: tt.conditions.addMempoolTransactionError,
				},
				QueryExecutor: &MockQueryExecutor{
					BeginTxError:  tt.conditions.beginTxError,
					CommitTxError: tt.conditions.commitTxError,
				},
				ActionTypeSwitcher: &MockActionTypeSwitcher{
					GetTransactionTypeResult: &MockTypeAction{
						ApplyUnconfirmedError: tt.conditions.typeActionApplyUnconfirmedError,
					},
					GetTransactionTypeError: tt.conditions.actionSwitcherGetTransactionTypeError,
				},
				ReceiptUtil: &MockReceiptUtil{
					GenerateBatchReceiptWithReminderResult: tt.conditions.generateBatchReceiptWithReminderResult,
					GenerateBatchReceiptWithReminderError:  tt.conditions.generateBatchReceiptWithReminderError,
					GetReceiptKeyResult:                    tt.conditions.getReceiptKeyResult,
					GetReceiptKeyError:                     tt.conditions.getReceiptKeyError,
				},
				Observer: &observer.Observer{},
			}
			got, err := mps.ReceivedTransaction([]byte{}, []byte{}, &model.Block{}, "")
			if (err != nil) != tt.want.err {
				t.Errorf("ReceivedTransaction() error = %v, wantErr %v", err, tt.want.err)
				return
			}
			if !reflect.DeepEqual(got, tt.want.batchReceipt) {
				t.Errorf("ReceivedTransaction() batchReceipt = \n%v, want \n%v", batchReceipt, tt.want.batchReceipt)
			}
		})
	}
}<|MERGE_RESOLUTION|>--- conflicted
+++ resolved
@@ -68,47 +68,6 @@
 	return errors.New("MockedError")
 }
 
-<<<<<<< HEAD
-func buildTransaction(timestamp int64, sender, recipient string) *model.Transaction {
-	return &model.Transaction{
-		Version:                 1,
-		ID:                      2774809487,
-		BlockID:                 1,
-		Height:                  1,
-		SenderAccountAddress:    sender,
-		RecipientAccountAddress: recipient,
-		TransactionType:         0,
-		Fee:                     1,
-		Timestamp:               timestamp,
-		TransactionHash:         make([]byte, 32),
-		TransactionBodyLength:   0,
-		TransactionBodyBytes:    make([]byte, 0),
-		TransactionBody:         nil,
-		Signature:               make([]byte, 68),
-	}
-}
-
-func getTestSignedMempoolTransaction(id, timestamp int64) *model.MempoolTransaction {
-	sender := "BCZEGOb3WNx3fDOVf9ZS4EjvOIv_UeW4TVBQJ_6tHKlE"
-	recipient := "BCZnSfqpP5tqFQlMTYkDeBVFWnbyVK7vLr5ORFpTjgtN"
-	tx := buildTransaction(timestamp, sender, recipient)
-
-	txBytes, _ := (&transaction.Util{}).GetTransactionBytes(tx, false)
-	signature := (&crypto.Signature{}).Sign(txBytes, constant.SignatureTypeDefault,
-		"concur vocalist rotten busload gap quote stinging undiluted surfer goofiness deviation starved")
-	tx.Signature = signature
-	txBytes, _ = (&transaction.Util{}).GetTransactionBytes(tx, true)
-	return &model.MempoolTransaction{
-		ID:                      id,
-		BlockHeight:             0,
-		FeePerByte:              1,
-		ArrivalTimestamp:        timestamp,
-		TransactionBytes:        txBytes,
-		SenderAccountAddress:    "A",
-		RecipientAccountAddress: "B",
-	}
-}
-=======
 // func buildTransaction(timestamp int64, sender, recipient string) *model.Transaction {
 // 	return &model.Transaction{
 // 		Version:                 1,
@@ -148,7 +107,6 @@
 // 		RecipientAccountAddress: "B",
 // 	}
 // }
->>>>>>> 74951b9b
 
 func TestNewMempoolService(t *testing.T) {
 	type args struct {
@@ -166,6 +124,7 @@
 		logger              *log.Logger
 		transactionUtil     transaction.UtilInterface
 		receiptUtil         coreUtil.ReceiptUtilInterface
+		receiptService      ReceiptServiceInterface
 	}
 
 	test := struct {
@@ -199,9 +158,9 @@
 		test.args.obsr,
 		test.args.logger,
 		test.args.receiptUtil,
+		test.args.receiptService,
 	)
 
-<<<<<<< HEAD
 	mempoolGetter := &MempoolGetter{
 		MempoolQuery:  test.args.mempoolQuery,
 		QueryExecutor: test.args.queryExecutor,
@@ -214,326 +173,13 @@
 		test.args.accountBalanceQuery,
 		test.args.blockQuery,
 		mempoolGetter,
-=======
-type (
-	mockQueryExecutorGetMempoolTransactionsSuccess struct {
-		query.Executor
-	}
-	mockQueryExecutorGetMempoolTransactionsFail struct {
-		query.Executor
-	}
-)
-
-func (*mockQueryExecutorGetMempoolTransactionsSuccess) ExecuteSelect(qe string, tx bool, args ...interface{}) (*sql.Rows, error) {
-	db, mock, _ := sqlmock.New()
-	defer db.Close()
-
-	mockedRows := sqlmock.NewRows(query.NewMempoolQuery(chaintype.GetChainType(0)).Fields)
-	mockedRows.AddRow(1, 0, 1, 1562893305, transaction.GetFixturesForSignedMempoolTransaction(
-		1,
-		1562893305,
-		"BCZEGOb3WNx3fDOVf9ZS4EjvOIv_UeW4TVBQJ_6tHKlE",
-		"BCZnSfqpP5tqFQlMTYkDeBVFWnbyVK7vLr5ORFpTjgtN",
-		false,
-	).TransactionBytes, "A", "B")
-	mockedRows.AddRow(2, 0, 10, 1562893304, transaction.GetFixturesForSignedMempoolTransaction(
-		2,
-		1562893304,
-		"BCZEGOb3WNx3fDOVf9ZS4EjvOIv_UeW4TVBQJ_6tHKlE",
-		"BCZnSfqpP5tqFQlMTYkDeBVFWnbyVK7vLr5ORFpTjgtN",
-		false,
-	).TransactionBytes, "A", "B")
-	mockedRows.AddRow(3, 0, 1, 1562893302, transaction.GetFixturesForSignedMempoolTransaction(
-		3,
-		1562893302,
-		"BCZEGOb3WNx3fDOVf9ZS4EjvOIv_UeW4TVBQJ_6tHKlE",
-		"BCZnSfqpP5tqFQlMTYkDeBVFWnbyVK7vLr5ORFpTjgtN",
-		false,
-	).TransactionBytes, "A", "B")
-	mockedRows.AddRow(4, 0, 100, 1562893306, transaction.GetFixturesForSignedMempoolTransaction(
-		4,
-		1562893306,
-		"BCZEGOb3WNx3fDOVf9ZS4EjvOIv_UeW4TVBQJ_6tHKlE",
-		"BCZnSfqpP5tqFQlMTYkDeBVFWnbyVK7vLr5ORFpTjgtN",
-		false,
-	).TransactionBytes, "A", "B")
-	mockedRows.AddRow(5, 0, 5, 1562893303, transaction.GetFixturesForSignedMempoolTransaction(
-		5,
-		1562893303,
-		"BCZEGOb3WNx3fDOVf9ZS4EjvOIv_UeW4TVBQJ_6tHKlE",
-		"BCZnSfqpP5tqFQlMTYkDeBVFWnbyVK7vLr5ORFpTjgtN",
-		false,
-	).TransactionBytes, "A", "B")
-	mock.ExpectQuery(regexp.QuoteMeta(qe)).WillReturnRows(mockedRows)
-	rows, _ := db.Query(qe)
-	return rows, nil
-}
-
-func (*mockQueryExecutorGetMempoolTransactionsFail) ExecuteSelect(qe string, tx bool, args ...interface{}) (*sql.Rows, error) {
-	return nil, errors.New("mockError:executeSelectFail")
-}
-
-func TestMempoolService_GetMempoolTransactions(t *testing.T) {
-	type fields struct {
-		Chaintype           chaintype.ChainType
-		QueryExecutor       query.ExecutorInterface
-		MempoolQuery        query.MempoolQueryInterface
-		AccountBalanceQuery query.AccountBalanceQueryInterface
-	}
-	tests := []struct {
-		name    string
-		fields  fields
-		want    []*model.MempoolTransaction
-		wantErr bool
-	}{
-		{
-			name: "GetMempoolTransactions:Success",
-			fields: fields{
-				Chaintype:           &chaintype.MainChain{},
-				MempoolQuery:        query.NewMempoolQuery(&chaintype.MainChain{}),
-				QueryExecutor:       &mockQueryExecutorGetMempoolTransactionsSuccess{},
-				AccountBalanceQuery: query.NewAccountBalanceQuery(),
-			},
-			want: []*model.MempoolTransaction{
-				{
-					ID:               1,
-					FeePerByte:       1,
-					ArrivalTimestamp: 1562893305,
-					TransactionBytes: transaction.GetFixturesForSignedMempoolTransaction(
-						1,
-						1562893305,
-						"BCZEGOb3WNx3fDOVf9ZS4EjvOIv_UeW4TVBQJ_6tHKlE",
-						"BCZnSfqpP5tqFQlMTYkDeBVFWnbyVK7vLr5ORFpTjgtN",
-						false,
-					).TransactionBytes,
-					SenderAccountAddress:    "A",
-					RecipientAccountAddress: "B",
-				},
-				{
-					ID:               2,
-					FeePerByte:       10,
-					ArrivalTimestamp: 1562893304,
-					TransactionBytes: transaction.GetFixturesForSignedMempoolTransaction(
-						2,
-						1562893304,
-						"BCZEGOb3WNx3fDOVf9ZS4EjvOIv_UeW4TVBQJ_6tHKlE",
-						"BCZnSfqpP5tqFQlMTYkDeBVFWnbyVK7vLr5ORFpTjgtN",
-						false,
-					).TransactionBytes,
-					SenderAccountAddress:    "A",
-					RecipientAccountAddress: "B",
-				},
-				{
-					ID:               3,
-					FeePerByte:       1,
-					ArrivalTimestamp: 1562893302,
-					TransactionBytes: transaction.GetFixturesForSignedMempoolTransaction(
-						3,
-						1562893302,
-						"BCZEGOb3WNx3fDOVf9ZS4EjvOIv_UeW4TVBQJ_6tHKlE",
-						"BCZnSfqpP5tqFQlMTYkDeBVFWnbyVK7vLr5ORFpTjgtN",
-						false,
-					).TransactionBytes,
-					SenderAccountAddress:    "A",
-					RecipientAccountAddress: "B",
-				},
-				{
-					ID:               4,
-					FeePerByte:       100,
-					ArrivalTimestamp: 1562893306,
-					TransactionBytes: transaction.GetFixturesForSignedMempoolTransaction(
-						4,
-						1562893306,
-						"BCZEGOb3WNx3fDOVf9ZS4EjvOIv_UeW4TVBQJ_6tHKlE",
-						"BCZnSfqpP5tqFQlMTYkDeBVFWnbyVK7vLr5ORFpTjgtN",
-						false,
-					).TransactionBytes,
-					SenderAccountAddress:    "A",
-					RecipientAccountAddress: "B",
-				},
-				{
-					ID:               5,
-					FeePerByte:       5,
-					ArrivalTimestamp: 1562893303,
-					TransactionBytes: transaction.GetFixturesForSignedMempoolTransaction(
-						5,
-						1562893303,
-						"BCZEGOb3WNx3fDOVf9ZS4EjvOIv_UeW4TVBQJ_6tHKlE",
-						"BCZnSfqpP5tqFQlMTYkDeBVFWnbyVK7vLr5ORFpTjgtN",
-						false,
-					).TransactionBytes,
-					SenderAccountAddress:    "A",
-					RecipientAccountAddress: "B",
-				},
-			},
-			wantErr: false,
-		},
-		{
-			name: "GetMempoolTransactions:Fail",
-			fields: fields{
-				Chaintype:           &chaintype.MainChain{},
-				MempoolQuery:        query.NewMempoolQuery(&chaintype.MainChain{}),
-				QueryExecutor:       &mockQueryExecutorGetMempoolTransactionsFail{},
-				AccountBalanceQuery: query.NewAccountBalanceQuery(),
-			},
-			want:    nil,
-			wantErr: true,
-		},
-	}
-	for _, tt := range tests {
-		t.Run(tt.name, func(t *testing.T) {
-			mps := &MempoolService{
-				Chaintype:           tt.fields.Chaintype,
-				QueryExecutor:       tt.fields.QueryExecutor,
-				MempoolQuery:        tt.fields.MempoolQuery,
-				AccountBalanceQuery: tt.fields.AccountBalanceQuery,
-			}
-			got, err := mps.GetMempoolTransactions()
-			if (err != nil) != tt.wantErr {
-				t.Errorf("MempoolService.GetMempoolTransactions() error = %v, wantErr %v", err, tt.wantErr)
-				return
-			}
-			if !reflect.DeepEqual(got, tt.want) {
-				t.Errorf("MempoolService.GetMempoolTransactions() = %v, want %v", got, tt.want)
-			}
-		})
-	}
-}
-
-type (
-	mockMempoolQueryExecutorSuccess struct {
-		query.Executor
-	}
-)
-
-func (*mockMempoolQueryExecutorSuccess) ExecuteSelect(qe string, tx bool, args ...interface{}) (*sql.Rows, error) {
-	db, mock, _ := sqlmock.New()
-	defer db.Close()
-	switch qe {
-	case "SELECT account_address,block_height,spendable_balance,balance,pop_revenue,latest FROM account_balance " +
-		"WHERE account_address = ? AND latest = 1":
-		mockedRows := sqlmock.NewRows([]string{"account_address", "block_height", "spendable_balance", "balance", "pop_revenue", "latest"})
-		mockedRows.AddRow("BCZ", 1, 1000, 10000, nil, 1)
-		mock.ExpectQuery(regexp.QuoteMeta(qe)).WillReturnRows(mockedRows)
-	default:
-		mockedRows := sqlmock.NewRows(mockMempoolQuery.Fields)
-		mock.ExpectQuery(regexp.QuoteMeta(qe)).WillReturnRows(mockedRows)
-	}
-
-	rows, _ := db.Query(qe)
-	return rows, nil
-}
-func (*mockMempoolQueryExecutorSuccess) ExecuteStatement(qe string, args ...interface{}) (sql.Result, error) {
-	return nil, nil
-}
-func (*mockMempoolQueryExecutorSuccess) ExecuteTransaction(qe string, args ...interface{}) error {
-	return nil
-}
-func (*mockMempoolQueryExecutorSuccess) ExecuteSelectRow(qe string, tx bool, args ...interface{}) (*sql.Row, error) {
-	// While getting last block
-	db, mock, _ := sqlmock.New()
-	mockedRow := sqlmock.NewRows(query.NewBlockQuery(chaintype.GetChainType(0)).Fields)
-	mockedRow.AddRow(
-		mockBlockData.GetID(),
-		mockBlockData.GetBlockHash(),
-		mockBlockData.GetPreviousBlockHash(),
-		mockBlockData.GetHeight(),
-		mockBlockData.GetTimestamp(),
-		mockBlockData.GetBlockSeed(),
-		mockBlockData.GetBlockSignature(),
-		mockBlockData.GetCumulativeDifficulty(),
-		mockBlockData.GetPayloadLength(),
-		mockBlockData.GetPayloadHash(),
-		mockBlockData.GetBlocksmithPublicKey(),
-		mockBlockData.GetTotalAmount(),
-		mockBlockData.GetTotalFee(),
-		mockBlockData.GetTotalCoinBase(),
-		mockBlockData.GetVersion(),
->>>>>>> 74951b9b
 	)
 	test.want.MempoolGetter = mempoolGetter
 
-<<<<<<< HEAD
 	if !reflect.DeepEqual(got, test.want) {
 		jGot, _ := json.MarshalIndent(got, "", "  ")
 		jWant, _ := json.MarshalIndent(test.want, "", "  ")
 		t.Errorf("NewMempoolService() = %s, want %s", jGot, jWant)
-=======
-func TestMempoolService_AddMempoolTransaction(t *testing.T) {
-	type fields struct {
-		Chaintype          chaintype.ChainType
-		QueryExecutor      query.ExecutorInterface
-		MempoolQuery       query.MempoolQueryInterface
-		BlockQuery         query.BlockQueryInterface
-		ActionTypeSwitcher transaction.TypeActionSwitcher
-		Observer           *observer.Observer
-	}
-	type args struct {
-		mpTx *model.MempoolTransaction
-	}
-	tests := []struct {
-		name    string
-		fields  fields
-		args    args
-		wantErr bool
-	}{
-		{
-			name: "AddMempoolTransaction:Success",
-			fields: fields{
-				Chaintype:          &chaintype.MainChain{},
-				MempoolQuery:       query.NewMempoolQuery(&chaintype.MainChain{}),
-				BlockQuery:         query.NewBlockQuery(chaintype.GetChainType(0)),
-				QueryExecutor:      &mockMempoolQueryExecutorSuccess{},
-				ActionTypeSwitcher: &transaction.TypeSwitcher{},
-				Observer:           observer.NewObserver(),
-			},
-			args: args{
-				mpTx: transaction.GetFixturesForSignedMempoolTransaction(
-					3,
-					1562893302,
-					"BCZEGOb3WNx3fDOVf9ZS4EjvOIv_UeW4TVBQJ_6tHKlE",
-					"BCZnSfqpP5tqFQlMTYkDeBVFWnbyVK7vLr5ORFpTjgtN",
-					false,
-				),
-			},
-			wantErr: false,
-		},
-		{
-			name: "AddMempoolTransaction:DuplicateTransaction",
-			fields: fields{
-				Chaintype:          &chaintype.MainChain{},
-				MempoolQuery:       query.NewMempoolQuery(&chaintype.MainChain{}),
-				QueryExecutor:      &mockMempoolQueryExecutorFail{},
-				ActionTypeSwitcher: &transaction.TypeSwitcher{},
-				Observer:           observer.NewObserver(),
-			},
-			args: args{
-				mpTx: transaction.GetFixturesForSignedMempoolTransaction(
-					3,
-					1562893303,
-					"BCZEGOb3WNx3fDOVf9ZS4EjvOIv_UeW4TVBQJ_6tHKlE",
-					"BCZnSfqpP5tqFQlMTYkDeBVFWnbyVK7vLr5ORFpTjgtN",
-					false,
-				),
-			},
-			wantErr: true,
-		},
-	}
-	for _, tt := range tests {
-		t.Run(tt.name, func(t *testing.T) {
-			mps := &MempoolService{
-				Chaintype:          tt.fields.Chaintype,
-				QueryExecutor:      tt.fields.QueryExecutor,
-				MempoolQuery:       tt.fields.MempoolQuery,
-				BlockQuery:         tt.fields.BlockQuery,
-				ActionTypeSwitcher: tt.fields.ActionTypeSwitcher,
-				Observer:           tt.fields.Observer,
-			}
-			if err := mps.AddMempoolTransaction(tt.args.mpTx); (err != nil) != tt.wantErr {
-				t.Errorf("MempoolService.AddMempoolTransaction() error = %v, wantErr %v", err, tt.wantErr)
-			}
-		})
->>>>>>> 74951b9b
 	}
 }
 
@@ -759,222 +405,9 @@
 // 	return nil
 // }
 
-<<<<<<< HEAD
 // func (*ReceivedTransactionListenerMockTypeActionSuccess) GetTransactionType(tx *model.Transaction) (transaction.TypeAction, error) {
 // 	return &ReceivedTransactionListenerMockTypeAction{}, nil
 // }
-=======
-func (*ReceivedTransactionListenerMockTypeActionSuccess) GetTransactionType(tx *model.Transaction) (transaction.TypeAction, error) {
-	return &ReceivedTransactionListenerMockTypeAction{}, nil
-}
-
-type (
-	mockExecutorValidateMempoolTransactionSuccess struct {
-		query.Executor
-	}
-	mockExecutorValidateMempoolTransactionSuccessNoRow struct {
-		query.Executor
-	}
-	mockExecutorValidateMempoolTransactionFail struct {
-		query.Executor
-	}
-)
-
-func (*mockExecutorValidateMempoolTransactionSuccess) ExecuteSelectRow(qStr string, tx bool, args ...interface{}) (*sql.Row, error) {
-	db, mock, _ := sqlmock.New()
-	mock.ExpectQuery(regexp.QuoteMeta(qStr)).WillReturnRows(
-		sqlmock.NewRows(query.NewTransactionQuery(&chaintype.MainChain{}).Fields).AddRow(
-			1,
-			2774809487,
-			1,
-			1,
-			"BCZ-Sender",
-			"BCZ-Recipient",
-			0,
-			1,
-			23445959,
-			make([]byte, 32),
-			0,
-			make([]byte, 0),
-			nil,
-			make([]byte, 64),
-		),
-	)
-	return db.QueryRow(qStr), nil
-}
-
-func (*mockExecutorValidateMempoolTransactionSuccessNoRow) ExecuteSelectRow(qStr string, tx bool, args ...interface{}) (*sql.Row, error) {
-	db, mock, _ := sqlmock.New()
-	mock.ExpectQuery(regexp.QuoteMeta(qStr)).WillReturnRows(
-		sqlmock.NewRows(query.NewTransactionQuery(&chaintype.MainChain{}).Fields),
-	)
-	return db.QueryRow(qStr), nil
-}
-func (*mockExecutorValidateMempoolTransactionSuccessNoRow) ExecuteSelect(qStr string, tx bool, args ...interface{}) (*sql.Rows, error) {
-	db, mock, _ := sqlmock.New()
-	defer db.Close()
-
-	balanceQ := query.NewAccountBalanceQuery()
-
-	mock.ExpectQuery(regexp.QuoteMeta(`SELECT`)).WillReturnRows(
-		sqlmock.NewRows(balanceQ.Fields).AddRow(
-			"BCZ",
-			100,
-			1000,
-			10000,
-			100,
-			1,
-		),
-	)
-	return db.Query(qStr)
-}
-
-func (*mockExecutorValidateMempoolTransactionFail) ExecuteSelectRow(qStr string, tx bool, args ...interface{}) (*sql.Row, error) {
-	db, mock, _ := sqlmock.New()
-	mock.ExpectQuery("").WillReturnError(errors.New("mocked err"))
-	return db.QueryRow(qStr), nil
-}
-
-func (*mockExecutorValidateMempoolTransactionFail) ExecuteSelect(string, bool, ...interface{}) (*sql.Rows, error) {
-	return nil, errors.New("mockExecutorValidateMempoolTransactionFail : mocked Err")
-}
-
-func TestMempoolService_ValidateMempoolTransaction(t *testing.T) {
-	type fields struct {
-		Chaintype           chaintype.ChainType
-		QueryExecutor       query.ExecutorInterface
-		MempoolQuery        query.MempoolQueryInterface
-		ActionTypeSwitcher  transaction.TypeActionSwitcher
-		AccountBalanceQuery query.AccountBalanceQueryInterface
-		TransactionQuery    query.TransactionQueryInterface
-		Observer            *observer.Observer
-	}
-	type args struct {
-		mpTx *model.MempoolTransaction
-	}
-	tests := []struct {
-		name    string
-		fields  fields
-		args    args
-		wantErr bool
-	}{
-		{
-			name: "wantSuccess",
-			fields: fields{
-				Chaintype:           &chaintype.MainChain{},
-				QueryExecutor:       &mockExecutorValidateMempoolTransactionSuccessNoRow{},
-				ActionTypeSwitcher:  &transaction.TypeSwitcher{},
-				MempoolQuery:        query.NewMempoolQuery(&chaintype.MainChain{}),
-				AccountBalanceQuery: query.NewAccountBalanceQuery(),
-				TransactionQuery:    query.NewTransactionQuery(&chaintype.MainChain{}),
-			},
-			args: args{
-				mpTx: transaction.GetFixturesForSignedMempoolTransaction(
-					3,
-					1562893303,
-					"BCZEGOb3WNx3fDOVf9ZS4EjvOIv_UeW4TVBQJ_6tHKlE",
-					"BCZnSfqpP5tqFQlMTYkDeBVFWnbyVK7vLr5ORFpTjgtN",
-					false,
-				),
-			},
-			wantErr: false,
-		},
-		{
-			name: "wantSuccess:WithEscrow",
-			fields: fields{
-				Chaintype:           &chaintype.MainChain{},
-				QueryExecutor:       &mockExecutorValidateMempoolTransactionSuccessNoRow{},
-				ActionTypeSwitcher:  &transaction.TypeSwitcher{},
-				MempoolQuery:        query.NewMempoolQuery(&chaintype.MainChain{}),
-				AccountBalanceQuery: query.NewAccountBalanceQuery(),
-				TransactionQuery:    query.NewTransactionQuery(&chaintype.MainChain{}),
-			},
-			args: args{
-				mpTx: transaction.GetFixturesForSignedMempoolTransaction(
-					3,
-					1562893303,
-					"BCZEGOb3WNx3fDOVf9ZS4EjvOIv_UeW4TVBQJ_6tHKlE",
-					"BCZnSfqpP5tqFQlMTYkDeBVFWnbyVK7vLr5ORFpTjgtN",
-					true,
-				),
-			},
-			wantErr: false,
-		},
-		{
-			name: "wantErr:TransactionExisted",
-			fields: fields{
-				Chaintype:          &chaintype.MainChain{},
-				QueryExecutor:      &mockExecutorValidateMempoolTransactionSuccess{},
-				MempoolQuery:       query.NewMempoolQuery(&chaintype.MainChain{}),
-				ActionTypeSwitcher: &transaction.TypeSwitcher{},
-				TransactionQuery:   query.NewTransactionQuery(&chaintype.MainChain{}),
-			},
-			args: args{
-				mpTx: transaction.GetFixturesForSignedMempoolTransaction(
-					3,
-					1562893302,
-					"BCZEGOb3WNx3fDOVf9ZS4EjvOIv_UeW4TVBQJ_6tHKlE",
-					"BCZnSfqpP5tqFQlMTYkDeBVFWnbyVK7vLr5ORFpTjgtN",
-					false,
-				),
-			},
-			wantErr: true,
-		},
-		{
-			name: "wantErr:TransactionExisted",
-			fields: fields{
-				Chaintype:          &chaintype.MainChain{},
-				QueryExecutor:      &mockExecutorValidateMempoolTransactionFail{},
-				TransactionQuery:   query.NewTransactionQuery(&chaintype.MainChain{}),
-				MempoolQuery:       query.NewMempoolQuery(&chaintype.MainChain{}),
-				ActionTypeSwitcher: &transaction.TypeSwitcher{},
-			},
-			args: args{
-				mpTx: transaction.GetFixturesForSignedMempoolTransaction(
-					3,
-					1562893302,
-					"BCZEGOb3WNx3fDOVf9ZS4EjvOIv_UeW4TVBQJ_6tHKlE",
-					"BCZnSfqpP5tqFQlMTYkDeBVFWnbyVK7vLr5ORFpTjgtN",
-					false,
-				),
-			},
-			wantErr: true,
-		},
-		{
-			name: "wantErr:ParseFail",
-			fields: fields{
-				Chaintype:          &chaintype.MainChain{},
-				QueryExecutor:      &mockExecutorValidateMempoolTransactionSuccessNoRow{},
-				TransactionQuery:   query.NewTransactionQuery(&chaintype.MainChain{}),
-				MempoolQuery:       query.NewMempoolQuery(&chaintype.MainChain{}),
-				ActionTypeSwitcher: &transaction.TypeSwitcher{},
-			},
-			args: args{
-				mpTx: &model.MempoolTransaction{
-					ID: 12,
-				},
-			},
-			wantErr: true,
-		},
-	}
-	for _, tt := range tests {
-		t.Run(tt.name, func(t *testing.T) {
-			mps := &MempoolService{
-				Chaintype:           tt.fields.Chaintype,
-				QueryExecutor:       tt.fields.QueryExecutor,
-				MempoolQuery:        tt.fields.MempoolQuery,
-				ActionTypeSwitcher:  tt.fields.ActionTypeSwitcher,
-				AccountBalanceQuery: tt.fields.AccountBalanceQuery,
-				TransactionQuery:    tt.fields.TransactionQuery,
-				Observer:            tt.fields.Observer,
-			}
-			if err := mps.ValidateMempoolTransaction(tt.args.mpTx); (err != nil) != tt.wantErr {
-				t.Errorf("MempoolService.ValidateMempoolTransaction() error = %v, wantErr %v", err, tt.wantErr)
-			}
-		})
-	}
-}
->>>>>>> 74951b9b
 
 type (
 	mockQueryExecutorDeleteExpiredMempoolTransactions struct {
@@ -1342,10 +775,12 @@
 					ValidatidateMempoolError: tt.conditions.validateMempoolError,
 				},
 				ReceiptUtil: &MockReceiptUtil{
+					GetReceiptKeyResult: tt.conditions.getReceiptKeyResult,
+					GetReceiptKeyError:  tt.conditions.getReceiptKeyError,
+				},
+				ReceiptService: &MockReceiptService{
 					GenerateBatchReceiptWithReminderResult: tt.conditions.generateBatchReceiptWithReminderResult,
 					GenerateBatchReceiptWithReminderError:  tt.conditions.generateBatchReceiptWithReminderError,
-					GetReceiptKeyResult:                    tt.conditions.getReceiptKeyResult,
-					GetReceiptKeyError:                     tt.conditions.getReceiptKeyError,
 				},
 			}
 			batchReceipt, tx, err := mps.ProcessReceivedTransaction([]byte{}, []byte{}, &model.Block{}, "")
@@ -1445,10 +880,12 @@
 					GetTransactionTypeError: tt.conditions.actionSwitcherGetTransactionTypeError,
 				},
 				ReceiptUtil: &MockReceiptUtil{
+					GetReceiptKeyResult: tt.conditions.getReceiptKeyResult,
+					GetReceiptKeyError:  tt.conditions.getReceiptKeyError,
+				},
+				ReceiptService: &MockReceiptService{
 					GenerateBatchReceiptWithReminderResult: tt.conditions.generateBatchReceiptWithReminderResult,
 					GenerateBatchReceiptWithReminderError:  tt.conditions.generateBatchReceiptWithReminderError,
-					GetReceiptKeyResult:                    tt.conditions.getReceiptKeyResult,
-					GetReceiptKeyError:                     tt.conditions.getReceiptKeyError,
 				},
 				Observer: &observer.Observer{},
 			}
