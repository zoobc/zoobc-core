package service

import (
	"database/sql"
	"errors"
	"math"
	"reflect"
	"regexp"
	"testing"

	"github.com/DATA-DOG/go-sqlmock"
	"github.com/google/go-cmp/cmp"
	"github.com/zoobc/zoobc-core/common/chaintype"
	"github.com/zoobc/zoobc-core/common/contract"
	"github.com/zoobc/zoobc-core/common/model"
	"github.com/zoobc/zoobc-core/common/query"
<<<<<<< HEAD
	"github.com/zoobc/zoobc-core/common/transaction"
	"github.com/zoobc/zoobc-core/core/util"
=======
	"github.com/zoobc/zoobc-core/common/util"
>>>>>>> 78920da6
)

type (
	mockMempoolQueryExecutorSuccess struct {
		query.Executor
	}
)

var getTxByIDQuery = "SELECT id, fee_per_byte, arrival_timestamp, transaction_bytes FROM mempool WHERE id = :id"

func (*mockMempoolQueryExecutorSuccess) ExecuteSelect(qe string, args ...interface{}) (*sql.Rows, error) {
	db, mock, _ := sqlmock.New()
	defer db.Close()
	switch qe {
	case "SELECT id, fee_per_byte, arrival_timestamp, transaction_bytes FROM mempool":
		mockedRows := sqlmock.NewRows([]string{"id", "fee_per_byte", "arrival_timestamp", "transaction_bytes"})
		mockedRows.AddRow(1, 1, 1562893305, getTestSignedMempoolTransaction(1, 1562893305).TransactionBytes)
		mockedRows.AddRow(2, 10, 1562893304, getTestSignedMempoolTransaction(2, 1562893304).TransactionBytes)
		mockedRows.AddRow(3, 1, 1562893302, getTestSignedMempoolTransaction(3, 1562893302).TransactionBytes)
		mockedRows.AddRow(4, 100, 1562893306, getTestSignedMempoolTransaction(4, 1562893306).TransactionBytes)
		mockedRows.AddRow(5, 5, 1562893303, getTestSignedMempoolTransaction(5, 1562893303).TransactionBytes)
		mock.ExpectQuery(regexp.QuoteMeta(qe)).WillReturnRows(mockedRows)
	case getTxByIDQuery:
		return nil, errors.New("MempoolTransactionNotFound")
	}

	rows, _ := db.Query(qe)
	return rows, nil
}

func (*mockMempoolQueryExecutorSuccess) ExecuteStatement(qe string, args ...interface{}) (sql.Result, error) {
	return nil, nil
}

type mockMempoolQueryExecutorFail struct {
	query.Executor
}

func (*mockMempoolQueryExecutorFail) ExecuteSelect(qe string, args ...interface{}) (*sql.Rows, error) {
	db, mock, _ := sqlmock.New()
	defer db.Close()
	switch qe {
	// before adding mempool transactions to db we check for duplicate transactions
	case getTxByIDQuery:
		mock.ExpectQuery(regexp.QuoteMeta(qe)).WillReturnRows(sqlmock.NewRows([]string{
			"id", "fee_per_byte", "arrival_timestamp", "transaction_bytes"},
		).AddRow(3, 1, 1562893302, []byte{}))
	default:
		return nil, errors.New("MockedError")
	}

	rows, _ := db.Query(qe)
	return rows, nil
}

func (*mockMempoolQueryExecutorFail) ExecuteStatement(qe string, args ...interface{}) (sql.Result, error) {
	return nil, errors.New("MockedError")
}

func buildTransaction(timestamp int64, sender, recipient string) *model.Transaction {
	return &model.Transaction{
		Version:                 1,
		ID:                      2774809487,
		BlockID:                 1,
		Height:                  1,
		SenderAccountType:       0,
		SenderAccountAddress:    sender,
		RecipientAccountType:    0,
		RecipientAccountAddress: recipient,
		TransactionType:         0,
		Fee:                     1,
		Timestamp:               timestamp,
		TransactionHash:         make([]byte, 32),
		TransactionBodyLength:   0,
		TransactionBodyBytes:    make([]byte, 0),
		TransactionBody:         nil,
		Signature:               make([]byte, 64),
	}
}

func getTestSignedMempoolTransaction(id, timestamp int64) *model.MempoolTransaction {
	tx := buildTransaction(timestamp, "BCZEGOb3WNx3fDOVf9ZS4EjvOIv_UeW4TVBQJ_6tHKlE", "BCZnSfqpP5tqFQlMTYkDeBVFWnbyVK7vLr5ORFpTjgtN")
	txBytes, _ := util.GetTransactionBytes(tx, true)
	return &model.MempoolTransaction{
		ID:               id,
		FeePerByte:       1,
		ArrivalTimestamp: timestamp,
		TransactionBytes: txBytes,
	}
}

func TestNewMempoolService(t *testing.T) {
	type args struct {
<<<<<<< HEAD
		ct                 contract.ChainType
		queryExecutor      query.ExecutorInterface
		mempoolQuery       query.MempoolQueryInterface
		actionTypeSwitcher transaction.TypeActionSwitcher
=======
		ct                  contract.ChainType
		queryExecutor       query.ExecutorInterface
		mempoolQuery        query.MempoolQueryInterface
		accountBalanceQuery query.AccountBalanceQueryInterface
>>>>>>> 78920da6
	}

	test := struct {
		name string
		args args
		want *MempoolService
	}{
		name: "NewBlockService:success",
		args: args{
<<<<<<< HEAD
			ct:                 &chaintype.MainChain{},
			queryExecutor:      nil,
			mempoolQuery:       nil,
			actionTypeSwitcher: nil,
		},
		want: &MempoolService{
			Chaintype:          &chaintype.MainChain{},
			QueryExecutor:      nil,
			MempoolQuery:       nil,
			ActionTypeSwitcher: nil,
		},
	}

	got := NewMempoolService(
		test.args.ct,
		test.args.queryExecutor,
		test.args.mempoolQuery,
		test.args.actionTypeSwitcher,
	)
=======
			ct:                  &chaintype.MainChain{},
			queryExecutor:       nil,
			mempoolQuery:        nil,
			accountBalanceQuery: nil,
		},
		want: &MempoolService{
			Chaintype:           &chaintype.MainChain{},
			QueryExecutor:       nil,
			MempoolQuery:        nil,
			AccountBalanceQuery: nil,
		},
	}

	got := NewMempoolService(test.args.ct, test.args.queryExecutor, test.args.mempoolQuery, test.args.accountBalanceQuery)
>>>>>>> 78920da6

	if !cmp.Equal(got, test.want) {
		t.Errorf("NewMempoolService() = %v, want %v", got, test.want)
	}
}

func TestMempoolService_GetMempoolTransactions(t *testing.T) {
	type fields struct {
		Chaintype     contract.ChainType
		QueryExecutor query.ExecutorInterface
		MempoolQuery  query.MempoolQueryInterface
	}
	tests := []struct {
		name    string
		fields  fields
		want    []*model.MempoolTransaction
		wantErr bool
	}{
		{
			name: "GetMempoolTransactions:Success",
			fields: fields{
				Chaintype:     &chaintype.MainChain{},
				MempoolQuery:  query.NewMempoolQuery(&chaintype.MainChain{}),
				QueryExecutor: &mockMempoolQueryExecutorSuccess{},
			},
			want: []*model.MempoolTransaction{
				{
					ID:               1,
					FeePerByte:       1,
					ArrivalTimestamp: 1562893305,
					TransactionBytes: getTestSignedMempoolTransaction(1, 1562893305).TransactionBytes,
				},
				{
					ID:               2,
					FeePerByte:       10,
					ArrivalTimestamp: 1562893304,
					TransactionBytes: getTestSignedMempoolTransaction(2, 1562893304).TransactionBytes,
				},
				{
					ID:               3,
					FeePerByte:       1,
					ArrivalTimestamp: 1562893302,
					TransactionBytes: getTestSignedMempoolTransaction(3, 1562893302).TransactionBytes,
				},
				{
					ID:               4,
					FeePerByte:       100,
					ArrivalTimestamp: 1562893306,
					TransactionBytes: getTestSignedMempoolTransaction(4, 1562893306).TransactionBytes,
				},
				{
					ID:               5,
					FeePerByte:       5,
					ArrivalTimestamp: 1562893303,
					TransactionBytes: getTestSignedMempoolTransaction(5, 1562893303).TransactionBytes,
				},
			},
			wantErr: false,
		},
		{
			name: "GetMempoolTransactions:Fail",
			fields: fields{
				Chaintype:     &chaintype.MainChain{},
				MempoolQuery:  query.NewMempoolQuery(&chaintype.MainChain{}),
				QueryExecutor: &mockMempoolQueryExecutorFail{},
			},
			want:    nil,
			wantErr: true,
		},
	}
	for _, tt := range tests {
		t.Run(tt.name, func(t *testing.T) {
			mps := &MempoolService{
				Chaintype:     tt.fields.Chaintype,
				QueryExecutor: tt.fields.QueryExecutor,
				MempoolQuery:  tt.fields.MempoolQuery,
			}
			got, err := mps.GetMempoolTransactions()
			if (err != nil) != tt.wantErr {
				t.Errorf("MempoolService.GetMempoolTransactions() error = %v, wantErr %v", err, tt.wantErr)
				return
			}
			if !reflect.DeepEqual(got, tt.want) {
				t.Errorf("MempoolService.GetMempoolTransactions() = %v, want %v", got, tt.want)
			}
		})
	}
}

func TestMempoolService_AddMempoolTransaction(t *testing.T) {
	type fields struct {
		Chaintype          contract.ChainType
		QueryExecutor      query.ExecutorInterface
		MempoolQuery       query.MempoolQueryInterface
		ActionTypeSwitcher transaction.TypeActionSwitcher
	}
	type args struct {
		mpTx *model.MempoolTransaction
	}
	tests := []struct {
		name    string
		fields  fields
		args    args
		wantErr bool
	}{
		{
			name: "AddMempoolTransaction:Success",
			fields: fields{
				Chaintype:          &chaintype.MainChain{},
				MempoolQuery:       query.NewMempoolQuery(&chaintype.MainChain{}),
				QueryExecutor:      &mockMempoolQueryExecutorSuccess{},
				ActionTypeSwitcher: &transaction.TypeSwitcher{},
			},
			args: args{
				mpTx: getTestSignedMempoolTransaction(3, 1562893302),
			},
			wantErr: false,
		},
		{
			name: "AddMempoolTransaction:DuplicateTransaction",
			fields: fields{
				Chaintype:          &chaintype.MainChain{},
				MempoolQuery:       query.NewMempoolQuery(&chaintype.MainChain{}),
				QueryExecutor:      &mockMempoolQueryExecutorFail{},
				ActionTypeSwitcher: &transaction.TypeSwitcher{},
			},
			args: args{
				mpTx: getTestSignedMempoolTransaction(3, 1562893303),
			},
			wantErr: true,
		},
	}
	for _, tt := range tests {
		t.Run(tt.name, func(t *testing.T) {
			mps := &MempoolService{
				Chaintype:          tt.fields.Chaintype,
				QueryExecutor:      tt.fields.QueryExecutor,
				MempoolQuery:       tt.fields.MempoolQuery,
				ActionTypeSwitcher: tt.fields.ActionTypeSwitcher,
			}
			if err := mps.AddMempoolTransaction(tt.args.mpTx); (err != nil) != tt.wantErr {
				t.Errorf("MempoolService.AddMempoolTransaction() error = %v, wantErr %v", err, tt.wantErr)
			}
		})
	}
}

func TestMempoolService_SelectTransactionsFromMempool(t *testing.T) {
	type fields struct {
		Chaintype          contract.ChainType
		QueryExecutor      query.ExecutorInterface
		MempoolQuery       query.MempoolQueryInterface
		ActionTypeSwitcher transaction.TypeActionSwitcher
	}
	type args struct {
		blockTimestamp int64
	}
	tests := []struct {
		name    string
		fields  fields
		args    args
		want    []*model.MempoolTransaction
		wantErr bool
	}{
		{
			name: "SelectTransactionsFromMempool:Success",
			fields: fields{
				Chaintype:          &chaintype.MainChain{},
				MempoolQuery:       query.NewMempoolQuery(&chaintype.MainChain{}),
				QueryExecutor:      &mockMempoolQueryExecutorSuccess{},
				ActionTypeSwitcher: &transaction.TypeSwitcher{},
			},
			args: args{
				blockTimestamp: math.MaxInt64,
			},
			want: []*model.MempoolTransaction{
				{
					ID:               4,
					FeePerByte:       100,
					ArrivalTimestamp: 1562893306,
					TransactionBytes: getTestSignedMempoolTransaction(4, 1562893306).TransactionBytes,
				},
				{
					ID:               2,
					FeePerByte:       10,
					ArrivalTimestamp: 1562893304,
					TransactionBytes: getTestSignedMempoolTransaction(2, 1562893304).TransactionBytes,
				},
				{
					ID:               5,
					FeePerByte:       5,
					ArrivalTimestamp: 1562893303,
					TransactionBytes: getTestSignedMempoolTransaction(5, 1562893303).TransactionBytes,
				},
				{
					ID:               3,
					FeePerByte:       1,
					ArrivalTimestamp: 1562893302,
					TransactionBytes: getTestSignedMempoolTransaction(3, 1562893302).TransactionBytes,
				},
				{
					ID:               1,
					FeePerByte:       1,
					ArrivalTimestamp: 1562893305,
					TransactionBytes: getTestSignedMempoolTransaction(1, 1562893305).TransactionBytes,
				},
			},
			wantErr: false,
		},
	}
	for _, tt := range tests {
		t.Run(tt.name, func(t *testing.T) {
			mps := &MempoolService{
				Chaintype:          tt.fields.Chaintype,
				QueryExecutor:      tt.fields.QueryExecutor,
				MempoolQuery:       tt.fields.MempoolQuery,
				ActionTypeSwitcher: tt.fields.ActionTypeSwitcher,
			}
			got, err := mps.SelectTransactionsFromMempool(tt.args.blockTimestamp)
			if (err != nil) != tt.wantErr {
				t.Errorf("MempoolService.SelectTransactionsFromMempool() error = %v, wantErr %v", err, tt.wantErr)
				return
			}
			if !reflect.DeepEqual(got, tt.want) {
				t.Errorf("MempoolService.SelectTransactionsFromMempool() = %v, want %v", got, tt.want)
			}
		})
	}
}<|MERGE_RESOLUTION|>--- conflicted
+++ resolved
@@ -9,17 +9,12 @@
 	"testing"
 
 	"github.com/DATA-DOG/go-sqlmock"
-	"github.com/google/go-cmp/cmp"
 	"github.com/zoobc/zoobc-core/common/chaintype"
 	"github.com/zoobc/zoobc-core/common/contract"
 	"github.com/zoobc/zoobc-core/common/model"
 	"github.com/zoobc/zoobc-core/common/query"
-<<<<<<< HEAD
 	"github.com/zoobc/zoobc-core/common/transaction"
-	"github.com/zoobc/zoobc-core/core/util"
-=======
 	"github.com/zoobc/zoobc-core/common/util"
->>>>>>> 78920da6
 )
 
 type (
@@ -113,17 +108,11 @@
 
 func TestNewMempoolService(t *testing.T) {
 	type args struct {
-<<<<<<< HEAD
-		ct                 contract.ChainType
-		queryExecutor      query.ExecutorInterface
-		mempoolQuery       query.MempoolQueryInterface
-		actionTypeSwitcher transaction.TypeActionSwitcher
-=======
 		ct                  contract.ChainType
 		queryExecutor       query.ExecutorInterface
 		mempoolQuery        query.MempoolQueryInterface
+		actionTypeSwitcher  transaction.TypeActionSwitcher
 		accountBalanceQuery query.AccountBalanceQueryInterface
->>>>>>> 78920da6
 	}
 
 	test := struct {
@@ -133,17 +122,10 @@
 	}{
 		name: "NewBlockService:success",
 		args: args{
-<<<<<<< HEAD
-			ct:                 &chaintype.MainChain{},
-			queryExecutor:      nil,
-			mempoolQuery:       nil,
-			actionTypeSwitcher: nil,
+			ct: &chaintype.MainChain{},
 		},
 		want: &MempoolService{
-			Chaintype:          &chaintype.MainChain{},
-			QueryExecutor:      nil,
-			MempoolQuery:       nil,
-			ActionTypeSwitcher: nil,
+			Chaintype: &chaintype.MainChain{},
 		},
 	}
 
@@ -152,25 +134,9 @@
 		test.args.queryExecutor,
 		test.args.mempoolQuery,
 		test.args.actionTypeSwitcher,
+		test.args.accountBalanceQuery,
 	)
-=======
-			ct:                  &chaintype.MainChain{},
-			queryExecutor:       nil,
-			mempoolQuery:        nil,
-			accountBalanceQuery: nil,
-		},
-		want: &MempoolService{
-			Chaintype:           &chaintype.MainChain{},
-			QueryExecutor:       nil,
-			MempoolQuery:        nil,
-			AccountBalanceQuery: nil,
-		},
-	}
-
-	got := NewMempoolService(test.args.ct, test.args.queryExecutor, test.args.mempoolQuery, test.args.accountBalanceQuery)
->>>>>>> 78920da6
-
-	if !cmp.Equal(got, test.want) {
+	if !reflect.DeepEqual(got, test.want) {
 		t.Errorf("NewMempoolService() = %v, want %v", got, test.want)
 	}
 }
