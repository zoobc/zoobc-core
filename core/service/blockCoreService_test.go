--- conflicted
+++ resolved
@@ -68,3215 +68,4 @@
 			}
 		})
 	}
-<<<<<<< HEAD
-}
-
-func TestBlockService_NewBlock(t *testing.T) {
-	var (
-		mockBlock = &model.Block{
-			Version:             1,
-			PreviousBlockHash:   []byte{},
-			BlockSeed:           []byte{},
-			BlocksmithPublicKey: bcsNodePubKey1,
-			Timestamp:           15875392,
-			TotalAmount:         0,
-			TotalFee:            0,
-			TotalCoinBase:       0,
-			Transactions:        []*model.Transaction{},
-			PublishedReceipts:   []*model.PublishedReceipt{},
-			PayloadHash:         []byte{},
-			PayloadLength:       0,
-			BlockSignature:      []byte{},
-		}
-		mockBlockHash, _ = util.GetBlockHash(mockBlock)
-	)
-	mockBlock.BlockHash = mockBlockHash
-
-	type fields struct {
-		Chaintype          chaintype.ChainType
-		QueryExecutor      query.ExecutorInterface
-		BlockQuery         query.BlockQueryInterface
-		MempoolQuery       query.MempoolQueryInterface
-		TransactionQuery   query.TransactionQueryInterface
-		Signature          crypto.SignatureInterface
-		ActionTypeSwitcher transaction.TypeActionSwitcher
-	}
-	type args struct {
-		version             uint32
-		previousBlockHash   []byte
-		blockSeed           []byte
-		blockSmithPublicKey []byte
-		previousBlockHeight uint32
-		timestamp           int64
-		totalAmount         int64
-		totalFee            int64
-		totalCoinBase       int64
-		transactions        []*model.Transaction
-		publishedReceipts   []*model.PublishedReceipt
-		payloadHash         []byte
-		payloadLength       uint32
-		secretPhrase        string
-	}
-	tests := []struct {
-		name    string
-		fields  fields
-		args    args
-		want    *model.Block
-		wantErr bool
-	}{
-		{
-			name: "wantSuccess",
-			fields: fields{
-				Chaintype: &chaintype.MainChain{},
-				Signature: &mockSignature{},
-			},
-			args: args{
-				version:             1,
-				previousBlockHash:   []byte{},
-				blockSeed:           []byte{},
-				blockSmithPublicKey: bcsNodePubKey1,
-				previousBlockHeight: 0,
-				timestamp:           15875392,
-				totalAmount:         0,
-				totalFee:            0,
-				totalCoinBase:       0,
-				transactions:        []*model.Transaction{},
-				publishedReceipts:   []*model.PublishedReceipt{},
-				payloadHash:         []byte{},
-				payloadLength:       0,
-				secretPhrase:        "secretphrase",
-			},
-			want: mockBlock,
-		},
-	}
-	for _, tt := range tests {
-		t.Run(tt.name, func(t *testing.T) {
-			bs := &BlockService{
-				Chaintype:          tt.fields.Chaintype,
-				QueryExecutor:      tt.fields.QueryExecutor,
-				BlockQuery:         tt.fields.BlockQuery,
-				MempoolQuery:       tt.fields.MempoolQuery,
-				TransactionQuery:   tt.fields.TransactionQuery,
-				Signature:          tt.fields.Signature,
-				ActionTypeSwitcher: tt.fields.ActionTypeSwitcher,
-			}
-			got, err := bs.NewBlock(
-				tt.args.version,
-				tt.args.previousBlockHash,
-				tt.args.blockSeed,
-				tt.args.blockSmithPublicKey,
-				tt.args.previousBlockHeight,
-				tt.args.timestamp,
-				tt.args.totalAmount,
-				tt.args.totalFee,
-				tt.args.totalCoinBase,
-				tt.args.transactions,
-				tt.args.publishedReceipts,
-				tt.args.payloadHash,
-				tt.args.payloadLength,
-				tt.args.secretPhrase,
-			)
-			if (err != nil) != tt.wantErr {
-				t.Errorf("BlockService.NewBlock() error = %v, wantErr %v", err, tt.wantErr)
-				return
-			}
-			if !reflect.DeepEqual(got, tt.want) {
-				t.Errorf("BlockService.NewBlock() = %v, want %v", got, tt.want)
-			}
-		})
-	}
-}
-
-func TestBlockService_NewGenesisBlock(t *testing.T) {
-	type fields struct {
-		Chaintype          chaintype.ChainType
-		QueryExecutor      query.ExecutorInterface
-		BlockQuery         query.BlockQueryInterface
-		MempoolQuery       query.MempoolQueryInterface
-		TransactionQuery   query.TransactionQueryInterface
-		Signature          crypto.SignatureInterface
-		ActionTypeSwitcher transaction.TypeActionSwitcher
-	}
-	type args struct {
-		version              uint32
-		previousBlockHash    []byte
-		blockSeed            []byte
-		blockSmithPublicKey  []byte
-		previousBlockHeight  uint32
-		timestamp            int64
-		totalAmount          int64
-		totalFee             int64
-		totalCoinBase        int64
-		transactions         []*model.Transaction
-		publishedReceipts    []*model.PublishedReceipt
-		payloadHash          []byte
-		payloadLength        uint32
-		cumulativeDifficulty *big.Int
-		genesisSignature     []byte
-	}
-	tests := []struct {
-		name   string
-		fields fields
-		args   args
-		want   *model.Block
-	}{
-		{
-			name: "wantSuccess",
-			fields: fields{
-				Chaintype: &chaintype.MainChain{},
-				Signature: &mockSignature{},
-			},
-			args: args{
-				version:              1,
-				previousBlockHash:    []byte{},
-				blockSeed:            []byte{},
-				blockSmithPublicKey:  bcsNodePubKey1,
-				previousBlockHeight:  0,
-				timestamp:            15875392,
-				totalAmount:          0,
-				totalFee:             0,
-				totalCoinBase:        0,
-				transactions:         []*model.Transaction{},
-				publishedReceipts:    []*model.PublishedReceipt{},
-				payloadHash:          []byte{},
-				payloadLength:        8,
-				cumulativeDifficulty: big.NewInt(1),
-				genesisSignature:     []byte{},
-			},
-			want: &model.Block{
-				Version:              1,
-				PreviousBlockHash:    []byte{},
-				BlockSeed:            []byte{},
-				BlocksmithPublicKey:  bcsNodePubKey1,
-				Timestamp:            15875392,
-				TotalAmount:          0,
-				TotalFee:             0,
-				TotalCoinBase:        0,
-				Transactions:         []*model.Transaction{},
-				PublishedReceipts:    []*model.PublishedReceipt{},
-				PayloadHash:          []byte{},
-				PayloadLength:        8,
-				CumulativeDifficulty: "1",
-				BlockSignature:       []byte{},
-			},
-		},
-	}
-	for _, tt := range tests {
-		t.Run(tt.name, func(t *testing.T) {
-			bs := &BlockService{
-				Chaintype:          tt.fields.Chaintype,
-				QueryExecutor:      tt.fields.QueryExecutor,
-				BlockQuery:         tt.fields.BlockQuery,
-				MempoolQuery:       tt.fields.MempoolQuery,
-				TransactionQuery:   tt.fields.TransactionQuery,
-				Signature:          tt.fields.Signature,
-				ActionTypeSwitcher: tt.fields.ActionTypeSwitcher,
-			}
-			if got := bs.NewGenesisBlock(
-				tt.args.version,
-				tt.args.previousBlockHash,
-				tt.args.blockSeed,
-				tt.args.blockSmithPublicKey,
-				tt.args.previousBlockHeight,
-				tt.args.timestamp,
-				tt.args.totalAmount,
-				tt.args.totalFee,
-				tt.args.totalCoinBase,
-				tt.args.transactions,
-				tt.args.publishedReceipts,
-				tt.args.payloadHash,
-				tt.args.payloadLength,
-				tt.args.cumulativeDifficulty,
-				tt.args.genesisSignature,
-			); !reflect.DeepEqual(got, tt.want) {
-				t.Errorf("BlockService.NewGenesisBlock() = %v, want %v", got, tt.want)
-			}
-		})
-	}
-}
-
-var (
-	mockBlocksmiths = []*model.Blocksmith{
-		{
-			NodePublicKey: bcsNodePubKey1,
-			NodeID:        2,
-			NodeOrder:     new(big.Int).SetInt64(1000),
-			Score:         new(big.Int).SetInt64(1000),
-		},
-		{
-			NodePublicKey: bcsNodePubKey2,
-			NodeID:        3,
-			NodeOrder:     new(big.Int).SetInt64(2000),
-			Score:         new(big.Int).SetInt64(2000),
-		},
-		{
-			NodePublicKey: mockBlockData.BlocksmithPublicKey,
-			NodeID:        4,
-			NodeOrder:     new(big.Int).SetInt64(3000),
-			Score:         new(big.Int).SetInt64(3000),
-		},
-	}
-)
-
-type (
-	mockBlocksmithServicePushBlock struct {
-		BlocksmithService
-	}
-)
-
-func (*mockBlocksmithServicePushBlock) GetSortedBlocksmiths(*model.Block) []*model.Blocksmith {
-	return mockBlocksmiths
-}
-func (*mockBlocksmithServicePushBlock) GetSortedBlocksmithsMap(*model.Block) map[string]*int64 {
-	var result = make(map[string]*int64)
-	for index, mock := range mockBlocksmiths {
-		mockIndex := int64(index)
-		result[string(mock.NodePublicKey)] = &mockIndex
-	}
-	return result
-}
-func (*mockBlocksmithServicePushBlock) SortBlocksmiths(block *model.Block) {
-}
-func TestBlockService_PushBlock(t *testing.T) {
-	type fields struct {
-		Chaintype               chaintype.ChainType
-		QueryExecutor           query.ExecutorInterface
-		BlockQuery              query.BlockQueryInterface
-		MempoolQuery            query.MempoolQueryInterface
-		TransactionQuery        query.TransactionQueryInterface
-		AccountBalanceQuery     query.AccountBalanceQueryInterface
-		NodeRegistrationQuery   query.NodeRegistrationQueryInterface
-		Signature               crypto.SignatureInterface
-		SkippedBlocksmithQuery  query.SkippedBlocksmithQueryInterface
-		ActionTypeSwitcher      transaction.TypeActionSwitcher
-		Observer                *observer.Observer
-		NodeRegistrationService NodeRegistrationServiceInterface
-		BlocksmithService       BlocksmithServiceInterface
-		ParticipationScoreQuery query.ParticipationScoreQueryInterface
-	}
-	type args struct {
-		previousBlock *model.Block
-		block         *model.Block
-		broadcast     bool
-	}
-	tests := []struct {
-		name    string
-		fields  fields
-		args    args
-		wantErr bool
-	}{
-		{
-			name: "PushBlock:Transactions<0",
-			fields: fields{
-				Chaintype:               &chaintype.MainChain{},
-				QueryExecutor:           &mockQueryExecutorSuccess{},
-				BlockQuery:              query.NewBlockQuery(&chaintype.MainChain{}),
-				AccountBalanceQuery:     query.NewAccountBalanceQuery(),
-				NodeRegistrationQuery:   query.NewNodeRegistrationQuery(),
-				Observer:                observer.NewObserver(),
-				MempoolQuery:            query.NewMempoolQuery(&chaintype.MainChain{}),
-				SkippedBlocksmithQuery:  query.NewSkippedBlocksmithQuery(),
-				NodeRegistrationService: &mockNodeRegistrationServiceSuccess{},
-				BlocksmithService:       &mockBlocksmithServicePushBlock{},
-				ParticipationScoreQuery: query.NewParticipationScoreQuery(),
-			},
-			args: args{
-				previousBlock: &model.Block{
-					ID:                   0,
-					Timestamp:            10000,
-					CumulativeDifficulty: "10000",
-					Version:              1,
-					PreviousBlockHash:    []byte{},
-					BlockSeed:            []byte{},
-					BlocksmithPublicKey:  bcsNodePubKey1,
-					TotalAmount:          0,
-					TotalFee:             0,
-					TotalCoinBase:        0,
-					Transactions:         []*model.Transaction{},
-					PayloadHash:          []byte{},
-					BlockSignature:       []byte{},
-				},
-				block: &model.Block{
-					ID:                  1,
-					Timestamp:           12000,
-					Version:             1,
-					PreviousBlockHash:   []byte{},
-					BlockSeed:           []byte{},
-					BlocksmithPublicKey: bcsNodePubKey1,
-					TotalAmount:         0,
-					TotalFee:            0,
-					TotalCoinBase:       0,
-					Transactions:        []*model.Transaction{},
-					PayloadHash:         []byte{},
-					BlockSignature:      []byte{},
-				},
-				broadcast: false,
-			},
-			wantErr: false,
-		},
-		{
-			name: "PushBlock:Transactions<0 : broadcast true",
-			fields: fields{
-				Chaintype:               &chaintype.MainChain{},
-				QueryExecutor:           &mockQueryExecutorSuccess{},
-				BlockQuery:              query.NewBlockQuery(&chaintype.MainChain{}),
-				AccountBalanceQuery:     query.NewAccountBalanceQuery(),
-				NodeRegistrationService: &mockNodeRegistrationServiceSuccess{},
-				NodeRegistrationQuery:   query.NewNodeRegistrationQuery(),
-				MempoolQuery:            query.NewMempoolQuery(&chaintype.MainChain{}),
-				ParticipationScoreQuery: query.NewParticipationScoreQuery(),
-				SkippedBlocksmithQuery:  query.NewSkippedBlocksmithQuery(),
-				Observer:                observer.NewObserver(),
-				BlocksmithService:       &mockBlocksmithServicePushBlock{},
-			},
-			args: args{
-				previousBlock: &model.Block{
-					ID:                   0,
-					Timestamp:            10000,
-					CumulativeDifficulty: "10000",
-					Version:              1,
-					PreviousBlockHash:    []byte{},
-					BlockSeed:            []byte{},
-					BlocksmithPublicKey:  bcsNodePubKey1,
-					TotalAmount:          0,
-					TotalFee:             0,
-					TotalCoinBase:        0,
-					Transactions:         []*model.Transaction{},
-					PayloadHash:          []byte{},
-					BlockSignature:       []byte{},
-				},
-				block: &model.Block{
-					ID:                  1,
-					Timestamp:           12000,
-					Version:             1,
-					PreviousBlockHash:   []byte{},
-					BlockSeed:           []byte{},
-					BlocksmithPublicKey: bcsNodePubKey1,
-					TotalAmount:         0,
-					TotalFee:            0,
-					TotalCoinBase:       0,
-					Transactions:        []*model.Transaction{},
-					PayloadHash:         []byte{},
-					BlockSignature:      []byte{},
-				},
-				broadcast: true,
-			},
-			wantErr: false,
-		},
-		{
-			name: "PushBlock_FAIL:BuildScrambledNodes_Fails",
-			fields: fields{
-				Chaintype:               &chaintype.MainChain{},
-				QueryExecutor:           &mockQueryExecutorSuccess{},
-				BlockQuery:              query.NewBlockQuery(&chaintype.MainChain{}),
-				AccountBalanceQuery:     query.NewAccountBalanceQuery(),
-				NodeRegistrationService: &mockNodeRegistrationServiceFail{},
-				NodeRegistrationQuery:   query.NewNodeRegistrationQuery(),
-				MempoolQuery:            query.NewMempoolQuery(&chaintype.MainChain{}),
-				ParticipationScoreQuery: query.NewParticipationScoreQuery(),
-				SkippedBlocksmithQuery:  query.NewSkippedBlocksmithQuery(),
-				Observer:                observer.NewObserver(),
-				BlocksmithService:       &mockBlocksmithServicePushBlock{},
-			},
-			args: args{
-				previousBlock: &model.Block{
-					ID:                   0,
-					Timestamp:            10000,
-					CumulativeDifficulty: "10000",
-					Version:              1,
-					PreviousBlockHash:    []byte{},
-					BlockSeed:            []byte{},
-					BlocksmithPublicKey:  bcsNodePubKey1,
-					TotalAmount:          0,
-					TotalFee:             0,
-					TotalCoinBase:        0,
-					Transactions:         []*model.Transaction{},
-					PayloadHash:          []byte{},
-					BlockSignature:       []byte{},
-				},
-				block: &model.Block{
-					ID:                  1,
-					Timestamp:           12000,
-					Version:             1,
-					PreviousBlockHash:   []byte{},
-					BlockSeed:           []byte{},
-					BlocksmithPublicKey: bcsNodePubKey1,
-					TotalAmount:         0,
-					TotalFee:            0,
-					TotalCoinBase:       0,
-					Transactions:        []*model.Transaction{},
-					PayloadHash:         []byte{},
-					BlockSignature:      []byte{},
-				},
-				broadcast: false,
-			},
-			wantErr: true,
-		},
-	}
-	for _, tt := range tests {
-		t.Run(tt.name, func(t *testing.T) {
-			bs := &BlockService{
-				Chaintype:               tt.fields.Chaintype,
-				QueryExecutor:           tt.fields.QueryExecutor,
-				BlockQuery:              tt.fields.BlockQuery,
-				MempoolQuery:            tt.fields.MempoolQuery,
-				AccountBalanceQuery:     tt.fields.AccountBalanceQuery,
-				TransactionQuery:        tt.fields.TransactionQuery,
-				NodeRegistrationQuery:   tt.fields.NodeRegistrationQuery,
-				SkippedBlocksmithQuery:  tt.fields.SkippedBlocksmithQuery,
-				Signature:               tt.fields.Signature,
-				ActionTypeSwitcher:      tt.fields.ActionTypeSwitcher,
-				Observer:                tt.fields.Observer,
-				Logger:                  logrus.New(),
-				NodeRegistrationService: tt.fields.NodeRegistrationService,
-				BlocksmithService:       tt.fields.BlocksmithService,
-				ParticipationScoreQuery: tt.fields.ParticipationScoreQuery,
-			}
-			if err := bs.PushBlock(tt.args.previousBlock, tt.args.block,
-				tt.args.broadcast); (err != nil) != tt.wantErr {
-				t.Errorf("BlockService.PushBlock() error = %v, wantErr %v", err, tt.wantErr)
-			}
-		})
-	}
-}
-
-func TestBlockService_GetLastBlock(t *testing.T) {
-	var mockBlockGetLastBlock = mockBlockData
-	mockBlockGetLastBlock.Transactions = []*model.Transaction{
-		mockTransaction,
-	}
-
-	type fields struct {
-		Chaintype          chaintype.ChainType
-		QueryExecutor      query.ExecutorInterface
-		BlockQuery         query.BlockQueryInterface
-		MempoolQuery       query.MempoolQueryInterface
-		TransactionQuery   query.TransactionQueryInterface
-		Signature          crypto.SignatureInterface
-		ActionTypeSwitcher transaction.TypeActionSwitcher
-	}
-	tests := []struct {
-		name    string
-		fields  fields
-		want    *model.Block
-		wantErr bool
-	}{
-		{
-			name: "GetLastBlock:Success", // All is good
-			fields: fields{
-				Chaintype:        &chaintype.MainChain{},
-				QueryExecutor:    &mockQueryExecutorSuccess{},
-				TransactionQuery: query.NewTransactionQuery(&chaintype.MainChain{}),
-				BlockQuery:       query.NewBlockQuery(&chaintype.MainChain{}),
-			},
-			want:    &mockBlockGetLastBlock,
-			wantErr: false,
-		},
-		{
-			name: "GetLastBlock:SelectFail",
-			fields: fields{
-				Chaintype:     &chaintype.MainChain{},
-				QueryExecutor: &mockQueryExecutorFail{},
-				BlockQuery:    query.NewBlockQuery(&chaintype.MainChain{}),
-			},
-			want:    nil,
-			wantErr: true,
-		},
-	}
-	for _, tt := range tests {
-		t.Run(tt.name, func(t *testing.T) {
-			bs := &BlockService{
-				Chaintype:          tt.fields.Chaintype,
-				QueryExecutor:      tt.fields.QueryExecutor,
-				BlockQuery:         tt.fields.BlockQuery,
-				MempoolQuery:       tt.fields.MempoolQuery,
-				TransactionQuery:   tt.fields.TransactionQuery,
-				Signature:          tt.fields.Signature,
-				ActionTypeSwitcher: tt.fields.ActionTypeSwitcher,
-			}
-			got, err := bs.GetLastBlock()
-			if (err != nil) != tt.wantErr {
-				t.Errorf("BlockService.GetLastBlock() error = %v, wantErr %v", err, tt.wantErr)
-				return
-			}
-			if !reflect.DeepEqual(got, tt.want) {
-				t.Errorf("BlockService.GetLastBlock() = \n%v, want \n%v", got, tt.want)
-			}
-		})
-	}
-}
-
-type (
-	mockQueryExecutorGetGenesisBlockSuccess struct {
-		query.Executor
-	}
-
-	mockQueryExecutorGetGenesisBlockFail struct {
-		query.Executor
-	}
-)
-
-func (*mockQueryExecutorGetGenesisBlockSuccess) ExecuteSelectRow(qStr string, tx bool, args ...interface{}) (*sql.Row, error) {
-	db, mock, _ := sqlmock.New()
-	mock.ExpectQuery(regexp.QuoteMeta(qStr)).
-		WillReturnRows(sqlmock.NewRows(
-			query.NewBlockQuery(&chaintype.MainChain{}).Fields,
-		).AddRow(
-			mockBlockData.GetID(),
-			mockBlockData.GetBlockHash(),
-			mockBlockData.GetPreviousBlockHash(),
-			mockBlockData.GetHeight(),
-			mockBlockData.GetTimestamp(),
-			mockBlockData.GetBlockSeed(),
-			mockBlockData.GetBlockSignature(),
-			mockBlockData.GetCumulativeDifficulty(),
-			mockBlockData.GetPayloadLength(),
-			mockBlockData.GetPayloadHash(),
-			mockBlockData.GetBlocksmithPublicKey(),
-			mockBlockData.GetTotalAmount(),
-			mockBlockData.GetTotalFee(),
-			mockBlockData.GetTotalCoinBase(),
-			mockBlockData.GetVersion(),
-		))
-	return db.QueryRow(qStr), nil
-}
-
-func (*mockQueryExecutorGetGenesisBlockFail) ExecuteSelectRow(qStr string, tx bool, args ...interface{}) (*sql.Row, error) {
-	return nil, nil
-}
-
-func TestBlockService_GetGenesisBlock(t *testing.T) {
-	type fields struct {
-		Chaintype          chaintype.ChainType
-		QueryExecutor      query.ExecutorInterface
-		BlockQuery         query.BlockQueryInterface
-		MempoolQuery       query.MempoolQueryInterface
-		TransactionQuery   query.TransactionQueryInterface
-		Signature          crypto.SignatureInterface
-		ActionTypeSwitcher transaction.TypeActionSwitcher
-	}
-	tests := []struct {
-		name    string
-		fields  fields
-		want    *model.Block
-		wantErr bool
-	}{
-		{
-			name: "GetGenesisBlock:success",
-			fields: fields{
-				Chaintype:     &chaintype.MainChain{},
-				QueryExecutor: &mockQueryExecutorGetGenesisBlockSuccess{},
-				BlockQuery:    query.NewBlockQuery(&chaintype.MainChain{}),
-			},
-			want:    &mockBlockData,
-			wantErr: false,
-		},
-		{
-			name: "GetGenesis:fail",
-			fields: fields{
-				Chaintype:     &chaintype.MainChain{},
-				QueryExecutor: &mockQueryExecutorGetGenesisBlockFail{},
-				BlockQuery:    query.NewBlockQuery(&chaintype.MainChain{}),
-			},
-			want:    nil,
-			wantErr: true,
-		},
-	}
-	for _, tt := range tests {
-		t.Run(tt.name, func(t *testing.T) {
-			bs := &BlockService{
-				Chaintype:          tt.fields.Chaintype,
-				QueryExecutor:      tt.fields.QueryExecutor,
-				BlockQuery:         tt.fields.BlockQuery,
-				MempoolQuery:       tt.fields.MempoolQuery,
-				TransactionQuery:   tt.fields.TransactionQuery,
-				Signature:          tt.fields.Signature,
-				ActionTypeSwitcher: tt.fields.ActionTypeSwitcher,
-			}
-			got, err := bs.GetGenesisBlock()
-			if (err != nil) != tt.wantErr {
-				t.Errorf("BlockService.GetGenesisBlock() error = %v, wantErr %v", err, tt.wantErr)
-				return
-			}
-			if !reflect.DeepEqual(got, tt.want) {
-				t.Errorf("BlockService.GetGenesisBlock() = %v, want %v", got, tt.want)
-			}
-		})
-	}
-}
-
-type (
-	mockQueryExecutorGetBlocksSuccess struct {
-		query.Executor
-	}
-
-	mockQueryExecutorGetBlocksFail struct {
-		query.Executor
-	}
-)
-
-func (*mockQueryExecutorGetBlocksSuccess) ExecuteSelect(qStr string, tx bool, args ...interface{}) (*sql.Rows, error) {
-	db, mock, err := sqlmock.New()
-	if err != nil {
-		return nil, err
-	}
-	defer db.Close()
-	mock.ExpectQuery(qStr).WillReturnRows(sqlmock.NewRows(
-		query.NewBlockQuery(&chaintype.MainChain{}).Fields,
-	).AddRow(
-		mockBlockData.GetID(),
-		mockBlockData.GetBlockHash(),
-		mockBlockData.GetPreviousBlockHash(),
-		mockBlockData.GetHeight(),
-		mockBlockData.GetTimestamp(),
-		mockBlockData.GetBlockSeed(),
-		mockBlockData.GetBlockSignature(),
-		mockBlockData.GetCumulativeDifficulty(),
-		mockBlockData.GetPayloadLength(),
-		mockBlockData.GetPayloadHash(),
-		mockBlockData.GetBlocksmithPublicKey(),
-		mockBlockData.GetTotalAmount(),
-		mockBlockData.GetTotalFee(),
-		mockBlockData.GetTotalCoinBase(),
-		mockBlockData.GetVersion(),
-	))
-	return db.Query(qStr)
-}
-
-func (*mockQueryExecutorGetBlocksFail) ExecuteSelect(query string, tx bool, args ...interface{}) (*sql.Rows, error) {
-	return nil, errors.New("MockedError")
-}
-
-func TestBlockService_GetBlocks(t *testing.T) {
-	type fields struct {
-		Chaintype          chaintype.ChainType
-		QueryExecutor      query.ExecutorInterface
-		BlockQuery         query.BlockQueryInterface
-		MempoolQuery       query.MempoolQueryInterface
-		TransactionQuery   query.TransactionQueryInterface
-		Signature          crypto.SignatureInterface
-		ActionTypeSwitcher transaction.TypeActionSwitcher
-	}
-	tests := []struct {
-		name    string
-		fields  fields
-		want    []*model.Block
-		wantErr bool
-	}{
-		{
-			name: "GetBlocks:success",
-			fields: fields{
-				Chaintype:     &chaintype.MainChain{},
-				QueryExecutor: &mockQueryExecutorGetBlocksSuccess{},
-				BlockQuery:    query.NewBlockQuery(&chaintype.MainChain{}),
-			},
-			want: []*model.Block{
-				&mockBlockData,
-			},
-			wantErr: false,
-		},
-		{
-			name: "GetBlocks:fail",
-			fields: fields{
-				Chaintype:     &chaintype.MainChain{},
-				QueryExecutor: &mockQueryExecutorGetBlocksFail{},
-				BlockQuery:    query.NewBlockQuery(&chaintype.MainChain{}),
-			},
-			want:    nil,
-			wantErr: true,
-		},
-	}
-	for _, tt := range tests {
-		t.Run(tt.name, func(t *testing.T) {
-			bs := &BlockService{
-				Chaintype:          tt.fields.Chaintype,
-				QueryExecutor:      tt.fields.QueryExecutor,
-				BlockQuery:         tt.fields.BlockQuery,
-				MempoolQuery:       tt.fields.MempoolQuery,
-				TransactionQuery:   tt.fields.TransactionQuery,
-				Signature:          tt.fields.Signature,
-				ActionTypeSwitcher: tt.fields.ActionTypeSwitcher,
-			}
-			got, err := bs.GetBlocks()
-			if (err != nil) != tt.wantErr {
-				t.Errorf("BlockService.GetBlocks() error = %v, wantErr %v", err, tt.wantErr)
-				return
-			}
-			if !reflect.DeepEqual(got, tt.want) {
-				t.Errorf("BlockService.GetBlocks() = %v, want %v", got, tt.want)
-			}
-		})
-	}
-}
-func TestBlockService_RemoveMempoolTransactions(t *testing.T) {
-	type fields struct {
-		Chaintype     chaintype.ChainType
-		QueryExecutor query.ExecutorInterface
-		BlockQuery    query.BlockQueryInterface
-		MempoolQuery  query.MempoolQueryInterface
-		Signature     crypto.SignatureInterface
-		Logger        *log.Logger
-	}
-	type args struct {
-		transactions []*model.Transaction
-	}
-	tests := []struct {
-		name    string
-		fields  fields
-		args    args
-		wantErr bool
-	}{
-		{
-			name: "RemoveMempoolTransaction:Success",
-			fields: fields{
-				Chaintype:     &chaintype.MainChain{},
-				MempoolQuery:  query.NewMempoolQuery(&chaintype.MainChain{}),
-				QueryExecutor: &mockQueryExecutorSuccess{},
-				Logger:        log.New(),
-			},
-			args: args{
-				transactions: []*model.Transaction{
-					buildTransaction(1562893303, "BCZEGOb3WNx3fDOVf9ZS4EjvOIv_UeW4TVBQJ_6tHKlE", "BCZnSfqpP5tqFQlMTYkDeBVFWnbyVK7vLr5ORFpTjgtN"),
-				},
-			},
-			wantErr: false,
-		},
-		{
-			name: "RemoveMempoolTransaction:Fail",
-			fields: fields{
-				Chaintype:     &chaintype.MainChain{},
-				MempoolQuery:  query.NewMempoolQuery(&chaintype.MainChain{}),
-				QueryExecutor: &mockQueryExecutorFail{},
-				Logger:        log.New(),
-			},
-			args: args{
-				transactions: []*model.Transaction{
-					buildTransaction(1562893303, "BCZEGOb3WNx3fDOVf9ZS4EjvOIv_UeW4TVBQJ_6tHKlE", "BCZnSfqpP5tqFQlMTYkDeBVFWnbyVK7vLr5ORFpTjgtN"),
-				},
-			},
-			wantErr: true,
-		},
-	}
-	for _, tt := range tests {
-		t.Run(tt.name, func(t *testing.T) {
-			bs := &BlockService{
-				Chaintype:     tt.fields.Chaintype,
-				QueryExecutor: tt.fields.QueryExecutor,
-				BlockQuery:    tt.fields.BlockQuery,
-				MempoolQuery:  tt.fields.MempoolQuery,
-				Signature:     tt.fields.Signature,
-				Logger:        tt.fields.Logger,
-			}
-			if err := bs.RemoveMempoolTransactions(tt.args.transactions); (err != nil) != tt.wantErr {
-				t.Errorf("BlockService.RemoveMempoolTransactions() error = %v, wantErr %v", err, tt.wantErr)
-			}
-		})
-	}
-}
-
-type (
-	mockMempoolServiceSelectFail struct {
-		MempoolService
-	}
-	mockMempoolServiceSelectWrongTransactionBytes struct {
-		MempoolService
-	}
-	mockMempoolServiceSelectSuccess struct {
-		MempoolService
-	}
-	mockQueryExecutorMempoolSuccess struct {
-		query.Executor
-	}
-	mockReceiptServiceReturnEmpty struct {
-		ReceiptService
-	}
-)
-
-func (*mockReceiptServiceReturnEmpty) SelectReceipts(
-	blockTimestamp int64,
-	numberOfReceipt, lastBlockHeight uint32,
-) ([]*model.PublishedReceipt, error) {
-	return []*model.PublishedReceipt{}, nil
-}
-
-// mockQueryExecutorMempoolSuccess
-func (*mockQueryExecutorMempoolSuccess) ExecuteSelect(query string, tx bool, args ...interface{}) (*sql.Rows, error) {
-	db, mock, err := sqlmock.New()
-	if err != nil {
-		return nil, err
-	}
-	mock.ExpectQuery("").WillReturnRows(sqlmock.NewRows([]string{
-		"id",
-		"fee_per_byte",
-		"arrival_timestamp",
-		"transaction_bytes",
-	}).AddRow(
-		1,
-		1,
-		123456,
-		getTestSignedMempoolTransaction(1, 1562893305).TransactionBytes),
-	)
-	return db.Query("")
-}
-
-// mockMempoolServiceSelectSuccess
-func (*mockMempoolServiceSelectSuccess) SelectTransactionFromMempool(
-	blockTimestamp int64,
-) ([]*model.MempoolTransaction, error) {
-	return []*model.MempoolTransaction{
-		{
-			FeePerByte:       1,
-			TransactionBytes: getTestSignedMempoolTransaction(1, 1562893305).TransactionBytes,
-		},
-	}, nil
-}
-
-// mockMempoolServiceSelectSuccess
-func (*mockMempoolServiceSelectSuccess) SelectTransactionsFromMempool(blockTimestamp int64) ([]*model.Transaction, error) {
-	txByte := getTestSignedMempoolTransaction(1, 1562893305).TransactionBytes
-	txHash := sha3.Sum256(txByte)
-	return []*model.Transaction{
-		{
-			ID:              1,
-			TransactionHash: txHash[:],
-		},
-	}, nil
-}
-
-// mockMempoolServiceSelectFail
-func (*mockMempoolServiceSelectFail) SelectTransactionsFromMempool(blockTimestamp int64) ([]*model.Transaction, error) {
-	return nil, errors.New("want error on select")
-}
-
-// mockMempoolServiceSelectSuccess
-func (*mockMempoolServiceSelectWrongTransactionBytes) SelectTransactionsFromMempool(
-	blockTimestamp int64,
-) ([]*model.Transaction, error) {
-	return []*model.Transaction{
-		{
-			ID: 1,
-		},
-	}, nil
-}
-
-func TestBlockService_GenerateBlock(t *testing.T) {
-	type fields struct {
-		Chaintype          chaintype.ChainType
-		QueryExecutor      query.ExecutorInterface
-		BlockQuery         query.BlockQueryInterface
-		MempoolQuery       query.MempoolQueryInterface
-		TransactionQuery   query.TransactionQueryInterface
-		Signature          crypto.SignatureInterface
-		MempoolService     MempoolServiceInterface
-		ReceiptService     ReceiptServiceInterface
-		BlocksmithService  BlocksmithServiceInterface
-		ActionTypeSwitcher transaction.TypeActionSwitcher
-	}
-	type args struct {
-		previousBlock            *model.Block
-		secretPhrase             string
-		timestamp                int64
-		blockSmithAccountAddress string
-	}
-	tests := []struct {
-		name    string
-		fields  fields
-		args    args
-		want    *model.Block
-		wantErr bool
-	}{
-		{
-			name: "wantFail:MempoolServiceSelectTransaction",
-			fields: fields{
-				Chaintype:      &chaintype.MainChain{},
-				Signature:      &mockSignature{},
-				MempoolQuery:   query.NewMempoolQuery(&chaintype.MainChain{}),
-				MempoolService: &mockMempoolServiceSelectFail{},
-			},
-			args: args{
-				previousBlock: &model.Block{
-					Version:             1,
-					PreviousBlockHash:   []byte{},
-					BlockSeed:           []byte{},
-					BlocksmithPublicKey: bcsNodePubKey1,
-					Timestamp:           12344587645,
-					TotalAmount:         0,
-					TotalFee:            0,
-					TotalCoinBase:       0,
-					Transactions:        []*model.Transaction{},
-					PayloadHash:         []byte{},
-					PayloadLength:       0,
-					BlockSignature:      []byte{},
-				},
-				secretPhrase:             "phasepress",
-				timestamp:                12344587645,
-				blockSmithAccountAddress: "BCZ",
-			},
-			wantErr: true,
-		},
-		{
-			name: "wantSuccess:ParseTransactionToByte",
-			fields: fields{
-				Chaintype:    &chaintype.MainChain{},
-				Signature:    &mockSignature{},
-				BlockQuery:   query.NewBlockQuery(&chaintype.MainChain{}),
-				MempoolQuery: query.NewMempoolQuery(&chaintype.MainChain{}),
-				MempoolService: &mockMempoolServiceSelectSuccess{
-					MempoolService{
-						QueryExecutor:      &mockQueryExecutorMempoolSuccess{},
-						ActionTypeSwitcher: &mockTypeActionSuccess{},
-					},
-				},
-				BlocksmithService:  &mockBlocksmithServicePushBlock{},
-				ReceiptService:     &mockReceiptServiceReturnEmpty{},
-				ActionTypeSwitcher: &mockTypeActionSuccess{},
-			},
-			args: args{
-				previousBlock: &model.Block{
-					Version:             1,
-					PreviousBlockHash:   []byte{},
-					BlockSeed:           []byte{},
-					BlocksmithPublicKey: bcsNodePubKey1,
-					Timestamp:           12344587645,
-					TotalAmount:         0,
-					TotalFee:            0,
-					TotalCoinBase:       0,
-					Transactions:        []*model.Transaction{},
-					PayloadHash:         []byte{},
-					PayloadLength:       0,
-					BlockSignature:      []byte{},
-				},
-				secretPhrase: "",
-				timestamp:    12345678,
-			},
-			wantErr: false,
-		},
-	}
-	for _, tt := range tests {
-		t.Run(tt.name, func(t *testing.T) {
-			bs := &BlockService{
-				Chaintype:          tt.fields.Chaintype,
-				QueryExecutor:      tt.fields.QueryExecutor,
-				BlockQuery:         tt.fields.BlockQuery,
-				MempoolQuery:       tt.fields.MempoolQuery,
-				TransactionQuery:   tt.fields.TransactionQuery,
-				Signature:          tt.fields.Signature,
-				MempoolService:     tt.fields.MempoolService,
-				ReceiptService:     tt.fields.ReceiptService,
-				BlocksmithService:  tt.fields.BlocksmithService,
-				ActionTypeSwitcher: tt.fields.ActionTypeSwitcher,
-			}
-			_, err := bs.GenerateBlock(
-				tt.args.previousBlock,
-				tt.args.secretPhrase,
-				tt.args.timestamp,
-			)
-			if (err != nil) != tt.wantErr {
-				t.Errorf("BlockService.GenerateBlock() error = %v, wantErr %v", err, tt.wantErr)
-				return
-			}
-		})
-	}
-}
-
-type (
-	mockAddGenesisExecutor struct {
-		query.Executor
-	}
-)
-
-func (*mockAddGenesisExecutor) BeginTx() error    { return nil }
-func (*mockAddGenesisExecutor) RollbackTx() error { return nil }
-func (*mockAddGenesisExecutor) CommitTx() error   { return nil }
-func (*mockAddGenesisExecutor) ExecuteTransaction(qStr string, args ...interface{}) error {
-	return nil
-}
-func (*mockAddGenesisExecutor) ExecuteSelect(qStr string, tx bool, args ...interface{}) (*sql.Rows, error) {
-	db, mock, _ := sqlmock.New()
-	defer db.Close()
-	mock.ExpectQuery(regexp.QuoteMeta(qStr)).WillReturnRows(
-		sqlmock.NewRows(query.NewMempoolQuery(chaintype.GetChainType(0)).Fields),
-	)
-	return db.Query(qStr)
-}
-
-type (
-	mockBlocksmithServiceAddGenesisSuccess struct {
-		BlocksmithService
-	}
-)
-
-func (*mockBlocksmithServiceAddGenesisSuccess) SortBlocksmiths(block *model.Block) {
-
-}
-
-func TestBlockService_AddGenesis(t *testing.T) {
-	type fields struct {
-		Chaintype               chaintype.ChainType
-		QueryExecutor           query.ExecutorInterface
-		BlockQuery              query.BlockQueryInterface
-		MempoolQuery            query.MempoolQueryInterface
-		TransactionQuery        query.TransactionQueryInterface
-		AccountBalanceQuery     query.AccountBalanceQueryInterface
-		Signature               crypto.SignatureInterface
-		MempoolService          MempoolServiceInterface
-		ActionTypeSwitcher      transaction.TypeActionSwitcher
-		Observer                *observer.Observer
-		NodeRegistrationService NodeRegistrationServiceInterface
-		BlocksmithService       BlocksmithServiceInterface
-		Logger                  *logrus.Logger
-	}
-	tests := []struct {
-		name    string
-		fields  fields
-		wantErr bool
-	}{
-		{
-			name: "wantSuccess",
-			fields: fields{
-				Chaintype:               &chaintype.MainChain{},
-				Signature:               &mockSignature{},
-				MempoolQuery:            query.NewMempoolQuery(&chaintype.MainChain{}),
-				AccountBalanceQuery:     query.NewAccountBalanceQuery(),
-				MempoolService:          &mockMempoolServiceSelectFail{},
-				ActionTypeSwitcher:      &mockTypeActionSuccess{},
-				QueryExecutor:           &mockAddGenesisExecutor{},
-				BlockQuery:              query.NewBlockQuery(&chaintype.MainChain{}),
-				TransactionQuery:        query.NewTransactionQuery(&chaintype.MainChain{}),
-				Observer:                observer.NewObserver(),
-				NodeRegistrationService: &mockNodeRegistrationServiceSuccess{},
-				BlocksmithService:       &mockBlocksmithServiceAddGenesisSuccess{},
-				Logger:                  log.New(),
-			},
-			wantErr: false,
-		},
-	}
-	for _, tt := range tests {
-		t.Run(tt.name, func(t *testing.T) {
-			bs := &BlockService{
-				Chaintype:               tt.fields.Chaintype,
-				QueryExecutor:           tt.fields.QueryExecutor,
-				BlockQuery:              tt.fields.BlockQuery,
-				MempoolQuery:            tt.fields.MempoolQuery,
-				AccountBalanceQuery:     tt.fields.AccountBalanceQuery,
-				TransactionQuery:        tt.fields.TransactionQuery,
-				Signature:               tt.fields.Signature,
-				MempoolService:          tt.fields.MempoolService,
-				ActionTypeSwitcher:      tt.fields.ActionTypeSwitcher,
-				Observer:                tt.fields.Observer,
-				NodeRegistrationService: tt.fields.NodeRegistrationService,
-				BlocksmithService:       tt.fields.BlocksmithService,
-				Logger:                  tt.fields.Logger,
-			}
-			if err := bs.AddGenesis(); (err != nil) != tt.wantErr {
-				t.Errorf("BlockService.AddGenesis() error = %v, wantErr %v", err, tt.wantErr)
-			}
-		})
-	}
-}
-
-type (
-	mockQueryExecutorCheckGenesisTrue struct {
-		query.Executor
-	}
-	mockQueryExecutorCheckGenesisFalse struct {
-		query.Executor
-	}
-)
-
-func (*mockQueryExecutorCheckGenesisFalse) ExecuteSelect(query string, tx bool, args ...interface{}) (*sql.Rows, error) {
-	db, mock, err := sqlmock.New()
-	if err != nil {
-		return nil, err
-	}
-	defer db.Close()
-	mock.ExpectQuery("").WillReturnRows(sqlmock.NewRows([]string{
-		"ID", "PreviousBlockHash", "Height", "Timestamp", "BlockSeed", "BlockSignature", "CumulativeDifficulty",
-		"PayloadLength", "PayloadHash", "BlocksmithPublicKey", "TotalAmount", "TotalFee", "TotalCoinBase",
-		"Version",
-	}))
-	return db.Query("")
-}
-
-func (*mockQueryExecutorCheckGenesisFalse) ExecuteSelectRow(qStr string, tx bool, args ...interface{}) (*sql.Row, error) {
-	return nil, nil
-}
-
-func (*mockQueryExecutorCheckGenesisTrue) ExecuteSelect(qStr string, tx bool, args ...interface{}) (*sql.Rows, error) {
-	db, mock, err := sqlmock.New()
-	if err != nil {
-		return nil, err
-	}
-	defer db.Close()
-	mock.ExpectQuery("").WillReturnRows(sqlmock.NewRows(
-		query.NewBlockQuery(&chaintype.MainChain{}).Fields,
-	).AddRow(
-		mockBlockData.GetID(),
-		mockBlockData.GetBlockHash(),
-		mockBlockData.GetPreviousBlockHash(),
-		mockBlockData.GetHeight(),
-		mockBlockData.GetTimestamp(),
-		mockBlockData.GetBlockSeed(),
-		mockBlockData.GetBlockSignature(),
-		mockBlockData.GetCumulativeDifficulty(),
-		mockBlockData.GetPayloadLength(),
-		mockBlockData.GetPayloadHash(),
-		mockBlockData.GetBlocksmithPublicKey(),
-		mockBlockData.GetTotalAmount(),
-		mockBlockData.GetTotalFee(),
-		mockBlockData.GetTotalCoinBase(),
-		mockBlockData.GetVersion(),
-	))
-	return db.Query("")
-}
-
-func (*mockQueryExecutorCheckGenesisTrue) ExecuteSelectRow(qStr string, tx bool, args ...interface{}) (*sql.Row, error) {
-	db, mock, _ := sqlmock.New()
-	mock.ExpectQuery(regexp.QuoteMeta(qStr)).
-		WillReturnRows(sqlmock.NewRows(
-			query.NewBlockQuery(&chaintype.MainChain{}).Fields,
-		).AddRow(
-			mockBlockData.GetID(),
-			mockBlockData.GetBlockHash(),
-			mockBlockData.GetPreviousBlockHash(),
-			mockBlockData.GetHeight(),
-			mockBlockData.GetTimestamp(),
-			mockBlockData.GetBlockSeed(),
-			mockBlockData.GetBlockSignature(),
-			mockBlockData.GetCumulativeDifficulty(),
-			mockBlockData.GetPayloadLength(),
-			mockBlockData.GetPayloadHash(),
-			mockBlockData.GetBlocksmithPublicKey(),
-			mockBlockData.GetTotalAmount(),
-			mockBlockData.GetTotalFee(),
-			mockBlockData.GetTotalCoinBase(),
-			mockBlockData.GetVersion(),
-		))
-	return db.QueryRow(qStr), nil
-}
-
-func TestBlockService_CheckGenesis(t *testing.T) {
-	type fields struct {
-		Chaintype          chaintype.ChainType
-		QueryExecutor      query.ExecutorInterface
-		BlockQuery         query.BlockQueryInterface
-		MempoolQuery       query.MempoolQueryInterface
-		TransactionQuery   query.TransactionQueryInterface
-		Signature          crypto.SignatureInterface
-		MempoolService     MempoolServiceInterface
-		ActionTypeSwitcher transaction.TypeActionSwitcher
-		Logger             *log.Logger
-	}
-	tests := []struct {
-		name   string
-		fields fields
-		want   bool
-	}{
-		{
-			name: "wantTrue",
-			fields: fields{
-				Chaintype:     &chaintype.MainChain{},
-				QueryExecutor: &mockQueryExecutorCheckGenesisTrue{},
-				BlockQuery:    query.NewBlockQuery(&chaintype.MainChain{}),
-				Logger:        log.New(),
-			},
-			want: true,
-		},
-		{
-			name: "wantFalse",
-			fields: fields{
-				Chaintype:     &chaintype.MainChain{},
-				QueryExecutor: &mockQueryExecutorCheckGenesisFalse{},
-				BlockQuery:    query.NewBlockQuery(&chaintype.MainChain{}),
-				Logger:        log.New(),
-			},
-			want: false,
-		},
-	}
-	for _, tt := range tests {
-		t.Run(tt.name, func(t *testing.T) {
-			bs := &BlockService{
-				Chaintype:          tt.fields.Chaintype,
-				QueryExecutor:      tt.fields.QueryExecutor,
-				BlockQuery:         tt.fields.BlockQuery,
-				MempoolQuery:       tt.fields.MempoolQuery,
-				TransactionQuery:   tt.fields.TransactionQuery,
-				Signature:          tt.fields.Signature,
-				MempoolService:     tt.fields.MempoolService,
-				ActionTypeSwitcher: tt.fields.ActionTypeSwitcher,
-				Logger:             tt.fields.Logger,
-			}
-			if got := bs.CheckGenesis(); got != tt.want {
-				t.Errorf("BlockService.CheckGenesis() = %v, want %v", got, tt.want)
-			}
-		})
-	}
-}
-
-type (
-	mockQueryExecutorGetBlockByHeightSuccess struct {
-		query.Executor
-	}
-	mockQueryExecutorGetBlockByHeightFail struct {
-		query.Executor
-	}
-)
-
-func (*mockQueryExecutorGetBlockByHeightSuccess) ExecuteSelect(qStr string, tx bool, args ...interface{}) (*sql.Rows, error) {
-	db, mock, _ := sqlmock.New()
-	defer db.Close()
-
-	switch qStr {
-	case "SELECT id, block_hash, previous_block_hash, height, timestamp, block_seed, block_signature, " +
-		"cumulative_difficulty, payload_length, payload_hash, blocksmith_public_key, total_amount, " +
-		"total_fee, total_coinbase, version FROM main_block WHERE height = 0":
-		mock.ExpectQuery(regexp.QuoteMeta(qStr)).WillReturnRows(sqlmock.NewRows(
-			query.NewBlockQuery(&chaintype.MainChain{}).Fields).AddRow(
-			mockBlockData.GetID(),
-			mockBlockData.GetBlockHash(),
-			mockBlockData.GetPreviousBlockHash(),
-			mockBlockData.GetHeight(),
-			mockBlockData.GetTimestamp(),
-			mockBlockData.GetBlockSeed(),
-			mockBlockData.GetBlockSignature(),
-			mockBlockData.GetCumulativeDifficulty(),
-			mockBlockData.GetPayloadLength(),
-			mockBlockData.GetPayloadHash(),
-			mockBlockData.GetBlocksmithPublicKey(),
-			mockBlockData.GetTotalAmount(),
-			mockBlockData.GetTotalFee(),
-			mockBlockData.GetTotalCoinBase(),
-			mockBlockData.GetVersion(),
-		))
-	case "SELECT id, block_id, block_height, sender_account_address, recipient_account_address, transaction_type, " +
-		"fee, timestamp, transaction_hash, transaction_body_length, transaction_body_bytes, " +
-		"signature, version, transaction_index FROM \"transaction\" WHERE block_id = ? ORDER BY transaction_index ASC":
-		mock.ExpectQuery(regexp.QuoteMeta(qStr)).WillReturnRows(sqlmock.NewRows(
-			query.NewTransactionQuery(&chaintype.MainChain{}).Fields))
-	}
-	return db.Query(qStr)
-}
-
-func (*mockQueryExecutorGetBlockByHeightFail) ExecuteSelect(query string, tx bool, args ...interface{}) (*sql.Rows, error) {
-	return nil, errors.New("MockedError")
-}
-
-func TestBlockService_GetBlockByHeight(t *testing.T) {
-	type fields struct {
-		Chaintype           chaintype.ChainType
-		QueryExecutor       query.ExecutorInterface
-		BlockQuery          query.BlockQueryInterface
-		MempoolQuery        query.MempoolQueryInterface
-		TransactionQuery    query.TransactionQueryInterface
-		Signature           crypto.SignatureInterface
-		MempoolService      MempoolServiceInterface
-		ActionTypeSwitcher  transaction.TypeActionSwitcher
-		AccountBalanceQuery query.AccountBalanceQueryInterface
-		Observer            *observer.Observer
-	}
-	type args struct {
-		height uint32
-	}
-	tests := []struct {
-		name    string
-		fields  fields
-		args    args
-		want    *model.Block
-		wantErr bool
-	}{
-		{
-			name: "GetBlockByHeight:Success", // All is good
-			fields: fields{
-				Chaintype:        &chaintype.MainChain{},
-				QueryExecutor:    &mockQueryExecutorGetBlockByHeightSuccess{},
-				BlockQuery:       query.NewBlockQuery(&chaintype.MainChain{}),
-				TransactionQuery: query.NewTransactionQuery(&chaintype.MainChain{}),
-			},
-			want:    &mockBlockData,
-			wantErr: false,
-		},
-		{
-			name: "GetBlockByHeight:FailNoEntryFound", // All is good
-			fields: fields{
-				Chaintype:        &chaintype.MainChain{},
-				QueryExecutor:    &mockQueryExecutorGetBlockByHeightFail{},
-				BlockQuery:       query.NewBlockQuery(&chaintype.MainChain{}),
-				TransactionQuery: query.NewTransactionQuery(&chaintype.MainChain{}),
-			},
-			want:    nil,
-			wantErr: true,
-		},
-	}
-	for _, tt := range tests {
-		t.Run(tt.name, func(t *testing.T) {
-			bs := &BlockService{
-				Chaintype:           tt.fields.Chaintype,
-				QueryExecutor:       tt.fields.QueryExecutor,
-				BlockQuery:          tt.fields.BlockQuery,
-				MempoolQuery:        tt.fields.MempoolQuery,
-				TransactionQuery:    tt.fields.TransactionQuery,
-				Signature:           tt.fields.Signature,
-				MempoolService:      tt.fields.MempoolService,
-				ActionTypeSwitcher:  tt.fields.ActionTypeSwitcher,
-				AccountBalanceQuery: tt.fields.AccountBalanceQuery,
-				Observer:            tt.fields.Observer,
-			}
-			got, err := bs.GetBlockByHeight(tt.args.height)
-			if (err != nil) != tt.wantErr {
-				t.Errorf("BlockService.GetBlockByHeight() error = %v, wantErr %v", err, tt.wantErr)
-				return
-			}
-			if !reflect.DeepEqual(got, tt.want) {
-				t.Errorf("BlockService.GetBlockByHeight() = %v, want %v", got, tt.want)
-			}
-		})
-	}
-}
-
-type (
-	mockQueryExecutorGetBlockByIDSuccess struct {
-		query.Executor
-	}
-	mockQueryExecutorGetBlockByIDFail struct {
-		query.Executor
-	}
-)
-
-func (*mockQueryExecutorGetBlockByIDSuccess) ExecuteSelect(qStr string, tx bool, args ...interface{}) (*sql.Rows, error) {
-	db, mock, _ := sqlmock.New()
-	defer db.Close()
-
-	switch qStr {
-	case "SELECT id, block_hash, previous_block_hash, height, timestamp, block_seed, block_signature, cumulative_difficulty, " +
-		"payload_length, payload_hash, blocksmith_public_key, total_amount, total_fee, total_coinbase, " +
-		"version FROM main_block WHERE id = 1":
-		mock.ExpectQuery(regexp.QuoteMeta(qStr)).WillReturnRows(sqlmock.NewRows(
-			query.NewBlockQuery(&chaintype.MainChain{}).Fields).AddRow(
-			mockBlockData.GetID(),
-			mockBlockData.GetBlockHash(),
-			mockBlockData.GetPreviousBlockHash(),
-			mockBlockData.GetHeight(),
-			mockBlockData.GetTimestamp(),
-			mockBlockData.GetBlockSeed(),
-			mockBlockData.GetBlockSignature(),
-			mockBlockData.GetCumulativeDifficulty(),
-			mockBlockData.GetPayloadLength(),
-			mockBlockData.GetPayloadHash(),
-			mockBlockData.GetBlocksmithPublicKey(),
-			mockBlockData.GetTotalAmount(),
-			mockBlockData.GetTotalFee(),
-			mockBlockData.GetTotalCoinBase(),
-			mockBlockData.GetVersion(),
-		))
-	case "SELECT id, block_id, block_height, sender_account_address, recipient_account_address, transaction_type, " +
-		"fee, timestamp, transaction_hash, transaction_body_length, transaction_body_bytes, " +
-		"signature, version, transaction_index FROM \"transaction\" WHERE block_id = ? ORDER BY transaction_index ASC":
-		mock.ExpectQuery(regexp.QuoteMeta(qStr)).WillReturnRows(sqlmock.NewRows(
-			query.NewTransactionQuery(&chaintype.MainChain{}).Fields))
-	}
-	return db.Query(qStr)
-}
-
-func (*mockQueryExecutorGetBlockByIDFail) ExecuteSelect(query string, tx bool, args ...interface{}) (*sql.Rows, error) {
-	return nil, errors.New("MockedError")
-}
-
-func TestBlockService_GetBlockByID(t *testing.T) {
-	type fields struct {
-		Chaintype           chaintype.ChainType
-		QueryExecutor       query.ExecutorInterface
-		BlockQuery          query.BlockQueryInterface
-		MempoolQuery        query.MempoolQueryInterface
-		TransactionQuery    query.TransactionQueryInterface
-		Signature           crypto.SignatureInterface
-		MempoolService      MempoolServiceInterface
-		ActionTypeSwitcher  transaction.TypeActionSwitcher
-		AccountBalanceQuery query.AccountBalanceQueryInterface
-		Observer            *observer.Observer
-	}
-	type args struct {
-		ID int64
-	}
-	tests := []struct {
-		name    string
-		fields  fields
-		args    args
-		want    *model.Block
-		wantErr bool
-	}{
-		{
-			name: "GetBlockByID:Success", // All is good
-			fields: fields{
-				Chaintype:        &chaintype.MainChain{},
-				QueryExecutor:    &mockQueryExecutorGetBlockByIDSuccess{},
-				BlockQuery:       query.NewBlockQuery(&chaintype.MainChain{}),
-				TransactionQuery: query.NewTransactionQuery(&chaintype.MainChain{}),
-			},
-			args: args{
-				ID: int64(1),
-			},
-			want:    &mockBlockData,
-			wantErr: false,
-		},
-		{
-			name: "GetBlockByID:FailNoEntryFound", // All is good
-			fields: fields{
-				Chaintype:     &chaintype.MainChain{},
-				QueryExecutor: &mockQueryExecutorGetBlockByIDFail{},
-				BlockQuery:    query.NewBlockQuery(&chaintype.MainChain{}),
-			},
-			want:    nil,
-			wantErr: true,
-		},
-	}
-	for _, tt := range tests {
-		t.Run(tt.name, func(t *testing.T) {
-			bs := &BlockService{
-				Chaintype:           tt.fields.Chaintype,
-				QueryExecutor:       tt.fields.QueryExecutor,
-				BlockQuery:          tt.fields.BlockQuery,
-				MempoolQuery:        tt.fields.MempoolQuery,
-				TransactionQuery:    tt.fields.TransactionQuery,
-				Signature:           tt.fields.Signature,
-				MempoolService:      tt.fields.MempoolService,
-				ActionTypeSwitcher:  tt.fields.ActionTypeSwitcher,
-				AccountBalanceQuery: tt.fields.AccountBalanceQuery,
-				Observer:            tt.fields.Observer,
-			}
-			got, err := bs.GetBlockByID(tt.args.ID)
-			if (err != nil) != tt.wantErr {
-				t.Errorf("BlockService.GetBlockByID() error = %v, wantErr %v", err, tt.wantErr)
-				return
-			}
-			if !reflect.DeepEqual(got, tt.want) {
-				t.Errorf("BlockService.GetBlockByID() = %v, want %v", got, tt.want)
-			}
-		})
-	}
-}
-
-type (
-	mockQueryExecutorGetBlocksFromHeightSuccess struct {
-		query.Executor
-	}
-
-	mockQueryExecutorGetBlocksFromHeightFail struct {
-		query.Executor
-	}
-)
-
-func (*mockQueryExecutorGetBlocksFromHeightSuccess) ExecuteSelect(qStr string, tx bool, args ...interface{}) (*sql.Rows, error) {
-	db, mock, err := sqlmock.New()
-	if err != nil {
-		return nil, err
-	}
-	defer db.Close()
-	mock.ExpectQuery(qStr).WillReturnRows(sqlmock.NewRows(
-		query.NewBlockQuery(&chaintype.MainChain{}).Fields,
-	).AddRow(
-		mockBlockData.GetID(),
-		mockBlockData.GetBlockHash(),
-		mockBlockData.GetPreviousBlockHash(),
-		mockBlockData.GetHeight(),
-		mockBlockData.GetTimestamp(),
-		mockBlockData.GetBlockSeed(),
-		mockBlockData.GetBlockSignature(),
-		mockBlockData.GetCumulativeDifficulty(),
-		mockBlockData.GetPayloadLength(),
-		mockBlockData.GetPayloadHash(),
-		mockBlockData.GetBlocksmithPublicKey(),
-		mockBlockData.GetTotalAmount(),
-		mockBlockData.GetTotalFee(),
-		mockBlockData.GetTotalCoinBase(),
-		mockBlockData.GetVersion(),
-	).AddRow(
-		mockBlockData.GetID(),
-		mockBlockData.GetBlockHash(),
-		mockBlockData.GetPreviousBlockHash(),
-		mockBlockData.GetHeight(),
-		mockBlockData.GetTimestamp(),
-		mockBlockData.GetBlockSeed(),
-		mockBlockData.GetBlockSignature(),
-		mockBlockData.GetCumulativeDifficulty(),
-		mockBlockData.GetPayloadLength(),
-		mockBlockData.GetPayloadHash(),
-		mockBlockData.GetBlocksmithPublicKey(),
-		mockBlockData.GetTotalAmount(),
-		mockBlockData.GetTotalFee(),
-		mockBlockData.GetTotalCoinBase(),
-		mockBlockData.GetVersion(),
-	),
-	)
-	return db.Query(qStr)
-}
-
-func (*mockQueryExecutorGetBlocksFromHeightFail) ExecuteSelect(query string, tx bool, args ...interface{}) (*sql.Rows, error) {
-	return nil, errors.New("MockedError")
-}
-
-func TestBlockService_GetBlocksFromHeight(t *testing.T) {
-	type fields struct {
-		Chaintype           chaintype.ChainType
-		QueryExecutor       query.ExecutorInterface
-		BlockQuery          query.BlockQueryInterface
-		MempoolQuery        query.MempoolQueryInterface
-		TransactionQuery    query.TransactionQueryInterface
-		Signature           crypto.SignatureInterface
-		MempoolService      MempoolServiceInterface
-		ActionTypeSwitcher  transaction.TypeActionSwitcher
-		AccountBalanceQuery query.AccountBalanceQueryInterface
-		Observer            *observer.Observer
-	}
-	type args struct {
-		startHeight, limit uint32
-	}
-	tests := []struct {
-		name    string
-		fields  fields
-		args    args
-		want    []*model.Block
-		wantErr bool
-	}{
-		{
-			name: "GetBlocksFromHeight:Success", // All is good
-			fields: fields{
-				Chaintype:     &chaintype.MainChain{},
-				QueryExecutor: &mockQueryExecutorGetBlocksFromHeightSuccess{},
-				BlockQuery:    query.NewBlockQuery(&chaintype.MainChain{}),
-			},
-			args: args{
-				startHeight: 0,
-				limit:       2,
-			},
-			want: []*model.Block{
-				&mockBlockData,
-				&mockBlockData,
-			},
-			wantErr: false,
-		},
-		{
-			name: "GetBlocksFromHeight:FailNoEntryFound", // All is good
-			fields: fields{
-				Chaintype:     &chaintype.MainChain{},
-				QueryExecutor: &mockQueryExecutorGetBlocksFromHeightFail{},
-				BlockQuery:    query.NewBlockQuery(&chaintype.MainChain{}),
-			},
-			want:    nil,
-			wantErr: true,
-		},
-	}
-	for _, tt := range tests {
-		t.Run(tt.name, func(t *testing.T) {
-			bs := &BlockService{
-				Chaintype:           tt.fields.Chaintype,
-				QueryExecutor:       tt.fields.QueryExecutor,
-				BlockQuery:          tt.fields.BlockQuery,
-				MempoolQuery:        tt.fields.MempoolQuery,
-				TransactionQuery:    tt.fields.TransactionQuery,
-				Signature:           tt.fields.Signature,
-				MempoolService:      tt.fields.MempoolService,
-				ActionTypeSwitcher:  tt.fields.ActionTypeSwitcher,
-				AccountBalanceQuery: tt.fields.AccountBalanceQuery,
-				Observer:            tt.fields.Observer,
-			}
-			got, err := bs.GetBlocksFromHeight(tt.args.startHeight, tt.args.limit)
-			if (err != nil) != tt.wantErr {
-				t.Errorf("BlockService.GetBlocksFromHeight() error = %v, wantErr %v", err, tt.wantErr)
-				return
-			}
-			if len(got) == 0 && len(tt.want) == 0 {
-				return
-			}
-			if !reflect.DeepEqual(got, tt.want) {
-				t.Errorf("BlockService.GetBlocksFromHeight() = %v, want %v", got, tt.want)
-			}
-		})
-	}
-}
-
-func TestBlockService_ReceiveBlock(t *testing.T) {
-
-	var (
-		mockGoodLastBlockHash, _ = util.GetBlockHash(&mockBlockData)
-		mockGoodIncomingBlock    = &model.Block{
-			PreviousBlockHash:    mockGoodLastBlockHash,
-			BlockSignature:       nil,
-			CumulativeDifficulty: "200",
-			Timestamp:            10000,
-			BlocksmithPublicKey:  mockBlocksmiths[0].NodePublicKey,
-		}
-		successBlockHash = []byte{
-			197, 250, 152, 172, 169, 236, 102, 225, 55, 58, 90, 101, 214, 217, 209, 67, 185, 183, 116, 101, 64, 47, 196,
-			207, 27, 173, 3, 141, 12, 163, 245, 254,
-		}
-		mockBlockSuccess = &model.Block{
-			BlockSignature:    []byte{},
-			BlockHash:         successBlockHash,
-			PreviousBlockHash: make([]byte, 32),
-		}
-	)
-	mockBlockData.BlockHash = mockGoodLastBlockHash
-
-	type fields struct {
-		Chaintype               chaintype.ChainType
-		KVExecutor              kvdb.KVExecutorInterface
-		QueryExecutor           query.ExecutorInterface
-		BlockQuery              query.BlockQueryInterface
-		MempoolQuery            query.MempoolQueryInterface
-		TransactionQuery        query.TransactionQueryInterface
-		MerkleTreeQuery         query.MerkleTreeQueryInterface
-		NodeRegistrationQuery   query.NodeRegistrationQueryInterface
-		ParticipationScoreQuery query.ParticipationScoreQueryInterface
-		SkippedBlocksmithQuery  query.SkippedBlocksmithQueryInterface
-		Signature               crypto.SignatureInterface
-		MempoolService          MempoolServiceInterface
-		ActionTypeSwitcher      transaction.TypeActionSwitcher
-		AccountBalanceQuery     query.AccountBalanceQueryInterface
-		BlocksmithService       BlocksmithServiceInterface
-		Observer                *observer.Observer
-		NodeRegistrationService NodeRegistrationServiceInterface
-	}
-	type args struct {
-		senderPublicKey  []byte
-		lastBlock        *model.Block
-		block            *model.Block
-		nodeSecretPhrase string
-	}
-	tests := []struct {
-		name    string
-		fields  fields
-		args    args
-		want    *model.BatchReceipt
-		wantErr bool
-	}{
-		{
-			name: "ReceiveBlock:fail - {incoming block.previousBlockHash == nil}",
-			args: args{
-				senderPublicKey: nil,
-				lastBlock:       nil,
-				block: &model.Block{
-					PreviousBlockHash: nil,
-				},
-				nodeSecretPhrase: "",
-			},
-			fields: fields{
-				Chaintype:               nil,
-				QueryExecutor:           nil,
-				BlockQuery:              nil,
-				MempoolQuery:            query.NewMempoolQuery(&chaintype.MainChain{}),
-				TransactionQuery:        nil,
-				Signature:               nil,
-				MempoolService:          nil,
-				ActionTypeSwitcher:      nil,
-				AccountBalanceQuery:     nil,
-				Observer:                nil,
-				NodeRegistrationService: nil,
-				BlocksmithService:       &mockBlocksmithService{},
-			},
-			wantErr: true,
-			want:    nil,
-		},
-		{
-			name: "ReceiveBlock:fail - {last block hash != previousBlockHash}",
-			args: args{
-				senderPublicKey: nil,
-				lastBlock: &model.Block{
-					BlockHash:      []byte{1},
-					BlockSignature: []byte{},
-				},
-				block: &model.Block{
-					PreviousBlockHash: []byte{},
-					BlockSignature:    nil,
-				},
-				nodeSecretPhrase: "",
-			},
-			fields: fields{
-				Chaintype:               nil,
-				KVExecutor:              &mockKVExecutorSuccess{},
-				QueryExecutor:           nil,
-				BlockQuery:              nil,
-				MempoolQuery:            query.NewMempoolQuery(&chaintype.MainChain{}),
-				TransactionQuery:        nil,
-				Signature:               &mockSignature{},
-				MempoolService:          nil,
-				ActionTypeSwitcher:      nil,
-				AccountBalanceQuery:     nil,
-				Observer:                nil,
-				BlocksmithService:       &mockBlocksmithService{},
-				NodeRegistrationService: nil,
-			},
-			wantErr: true,
-			want:    nil,
-		},
-		{
-			name: "ReceiveBlock:fail - {last block hash != previousBlockHash - kvExecutor KeyNotFound - generate batch receipt success}",
-			args: args{
-				senderPublicKey:  []byte{1, 3, 4, 5, 6},
-				lastBlock:        mockBlockSuccess,
-				block:            mockBlockSuccess,
-				nodeSecretPhrase: "",
-			},
-			fields: fields{
-				Chaintype:               nil,
-				KVExecutor:              &mockKVExecutorSuccessKeyNotFound{},
-				QueryExecutor:           &mockQueryExecutorSuccess{},
-				BlockQuery:              nil,
-				MempoolQuery:            query.NewMempoolQuery(&chaintype.MainChain{}),
-				MerkleTreeQuery:         query.NewMerkleTreeQuery(),
-				TransactionQuery:        nil,
-				Signature:               &mockSignature{},
-				MempoolService:          nil,
-				ActionTypeSwitcher:      nil,
-				AccountBalanceQuery:     nil,
-				Observer:                nil,
-				NodeRegistrationService: nil,
-				BlocksmithService:       &mockBlocksmithService{},
-			},
-			wantErr: false,
-			want: &model.BatchReceipt{
-				SenderPublicKey: []byte{1, 3, 4, 5, 6},
-				RecipientPublicKey: []byte{
-					88, 220, 21, 76, 132, 107, 209, 213, 213, 206, 112, 50, 201, 183, 134, 250, 90, 163, 91, 63, 176,
-					223, 177, 77, 197, 161, 178, 55, 31, 225, 233, 115,
-				},
-				DatumHash:            successBlockHash,
-				DatumType:            constant.ReceiptDatumTypeBlock,
-				ReferenceBlockHeight: 0,
-				ReferenceBlockHash:   successBlockHash,
-				RMRLinked:            nil,
-				RecipientSignature:   []byte{},
-			},
-		},
-		{
-			name: "ReceiveBlock:fail - {last block hash != previousBlockHash - kvExecutor other error - generate batch receipt success}",
-			args: args{
-				senderPublicKey: []byte{1, 3, 4, 5, 6},
-				lastBlock: &model.Block{
-					BlockSignature: []byte{},
-				},
-				block: &model.Block{
-					PreviousBlockHash: []byte{133, 198, 93, 19, 200, 113, 155, 159, 136, 63, 230, 29, 21, 173, 160, 40,
-						169, 25, 61, 85, 203, 79, 43, 182, 5, 236, 141, 124, 46, 193, 223, 255, 0},
-					BlockSignature:      nil,
-					BlocksmithPublicKey: []byte{1, 3, 4, 5, 6},
-				},
-				nodeSecretPhrase: "",
-			},
-			fields: fields{
-				Chaintype:               nil,
-				KVExecutor:              &mockKVExecutorFailOtherError{},
-				QueryExecutor:           &mockQueryExecutorSuccess{},
-				BlockQuery:              nil,
-				MempoolQuery:            query.NewMempoolQuery(&chaintype.MainChain{}),
-				TransactionQuery:        nil,
-				Signature:               &mockSignature{},
-				MempoolService:          nil,
-				ActionTypeSwitcher:      nil,
-				AccountBalanceQuery:     nil,
-				Observer:                nil,
-				NodeRegistrationService: nil,
-				BlocksmithService:       &mockBlocksmithService{},
-			},
-			wantErr: true,
-			want:    nil,
-		},
-		{
-			name: "ReceiveBlock:pushBlockFail",
-			args: args{
-				senderPublicKey:  []byte{1, 3, 4, 5, 6},
-				lastBlock:        &mockBlockData,
-				block:            mockGoodIncomingBlock,
-				nodeSecretPhrase: "",
-			},
-			fields: fields{
-				Chaintype:               &chaintype.MainChain{},
-				QueryExecutor:           &mockQueryExecutorFail{},
-				BlockQuery:              query.NewBlockQuery(&chaintype.MainChain{}),
-				MempoolQuery:            query.NewMempoolQuery(&chaintype.MainChain{}),
-				TransactionQuery:        nil,
-				Signature:               &mockSignature{},
-				MempoolService:          nil,
-				ActionTypeSwitcher:      nil,
-				AccountBalanceQuery:     nil,
-				Observer:                observer.NewObserver(),
-				NodeRegistrationService: nil,
-				BlocksmithService:       &mockBlocksmithService{},
-			},
-			wantErr: true,
-			want:    nil,
-		},
-		{
-			name: "ReceiveBlock:success",
-			args: args{
-				senderPublicKey:  []byte{1, 3, 4, 5, 6},
-				lastBlock:        &mockBlockData,
-				block:            mockGoodIncomingBlock,
-				nodeSecretPhrase: "",
-			},
-			fields: fields{
-				Chaintype:               &chaintype.MainChain{},
-				KVExecutor:              &mockKVExecutorSuccess{},
-				QueryExecutor:           &mockQueryExecutorSuccess{},
-				BlockQuery:              query.NewBlockQuery(&chaintype.MainChain{}),
-				MempoolQuery:            query.NewMempoolQuery(&chaintype.MainChain{}),
-				NodeRegistrationQuery:   query.NewNodeRegistrationQuery(),
-				TransactionQuery:        query.NewTransactionQuery(&chaintype.MainChain{}),
-				MerkleTreeQuery:         query.NewMerkleTreeQuery(),
-				ParticipationScoreQuery: query.NewParticipationScoreQuery(),
-				SkippedBlocksmithQuery:  query.NewSkippedBlocksmithQuery(),
-				Signature:               &mockSignature{},
-				MempoolService:          nil,
-				ActionTypeSwitcher:      nil,
-				AccountBalanceQuery:     query.NewAccountBalanceQuery(),
-				Observer:                observer.NewObserver(),
-				BlocksmithService:       &mockBlocksmithServicePushBlock{},
-				NodeRegistrationService: &mockNodeRegistrationServiceSuccess{},
-			},
-			wantErr: false,
-			want: &model.BatchReceipt{
-				SenderPublicKey: []byte{1, 3, 4, 5, 6},
-				RecipientPublicKey: []byte{
-					88, 220, 21, 76, 132, 107, 209, 213, 213, 206, 112, 50, 201, 183, 134, 250, 90, 163, 91, 63, 176,
-					223, 177, 77, 197, 161, 178, 55, 31, 225, 233, 115,
-				},
-				DatumType:            constant.ReceiptDatumTypeBlock,
-				ReferenceBlockHeight: mockBlockData.GetHeight(),
-				ReferenceBlockHash:   mockGoodLastBlockHash,
-				RMRLinked:            nil,
-				RecipientSignature:   []byte{},
-			},
-		},
-	}
-	for _, tt := range tests {
-		t.Run(tt.name, func(t *testing.T) {
-			bs := &BlockService{
-				Chaintype:               tt.fields.Chaintype,
-				KVExecutor:              tt.fields.KVExecutor,
-				QueryExecutor:           tt.fields.QueryExecutor,
-				BlockQuery:              tt.fields.BlockQuery,
-				MempoolQuery:            tt.fields.MempoolQuery,
-				TransactionQuery:        tt.fields.TransactionQuery,
-				MerkleTreeQuery:         tt.fields.MerkleTreeQuery,
-				NodeRegistrationQuery:   tt.fields.NodeRegistrationQuery,
-				ParticipationScoreQuery: tt.fields.ParticipationScoreQuery,
-				SkippedBlocksmithQuery:  tt.fields.SkippedBlocksmithQuery,
-				Signature:               tt.fields.Signature,
-				MempoolService:          tt.fields.MempoolService,
-				ActionTypeSwitcher:      tt.fields.ActionTypeSwitcher,
-				AccountBalanceQuery:     tt.fields.AccountBalanceQuery,
-				Observer:                tt.fields.Observer,
-				BlocksmithService:       tt.fields.BlocksmithService,
-				Logger:                  logrus.New(),
-				NodeRegistrationService: tt.fields.NodeRegistrationService,
-			}
-			got, err := bs.ReceiveBlock(
-				tt.args.senderPublicKey, tt.args.lastBlock, tt.args.block, tt.args.nodeSecretPhrase)
-			if (err != nil) != tt.wantErr {
-				t.Errorf("ReceiveBlock() error = \n%v, wantErr \n%v", err, tt.wantErr)
-				return
-			}
-			if !reflect.DeepEqual(got, tt.want) {
-				t.Errorf("ReceiveBlock() got = \n%v want \n%v", got, tt.want)
-			}
-		})
-	}
-}
-
-func TestBlockService_GetBlockExtendedInfo(t *testing.T) {
-	block := &model.Block{
-		ID:                   999,
-		PreviousBlockHash:    []byte{1, 1, 1, 1, 1, 1, 1, 1},
-		Height:               1,
-		Timestamp:            1562806389280,
-		BlockSeed:            []byte{},
-		BlockSignature:       []byte{},
-		CumulativeDifficulty: string(100000000),
-		PayloadLength:        0,
-		PayloadHash:          []byte{},
-		BlocksmithPublicKey:  bcsNodePubKey1,
-		TotalAmount:          100000000,
-		TotalFee:             10000000,
-		TotalCoinBase:        1,
-		Version:              0,
-	}
-	genesisBlock := &model.Block{
-		ID:                   999,
-		PreviousBlockHash:    []byte{1, 1, 1, 1, 1, 1, 1, 1},
-		Height:               0,
-		Timestamp:            1562806389280,
-		BlockSeed:            []byte{},
-		BlockSignature:       []byte{},
-		CumulativeDifficulty: string(100000000),
-		PayloadLength:        0,
-		PayloadHash:          []byte{},
-		BlocksmithPublicKey:  bcsNodePubKey1,
-		TotalAmount:          100000000,
-		TotalFee:             10000000,
-		TotalCoinBase:        1,
-		Version:              0,
-	}
-	type fields struct {
-		Chaintype               chaintype.ChainType
-		QueryExecutor           query.ExecutorInterface
-		BlockQuery              query.BlockQueryInterface
-		MempoolQuery            query.MempoolQueryInterface
-		TransactionQuery        query.TransactionQueryInterface
-		Signature               crypto.SignatureInterface
-		MempoolService          MempoolServiceInterface
-		PublishedReceiptQuery   query.PublishedReceiptQueryInterface
-		SkippedBlocksmithQuery  query.SkippedBlocksmithQueryInterface
-		ActionTypeSwitcher      transaction.TypeActionSwitcher
-		AccountBalanceQuery     query.AccountBalanceQueryInterface
-		ParticipationScoreQuery query.ParticipationScoreQueryInterface
-		NodeRegistrationQuery   query.NodeRegistrationQueryInterface
-		Observer                *observer.Observer
-	}
-	type args struct {
-		block *model.Block
-	}
-	tests := []struct {
-		name    string
-		fields  fields
-		args    args
-		want    *model.BlockExtendedInfo
-		wantErr bool
-	}{
-		{
-			name: "GetBlockExtendedInfo:fail - {VersionedNodeRegistrationNotFound}",
-			args: args{
-				block: block,
-			},
-			fields: fields{
-				QueryExecutor:          &mockQueryExecutorNotFound{},
-				NodeRegistrationQuery:  query.NewNodeRegistrationQuery(),
-				PublishedReceiptQuery:  query.NewPublishedReceiptQuery(),
-				SkippedBlocksmithQuery: query.NewSkippedBlocksmithQuery(),
-			},
-			wantErr: true,
-			want:    nil,
-		},
-		{
-			name: "GetBlockExtendedInfo:success-{genesisBlock}",
-			args: args{
-				block: genesisBlock,
-			},
-			fields: fields{
-				QueryExecutor:          &mockQueryExecutorSuccess{},
-				NodeRegistrationQuery:  query.NewNodeRegistrationQuery(),
-				PublishedReceiptQuery:  query.NewPublishedReceiptQuery(),
-				SkippedBlocksmithQuery: query.NewSkippedBlocksmithQuery(),
-			},
-			wantErr: false,
-			want: &model.BlockExtendedInfo{
-				Block: &model.Block{
-					ID:                   999,
-					PreviousBlockHash:    []byte{1, 1, 1, 1, 1, 1, 1, 1},
-					Height:               0,
-					Timestamp:            1562806389280,
-					BlockSeed:            []byte{},
-					BlockSignature:       []byte{},
-					CumulativeDifficulty: string(100000000),
-					PayloadLength:        0,
-					PayloadHash:          []byte{},
-					BlocksmithPublicKey:  bcsNodePubKey1,
-					TotalAmount:          100000000,
-					TotalFee:             10000000,
-					TotalCoinBase:        1,
-					Version:              0,
-				},
-				BlocksmithAccountAddress: constant.MainchainGenesisAccountAddress,
-				TotalReceipts:            1,
-				ReceiptValue:             50000000,
-				PopChange:                10000000000000000,
-				SkippedBlocksmiths: []*model.SkippedBlocksmith{
-					{
-						BlocksmithPublicKey: mockBlocksmiths[0].NodePublicKey,
-						POPChange:           5000,
-						BlockHeight:         1,
-					},
-				},
-			},
-		},
-		{
-			name: "GetBlockExtendedInfo:success",
-			args: args{
-				block: block,
-			},
-			fields: fields{
-				QueryExecutor:          &mockQueryExecutorSuccess{},
-				NodeRegistrationQuery:  query.NewNodeRegistrationQuery(),
-				PublishedReceiptQuery:  query.NewPublishedReceiptQuery(),
-				SkippedBlocksmithQuery: query.NewSkippedBlocksmithQuery(),
-			},
-			wantErr: false,
-			want: &model.BlockExtendedInfo{
-				Block: &model.Block{
-					ID:                   999,
-					PreviousBlockHash:    []byte{1, 1, 1, 1, 1, 1, 1, 1},
-					Height:               1,
-					Timestamp:            1562806389280,
-					BlockSeed:            []byte{},
-					BlockSignature:       []byte{},
-					CumulativeDifficulty: string(100000000),
-					PayloadLength:        0,
-					PayloadHash:          []byte{},
-					BlocksmithPublicKey:  bcsNodePubKey1,
-					TotalAmount:          100000000,
-					TotalFee:             10000000,
-					TotalCoinBase:        1,
-					Version:              0,
-				},
-				BlocksmithAccountAddress: bcsAddress1,
-				TotalReceipts:            int64(len(mockPublishedReceipt)),
-				ReceiptValue:             50000000,
-				PopChange:                10000000000000000,
-				SkippedBlocksmiths: []*model.SkippedBlocksmith{
-					{
-						BlocksmithPublicKey: mockBlocksmiths[0].NodePublicKey,
-						POPChange:           5000,
-						BlockHeight:         1,
-					},
-				},
-			},
-		},
-	}
-	for _, tt := range tests {
-		t.Run(tt.name, func(t *testing.T) {
-			bs := &BlockService{
-				Chaintype:               tt.fields.Chaintype,
-				QueryExecutor:           tt.fields.QueryExecutor,
-				BlockQuery:              tt.fields.BlockQuery,
-				MempoolQuery:            tt.fields.MempoolQuery,
-				TransactionQuery:        tt.fields.TransactionQuery,
-				Signature:               tt.fields.Signature,
-				MempoolService:          tt.fields.MempoolService,
-				ActionTypeSwitcher:      tt.fields.ActionTypeSwitcher,
-				PublishedReceiptQuery:   tt.fields.PublishedReceiptQuery,
-				SkippedBlocksmithQuery:  tt.fields.SkippedBlocksmithQuery,
-				AccountBalanceQuery:     tt.fields.AccountBalanceQuery,
-				ParticipationScoreQuery: tt.fields.ParticipationScoreQuery,
-				NodeRegistrationQuery:   tt.fields.NodeRegistrationQuery,
-				Observer:                tt.fields.Observer,
-			}
-			got, err := bs.GetBlockExtendedInfo(tt.args.block, false)
-			if (err != nil) != tt.wantErr {
-				t.Errorf("BlockService.GetBlockExtendedInfo() error = \n%v, wantErr \n%v", err, tt.wantErr)
-				return
-			}
-			if !reflect.DeepEqual(got, tt.want) {
-				t.Errorf("BlockService.GetBlockExtendedInfo() = \n%v, want \n%v", got, tt.want)
-			}
-		})
-	}
-}
-
-func TestBlockService_RewardBlocksmithAccountAddresses(t *testing.T) {
-	type fields struct {
-		Chaintype               chaintype.ChainType
-		QueryExecutor           query.ExecutorInterface
-		BlockQuery              query.BlockQueryInterface
-		MempoolQuery            query.MempoolQueryInterface
-		TransactionQuery        query.TransactionQueryInterface
-		Signature               crypto.SignatureInterface
-		MempoolService          MempoolServiceInterface
-		ActionTypeSwitcher      transaction.TypeActionSwitcher
-		AccountBalanceQuery     query.AccountBalanceQueryInterface
-		ParticipationScoreQuery query.ParticipationScoreQueryInterface
-		NodeRegistrationQuery   query.NodeRegistrationQueryInterface
-		Observer                *observer.Observer
-	}
-	type args struct {
-		blocksmithAccountAddresses []string
-		totalReward                int64
-		height                     uint32
-	}
-	tests := []struct {
-		name    string
-		fields  fields
-		args    args
-		wantErr bool
-	}{
-		{
-			name: "RewardBlocksmithAccountAddress:success",
-			args: args{
-				blocksmithAccountAddresses: []string{bcsAddress1},
-				totalReward:                10000,
-				height:                     1,
-			},
-			fields: fields{
-				QueryExecutor:       &mockQueryExecutorSuccess{},
-				AccountBalanceQuery: query.NewAccountBalanceQuery(),
-			},
-			wantErr: false,
-		},
-	}
-	for _, tt := range tests {
-		t.Run(tt.name, func(t *testing.T) {
-			bs := &BlockService{
-				Chaintype:               tt.fields.Chaintype,
-				QueryExecutor:           tt.fields.QueryExecutor,
-				BlockQuery:              tt.fields.BlockQuery,
-				MempoolQuery:            tt.fields.MempoolQuery,
-				TransactionQuery:        tt.fields.TransactionQuery,
-				Signature:               tt.fields.Signature,
-				MempoolService:          tt.fields.MempoolService,
-				ActionTypeSwitcher:      tt.fields.ActionTypeSwitcher,
-				AccountBalanceQuery:     tt.fields.AccountBalanceQuery,
-				ParticipationScoreQuery: tt.fields.ParticipationScoreQuery,
-				NodeRegistrationQuery:   tt.fields.NodeRegistrationQuery,
-				Observer:                tt.fields.Observer,
-			}
-			if err := bs.RewardBlocksmithAccountAddresses(tt.args.blocksmithAccountAddresses, tt.args.totalReward,
-				tt.args.height); (err != nil) != tt.wantErr {
-				t.Errorf("BlockService.RewardBlocksmithAccountAddress() error = %v, wantErr %v", err, tt.wantErr)
-			}
-		})
-	}
-}
-
-type (
-	mockBlocksmithService struct {
-		BlocksmithService
-	}
-)
-
-func (*mockBlocksmithService) GetSortedBlocksmiths(block *model.Block) []*model.Blocksmith {
-	return []*model.Blocksmith{
-		{
-			NodeID:        1,
-			NodeOrder:     new(big.Int).SetInt64(8000),
-			NodePublicKey: []byte{1, 3, 4, 5, 6},
-		},
-		{
-			NodeID:    2,
-			NodeOrder: new(big.Int).SetInt64(1000),
-		},
-		{
-			NodeID:    3,
-			NodeOrder: new(big.Int).SetInt64(5000),
-		},
-	}
-}
-func TestBlockService_CoinbaseLotteryWinners(t *testing.T) {
-
-	type fields struct {
-		Chaintype               chaintype.ChainType
-		QueryExecutor           query.ExecutorInterface
-		BlockQuery              query.BlockQueryInterface
-		MempoolQuery            query.MempoolQueryInterface
-		TransactionQuery        query.TransactionQueryInterface
-		Signature               crypto.SignatureInterface
-		MempoolService          MempoolServiceInterface
-		BlocksmithService       BlocksmithServiceInterface
-		ActionTypeSwitcher      transaction.TypeActionSwitcher
-		AccountBalanceQuery     query.AccountBalanceQueryInterface
-		ParticipationScoreQuery query.ParticipationScoreQueryInterface
-		NodeRegistrationQuery   query.NodeRegistrationQueryInterface
-		Observer                *observer.Observer
-	}
-	type args struct {
-		blocksmiths []*model.Blocksmith
-	}
-	tests := []struct {
-		name    string
-		fields  fields
-		want    []string
-		args    args
-		wantErr bool
-	}{
-		{
-			name: "CoinbaseLotteryWinners:success",
-			fields: fields{
-				QueryExecutor:         &mockQueryExecutorSuccess{},
-				NodeRegistrationQuery: query.NewNodeRegistrationQuery(),
-			},
-			wantErr: false,
-			args: args{blocksmiths: []*model.Blocksmith{
-				{
-					NodeID:        1,
-					NodeOrder:     new(big.Int).SetInt64(8000),
-					NodePublicKey: []byte{1, 3, 4, 5, 6},
-				},
-				{
-					NodeID:    2,
-					NodeOrder: new(big.Int).SetInt64(1000),
-				},
-				{
-					NodeID:    3,
-					NodeOrder: new(big.Int).SetInt64(5000),
-				},
-			}},
-			want: []string{
-				bcsAddress2,
-				bcsAddress3,
-				bcsAddress1,
-			},
-		},
-	}
-	for _, tt := range tests {
-		t.Run(tt.name, func(t *testing.T) {
-			bs := &BlockService{
-				Chaintype:               tt.fields.Chaintype,
-				QueryExecutor:           tt.fields.QueryExecutor,
-				BlockQuery:              tt.fields.BlockQuery,
-				MempoolQuery:            tt.fields.MempoolQuery,
-				TransactionQuery:        tt.fields.TransactionQuery,
-				Signature:               tt.fields.Signature,
-				MempoolService:          tt.fields.MempoolService,
-				ActionTypeSwitcher:      tt.fields.ActionTypeSwitcher,
-				AccountBalanceQuery:     tt.fields.AccountBalanceQuery,
-				ParticipationScoreQuery: tt.fields.ParticipationScoreQuery,
-				BlocksmithService:       tt.fields.BlocksmithService,
-				NodeRegistrationQuery:   tt.fields.NodeRegistrationQuery,
-				Observer:                tt.fields.Observer,
-			}
-			got, err := bs.CoinbaseLotteryWinners(tt.args.blocksmiths)
-			if (err != nil) != tt.wantErr {
-				t.Errorf("BlockService.CoinbaseLotteryWinners() error = %v, wantErr %v", err, tt.wantErr)
-				return
-			}
-			if !reflect.DeepEqual(got, tt.want) {
-				t.Errorf("BlockService.CoinbaseLotteryWinners() = %v, want %v", got, tt.want)
-			}
-		})
-	}
-}
-
-func TestBlockService_GenerateGenesisBlock(t *testing.T) {
-	type fields struct {
-		Chaintype               chaintype.ChainType
-		KVExecutor              kvdb.KVExecutorInterface
-		QueryExecutor           query.ExecutorInterface
-		BlockQuery              query.BlockQueryInterface
-		MempoolQuery            query.MempoolQueryInterface
-		TransactionQuery        query.TransactionQueryInterface
-		MerkleTreeQuery         query.MerkleTreeQueryInterface
-		Signature               crypto.SignatureInterface
-		MempoolService          MempoolServiceInterface
-		ActionTypeSwitcher      transaction.TypeActionSwitcher
-		AccountBalanceQuery     query.AccountBalanceQueryInterface
-		ParticipationScoreQuery query.ParticipationScoreQueryInterface
-		NodeRegistrationQuery   query.NodeRegistrationQueryInterface
-		Observer                *observer.Observer
-		Logger                  *log.Logger
-	}
-	type args struct {
-		genesisEntries []constant.MainchainGenesisConfigEntry
-	}
-	tests := []struct {
-		name    string
-		fields  fields
-		args    args
-		want    int64
-		wantErr bool
-	}{
-		{
-			name: "GenerateGenesisBlock:success",
-			fields: fields{
-				Chaintype:               &chaintype.MainChain{},
-				KVExecutor:              nil,
-				QueryExecutor:           nil,
-				BlockQuery:              nil,
-				MempoolQuery:            nil,
-				TransactionQuery:        nil,
-				MerkleTreeQuery:         nil,
-				Signature:               nil,
-				MempoolService:          nil,
-				ActionTypeSwitcher:      &transaction.TypeSwitcher{},
-				AccountBalanceQuery:     nil,
-				ParticipationScoreQuery: nil,
-				NodeRegistrationQuery:   nil,
-				Observer:                nil,
-			},
-			args: args{
-				genesisEntries: []constant.MainchainGenesisConfigEntry{
-					{
-						AccountAddress: "BCZEGOb3WNx3fDOVf9ZS4EjvOIv_UeW4TVBQJ_6tHKlE",
-						AccountBalance: 0,
-						NodePublicKey: []byte{153, 58, 50, 200, 7, 61, 108, 229, 204, 48, 199, 145, 21, 99, 125, 75, 49, 45, 118,
-							97, 219, 80, 242, 244, 100, 134, 144, 246, 37, 144, 213, 135},
-						NodeAddress:        "0.0.0.0",
-						LockedBalance:      10000000000000,
-						ParticipationScore: 1000000000,
-					},
-					{
-						AccountAddress: "BCZnSfqpP5tqFQlMTYkDeBVFWnbyVK7vLr5ORFpTjgtN",
-						AccountBalance: 0,
-						NodePublicKey: []byte{0, 14, 6, 218, 170, 54, 60, 50, 2, 66, 130, 119, 226, 235, 126, 203, 5, 12, 152,
-							194, 170, 146, 43, 63, 224, 101, 127, 241, 62, 152, 187, 255},
-						NodeAddress:        "0.0.0.0",
-						LockedBalance:      0,
-						ParticipationScore: 1000000000,
-					},
-					{
-						AccountAddress: "BCZKLvgUYZ1KKx-jtF9KoJskjVPvB9jpIjfzzI6zDW0J",
-						AccountBalance: 0,
-						NodePublicKey: []byte{140, 115, 35, 51, 159, 22, 234, 192, 38, 104, 96, 24, 80, 70, 86, 211, 123, 72, 52,
-							221, 97, 121, 59, 151, 158, 90, 167, 17, 110, 253, 122, 158},
-						NodeAddress:        "0.0.0.0",
-						LockedBalance:      0,
-						ParticipationScore: 1000000000,
-					},
-					{
-						AccountAddress: "nK_ouxdDDwuJiogiDAi_zs1LqeN7f5ZsXbFtXGqGc0Pd",
-						AccountBalance: 100000000000,
-						NodePublicKey: []byte{41, 235, 184, 214, 70, 23, 153, 89, 104, 41, 250, 248, 51, 7, 69, 89, 234, 181, 100,
-							163, 45, 69, 152, 70, 52, 201, 147, 70, 6, 242, 52, 220},
-						NodeAddress:        "0.0.0.0",
-						LockedBalance:      0,
-						ParticipationScore: 1000000000,
-					},
-				},
-			},
-			wantErr: false,
-			want:    4070746053101615238,
-		},
-	}
-	for _, tt := range tests {
-		t.Run(tt.name, func(t *testing.T) {
-			bs := &BlockService{
-				Chaintype:               tt.fields.Chaintype,
-				KVExecutor:              tt.fields.KVExecutor,
-				QueryExecutor:           tt.fields.QueryExecutor,
-				BlockQuery:              tt.fields.BlockQuery,
-				MempoolQuery:            tt.fields.MempoolQuery,
-				TransactionQuery:        tt.fields.TransactionQuery,
-				MerkleTreeQuery:         tt.fields.MerkleTreeQuery,
-				Signature:               tt.fields.Signature,
-				MempoolService:          tt.fields.MempoolService,
-				ActionTypeSwitcher:      tt.fields.ActionTypeSwitcher,
-				AccountBalanceQuery:     tt.fields.AccountBalanceQuery,
-				ParticipationScoreQuery: tt.fields.ParticipationScoreQuery,
-				NodeRegistrationQuery:   tt.fields.NodeRegistrationQuery,
-				Observer:                tt.fields.Observer,
-				Logger:                  tt.fields.Logger,
-			}
-			got, err := bs.GenerateGenesisBlock(tt.args.genesisEntries)
-			if (err != nil) != tt.wantErr {
-				t.Errorf("BlockService.GenerateGenesisBlock() error = %v, wantErr %v", err, tt.wantErr)
-				return
-			}
-			if got.ID != tt.want {
-				t.Errorf("BlockService.GenerateGenesisBlock() got %v, want %v", got.GetID(), tt.want)
-			}
-		})
-	}
-}
-
-type mockQueryExecutorValidateBlockSuccess struct {
-	query.Executor
-}
-
-func (*mockQueryExecutorValidateBlockSuccess) ExecuteSelect(qStr string, tx bool, args ...interface{}) (*sql.Rows, error) {
-	db, mock, _ := sqlmock.New()
-	defer db.Close()
-	mock.ExpectQuery(regexp.QuoteMeta(qStr)).
-		WillReturnRows(sqlmock.NewRows(
-			query.NewBlockQuery(&chaintype.MainChain{}).Fields,
-		).AddRow(
-			mockBlockData.GetID(),
-			mockBlockData.GetBlockHash(),
-			mockBlockData.GetPreviousBlockHash(),
-			mockBlockData.GetHeight(),
-			mockBlockData.GetTimestamp(),
-			mockBlockData.GetBlockSeed(),
-			mockBlockData.GetBlockSignature(),
-			mockBlockData.GetCumulativeDifficulty(),
-			mockBlockData.GetPayloadLength(),
-			mockBlockData.GetPayloadHash(),
-			mockBlockData.GetBlocksmithPublicKey(),
-			mockBlockData.GetTotalAmount(),
-			mockBlockData.GetTotalFee(),
-			mockBlockData.GetTotalCoinBase(),
-			mockBlockData.GetVersion(),
-		))
-	rows, _ := db.Query(qStr)
-	return rows, nil
-}
-
-var (
-	mockValidateBadBlockInvalidBlockHash = &model.Block{
-		Timestamp:           1572246820,
-		BlockSignature:      []byte{},
-		BlocksmithPublicKey: []byte{1, 2, 3, 4},
-		PreviousBlockHash:   []byte{},
-	}
-
-	mockValidateBlockSuccess = &model.Block{
-		Timestamp: 1572246820,
-		ID:        constant.MainchainGenesisBlockID,
-		BlockHash: make([]byte, 32),
-		PreviousBlockHash: []byte{167, 255, 198, 248, 191, 30, 215, 102, 81, 193, 71, 86, 160,
-			97, 214, 98, 245, 128, 255, 77, 228, 59, 73, 250, 130, 216, 10, 75, 128, 248, 67, 74},
-		Height: 1,
-		BlockSeed: []byte{153, 58, 50, 200, 7, 61, 108, 229, 204, 48, 199, 145, 21, 99, 125, 75, 49,
-			45, 118, 97, 219, 80, 242, 244, 100, 134, 144, 246, 37, 144, 213, 135},
-		BlockSignature:       []byte{144, 246, 37, 144, 213, 135},
-		CumulativeDifficulty: "1000",
-		PayloadLength:        1,
-		PayloadHash:          []byte{},
-		BlocksmithPublicKey: []byte{1, 2, 3, 200, 7, 61, 108, 229, 204, 48, 199, 145, 21, 99, 125, 75, 49,
-			45, 118, 97, 219, 80, 242, 244, 100, 134, 144, 246, 37, 144, 213, 135},
-		TotalAmount:   1000,
-		TotalFee:      0,
-		TotalCoinBase: 1,
-		Version:       0,
-	}
-)
-
-type (
-	mockBlocksmithServiceValidateBlockSuccess struct {
-		BlocksmithService
-	}
-)
-
-func (*mockBlocksmithServiceValidateBlockSuccess) GetSortedBlocksmithsMap(*model.Block) map[string]*int64 {
-	firstIndex := int64(0)
-	secondIndex := int64(1)
-	return map[string]*int64{
-		string(mockValidateBadBlockInvalidBlockHash.BlocksmithPublicKey): &firstIndex,
-		string(mockBlockData.BlocksmithPublicKey):                        &secondIndex,
-	}
-}
-
-func TestBlockService_ValidateBlock(t *testing.T) {
-	type fields struct {
-		Chaintype               chaintype.ChainType
-		KVExecutor              kvdb.KVExecutorInterface
-		QueryExecutor           query.ExecutorInterface
-		BlockQuery              query.BlockQueryInterface
-		MempoolQuery            query.MempoolQueryInterface
-		TransactionQuery        query.TransactionQueryInterface
-		MerkleTreeQuery         query.MerkleTreeQueryInterface
-		PublishedReceiptQuery   query.PublishedReceiptQueryInterface
-		Signature               crypto.SignatureInterface
-		MempoolService          MempoolServiceInterface
-		ReceiptService          ReceiptServiceInterface
-		ActionTypeSwitcher      transaction.TypeActionSwitcher
-		AccountBalanceQuery     query.AccountBalanceQueryInterface
-		ParticipationScoreQuery query.ParticipationScoreQueryInterface
-		NodeRegistrationQuery   query.NodeRegistrationQueryInterface
-		BlocksmithService       BlocksmithServiceInterface
-		Observer                *observer.Observer
-		Logger                  *log.Logger
-	}
-	type args struct {
-		block             *model.Block
-		previousLastBlock *model.Block
-		curTime           int64
-	}
-	tests := []struct {
-		name    string
-		fields  fields
-		args    args
-		wantErr bool
-	}{
-		{
-			name: "ValidateBlock:fail-{InvalidTimestamp}",
-			args: args{
-				block: &model.Block{
-					Timestamp: 1572246820 + constant.GenerateBlockTimeoutSec + 1,
-				},
-				curTime: 1572246820,
-			},
-			fields:  fields{},
-			wantErr: true,
-		},
-		{
-			name: "ValidateBlock:fail-{notInBlocksmithList}",
-			args: args{
-				block: &model.Block{
-					Timestamp:           1572246820,
-					BlockSignature:      []byte{},
-					BlocksmithPublicKey: []byte{},
-				},
-				curTime: 1572246820,
-			},
-			fields: fields{
-				Signature:         &mockSignatureFail{},
-				BlocksmithService: &mockBlocksmithServiceValidateBlockSuccess{},
-			},
-			wantErr: true,
-		},
-		{
-			name: "ValidateBlock:fail-{InvalidSignature}",
-			args: args{
-				block:   mockValidateBadBlockInvalidBlockHash,
-				curTime: 1572246820,
-			},
-			fields: fields{
-				Signature:         &mockSignatureFail{},
-				BlocksmithService: &mockBlocksmithServiceValidateBlockSuccess{},
-			},
-			wantErr: true,
-		},
-		{
-			name: "ValidateBlock:fail-{InvalidBlockHash}",
-			args: args{
-				block:             mockValidateBadBlockInvalidBlockHash,
-				previousLastBlock: &model.Block{},
-				curTime:           1572246820,
-			},
-			fields: fields{
-				Signature:         &mockSignature{},
-				BlocksmithService: &mockBlocksmithServiceValidateBlockSuccess{},
-			},
-			wantErr: true,
-		},
-		{
-			name: "ValidateBlock:fail-{InvalidCumulativeDifficulty}",
-			args: args{
-				block: &model.Block{
-					Timestamp:           1572246820,
-					BlockSignature:      []byte{},
-					BlocksmithPublicKey: []byte{},
-					PreviousBlockHash: []byte{167, 255, 198, 248, 191, 30, 215, 102, 81, 193, 71, 86, 160,
-						97, 214, 98, 245, 128, 255, 77, 228, 59, 73, 250, 130, 216, 10, 75, 128, 248, 67, 74},
-					CumulativeDifficulty: "10",
-				},
-				previousLastBlock: &model.Block{},
-				curTime:           1572246820,
-			},
-			fields: fields{
-				Signature:         &mockSignature{},
-				BlockQuery:        query.NewBlockQuery(&chaintype.MainChain{}),
-				QueryExecutor:     &mockQueryExecutorValidateBlockSuccess{},
-				BlocksmithService: &mockBlocksmithServiceValidateBlockSuccess{},
-			},
-			wantErr: true,
-		},
-		{
-			name: "ValidateBlock:success",
-			args: args{
-				block:             mockValidateBlockSuccess,
-				previousLastBlock: &model.Block{},
-				curTime:           mockValidateBlockSuccess.Timestamp,
-			},
-			fields: fields{
-				Signature:         &mockSignature{},
-				BlockQuery:        query.NewBlockQuery(&chaintype.MainChain{}),
-				QueryExecutor:     &mockQueryExecutorValidateBlockSuccess{},
-				BlocksmithService: &mockBlocksmithServiceValidateBlockSuccess{},
-			},
-		},
-	}
-	for _, tt := range tests {
-		t.Run(tt.name, func(t *testing.T) {
-			bs := &BlockService{
-				Chaintype:               tt.fields.Chaintype,
-				KVExecutor:              tt.fields.KVExecutor,
-				QueryExecutor:           tt.fields.QueryExecutor,
-				BlockQuery:              tt.fields.BlockQuery,
-				MempoolQuery:            tt.fields.MempoolQuery,
-				TransactionQuery:        tt.fields.TransactionQuery,
-				MerkleTreeQuery:         tt.fields.MerkleTreeQuery,
-				PublishedReceiptQuery:   tt.fields.PublishedReceiptQuery,
-				Signature:               tt.fields.Signature,
-				MempoolService:          tt.fields.MempoolService,
-				ReceiptService:          tt.fields.ReceiptService,
-				ActionTypeSwitcher:      tt.fields.ActionTypeSwitcher,
-				AccountBalanceQuery:     tt.fields.AccountBalanceQuery,
-				ParticipationScoreQuery: tt.fields.ParticipationScoreQuery,
-				NodeRegistrationQuery:   tt.fields.NodeRegistrationQuery,
-				BlocksmithService:       tt.fields.BlocksmithService,
-				Observer:                tt.fields.Observer,
-				Logger:                  tt.fields.Logger,
-			}
-			if err := bs.ValidateBlock(tt.args.block, tt.args.previousLastBlock, tt.args.curTime); (err != nil) != tt.wantErr {
-				t.Errorf("BlockService.ValidateBlock() error = %v, wantErr %v", err, tt.wantErr)
-			}
-		})
-	}
-}
-
-type (
-	mockPopOffToBlockReturnCommonBlock struct {
-		query.Executor
-	}
-	mockPopOffToBlockReturnBeginTxFunc struct {
-		query.Executor
-	}
-	mockPopOffToBlockReturnWantFailOnCommit struct {
-		query.Executor
-	}
-	mockPopOffToBlockReturnWantFailOnExecuteTransactions struct {
-		query.Executor
-	}
-)
-
-func (*mockPopOffToBlockReturnCommonBlock) BeginTx() error {
-	return nil
-}
-func (*mockPopOffToBlockReturnCommonBlock) CommitTx() error {
-	return nil
-}
-func (*mockPopOffToBlockReturnCommonBlock) ExecuteTransactions(queries [][]interface{}) error {
-	return nil
-}
-func (*mockPopOffToBlockReturnCommonBlock) ExecuteSelect(qSrt string, tx bool, args ...interface{}) (*sql.Rows, error) {
-	db, mock, _ := sqlmock.New()
-	defer db.Close()
-
-	mock.ExpectQuery("").WillReturnRows(
-		sqlmock.NewRows(query.NewMempoolQuery(chaintype.GetChainType(0)).Fields).AddRow(
-			1,
-			0,
-			10,
-			1000,
-			[]byte{2, 0, 0, 0, 1, 112, 240, 249, 74, 0, 0, 0, 0, 44, 0, 0, 0, 66, 67, 90, 69, 71, 79, 98, 51, 87, 78, 120, 51,
-				102, 68, 79, 86, 102, 57, 90, 83, 52, 69, 106, 118, 79, 73, 118, 95, 85, 101, 87, 52, 84, 86, 66, 81, 74, 95, 54,
-				116, 72, 75, 108, 69, 0, 0, 0, 0, 0, 0, 0, 0, 0, 0, 0, 0, 0, 0, 0, 0, 0, 0, 0, 0, 0, 0, 0, 0, 0, 0, 0, 0, 0, 0, 0,
-				0, 0, 0, 0, 0, 0, 0, 0, 0, 0, 0, 0, 0, 0, 0, 0, 0, 1, 0, 0, 0, 0, 0, 0, 0, 201, 0, 0, 0, 153, 58, 50, 200, 7, 61,
-				108, 229, 204, 48, 199, 145, 21, 99, 125, 75, 49, 45, 118, 97, 219, 80, 242, 244, 100, 134, 144, 246, 37, 144, 213,
-				135, 0, 0, 0, 0, 9, 0, 0, 0, 49, 50, 55, 46, 48, 46, 48, 46, 49, 0, 202, 154, 59, 0, 0, 0, 0, 86, 90, 118, 89, 100,
-				56, 48, 112, 53, 83, 45, 114, 120, 83, 78, 81, 109, 77, 90, 119, 89, 88, 67, 55, 76, 121, 65, 122, 66, 109, 99, 102,
-				99, 106, 52, 77, 85, 85, 65, 100, 117, 100, 87, 77, 198, 224, 91, 94, 235, 56, 96, 236, 211, 155, 119, 159, 171, 196,
-				10, 175, 144, 215, 90, 167, 3, 27, 88, 212, 233, 202, 31, 112, 45, 147, 34, 18, 1, 0, 0, 0, 48, 128, 236, 38, 196, 0,
-				66, 232, 114, 70, 30, 220, 206, 222, 141, 50, 152, 151, 150, 235, 72, 86, 150, 96, 70, 162, 253, 128, 108, 95, 26, 175,
-				178, 108, 74, 76, 98, 68, 141, 131, 57, 209, 224, 251, 129, 224, 47, 156, 120, 9, 77, 251, 236, 230, 212, 109, 193, 67,
-				250, 166, 49, 249, 198, 11, 0, 0, 0, 0, 162, 190, 223, 52, 221, 118, 195, 111, 129, 166, 99, 216, 213, 202, 203, 118, 28,
-				231, 39, 137, 123, 228, 86, 52, 100, 8, 124, 254, 19, 181, 202, 139, 211, 184, 202, 54, 8, 166, 131, 96, 244, 101, 76,
-				167, 176, 172, 85, 88, 93, 32, 173, 123, 229, 109, 128, 26, 192, 70, 155, 217, 107, 210, 254, 15},
-			"BCZ",
-			"ZCB",
-		),
-	)
-	return db.Query("")
-}
-func (*mockPopOffToBlockReturnCommonBlock) ExecuteTransaction(query string, args ...interface{}) error {
-	return nil
-}
-func (*mockPopOffToBlockReturnBeginTxFunc) BeginTx() error {
-	return errors.New("i want this")
-}
-func (*mockPopOffToBlockReturnBeginTxFunc) CommitTx() error {
-	return nil
-}
-func (*mockPopOffToBlockReturnWantFailOnCommit) BeginTx() error {
-	return nil
-}
-func (*mockPopOffToBlockReturnWantFailOnCommit) CommitTx() error {
-	return errors.New("i want this")
-}
-func (*mockPopOffToBlockReturnWantFailOnCommit) ExecuteSelect(qSrt string, tx bool, args ...interface{}) (*sql.Rows, error) {
-	db, mock, _ := sqlmock.New()
-	defer db.Close()
-	mock.ExpectQuery("").WillReturnRows(
-		sqlmock.NewRows(query.NewMempoolQuery(chaintype.GetChainType(0)).Fields).AddRow(
-			1,
-			0,
-			10,
-			1000,
-			[]byte{1, 2, 3, 4, 5},
-			"BCZ",
-			"ZCB",
-		),
-	)
-	return db.Query("")
-
-}
-func (*mockPopOffToBlockReturnWantFailOnExecuteTransactions) BeginTx() error {
-	return nil
-}
-func (*mockPopOffToBlockReturnWantFailOnExecuteTransactions) CommitTx() error {
-	return nil
-}
-func (*mockPopOffToBlockReturnWantFailOnExecuteTransactions) ExecuteTransactions(queries [][]interface{}) error {
-	return errors.New("i want this")
-}
-func (*mockPopOffToBlockReturnWantFailOnExecuteTransactions) RollbackTx() error {
-	return nil
-}
-
-var (
-	mockGoodBlock = &model.Block{
-		ID:                   0,
-		BlockHash:            nil,
-		PreviousBlockHash:    nil,
-		Height:               1000,
-		Timestamp:            0,
-		BlockSeed:            nil,
-		BlockSignature:       nil,
-		CumulativeDifficulty: "",
-		BlocksmithPublicKey:  nil,
-		TotalAmount:          0,
-		TotalFee:             0,
-		TotalCoinBase:        0,
-		Version:              0,
-		PayloadLength:        0,
-		PayloadHash:          nil,
-		Transactions:         nil,
-		PublishedReceipts:    nil,
-	}
-	mockGoodCommonBlock = &model.Block{
-		ID:                   0,
-		BlockHash:            nil,
-		PreviousBlockHash:    nil,
-		Height:               900,
-		Timestamp:            0,
-		BlockSeed:            nil,
-		BlockSignature:       nil,
-		CumulativeDifficulty: "",
-		BlocksmithPublicKey:  nil,
-		TotalAmount:          0,
-		TotalFee:             0,
-		TotalCoinBase:        0,
-		Version:              0,
-		PayloadLength:        0,
-		PayloadHash:          nil,
-		Transactions:         nil,
-		PublishedReceipts:    nil,
-	}
-	mockBadCommonBlockHardFork = &model.Block{
-		ID:                   0,
-		BlockHash:            nil,
-		PreviousBlockHash:    nil,
-		Height:               100,
-		Timestamp:            0,
-		BlockSeed:            nil,
-		BlockSignature:       nil,
-		CumulativeDifficulty: "",
-		BlocksmithPublicKey:  nil,
-		TotalAmount:          0,
-		TotalFee:             0,
-		TotalCoinBase:        0,
-		Version:              0,
-		PayloadLength:        0,
-		PayloadHash:          nil,
-		Transactions:         nil,
-		PublishedReceipts:    nil,
-	}
-)
-
-type (
-	mockExecutorBlockPopGetLastBlockFail struct {
-		query.Executor
-	}
-	mockExecutorBlockPopSuccess struct {
-		query.Executor
-	}
-	mockExecutorBlockPopFailCommonNotFound struct {
-		mockExecutorBlockPopSuccess
-	}
-	mockReceiptSuccess struct {
-		ReceiptService
-	}
-	mockReceiptFail struct {
-		ReceiptService
-	}
-	mockMempoolServiceBlockPopSuccess struct {
-		MempoolService
-	}
-	mockMempoolServiceBlockPopFail struct {
-		MempoolService
-	}
-	mockNodeRegistrationServiceBlockPopSuccess struct {
-		NodeRegistrationService
-	}
-)
-
-func (*mockExecutorBlockPopFailCommonNotFound) ExecuteSelect(
-	qStr string, tx bool, args ...interface{},
-) (*sql.Rows, error) {
-	db, mock, _ := sqlmock.New()
-	defer db.Close()
-
-	transactionQ := query.NewTransactionQuery(&chaintype.MainChain{})
-	blockQ := query.NewBlockQuery(&chaintype.MainChain{})
-	switch qStr {
-	case "SELECT id, block_hash, previous_block_hash, height, timestamp, block_seed, block_signature, " +
-		"cumulative_difficulty, payload_length, payload_hash, blocksmith_public_key, total_amount, " +
-		"total_fee, total_coinbase, version FROM main_block WHERE id = 0":
-		mock.ExpectQuery(regexp.QuoteMeta(qStr)).WillReturnRows(
-			sqlmock.NewRows(blockQ.Fields))
-	case "SELECT id, block_id, block_height, sender_account_address, recipient_account_address, transaction_type, fee, " +
-		"timestamp, transaction_hash, transaction_body_length, transaction_body_bytes, signature, version, " +
-		"transaction_index FROM \"transaction\" WHERE block_id = ? ORDER BY transaction_index ASC":
-		mock.ExpectQuery(regexp.QuoteMeta(qStr)).WillReturnRows(
-			sqlmock.NewRows(transactionQ.Fields))
-	}
-
-	return db.Query(qStr)
-}
-
-func (*mockExecutorBlockPopGetLastBlockFail) ExecuteSelectRow(qStr string, tx bool, args ...interface{}) (*sql.Row, error) {
-	db, mock, _ := sqlmock.New()
-	defer db.Close()
-
-	blockQ := query.NewBlockQuery(&chaintype.MainChain{})
-
-	mock.ExpectQuery(regexp.QuoteMeta(qStr)).WillReturnRows(
-		sqlmock.NewRows(blockQ.Fields[:len(blockQ.Fields)-1]).AddRow(
-			mockGoodBlock.GetID(),
-			mockGoodBlock.GetBlockHash(),
-			mockGoodBlock.GetPreviousBlockHash(),
-			mockGoodBlock.GetHeight(),
-			mockGoodBlock.GetTimestamp(),
-			mockGoodBlock.GetBlockSeed(),
-			mockGoodBlock.GetBlockSignature(),
-			mockGoodBlock.GetCumulativeDifficulty(),
-			mockGoodBlock.GetPayloadLength(),
-			mockGoodBlock.GetPayloadHash(),
-			mockGoodBlock.GetBlocksmithPublicKey(),
-			mockGoodBlock.GetTotalAmount(),
-			mockGoodBlock.GetTotalFee(),
-			mockGoodBlock.GetTotalCoinBase(),
-		),
-	)
-	return db.QueryRow(qStr), nil
-}
-
-func (*mockNodeRegistrationServiceBlockPopSuccess) ResetScrambledNodes() {
-
-}
-
-func (*mockMempoolServiceBlockPopSuccess) GetMempoolTransactionsWantToBackup(
-	height uint32,
-) ([]*model.MempoolTransaction, error) {
-	return make([]*model.MempoolTransaction, 0), nil
-}
-
-func (*mockMempoolServiceBlockPopFail) GetMempoolTransactionsWantToBackup(
-	height uint32,
-) ([]*model.MempoolTransaction, error) {
-	return nil, errors.New("mockedError")
-}
-
-func (*mockReceiptSuccess) GetPublishedReceiptsByHeight(blockHeight uint32) ([]*model.PublishedReceipt, error) {
-	return make([]*model.PublishedReceipt, 0), nil
-}
-
-func (*mockReceiptFail) GetPublishedReceiptsByHeight(blockHeight uint32) ([]*model.PublishedReceipt, error) {
-	return nil, errors.New("mockError")
-}
-
-func (*mockExecutorBlockPopSuccess) BeginTx() error {
-	return nil
-}
-
-func (*mockExecutorBlockPopSuccess) CommitTx() error {
-	return nil
-}
-
-func (*mockExecutorBlockPopSuccess) ExecuteTransactions(queries [][]interface{}) error {
-	return nil
-}
-func (*mockExecutorBlockPopSuccess) RollbackTx() error {
-	return nil
-}
-func (*mockExecutorBlockPopSuccess) ExecuteSelect(qStr string, tx bool, args ...interface{}) (*sql.Rows, error) {
-	db, mock, _ := sqlmock.New()
-	defer db.Close()
-
-	transactionQ := query.NewTransactionQuery(&chaintype.MainChain{})
-	blockQ := query.NewBlockQuery(&chaintype.MainChain{})
-	switch qStr {
-	case "SELECT id, block_hash, previous_block_hash, height, timestamp, block_seed, block_signature, " +
-		"cumulative_difficulty, payload_length, payload_hash, blocksmith_public_key, total_amount, " +
-		"total_fee, total_coinbase, version FROM main_block WHERE id = 0":
-		mock.ExpectQuery(regexp.QuoteMeta(qStr)).WillReturnRows(
-			sqlmock.NewRows(blockQ.Fields).AddRow(
-				mockGoodCommonBlock.GetID(),
-				mockGoodCommonBlock.GetBlockHash(),
-				mockGoodCommonBlock.GetPreviousBlockHash(),
-				mockGoodCommonBlock.GetHeight(),
-				mockGoodCommonBlock.GetTimestamp(),
-				mockGoodCommonBlock.GetBlockSeed(),
-				mockGoodCommonBlock.GetBlockSignature(),
-				mockGoodCommonBlock.GetCumulativeDifficulty(),
-				mockGoodCommonBlock.GetPayloadLength(),
-				mockGoodCommonBlock.GetPayloadHash(),
-				mockGoodCommonBlock.GetBlocksmithPublicKey(),
-				mockGoodCommonBlock.GetTotalAmount(),
-				mockGoodCommonBlock.GetTotalFee(),
-				mockGoodCommonBlock.GetTotalCoinBase(),
-				mockGoodCommonBlock.GetVersion(),
-			),
-		)
-	case "SELECT id, block_id, block_height, sender_account_address, recipient_account_address, transaction_type, fee, " +
-		"timestamp, transaction_hash, transaction_body_length, transaction_body_bytes, signature, version, " +
-		"transaction_index FROM \"transaction\" WHERE block_id = ? ORDER BY transaction_index ASC":
-		mock.ExpectQuery(regexp.QuoteMeta(qStr)).WillReturnRows(
-			sqlmock.NewRows(transactionQ.Fields))
-	}
-
-	return db.Query(qStr)
-}
-
-func (*mockExecutorBlockPopSuccess) ExecuteSelectRow(qStr string, tx bool, args ...interface{}) (*sql.Row, error) {
-	db, mock, _ := sqlmock.New()
-	defer db.Close()
-
-	blockQ := query.NewBlockQuery(&chaintype.MainChain{})
-
-	mock.ExpectQuery(regexp.QuoteMeta(qStr)).WillReturnRows(
-		sqlmock.NewRows(blockQ.Fields).AddRow(
-			mockGoodBlock.GetID(),
-			mockGoodBlock.GetBlockHash(),
-			mockGoodBlock.GetPreviousBlockHash(),
-			mockGoodBlock.GetHeight(),
-			mockGoodBlock.GetTimestamp(),
-			mockGoodBlock.GetBlockSeed(),
-			mockGoodBlock.GetBlockSignature(),
-			mockGoodBlock.GetCumulativeDifficulty(),
-			mockGoodBlock.GetPayloadLength(),
-			mockGoodBlock.GetPayloadHash(),
-			mockGoodBlock.GetBlocksmithPublicKey(),
-			mockGoodBlock.GetTotalAmount(),
-			mockGoodBlock.GetTotalFee(),
-			mockGoodBlock.GetTotalCoinBase(),
-			mockGoodBlock.GetVersion(),
-		),
-	)
-	return db.QueryRow(qStr), nil
-}
-
-func TestBlockService_PopOffToBlock(t *testing.T) {
-	type fields struct {
-		RWMutex                 sync.RWMutex
-		Chaintype               chaintype.ChainType
-		KVExecutor              kvdb.KVExecutorInterface
-		QueryExecutor           query.ExecutorInterface
-		BlockQuery              query.BlockQueryInterface
-		MempoolQuery            query.MempoolQueryInterface
-		TransactionQuery        query.TransactionQueryInterface
-		MerkleTreeQuery         query.MerkleTreeQueryInterface
-		PublishedReceiptQuery   query.PublishedReceiptQueryInterface
-		SkippedBlocksmithQuery  query.SkippedBlocksmithQueryInterface
-		Signature               crypto.SignatureInterface
-		MempoolService          MempoolServiceInterface
-		ReceiptService          ReceiptServiceInterface
-		NodeRegistrationService NodeRegistrationServiceInterface
-		ActionTypeSwitcher      transaction.TypeActionSwitcher
-		AccountBalanceQuery     query.AccountBalanceQueryInterface
-		ParticipationScoreQuery query.ParticipationScoreQueryInterface
-		NodeRegistrationQuery   query.NodeRegistrationQueryInterface
-		Observer                *observer.Observer
-		Logger                  *log.Logger
-	}
-	type args struct {
-		commonBlock *model.Block
-	}
-	tests := []struct {
-		name    string
-		fields  fields
-		args    args
-		want    []*model.Block
-		wantErr bool
-	}{
-		{
-			name: "Fail - GetLastBlock",
-			fields: fields{
-				Chaintype:               &chaintype.MainChain{},
-				KVExecutor:              nil,
-				QueryExecutor:           &mockExecutorBlockPopGetLastBlockFail{},
-				BlockQuery:              query.NewBlockQuery(&chaintype.MainChain{}),
-				MempoolQuery:            nil,
-				TransactionQuery:        query.NewTransactionQuery(&chaintype.MainChain{}),
-				MerkleTreeQuery:         nil,
-				PublishedReceiptQuery:   nil,
-				SkippedBlocksmithQuery:  nil,
-				Signature:               nil,
-				MempoolService:          &mockMempoolServiceBlockPopSuccess{},
-				ReceiptService:          &mockReceiptSuccess{},
-				NodeRegistrationService: &mockNodeRegistrationServiceBlockPopSuccess{},
-				ActionTypeSwitcher:      nil,
-				AccountBalanceQuery:     nil,
-				ParticipationScoreQuery: nil,
-				NodeRegistrationQuery:   nil,
-				Observer:                nil,
-				Logger:                  logrus.New(),
-			},
-			args: args{
-				commonBlock: mockGoodCommonBlock,
-			},
-			want:    make([]*model.Block, 0),
-			wantErr: true,
-		},
-		{
-			name: "Fail - HardFork",
-			fields: fields{
-				RWMutex:                 sync.RWMutex{},
-				Chaintype:               &chaintype.MainChain{},
-				KVExecutor:              nil,
-				QueryExecutor:           &mockExecutorBlockPopSuccess{},
-				BlockQuery:              query.NewBlockQuery(&chaintype.MainChain{}),
-				MempoolQuery:            nil,
-				TransactionQuery:        query.NewTransactionQuery(&chaintype.MainChain{}),
-				MerkleTreeQuery:         nil,
-				PublishedReceiptQuery:   nil,
-				SkippedBlocksmithQuery:  nil,
-				Signature:               nil,
-				MempoolService:          &mockMempoolServiceBlockPopSuccess{},
-				ReceiptService:          &mockReceiptSuccess{},
-				NodeRegistrationService: &mockNodeRegistrationServiceBlockPopSuccess{},
-				ActionTypeSwitcher:      nil,
-				AccountBalanceQuery:     nil,
-				ParticipationScoreQuery: nil,
-				NodeRegistrationQuery:   nil,
-				Observer:                nil,
-				Logger:                  logrus.New(),
-			},
-			args: args{
-				commonBlock: mockBadCommonBlockHardFork,
-			},
-			want:    make([]*model.Block, 0),
-			wantErr: false,
-		},
-		{
-			name: "Fail - CommonBlockNotFound",
-			fields: fields{
-				Chaintype:               &chaintype.MainChain{},
-				KVExecutor:              nil,
-				QueryExecutor:           &mockExecutorBlockPopFailCommonNotFound{},
-				BlockQuery:              query.NewBlockQuery(&chaintype.MainChain{}),
-				MempoolQuery:            nil,
-				TransactionQuery:        query.NewTransactionQuery(&chaintype.MainChain{}),
-				MerkleTreeQuery:         nil,
-				PublishedReceiptQuery:   nil,
-				SkippedBlocksmithQuery:  nil,
-				Signature:               nil,
-				MempoolService:          &mockMempoolServiceBlockPopSuccess{},
-				ReceiptService:          &mockReceiptSuccess{},
-				NodeRegistrationService: &mockNodeRegistrationServiceBlockPopSuccess{},
-				ActionTypeSwitcher:      nil,
-				AccountBalanceQuery:     nil,
-				ParticipationScoreQuery: nil,
-				NodeRegistrationQuery:   nil,
-				Observer:                nil,
-				Logger:                  logrus.New(),
-			},
-			args: args{
-				commonBlock: mockGoodCommonBlock,
-			},
-			want:    make([]*model.Block, 0),
-			wantErr: true,
-		},
-		{
-			name: "Fail - GetPublishedReceiptError",
-			fields: fields{
-				RWMutex:                 sync.RWMutex{},
-				Chaintype:               &chaintype.MainChain{},
-				KVExecutor:              nil,
-				QueryExecutor:           &mockExecutorBlockPopSuccess{},
-				BlockQuery:              query.NewBlockQuery(&chaintype.MainChain{}),
-				MempoolQuery:            nil,
-				TransactionQuery:        query.NewTransactionQuery(&chaintype.MainChain{}),
-				MerkleTreeQuery:         nil,
-				PublishedReceiptQuery:   nil,
-				SkippedBlocksmithQuery:  nil,
-				Signature:               nil,
-				MempoolService:          &mockMempoolServiceBlockPopSuccess{},
-				ReceiptService:          &mockReceiptSuccess{},
-				NodeRegistrationService: &mockNodeRegistrationServiceBlockPopSuccess{},
-				ActionTypeSwitcher:      nil,
-				AccountBalanceQuery:     nil,
-				ParticipationScoreQuery: nil,
-				NodeRegistrationQuery:   nil,
-				Observer:                nil,
-				Logger:                  logrus.New(),
-			},
-			args: args{
-				commonBlock: mockGoodCommonBlock,
-			},
-			want:    nil,
-			wantErr: false,
-		},
-		{
-			name: "Fail - GetMempoolToBackupFail",
-			fields: fields{
-				RWMutex:                 sync.RWMutex{},
-				Chaintype:               &chaintype.MainChain{},
-				KVExecutor:              nil,
-				QueryExecutor:           &mockExecutorBlockPopSuccess{},
-				BlockQuery:              query.NewBlockQuery(&chaintype.MainChain{}),
-				MempoolQuery:            nil,
-				TransactionQuery:        query.NewTransactionQuery(&chaintype.MainChain{}),
-				MerkleTreeQuery:         nil,
-				PublishedReceiptQuery:   nil,
-				SkippedBlocksmithQuery:  nil,
-				Signature:               nil,
-				MempoolService:          &mockMempoolServiceBlockPopFail{},
-				ReceiptService:          &mockReceiptSuccess{},
-				NodeRegistrationService: &mockNodeRegistrationServiceBlockPopSuccess{},
-				ActionTypeSwitcher:      nil,
-				AccountBalanceQuery:     nil,
-				ParticipationScoreQuery: nil,
-				NodeRegistrationQuery:   nil,
-				Observer:                nil,
-				Logger:                  logrus.New(),
-			},
-			args: args{
-				commonBlock: mockGoodCommonBlock,
-			},
-			want:    nil,
-			wantErr: true,
-		},
-		{
-			name: "Success",
-			fields: fields{
-				RWMutex:                 sync.RWMutex{},
-				Chaintype:               &chaintype.MainChain{},
-				KVExecutor:              nil,
-				QueryExecutor:           &mockExecutorBlockPopSuccess{},
-				BlockQuery:              query.NewBlockQuery(&chaintype.MainChain{}),
-				MempoolQuery:            nil,
-				TransactionQuery:        query.NewTransactionQuery(&chaintype.MainChain{}),
-				MerkleTreeQuery:         nil,
-				PublishedReceiptQuery:   nil,
-				SkippedBlocksmithQuery:  nil,
-				Signature:               nil,
-				MempoolService:          &mockMempoolServiceBlockPopSuccess{},
-				ReceiptService:          &mockReceiptSuccess{},
-				NodeRegistrationService: &mockNodeRegistrationServiceBlockPopSuccess{},
-				ActionTypeSwitcher:      nil,
-				AccountBalanceQuery:     nil,
-				ParticipationScoreQuery: nil,
-				NodeRegistrationQuery:   nil,
-				Observer:                nil,
-				Logger:                  logrus.New(),
-			},
-			args: args{
-				commonBlock: mockGoodCommonBlock,
-			},
-			want:    nil,
-			wantErr: false,
-		},
-	}
-
-	for _, tt := range tests {
-		t.Run(tt.name, func(t *testing.T) {
-			bs := &BlockService{
-				Chaintype:               tt.fields.Chaintype,
-				KVExecutor:              tt.fields.KVExecutor,
-				QueryExecutor:           tt.fields.QueryExecutor,
-				BlockQuery:              tt.fields.BlockQuery,
-				MempoolQuery:            tt.fields.MempoolQuery,
-				TransactionQuery:        tt.fields.TransactionQuery,
-				MerkleTreeQuery:         tt.fields.MerkleTreeQuery,
-				PublishedReceiptQuery:   tt.fields.PublishedReceiptQuery,
-				SkippedBlocksmithQuery:  tt.fields.SkippedBlocksmithQuery,
-				Signature:               tt.fields.Signature,
-				MempoolService:          tt.fields.MempoolService,
-				ReceiptService:          tt.fields.ReceiptService,
-				NodeRegistrationService: tt.fields.NodeRegistrationService,
-				ActionTypeSwitcher:      tt.fields.ActionTypeSwitcher,
-				AccountBalanceQuery:     tt.fields.AccountBalanceQuery,
-				ParticipationScoreQuery: tt.fields.ParticipationScoreQuery,
-				NodeRegistrationQuery:   tt.fields.NodeRegistrationQuery,
-				Observer:                tt.fields.Observer,
-				Logger:                  tt.fields.Logger,
-			}
-			got, err := bs.PopOffToBlock(tt.args.commonBlock)
-			if (err != nil) != tt.wantErr {
-				t.Errorf("PopOffToBlock() error = %v, wantErr %v", err, tt.wantErr)
-				return
-			}
-			if !reflect.DeepEqual(got, tt.want) {
-				t.Errorf("PopOffToBlock() got = %v, want %v", got, tt.want)
-			}
-		})
-	}
-=======
->>>>>>> a3b2097c
 }