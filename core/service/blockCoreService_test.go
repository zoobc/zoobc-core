--- conflicted
+++ resolved
@@ -3,11 +3,12 @@
 import (
 	"database/sql"
 	"errors"
-	"github.com/zoobc/zoobc-core/common/constant"
 	"math/big"
 	"reflect"
 	"regexp"
 	"testing"
+
+	"github.com/zoobc/zoobc-core/common/constant"
 
 	"github.com/DATA-DOG/go-sqlmock"
 	"github.com/zoobc/zoobc-core/common/chaintype"
@@ -1672,24 +1673,6 @@
 	}
 }
 
-<<<<<<< HEAD
-func TestBlockService_GetParticipationScore(t *testing.T) {
-	type fields struct {
-		Chaintype               chaintype.ChainType
-		QueryExecutor           query.ExecutorInterface
-		BlockQuery              query.BlockQueryInterface
-		MempoolQuery            query.MempoolQueryInterface
-		TransactionQuery        query.TransactionQueryInterface
-		Signature               crypto.SignatureInterface
-		MempoolService          MempoolServiceInterface
-		ActionTypeSwitcher      transaction.TypeActionSwitcher
-		AccountBalanceQuery     query.AccountBalanceQueryInterface
-		ParticipationScoreQuery query.ParticipationScoreQueryInterface
-		Observer                *observer.Observer
-	}
-	type args struct {
-		nodePublicKey []byte
-=======
 func TestBlockService_ReceiveBlock(t *testing.T) {
 	type fields struct {
 		Chaintype           chaintype.ChainType
@@ -1708,53 +1691,11 @@
 		lastBlock        *model.Block
 		block            *model.Block
 		nodeSecretPhrase string
->>>>>>> 86f75c3d
 	}
 	tests := []struct {
 		name    string
 		fields  fields
 		args    args
-<<<<<<< HEAD
-		want    int64
-		wantErr bool
-	}{
-		{
-			name: "GetParticipationScore:Success", // All is good
-			fields: fields{
-				Chaintype:               &chaintype.MainChain{},
-				QueryExecutor:           &mockQueryExecutorSuccess{},
-				ParticipationScoreQuery: query.NewParticipationScoreQuery(),
-			},
-			args: args{
-				nodePublicKey: nrsNodePubKey1,
-			},
-			want:    100000,
-			wantErr: false,
-		},
-	}
-	for _, tt := range tests {
-		t.Run(tt.name, func(t *testing.T) {
-			bs := &BlockService{
-				Chaintype:               tt.fields.Chaintype,
-				QueryExecutor:           tt.fields.QueryExecutor,
-				BlockQuery:              tt.fields.BlockQuery,
-				MempoolQuery:            tt.fields.MempoolQuery,
-				TransactionQuery:        tt.fields.TransactionQuery,
-				Signature:               tt.fields.Signature,
-				MempoolService:          tt.fields.MempoolService,
-				ActionTypeSwitcher:      tt.fields.ActionTypeSwitcher,
-				AccountBalanceQuery:     tt.fields.AccountBalanceQuery,
-				ParticipationScoreQuery: tt.fields.ParticipationScoreQuery,
-				Observer:                tt.fields.Observer,
-			}
-			got, err := bs.GetParticipationScore(tt.args.nodePublicKey)
-			if (err != nil) != tt.wantErr {
-				t.Errorf("BlockService.GetParticipationScore() error = %v, wantErr %v", err, tt.wantErr)
-				return
-			}
-			if got != tt.want {
-				t.Errorf("BlockService.GetParticipationScore() = %v, want %v", got, tt.want)
-=======
 		want    *model.Receipt
 		wantErr bool
 	}{
@@ -2004,7 +1945,6 @@
 			}
 			if !reflect.DeepEqual(got, tt.want) {
 				t.Errorf("ReceiveBlock() got = %v\nwant %v", got, tt.want)
->>>>>>> 86f75c3d
 			}
 		})
 	}
