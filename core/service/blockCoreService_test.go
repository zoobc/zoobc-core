--- conflicted
+++ resolved
@@ -837,7 +837,6 @@
 }
 
 func TestBlockService_PushBlock(t *testing.T) {
-<<<<<<< HEAD
 	var (
 		mockBlocksmiths = &[]model.Blocksmith{
 			{
@@ -859,32 +858,7 @@
 		Observer                *observer.Observer
 		SortedBlocksmiths       *[]model.Blocksmith
 		NodeRegistrationService NodeRegistrationServiceInterface
-=======
-	var mockBlocksmiths = &[]model.Blocksmith{
-		{
-			NodeID:    2,
-			NodeOrder: new(big.Int).SetInt64(1000),
-		},
-		{
-			NodeID:    3,
-			NodeOrder: new(big.Int).SetInt64(2000),
-		},
-	}
-
-	type fields struct {
-		Chaintype             chaintype.ChainType
-		QueryExecutor         query.ExecutorInterface
-		BlockQuery            query.BlockQueryInterface
-		MempoolQuery          query.MempoolQueryInterface
-		TransactionQuery      query.TransactionQueryInterface
-		AccountBalanceQuery   query.AccountBalanceQueryInterface
-		NodeRegistrationQuery query.NodeRegistrationQueryInterface
-		ParticipationQuery    query.ParticipationScoreQueryInterface
-		Signature             crypto.SignatureInterface
-		ActionTypeSwitcher    transaction.TypeActionSwitcher
-		Observer              *observer.Observer
-		SortedBlocksmiths     *[]model.Blocksmith
->>>>>>> 36d1af7f
+		ParticipationScoreQuery query.ParticipationScoreQueryInterface
 	}
 	type args struct {
 		previousBlock *model.Block
@@ -900,7 +874,6 @@
 		{
 			name: "PushBlock:Transactions<0",
 			fields: fields{
-<<<<<<< HEAD
 				Chaintype:               &chaintype.MainChain{},
 				QueryExecutor:           &mockQueryExecutorSuccess{},
 				BlockQuery:              query.NewBlockQuery(&chaintype.MainChain{}),
@@ -909,16 +882,7 @@
 				Observer:                observer.NewObserver(),
 				SortedBlocksmiths:       mockBlocksmiths,
 				NodeRegistrationService: &mockNodeRegistrationServiceSuccess{},
-=======
-				Chaintype:             &chaintype.MainChain{},
-				QueryExecutor:         &mockQueryExecutorSuccess{},
-				BlockQuery:            query.NewBlockQuery(&chaintype.MainChain{}),
-				AccountBalanceQuery:   query.NewAccountBalanceQuery(),
-				NodeRegistrationQuery: query.NewNodeRegistrationQuery(),
-				ParticipationQuery:    query.NewParticipationScoreQuery(),
-				Observer:              observer.NewObserver(),
-				SortedBlocksmiths:     mockBlocksmiths,
->>>>>>> 36d1af7f
+				ParticipationScoreQuery: query.NewParticipationScoreQuery(),
 			},
 			args: args{
 				previousBlock: &model.Block{
@@ -958,7 +922,6 @@
 		{
 			name: "PushBlock:Transactions<0 : broadcast true",
 			fields: fields{
-<<<<<<< HEAD
 				Chaintype:               &chaintype.MainChain{},
 				QueryExecutor:           &mockQueryExecutorSuccess{},
 				BlockQuery:              query.NewBlockQuery(&chaintype.MainChain{}),
@@ -967,16 +930,7 @@
 				Observer:                observer.NewObserver(),
 				SortedBlocksmiths:       mockBlocksmiths,
 				NodeRegistrationService: &mockNodeRegistrationServiceSuccess{},
-=======
-				Chaintype:             &chaintype.MainChain{},
-				QueryExecutor:         &mockQueryExecutorSuccess{},
-				BlockQuery:            query.NewBlockQuery(&chaintype.MainChain{}),
-				AccountBalanceQuery:   query.NewAccountBalanceQuery(),
-				NodeRegistrationQuery: query.NewNodeRegistrationQuery(),
-				ParticipationQuery:    query.NewParticipationScoreQuery(),
-				Observer:              observer.NewObserver(),
-				SortedBlocksmiths:     mockBlocksmiths,
->>>>>>> 36d1af7f
+				ParticipationScoreQuery: query.NewParticipationScoreQuery(),
 			},
 			args: args{
 				previousBlock: &model.Block{
@@ -1028,11 +982,8 @@
 				ActionTypeSwitcher:      tt.fields.ActionTypeSwitcher,
 				Observer:                tt.fields.Observer,
 				SortedBlocksmiths:       tt.fields.SortedBlocksmiths,
-<<<<<<< HEAD
 				NodeRegistrationService: tt.fields.NodeRegistrationService,
-=======
-				ParticipationScoreQuery: tt.fields.ParticipationQuery,
->>>>>>> 36d1af7f
+				ParticipationScoreQuery: tt.fields.ParticipationScoreQuery,
 			}
 			if err := bs.PushBlock(tt.args.previousBlock, tt.args.block, false,
 				tt.args.broadcast); (err != nil) != tt.wantErr {
