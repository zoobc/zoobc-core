package service

import (
	"database/sql"
	"errors"
	"fmt"
	"math/big"
	"reflect"
	"regexp"
	"testing"

	"github.com/DATA-DOG/go-sqlmock"
	"github.com/dgraph-io/badger"
	"github.com/sirupsen/logrus"
	log "github.com/sirupsen/logrus"
	"github.com/zoobc/zoobc-core/common/chaintype"
	"github.com/zoobc/zoobc-core/common/constant"
	"github.com/zoobc/zoobc-core/common/crypto"
	"github.com/zoobc/zoobc-core/common/kvdb"
	"github.com/zoobc/zoobc-core/common/model"
	"github.com/zoobc/zoobc-core/common/query"
	"github.com/zoobc/zoobc-core/common/transaction"
	"github.com/zoobc/zoobc-core/common/util"
	util2 "github.com/zoobc/zoobc-core/core/util"
	"github.com/zoobc/zoobc-core/observer"
)

type (
	mockSignature struct {
		crypto.Signature
	}
	mockSignatureFail struct {
		crypto.Signature
	}
	mockQueryExecutorSuccess struct {
		query.Executor
	}
	mockQueryExecuteNotNil struct {
		query.Executor
	}
	mockQueryExecutorScanFail struct {
		query.Executor
	}
	mockQueryExecutorFail struct {
		query.Executor
	}
	mockQueryExecutorNotFound struct {
		query.Executor
	}
	mockTypeAction struct {
		transaction.SendMoney
	}
	mockTypeActionSuccess struct {
		mockTypeAction
	}

	mockKVExecutorSuccess struct {
		kvdb.KVExecutor
	}

	mockKVExecutorSuccessKeyNotFound struct {
		mockKVExecutorSuccess
	}

	mockKVExecutorFailOtherError struct {
		mockKVExecutorSuccess
	}

	mockNodeRegistrationServiceSuccess struct {
		NodeRegistrationService
	}
)

var mockBlock = &model.Block{
	ID:                   0,
	PreviousBlockHash:    nil,
	Height:               0,
	Timestamp:            0,
	BlockSeed:            nil,
	BlockSignature:       nil,
	CumulativeDifficulty: "",
	SmithScale:           0,
	BlocksmithPublicKey:  []byte{},
	TotalAmount:          0,
	TotalFee:             0,
	TotalCoinBase:        0,
	Version:              0,
	PayloadLength:        0,
	PayloadHash:          nil,
	Transactions:         nil,
}

func (*mockNodeRegistrationServiceSuccess) SelectNodesToBeAdmitted(limit uint32) ([]*model.NodeRegistration, error) {
	return []*model.NodeRegistration{
		{
			AccountAddress: "TESTADMITTED",
		},
	}, nil
}

func (*mockNodeRegistrationServiceSuccess) AdmitNodes(nodeRegistrations []*model.NodeRegistration, height uint32) error {
	return nil
}

func (*mockNodeRegistrationServiceSuccess) SelectNodesToBeExpelled() ([]*model.NodeRegistration, error) {
	return []*model.NodeRegistration{
		{
			AccountAddress: "TESTEXPELLED",
		},
	}, nil
}

func (*mockNodeRegistrationServiceSuccess) GetNodeAdmittanceCycle() uint32 {
	return 1
}

func (*mockNodeRegistrationServiceSuccess) ExpelNodes(nodeRegistrations []*model.NodeRegistration, height uint32) error {
	return nil
}

func (*mockKVExecutorSuccess) Get(key string) ([]byte, error) {
	return nil, nil
}

func (*mockKVExecutorSuccess) Insert(key string, value []byte, expiry int) error {
	return nil
}

func (*mockKVExecutorSuccessKeyNotFound) Get(key string) ([]byte, error) {
	return nil, badger.ErrKeyNotFound
}

func (*mockKVExecutorFailOtherError) Get(key string) ([]byte, error) {
	return nil, badger.ErrInvalidKey
}

func (*mockKVExecutorFailOtherError) Insert(key string, value []byte, expiry int) error {
	return badger.ErrInvalidKey
}

var (
	bcsAddress1    = "BCZnSfqpP5tqFQlMTYkDeBVFWnbyVK7vLr5ORFpTjgtN"
	bcsAddress2    = "BCZKLvgUYZ1KKx-jtF9KoJskjVPvB9jpIjfzzI6zDW0J"
	bcsAddress3    = "nK_ouxdDDwuJiogiDAi_zs1LqeN7f5ZsXbFtXGqGc0Pd"
	bcsNodePubKey1 = []byte{153, 58, 50, 200, 7, 61, 108, 229, 204, 48, 199, 145, 21, 99, 125, 75, 49,
		45, 118, 97, 219, 80, 242, 244, 100, 134, 144, 246, 37, 144, 213, 135}
	bcsNodePubKey2 = []byte{1, 2, 3, 200, 7, 61, 108, 229, 204, 48, 199, 145, 21, 99, 125, 75, 49,
		45, 118, 97, 219, 80, 242, 244, 100, 134, 144, 246, 37, 144, 213, 135}
	bcsNodePubKey3 = []byte{4, 5, 6, 200, 7, 61, 108, 229, 204, 48, 199, 145, 21, 99, 125, 75, 49,
		45, 118, 97, 219, 80, 242, 244, 100, 134, 144, 246, 37, 144, 213, 135}
	bcsBlock1 = &model.Block{
		ID:                   0,
		PreviousBlockHash:    []byte{},
		Height:               1,
		Timestamp:            1562806389280,
		BlockSeed:            []byte{},
		BlockSignature:       []byte{},
		CumulativeDifficulty: string(100000000),
		SmithScale:           1,
		PayloadLength:        0,
		PayloadHash:          []byte{},
		BlocksmithPublicKey:  bcsNodePubKey1,
		TotalAmount:          100000000,
		TotalFee:             10000000,
		TotalCoinBase:        1,
		Version:              0,
	}
	mockTransaction = &model.Transaction{
		ID:                      1,
		BlockID:                 1,
		Height:                  0,
		SenderAccountAddress:    "BCZ",
		RecipientAccountAddress: "ZCB",
		TransactionType:         1,
		Fee:                     10,
		Timestamp:               1000,
		TransactionHash:         []byte{},
		TransactionBodyLength:   8,
		TransactionBodyBytes:    []byte{1, 2, 3, 4, 5, 6, 7, 8},
		Signature:               []byte{1, 2, 3, 4, 5, 6, 7, 8},
		Version:                 1,
		TransactionIndex:        1,
	}
)

// mockTypeAction
func (*mockTypeAction) ApplyConfirmed() error {
	return nil
}
func (*mockTypeAction) Validate(bool) error {
	return nil
}
func (*mockTypeAction) GetAmount() int64 {
	return 10
}
func (*mockTypeActionSuccess) GetTransactionType(tx *model.Transaction) (transaction.TypeAction, error) {
	return &mockTypeAction{}, nil
}

// mockSignature
func (*mockSignature) SignByNode(payload []byte, nodeSeed string) []byte {
	return []byte{}
}

func (*mockSignature) VerifyNodeSignature(
	payload, signature, nodePublicKey []byte,
) bool {
	return true
}

func (*mockSignatureFail) VerifyNodeSignature(
	payload, signature, nodePublicKey []byte,
) bool {
	return false
}

// mockQueryExecutorScanFail
func (*mockQueryExecutorScanFail) ExecuteSelect(qe string, tx bool, args ...interface{}) (*sql.Rows, error) {
	db, mock, _ := sqlmock.New()
	defer db.Close()
	mock.ExpectQuery(regexp.QuoteMeta(`SELECT`)).WillReturnRows(sqlmock.NewRows([]string{
		"ID", "PreviousBlockHash", "Height", "Timestamp", "BlockSeed", "BlockSignature", "CumulativeDifficulty",
		"SmithScale", "PayloadLength", "PayloadHash", "BlocksmithPublicKey", "TotalAmount", "TotalFee", "TotalCoinBase"}))
	rows, _ := db.Query(qe)
	return rows, nil
}

// mockQueryExecutorNotFound
func (*mockQueryExecutorNotFound) ExecuteSelect(qe string, tx bool, args ...interface{}) (*sql.Rows, error) {
	db, mock, _ := sqlmock.New()
	defer db.Close()
	switch qe {
	case "SELECT id, node_public_key, account_address, registration_height, node_address, locked_balance, " +
		"registration_status, latest, height  FROM node_registry WHERE node_public_key = ? AND height <= ? " +
		"ORDER BY height DESC LIMIT 1":
		mock.ExpectQuery(regexp.QuoteMeta(qe)).WillReturnRows(sqlmock.NewRows([]string{
			"ID", "PreviousBlockHash", "Height", "Timestamp", "BlockSeed", "BlockSignature", "CumulativeDifficulty",
			"SmithScale", "PayloadLength", "PayloadHash", "BlocksmithPublicKey", "TotalAmount", "TotalFee", "TotalCoinBase",
			"Version"},
		))
	default:
		return nil, errors.New("mockQueryExecutorNotFound - InvalidQuery")
	}
	rows, _ := db.Query(qe)
	return rows, nil
}

// mockQueryExecutorNotNil
func (*mockQueryExecuteNotNil) ExecuteSelect(query string, tx bool, args ...interface{}) (*sql.Rows, error) {
	db, mock, err := sqlmock.New()
	if err != nil {
		return nil, err
	}
	mock.ExpectQuery("").
		WillReturnRows(sqlmock.NewRows([]string{"ID"}))
	return db.Query("")
}

// mockQueryExecutorFail
func (*mockQueryExecutorFail) ExecuteSelect(query string, tx bool, args ...interface{}) (*sql.Rows, error) {
	return nil, errors.New("MockedError")
}
func (*mockQueryExecutorFail) ExecuteStatement(qe string, args ...interface{}) (sql.Result, error) {
	return nil, errors.New("MockedError")
}
func (*mockQueryExecutorFail) BeginTx() error { return nil }

func (*mockQueryExecutorFail) RollbackTx() error { return nil }

func (*mockQueryExecutorFail) ExecuteTransaction(qStr string, args ...interface{}) error {
	return errors.New("mockError:deleteMempoolFail")
}
func (*mockQueryExecutorFail) CommitTx() error { return errors.New("mockError:commitFail") }

// mockQueryExecutorSuccess
func (*mockQueryExecutorSuccess) BeginTx() error { return nil }

func (*mockQueryExecutorSuccess) RollbackTx() error { return nil }

func (*mockQueryExecutorSuccess) ExecuteTransaction(qStr string, args ...interface{}) error {
	return nil
}
func (*mockQueryExecutorSuccess) ExecuteTransactions(queries [][]interface{}) error {
	return nil
}
func (*mockQueryExecutorSuccess) CommitTx() error { return nil }

func (*mockQueryExecutorSuccess) ExecuteSelectRow(qStr string, args ...interface{}) *sql.Row {
	db, mock, _ := sqlmock.New()
	defer db.Close()

	switch qStr {
	case "SELECT id, node_public_key, account_address, registration_height, node_address, locked_balance, " +
		"registration_status, latest, height FROM node_registry WHERE node_public_key = ? AND latest=1":
		mock.ExpectQuery(regexp.QuoteMeta(qStr)).WillReturnRows(sqlmock.NewRows([]string{
			"ID", "NodePublicKey", "AccountAddress", "RegistrationHeight", "NodeAddress", "LockedBalance", "RegistrationStatus",
			"Latest", "Height",
		}).AddRow(1, bcsNodePubKey1, bcsAddress1, 10, "10.10.10.1", 100000000, uint32(model.NodeRegistrationState_NodeQueued), true, 100))
	case "SELECT id, tree, timestamp FROM merkle_tree ORDER BY timestamp DESC LIMIT 1":
		mock.ExpectQuery(regexp.QuoteMeta(qStr)).WillReturnRows(sqlmock.NewRows([]string{
			"ID", "Tree", "Timestamp",
		}))
	}
	row := db.QueryRow(qStr)
	return row
}

func (*mockQueryExecutorSuccess) ExecuteSelect(qe string, tx bool, args ...interface{}) (*sql.Rows, error) {
	db, mock, _ := sqlmock.New()
	defer db.Close()
	switch qe {
	case "SELECT id, node_public_key, account_address, registration_height, node_address, locked_balance, " +
		"registration_status, latest, height FROM node_registry WHERE id = ? AND latest=1":
		for idx, arg := range args {
			if idx == 0 {
				nodeID := fmt.Sprintf("%d", arg)
				switch nodeID {
				case "1":
					mock.ExpectQuery(regexp.QuoteMeta(qe)).WillReturnRows(sqlmock.NewRows([]string{"id", "node_public_key",
						"account_address", "registration_height", "node_address", "locked_balance", "registration_status", "latest", "height",
					}).AddRow(1, bcsNodePubKey1, bcsAddress1, 10, "10.10.10.1", 100000000, uint32(model.NodeRegistrationState_NodeRegistered), true, 100))
				case "2":
					mock.ExpectQuery(regexp.QuoteMeta(qe)).WillReturnRows(sqlmock.NewRows([]string{"id", "node_public_key",
						"account_address", "registration_height", "node_address", "locked_balance", "registration_status", "latest", "height",
					}).AddRow(2, bcsNodePubKey2, bcsAddress2, 20, "10.10.10.2", 100000000, uint32(model.NodeRegistrationState_NodeRegistered), true, 200))
				case "3":
					mock.ExpectQuery(regexp.QuoteMeta(qe)).WillReturnRows(sqlmock.NewRows([]string{"id", "node_public_key",
						"account_address", "registration_height", "node_address", "locked_balance", "registration_status", "latest", "height",
					}).AddRow(3, bcsNodePubKey3, bcsAddress3, 30, "10.10.10.3", 100000000, uint32(model.NodeRegistrationState_NodeRegistered), true, 300))
				}
			}
		}
	case "SELECT id, node_public_key, account_address, registration_height, node_address, locked_balance, " +
		"registration_status, latest, height FROM node_registry WHERE node_public_key = ? AND height <= ? " +
		"ORDER BY height DESC LIMIT 1":
		mock.ExpectQuery(regexp.QuoteMeta(qe)).WillReturnRows(sqlmock.NewRows([]string{"id", "node_public_key",
			"account_address", "registration_height", "node_address", "locked_balance", "registration_status", "latest", "height",
		}).AddRow(1, bcsNodePubKey1, bcsAddress1, 10, "10.10.10.10", 100000000, uint32(model.NodeRegistrationState_NodeQueued), true, 100))
	case "SELECT id, previous_block_hash, height, timestamp, block_seed, block_signature, cumulative_difficulty, smith_scale, " +
		"payload_length, payload_hash, blocksmith_public_key, total_amount, total_fee, total_coinbase, version FROM main_block WHERE height = 0":
		mock.ExpectQuery(regexp.QuoteMeta(qe)).WillReturnRows(sqlmock.NewRows([]string{
			"ID", "PreviousBlockHash", "Height", "Timestamp", "BlockSeed", "BlockSignature", "CumulativeDifficulty",
			"SmithScale", "PayloadLength", "PayloadHash", "BlocksmithPublicKey", "TotalAmount", "TotalFee", "TotalCoinBase",
			"Version"},
		).AddRow(1, []byte{}, 1, 10000, []byte{}, []byte{}, "", 1, 2, []byte{}, bcsNodePubKey1, 0, 0, 0, 1))
	case "SELECT A.node_id, A.score, A.latest, A.height FROM participation_score as A INNER JOIN node_registry as B " +
		"ON A.node_id = B.id WHERE B.node_public_key=? AND B.latest=1 AND B.registration_status=0 AND A.latest=1":
		mock.ExpectQuery(regexp.QuoteMeta(qe)).WillReturnRows(sqlmock.NewRows([]string{
			"node_id",
			"score",
			"latest",
			"height",
		},
		).AddRow(-1, 100000, true, 0))
	case "SELECT id, previous_block_hash, height, timestamp, block_seed, block_signature, cumulative_difficulty, smith_scale, " +
		"payload_length, payload_hash, blocksmith_public_key, total_amount, total_fee, total_coinbase, version FROM main_block WHERE id = 1":
		mock.ExpectQuery(regexp.QuoteMeta(qe)).WillReturnRows(sqlmock.NewRows([]string{
			"ID", "PreviousBlockHash", "Height", "Timestamp", "BlockSeed", "BlockSignature", "CumulativeDifficulty",
			"SmithScale", "PayloadLength", "PayloadHash", "BlocksmithPublicKey", "TotalAmount", "TotalFee", "TotalCoinBase",
			"Version"},
		).AddRow(1, []byte{}, 1, 10000, []byte{}, []byte{}, "", 1, 2, []byte{}, bcsNodePubKey1, 0, 0, 0, 1))
	case "SELECT id, previous_block_hash, height, timestamp, block_seed, block_signature, cumulative_difficulty, smith_scale, " +
		"payload_length, payload_hash, blocksmith_public_key, total_amount, total_fee, total_coinbase, version FROM main_block " +
		"WHERE HEIGHT >= 0 ORDER BY HEIGHT LIMIT 2":
		mock.ExpectQuery(regexp.QuoteMeta(qe)).WillReturnRows(sqlmock.NewRows([]string{
			"ID", "PreviousBlockHash", "Height", "Timestamp", "BlockSeed", "BlockSignature", "CumulativeDifficulty",
			"SmithScale", "PayloadLength", "PayloadHash", "BlocksmithPublicKey", "TotalAmount", "TotalFee", "TotalCoinBase",
			"Version"},
		).AddRow(1, []byte{}, 1, 10000, []byte{}, []byte{}, "", 1, 2, []byte{}, bcsNodePubKey1, 0, 0, 0, 1).AddRow(
			2, []byte{}, 1, 10000, []byte{}, []byte{}, "", 1, 2, []byte{}, bcsNodePubKey1, 0, 0, 0, 1))
	case "SELECT id, previous_block_hash, height, timestamp, block_seed, block_signature, cumulative_difficulty, smith_scale, " +
		"payload_length, payload_hash, blocksmith_public_key, total_amount, total_fee, total_coinbase, version FROM main_block ORDER BY " +
		"height DESC LIMIT 1":
		mock.ExpectQuery(regexp.QuoteMeta(qe)).WillReturnRows(sqlmock.NewRows([]string{
			"ID", "PreviousBlockHash", "Height", "Timestamp", "BlockSeed", "BlockSignature", "CumulativeDifficulty",
			"SmithScale", "PayloadLength", "PayloadHash", "BlocksmithPublicKey", "TotalAmount", "TotalFee", "TotalCoinBase",
			"Version"},
		).AddRow(1, []byte{}, 1, 10000, []byte{}, []byte{}, "", 1, 2, []byte{}, bcsNodePubKey1, 0, 0, 0, 1))
	case "SELECT id, previous_block_hash, height, timestamp, block_seed, block_signature, cumulative_difficulty, smith_scale, " +
		"payload_length, payload_hash, blocksmith_public_key, total_amount, total_fee, total_coinbase, version FROM main_block " +
		"WHERE height = 0 LIMIT 1":
		mock.ExpectQuery(regexp.QuoteMeta(qe)).WillReturnRows(sqlmock.NewRows([]string{
			"ID", "PreviousBlockHash", "Height", "Timestamp", "BlockSeed", "BlockSignature", "CumulativeDifficulty",
			"SmithScale", "PayloadLength", "PayloadHash", "BlocksmithPublicKey", "TotalAmount", "TotalFee", "TotalCoinBase", "Version"}).
			AddRow(1, []byte{}, 0, 10000, []byte{}, []byte{}, "", 1, 2, []byte{}, bcsNodePubKey1, 0, 0, 0, 1))
	case "SELECT id, previous_block_hash, height, timestamp, block_seed, block_signature, cumulative_difficulty, smith_scale, " +
		"payload_length, payload_hash, blocksmith_public_key, total_amount, total_fee, total_coinbase, version FROM main_block " +
		"WHERE height >= 0 ORDER BY height ASC LIMIT 100":
		mock.ExpectQuery(regexp.QuoteMeta(qe)).WillReturnRows(sqlmock.NewRows([]string{
			"ID", "PreviousBlockHash", "Height", "Timestamp", "BlockSeed", "BlockSignature", "CumulativeDifficulty",
			"SmithScale", "PayloadLength", "PayloadHash", "BlocksmithPublicKey", "TotalAmount", "TotalFee", "TotalCoinBase", "Version"}).
			AddRow(1, []byte{}, 0, 10000, []byte{}, []byte{}, "", 1, 2, []byte{}, bcsNodePubKey1, 0, 0, 0, 1))
	case "SELECT id, block_id, block_height, sender_account_address, recipient_account_address, transaction_type, fee, timestamp, " +
		"transaction_hash, transaction_body_length, transaction_body_bytes, signature, version, " +
		"transaction_index FROM \"transaction\" WHERE block_id = ? ORDER BY transaction_index ASC":
		mock.ExpectQuery(regexp.QuoteMeta(qe)).WillReturnRows(sqlmock.NewRows([]string{
			"ID", "BlockID", "BlockHeight", "SenderAccountAddress", "RecipientAccountAddress", "TransactionType",
			"Fee", "Timestamp", "TransactionHash", "TransactionBodyLength", "TransactionBodyBytes", "Signature",
			"Version", "TransactionIndex"},
		).AddRow(
			mockTransaction.ID,
			mockTransaction.BlockID,
			mockTransaction.Height,
			mockTransaction.SenderAccountAddress,
			mockTransaction.RecipientAccountAddress,
			mockTransaction.TransactionType,
			mockTransaction.Fee,
			mockTransaction.Timestamp,
			mockTransaction.TransactionHash,
			mockTransaction.TransactionBodyLength,
			mockTransaction.TransactionBodyBytes,
			mockTransaction.Signature,
			mockTransaction.Version,
			mockTransaction.TransactionIndex))
	case "SELECT id, fee_per_byte, arrival_timestamp, transaction_bytes, sender_account_address, recipient_account_address " +
		"FROM mempool WHERE id = :id":
		mock.ExpectQuery(regexp.QuoteMeta(qe)).WillReturnRows(sqlmock.NewRows([]string{
			"ID", "FeePerByte", "ArrivalTimestamp", "TransactionBytes", "SenderAccountAddress", "RecipientAccountAddress",
		}))
	}
	rows, _ := db.Query(qe)
	return rows, nil
}

func (*mockQueryExecutorSuccess) ExecuteStatement(qe string, args ...interface{}) (sql.Result, error) {
	return nil, nil
}

func TestNewBlockService(t *testing.T) {
	type args struct {
		ct                      chaintype.ChainType
		kvExecutor              kvdb.KVExecutorInterface
		queryExecutor           query.ExecutorInterface
		blockQuery              query.BlockQueryInterface
		mempoolQuery            query.MempoolQueryInterface
		transactionQuery        query.TransactionQueryInterface
		merkleTreeQuery         query.MerkleTreeQueryInterface
		publishedReceiptQuery   query.PublishedReceiptQueryInterface
		signature               crypto.SignatureInterface
		mempoolService          MempoolServiceInterface
		receiptService          ReceiptServiceInterface
		nodeRegistrationService NodeRegistrationServiceInterface
		txTypeSwitcher          transaction.TypeActionSwitcher
		accountBalanceQuery     query.AccountBalanceQueryInterface
		participationScoreQuery query.ParticipationScoreQueryInterface
		nodeRegistrationQuery   query.NodeRegistrationQueryInterface
		obsr                    *observer.Observer
		sortedBlocksmiths       *[]model.Blocksmith
		logger                  *log.Logger
	}
	tests := []struct {
		name string
		args args
		want *BlockService
	}{
		{
			name: "wantSuccess",
			args: args{
				ct:                &chaintype.MainChain{},
				obsr:              observer.NewObserver(),
				sortedBlocksmiths: &([]model.Blocksmith{}),
			},
			want: &BlockService{
				Chaintype:         &chaintype.MainChain{},
				Observer:          observer.NewObserver(),
				SortedBlocksmiths: &([]model.Blocksmith{}),
			},
		},
	}
	for _, tt := range tests {
		t.Run(tt.name, func(t *testing.T) {
			if got := NewBlockService(
				tt.args.ct,
				tt.args.kvExecutor,
				tt.args.queryExecutor,
				tt.args.blockQuery,
				tt.args.mempoolQuery,
				tt.args.transactionQuery,
				tt.args.merkleTreeQuery,
				tt.args.publishedReceiptQuery,
				tt.args.signature,
				tt.args.mempoolService,
				tt.args.receiptService,
				tt.args.nodeRegistrationService,
				tt.args.txTypeSwitcher,
				tt.args.accountBalanceQuery,
				tt.args.participationScoreQuery,
				tt.args.nodeRegistrationQuery,
				tt.args.obsr,
				tt.args.sortedBlocksmiths,
				tt.args.logger,
			); !reflect.DeepEqual(got, tt.want) {
				t.Errorf("NewBlockService() = %v, want %v", got, tt.want)
			}
		})
	}
}

func TestBlockService_NewBlock(t *testing.T) {
	type fields struct {
		Chaintype          chaintype.ChainType
		QueryExecutor      query.ExecutorInterface
		BlockQuery         query.BlockQueryInterface
		MempoolQuery       query.MempoolQueryInterface
		TransactionQuery   query.TransactionQueryInterface
		Signature          crypto.SignatureInterface
		ActionTypeSwitcher transaction.TypeActionSwitcher
	}
	type args struct {
		version             uint32
		previousBlockHash   []byte
		blockSeed           []byte
		blockSmithPublicKey []byte
		hash                string
		previousBlockHeight uint32
		timestamp           int64
		totalAmount         int64
		totalFee            int64
		totalCoinBase       int64
		transactions        []*model.Transaction
		publishedReceipts   []*model.PublishedReceipt
		payloadHash         []byte
		payloadLength       uint32
		secretPhrase        string
	}
	tests := []struct {
		name   string
		fields fields
		args   args
		want   *model.Block
	}{
		{
			name: "wantSuccess",
			fields: fields{
				Chaintype: &chaintype.MainChain{},
				Signature: &mockSignature{},
			},
			args: args{
				version:             1,
				previousBlockHash:   []byte{},
				blockSeed:           []byte{},
				blockSmithPublicKey: bcsNodePubKey1,
				hash:                "hash",
				previousBlockHeight: 0,
				timestamp:           15875392,
				totalAmount:         0,
				totalFee:            0,
				totalCoinBase:       0,
				transactions:        []*model.Transaction{},
				publishedReceipts:   []*model.PublishedReceipt{},
				payloadHash:         []byte{},
				payloadLength:       0,
				secretPhrase:        "secretphrase",
			},
			want: &model.Block{
				Version:             1,
				PreviousBlockHash:   []byte{},
				BlockSeed:           []byte{},
				BlocksmithPublicKey: bcsNodePubKey1,
				Timestamp:           15875392,
				TotalAmount:         0,
				TotalFee:            0,
				TotalCoinBase:       0,
				Transactions:        []*model.Transaction{},
				PublishedReceipts:   []*model.PublishedReceipt{},
				PayloadHash:         []byte{},
				PayloadLength:       0,
				BlockSignature:      []byte{},
			},
		},
	}
	for _, tt := range tests {
		t.Run(tt.name, func(t *testing.T) {
			bs := &BlockService{
				Chaintype:          tt.fields.Chaintype,
				QueryExecutor:      tt.fields.QueryExecutor,
				BlockQuery:         tt.fields.BlockQuery,
				MempoolQuery:       tt.fields.MempoolQuery,
				TransactionQuery:   tt.fields.TransactionQuery,
				Signature:          tt.fields.Signature,
				ActionTypeSwitcher: tt.fields.ActionTypeSwitcher,
			}
			if got := bs.NewBlock(
				tt.args.version,
				tt.args.previousBlockHash,
				tt.args.blockSeed,
				tt.args.blockSmithPublicKey,
				tt.args.hash,
				tt.args.previousBlockHeight,
				tt.args.timestamp,
				tt.args.totalAmount,
				tt.args.totalFee,
				tt.args.totalCoinBase,
				tt.args.transactions,
				tt.args.publishedReceipts,
				tt.args.payloadHash,
				tt.args.payloadLength,
				tt.args.secretPhrase,
			); !reflect.DeepEqual(got, tt.want) {
				t.Errorf("BlockService.NewBlock() = %v, want %v", got, tt.want)
			}
		})
	}
}

func TestBlockService_NewGenesisBlock(t *testing.T) {
	type fields struct {
		Chaintype          chaintype.ChainType
		QueryExecutor      query.ExecutorInterface
		BlockQuery         query.BlockQueryInterface
		MempoolQuery       query.MempoolQueryInterface
		TransactionQuery   query.TransactionQueryInterface
		Signature          crypto.SignatureInterface
		ActionTypeSwitcher transaction.TypeActionSwitcher
	}
	type args struct {
		version              uint32
		previousBlockHash    []byte
		blockSeed            []byte
		blockSmithPublicKey  []byte
		hash                 string
		previousBlockHeight  uint32
		timestamp            int64
		totalAmount          int64
		totalFee             int64
		totalCoinBase        int64
		transactions         []*model.Transaction
		publishedReceipts    []*model.PublishedReceipt
		payloadHash          []byte
		payloadLength        uint32
		smithScale           int64
		cumulativeDifficulty *big.Int
		genesisSignature     []byte
	}
	tests := []struct {
		name   string
		fields fields
		args   args
		want   *model.Block
	}{
		{
			name: "wantSuccess",
			fields: fields{
				Chaintype: &chaintype.MainChain{},
				Signature: &mockSignature{},
			},
			args: args{
				version:              1,
				previousBlockHash:    []byte{},
				blockSeed:            []byte{},
				blockSmithPublicKey:  bcsNodePubKey1,
				hash:                 "hash",
				previousBlockHeight:  0,
				timestamp:            15875392,
				totalAmount:          0,
				totalFee:             0,
				totalCoinBase:        0,
				transactions:         []*model.Transaction{},
				publishedReceipts:    []*model.PublishedReceipt{},
				payloadHash:          []byte{},
				payloadLength:        8,
				smithScale:           0,
				cumulativeDifficulty: big.NewInt(1),
				genesisSignature:     []byte{},
			},
			want: &model.Block{
				Version:              1,
				PreviousBlockHash:    []byte{},
				BlockSeed:            []byte{},
				BlocksmithPublicKey:  bcsNodePubKey1,
				Timestamp:            15875392,
				TotalAmount:          0,
				TotalFee:             0,
				TotalCoinBase:        0,
				Transactions:         []*model.Transaction{},
				PublishedReceipts:    []*model.PublishedReceipt{},
				PayloadHash:          []byte{},
				PayloadLength:        8,
				SmithScale:           0,
				CumulativeDifficulty: "1",
				BlockSignature:       []byte{},
			},
		},
	}
	for _, tt := range tests {
		t.Run(tt.name, func(t *testing.T) {
			bs := &BlockService{
				Chaintype:          tt.fields.Chaintype,
				QueryExecutor:      tt.fields.QueryExecutor,
				BlockQuery:         tt.fields.BlockQuery,
				MempoolQuery:       tt.fields.MempoolQuery,
				TransactionQuery:   tt.fields.TransactionQuery,
				Signature:          tt.fields.Signature,
				ActionTypeSwitcher: tt.fields.ActionTypeSwitcher,
			}
			if got := bs.NewGenesisBlock(
				tt.args.version,
				tt.args.previousBlockHash,
				tt.args.blockSeed,
				tt.args.blockSmithPublicKey,
				tt.args.hash,
				tt.args.previousBlockHeight,
				tt.args.timestamp,
				tt.args.totalAmount,
				tt.args.totalFee,
				tt.args.totalCoinBase,
				tt.args.transactions,
				tt.args.publishedReceipts,
				tt.args.payloadHash,
				tt.args.payloadLength,
				tt.args.smithScale,
				tt.args.cumulativeDifficulty,
				tt.args.genesisSignature,
			); !reflect.DeepEqual(got, tt.want) {
				t.Errorf("BlockService.NewGenesisBlock() = %v, want %v", got, tt.want)
			}
		})
	}
}

func TestBlockService_VerifySeed(t *testing.T) {
	type fields struct {
		Chaintype          chaintype.ChainType
		QueryExecutor      query.ExecutorInterface
		BlockQuery         query.BlockQueryInterface
		MempoolQuery       query.MempoolQueryInterface
		TransactionQuery   query.TransactionQueryInterface
		Signature          crypto.SignatureInterface
		ActionTypeSwitcher transaction.TypeActionSwitcher
	}
	type args struct {
		seed          *big.Int
		balance       *big.Int
		previousBlock *model.Block
		timestamp     int64
	}
	tests := []struct {
		name   string
		fields fields
		args   args
		want   bool
	}{
		{
			name: "VerifySeed:true-{prevTarget<seed<target && elapsed < 300}",
			fields: fields{
				Chaintype: &chaintype.MainChain{},
			},
			args: args{
				seed:    big.NewInt(1200),
				balance: big.NewInt(100),
				previousBlock: &model.Block{
					Timestamp:  0,
					SmithScale: 10,
				},
				timestamp: 2,
			},
			want: true,
		},
		{
			name: "VerifySeed:true-{elapsedTime>300 && seed < target ",
			fields: fields{
				Chaintype: &chaintype.MainChain{},
			},
			args: args{
				seed:    big.NewInt(0),
				balance: big.NewInt(0),
				previousBlock: &model.Block{
					Timestamp:  0,
					SmithScale: 0,
				},
				timestamp: 301,
			},
			want: false,
		},
		{
			name: "VerifySeed:true-{elapsedTime>300 && previousTarget > seed < target}",
			fields: fields{
				Chaintype: &chaintype.MainChain{},
			},
			args: args{
				seed:    big.NewInt(10),
				balance: big.NewInt(10),
				previousBlock: &model.Block{
					Timestamp:  0,
					SmithScale: 10,
				},
				timestamp: 3601,
			},
			want: true,
		},
		{
			name: "VerifySeed:false-{seed > target}",
			fields: fields{
				Chaintype: &chaintype.MainChain{},
			},
			args: args{
				seed:    big.NewInt(10000),
				balance: big.NewInt(10),
				previousBlock: &model.Block{
					Timestamp:  0,
					SmithScale: 10,
				},
				timestamp: 0,
			},
			want: false,
		},
		{
			name: "VerifySeed:false-{seed < prevtarget}",
			fields: fields{
				Chaintype: &chaintype.MainChain{},
			},
			args: args{
				seed:    big.NewInt(0),
				balance: big.NewInt(10),
				previousBlock: &model.Block{
					Timestamp:  0,
					SmithScale: 10,
				},
				timestamp: 0,
			},
			want: false,
		},
	}
	for _, tt := range tests {
		t.Run(tt.name, func(t *testing.T) {
			b := &BlockService{
				Chaintype:          tt.fields.Chaintype,
				QueryExecutor:      tt.fields.QueryExecutor,
				BlockQuery:         tt.fields.BlockQuery,
				MempoolQuery:       tt.fields.MempoolQuery,
				TransactionQuery:   tt.fields.TransactionQuery,
				Signature:          tt.fields.Signature,
				ActionTypeSwitcher: tt.fields.ActionTypeSwitcher,
			}
			if got := b.VerifySeed(tt.args.seed, tt.args.balance, tt.args.previousBlock, tt.args.timestamp); got != tt.want {
				t.Errorf("BlockService.VerifySeed() = %v, want %v", got, tt.want)
			}
		})
	}
}

func TestBlockService_PushBlock(t *testing.T) {
	var mockBlocksmiths = &[]model.Blocksmith{
		{
			NodeID:    2,
			NodeOrder: new(big.Int).SetInt64(1000),
		},
		{
			NodeID:    3,
			NodeOrder: new(big.Int).SetInt64(2000),
		},
	}
	type fields struct {
		Chaintype               chaintype.ChainType
		QueryExecutor           query.ExecutorInterface
		BlockQuery              query.BlockQueryInterface
		MempoolQuery            query.MempoolQueryInterface
		TransactionQuery        query.TransactionQueryInterface
		AccountBalanceQuery     query.AccountBalanceQueryInterface
		NodeRegistrationQuery   query.NodeRegistrationQueryInterface
		Signature               crypto.SignatureInterface
		ActionTypeSwitcher      transaction.TypeActionSwitcher
		Observer                *observer.Observer
		SortedBlocksmiths       *[]model.Blocksmith
		NodeRegistrationService NodeRegistrationServiceInterface
		ParticipationScoreQuery query.ParticipationScoreQueryInterface
	}
	type args struct {
		previousBlock *model.Block
		block         *model.Block
		broadcast     bool
	}
	tests := []struct {
		name    string
		fields  fields
		args    args
		wantErr bool
	}{
		{
			name: "PushBlock:Transactions<0",
			fields: fields{
<<<<<<< HEAD
				Chaintype:             &chaintype.MainChain{},
				QueryExecutor:         &mockQueryExecutorSuccess{},
				BlockQuery:            query.NewBlockQuery(&chaintype.MainChain{}),
				AccountBalanceQuery:   query.NewAccountBalanceQuery(),
				NodeRegistrationQuery: query.NewNodeRegistrationQuery(),
				ParticipationQuery:    query.NewParticipationScoreQuery(),
				Observer:              observer.NewObserver(),
				MempoolQuery:          query.NewMempoolQuery(&chaintype.MainChain{}),
				SortedBlocksmiths:     mockBlocksmiths,
=======
				Chaintype:               &chaintype.MainChain{},
				QueryExecutor:           &mockQueryExecutorSuccess{},
				BlockQuery:              query.NewBlockQuery(&chaintype.MainChain{}),
				AccountBalanceQuery:     query.NewAccountBalanceQuery(),
				NodeRegistrationQuery:   query.NewNodeRegistrationQuery(),
				Observer:                observer.NewObserver(),
				SortedBlocksmiths:       mockBlocksmiths,
				NodeRegistrationService: &mockNodeRegistrationServiceSuccess{},
				ParticipationScoreQuery: query.NewParticipationScoreQuery(),
>>>>>>> 49a38921
			},
			args: args{
				previousBlock: &model.Block{
					ID:                   0,
					SmithScale:           10,
					Timestamp:            10000,
					CumulativeDifficulty: "10000",
					Version:              1,
					PreviousBlockHash:    []byte{},
					BlockSeed:            []byte{},
					BlocksmithPublicKey:  bcsNodePubKey1,
					TotalAmount:          0,
					TotalFee:             0,
					TotalCoinBase:        0,
					Transactions:         []*model.Transaction{},
					PayloadHash:          []byte{},
					BlockSignature:       []byte{},
				},
				block: &model.Block{
					ID:                  1,
					Timestamp:           12000,
					Version:             1,
					PreviousBlockHash:   []byte{},
					BlockSeed:           []byte{},
					BlocksmithPublicKey: bcsNodePubKey1,
					TotalAmount:         0,
					TotalFee:            0,
					TotalCoinBase:       0,
					Transactions:        []*model.Transaction{},
					PayloadHash:         []byte{},
					BlockSignature:      []byte{},
				},
				broadcast: false,
			},
			wantErr: false,
		},
		{
			name: "PushBlock:Transactions<0 : broadcast true",
			fields: fields{
<<<<<<< HEAD
				Chaintype:             &chaintype.MainChain{},
				QueryExecutor:         &mockQueryExecutorSuccess{},
				BlockQuery:            query.NewBlockQuery(&chaintype.MainChain{}),
				AccountBalanceQuery:   query.NewAccountBalanceQuery(),
				NodeRegistrationQuery: query.NewNodeRegistrationQuery(),
				MempoolQuery:          query.NewMempoolQuery(&chaintype.MainChain{}),
				ParticipationQuery:    query.NewParticipationScoreQuery(),
				Observer:              observer.NewObserver(),
				SortedBlocksmiths:     mockBlocksmiths,
=======
				Chaintype:               &chaintype.MainChain{},
				QueryExecutor:           &mockQueryExecutorSuccess{},
				BlockQuery:              query.NewBlockQuery(&chaintype.MainChain{}),
				AccountBalanceQuery:     query.NewAccountBalanceQuery(),
				NodeRegistrationQuery:   query.NewNodeRegistrationQuery(),
				Observer:                observer.NewObserver(),
				SortedBlocksmiths:       mockBlocksmiths,
				NodeRegistrationService: &mockNodeRegistrationServiceSuccess{},
				ParticipationScoreQuery: query.NewParticipationScoreQuery(),
>>>>>>> 49a38921
			},
			args: args{
				previousBlock: &model.Block{
					ID:                   0,
					SmithScale:           10,
					Timestamp:            10000,
					CumulativeDifficulty: "10000",
					Version:              1,
					PreviousBlockHash:    []byte{},
					BlockSeed:            []byte{},
					BlocksmithPublicKey:  bcsNodePubKey1,
					TotalAmount:          0,
					TotalFee:             0,
					TotalCoinBase:        0,
					Transactions:         []*model.Transaction{},
					PayloadHash:          []byte{},
					BlockSignature:       []byte{},
				},
				block: &model.Block{
					ID:                  1,
					Timestamp:           12000,
					Version:             1,
					PreviousBlockHash:   []byte{},
					BlockSeed:           []byte{},
					BlocksmithPublicKey: bcsNodePubKey1,
					TotalAmount:         0,
					TotalFee:            0,
					TotalCoinBase:       0,
					Transactions:        []*model.Transaction{},
					PayloadHash:         []byte{},
					BlockSignature:      []byte{},
				},
				broadcast: true,
			},
			wantErr: false,
		},
	}
	for _, tt := range tests {
		t.Run(tt.name, func(t *testing.T) {
			bs := &BlockService{
				Chaintype:               tt.fields.Chaintype,
				QueryExecutor:           tt.fields.QueryExecutor,
				BlockQuery:              tt.fields.BlockQuery,
				MempoolQuery:            tt.fields.MempoolQuery,
				AccountBalanceQuery:     tt.fields.AccountBalanceQuery,
				TransactionQuery:        tt.fields.TransactionQuery,
				NodeRegistrationQuery:   tt.fields.NodeRegistrationQuery,
				Signature:               tt.fields.Signature,
				ActionTypeSwitcher:      tt.fields.ActionTypeSwitcher,
				Observer:                tt.fields.Observer,
				Logger:                  logrus.New(),
				SortedBlocksmiths:       tt.fields.SortedBlocksmiths,
				NodeRegistrationService: tt.fields.NodeRegistrationService,
				ParticipationScoreQuery: tt.fields.ParticipationScoreQuery,
			}
			if err := bs.PushBlock(tt.args.previousBlock, tt.args.block, false,
				tt.args.broadcast); (err != nil) != tt.wantErr {
				t.Errorf("BlockService.PushBlock() error = %v, wantErr %v", err, tt.wantErr)
			}
		})
	}
}

func TestBlockService_GetLastBlock(t *testing.T) {
	type fields struct {
		Chaintype          chaintype.ChainType
		QueryExecutor      query.ExecutorInterface
		BlockQuery         query.BlockQueryInterface
		MempoolQuery       query.MempoolQueryInterface
		TransactionQuery   query.TransactionQueryInterface
		Signature          crypto.SignatureInterface
		ActionTypeSwitcher transaction.TypeActionSwitcher
	}
	tests := []struct {
		name    string
		fields  fields
		want    *model.Block
		wantErr bool
	}{
		{
			name: "GetLastBlock:Success", // All is good
			fields: fields{
				Chaintype:        &chaintype.MainChain{},
				QueryExecutor:    &mockQueryExecutorSuccess{},
				TransactionQuery: query.NewTransactionQuery(&chaintype.MainChain{}),
				BlockQuery:       query.NewBlockQuery(&chaintype.MainChain{}),
			},
			want: &model.Block{
				ID:                   1,
				PreviousBlockHash:    []byte{},
				Height:               1,
				Timestamp:            10000,
				BlockSeed:            []byte{},
				BlockSignature:       []byte{},
				CumulativeDifficulty: "",
				SmithScale:           1,
				PayloadLength:        2,
				PayloadHash:          []byte{},
				BlocksmithPublicKey:  bcsNodePubKey1,
				TotalAmount:          0,
				Transactions: []*model.Transaction{
					mockTransaction,
				},
				TotalFee:      0,
				TotalCoinBase: 0,
				Version:       1,
			},
			wantErr: false,
		},
		{
			name: "GetLastBlock:SelectFail",
			fields: fields{
				Chaintype:     &chaintype.MainChain{},
				QueryExecutor: &mockQueryExecutorFail{},
				BlockQuery:    query.NewBlockQuery(&chaintype.MainChain{}),
			},
			want:    nil,
			wantErr: true,
		},
		{
			name: "GetLastBlock:SelectGotNil",
			fields: fields{
				Chaintype:     &chaintype.MainChain{},
				QueryExecutor: &mockQueryExecuteNotNil{},
				BlockQuery:    query.NewBlockQuery(&chaintype.MainChain{}),
			},
			want:    nil,
			wantErr: true,
		},
	}
	for _, tt := range tests {
		t.Run(tt.name, func(t *testing.T) {
			bs := &BlockService{
				Chaintype:          tt.fields.Chaintype,
				QueryExecutor:      tt.fields.QueryExecutor,
				BlockQuery:         tt.fields.BlockQuery,
				MempoolQuery:       tt.fields.MempoolQuery,
				TransactionQuery:   tt.fields.TransactionQuery,
				Signature:          tt.fields.Signature,
				ActionTypeSwitcher: tt.fields.ActionTypeSwitcher,
			}
			got, err := bs.GetLastBlock()
			if (err != nil) != tt.wantErr {
				t.Errorf("BlockService.GetLastBlock() error = %v, wantErr %v", err, tt.wantErr)
				return
			}
			if !reflect.DeepEqual(got, tt.want) {
				t.Errorf("BlockService.GetLastBlock() = %v, want %v", got, tt.want)
			}
		})
	}
}

func TestBlockService_GetGenesisBlock(t *testing.T) {
	type fields struct {
		Chaintype          chaintype.ChainType
		QueryExecutor      query.ExecutorInterface
		BlockQuery         query.BlockQueryInterface
		MempoolQuery       query.MempoolQueryInterface
		TransactionQuery   query.TransactionQueryInterface
		Signature          crypto.SignatureInterface
		ActionTypeSwitcher transaction.TypeActionSwitcher
	}
	tests := []struct {
		name    string
		fields  fields
		want    *model.Block
		wantErr bool
	}{
		{
			name: "GetGenesisBlock:success",
			fields: fields{
				Chaintype:     &chaintype.MainChain{},
				QueryExecutor: &mockQueryExecutorSuccess{},
				BlockQuery:    query.NewBlockQuery(&chaintype.MainChain{}),
			},
			want: &model.Block{
				ID:                   1,
				PreviousBlockHash:    []byte{},
				Height:               0,
				Timestamp:            10000,
				BlockSeed:            []byte{},
				BlockSignature:       []byte{},
				CumulativeDifficulty: "",
				SmithScale:           1,
				PayloadLength:        2,
				PayloadHash:          []byte{},
				BlocksmithPublicKey:  bcsNodePubKey1,
				TotalAmount:          0,
				TotalFee:             0,
				TotalCoinBase:        0,
				Version:              1,
			},
			wantErr: false,
		},
		{
			name: "GetGenesis:fail",
			fields: fields{
				Chaintype:     &chaintype.MainChain{},
				QueryExecutor: &mockQueryExecutorFail{},
				BlockQuery:    query.NewBlockQuery(&chaintype.MainChain{}),
			},
			want:    nil,
			wantErr: true,
		},
		{
			name: "GetGenesis:fail-{sql.rows.Next = false}", // genesis not found | rows.Next() -> false
			fields: fields{
				Chaintype:     &chaintype.MainChain{},
				QueryExecutor: &mockQueryExecutorScanFail{},
				BlockQuery:    query.NewBlockQuery(&chaintype.MainChain{}),
			},
			want:    nil,
			wantErr: true,
		},
	}
	for _, tt := range tests {
		t.Run(tt.name, func(t *testing.T) {
			bs := &BlockService{
				Chaintype:          tt.fields.Chaintype,
				QueryExecutor:      tt.fields.QueryExecutor,
				BlockQuery:         tt.fields.BlockQuery,
				MempoolQuery:       tt.fields.MempoolQuery,
				TransactionQuery:   tt.fields.TransactionQuery,
				Signature:          tt.fields.Signature,
				ActionTypeSwitcher: tt.fields.ActionTypeSwitcher,
			}
			got, err := bs.GetGenesisBlock()
			if (err != nil) != tt.wantErr {
				t.Errorf("BlockService.GetGenesisBlock() error = %v, wantErr %v", err, tt.wantErr)
				return
			}
			if !reflect.DeepEqual(got, tt.want) {
				t.Errorf("BlockService.GetGenesisBlock() = %v, want %v", got, tt.want)
			}
		})
	}
}

func TestBlockService_GetBlocks(t *testing.T) {
	type fields struct {
		Chaintype          chaintype.ChainType
		QueryExecutor      query.ExecutorInterface
		BlockQuery         query.BlockQueryInterface
		MempoolQuery       query.MempoolQueryInterface
		TransactionQuery   query.TransactionQueryInterface
		Signature          crypto.SignatureInterface
		ActionTypeSwitcher transaction.TypeActionSwitcher
	}
	tests := []struct {
		name    string
		fields  fields
		want    []*model.Block
		wantErr bool
	}{
		{
			name: "GetBlocks:success",
			fields: fields{
				Chaintype:     &chaintype.MainChain{},
				QueryExecutor: &mockQueryExecutorSuccess{},
				BlockQuery:    query.NewBlockQuery(&chaintype.MainChain{}),
			},
			want: []*model.Block{
				{
					ID:                   1,
					PreviousBlockHash:    []byte{},
					Height:               0,
					Timestamp:            10000,
					BlockSeed:            []byte{},
					BlockSignature:       []byte{},
					CumulativeDifficulty: "",
					SmithScale:           1,
					PayloadLength:        2,
					PayloadHash:          []byte{},
					BlocksmithPublicKey:  bcsNodePubKey1,
					TotalAmount:          0,
					TotalFee:             0,
					TotalCoinBase:        0,
					Version:              1,
				},
			},
			wantErr: false,
		},
		{
			name: "GetBlocks:fail",
			fields: fields{
				Chaintype:     &chaintype.MainChain{},
				QueryExecutor: &mockQueryExecutorFail{},
				BlockQuery:    query.NewBlockQuery(&chaintype.MainChain{}),
			},
			want:    nil,
			wantErr: true,
		},
	}
	for _, tt := range tests {
		t.Run(tt.name, func(t *testing.T) {
			bs := &BlockService{
				Chaintype:          tt.fields.Chaintype,
				QueryExecutor:      tt.fields.QueryExecutor,
				BlockQuery:         tt.fields.BlockQuery,
				MempoolQuery:       tt.fields.MempoolQuery,
				TransactionQuery:   tt.fields.TransactionQuery,
				Signature:          tt.fields.Signature,
				ActionTypeSwitcher: tt.fields.ActionTypeSwitcher,
			}
			got, err := bs.GetBlocks()
			if (err != nil) != tt.wantErr {
				t.Errorf("BlockService.GetBlocks() error = %v, wantErr %v", err, tt.wantErr)
				return
			}
			if !reflect.DeepEqual(got, tt.want) {
				t.Errorf("BlockService.GetBlocks() = %v, want %v", got, tt.want)
			}
		})
	}
}
func TestBlockService_RemoveMempoolTransactions(t *testing.T) {
	type fields struct {
		Chaintype     chaintype.ChainType
		QueryExecutor query.ExecutorInterface
		BlockQuery    query.BlockQueryInterface
		MempoolQuery  query.MempoolQueryInterface
		Signature     crypto.SignatureInterface
		Logger        *log.Logger
	}
	type args struct {
		transactions []*model.Transaction
	}
	tests := []struct {
		name    string
		fields  fields
		args    args
		wantErr bool
	}{
		{
			name: "RemoveMempoolTransaction:Success",
			fields: fields{
				Chaintype:     &chaintype.MainChain{},
				MempoolQuery:  query.NewMempoolQuery(&chaintype.MainChain{}),
				QueryExecutor: &mockQueryExecutorSuccess{},
				Logger:        log.New(),
			},
			args: args{
				transactions: []*model.Transaction{
					buildTransaction(1562893303, "BCZEGOb3WNx3fDOVf9ZS4EjvOIv_UeW4TVBQJ_6tHKlE", "BCZnSfqpP5tqFQlMTYkDeBVFWnbyVK7vLr5ORFpTjgtN"),
				},
			},
			wantErr: false,
		},
		{
			name: "RemoveMempoolTransaction:Fail",
			fields: fields{
				Chaintype:     &chaintype.MainChain{},
				MempoolQuery:  query.NewMempoolQuery(&chaintype.MainChain{}),
				QueryExecutor: &mockQueryExecutorFail{},
				Logger:        log.New(),
			},
			args: args{
				transactions: []*model.Transaction{
					buildTransaction(1562893303, "BCZEGOb3WNx3fDOVf9ZS4EjvOIv_UeW4TVBQJ_6tHKlE", "BCZnSfqpP5tqFQlMTYkDeBVFWnbyVK7vLr5ORFpTjgtN"),
				},
			},
			wantErr: true,
		},
	}
	for _, tt := range tests {
		t.Run(tt.name, func(t *testing.T) {
			bs := &BlockService{
				Chaintype:     tt.fields.Chaintype,
				QueryExecutor: tt.fields.QueryExecutor,
				BlockQuery:    tt.fields.BlockQuery,
				MempoolQuery:  tt.fields.MempoolQuery,
				Signature:     tt.fields.Signature,
				Logger:        tt.fields.Logger,
			}
			if err := bs.RemoveMempoolTransactions(tt.args.transactions); (err != nil) != tt.wantErr {
				t.Errorf("BlockService.RemoveMempoolTransactions() error = %v, wantErr %v", err, tt.wantErr)
			}
		})
	}
}

type (
	mockMempoolServiceSelectFail struct {
		MempoolService
	}
	mockMempoolServiceSelectWrongTransactionBytes struct {
		MempoolService
	}
	mockMempoolServiceSelectSuccess struct {
		MempoolService
	}
	mockQueryExecutorMempoolSuccess struct {
		query.Executor
	}
	mockReceiptServiceReturnEmpty struct {
		ReceiptService
	}
)

func (*mockReceiptServiceReturnEmpty) SelectReceipts(
	blockTimestamp int64,
	numberOfReceipt int,
	lastBlockHeight uint32,
) ([]*model.PublishedReceipt, error) {
	return []*model.PublishedReceipt{}, nil
}

// mockQueryExecutorMempoolSuccess
func (*mockQueryExecutorMempoolSuccess) ExecuteSelect(query string, tx bool, args ...interface{}) (*sql.Rows, error) {
	db, mock, err := sqlmock.New()
	if err != nil {
		return nil, err
	}
	mock.ExpectQuery("").WillReturnRows(sqlmock.NewRows([]string{
		"id",
		"fee_per_byte",
		"arrival_timestamp",
		"transaction_bytes",
	}).AddRow(
		1,
		1,
		123456,
		getTestSignedMempoolTransaction(1, 1562893305).TransactionBytes),
	)
	return db.Query("")
}

// mockMempoolServiceSelectSuccess
func (*mockMempoolServiceSelectSuccess) SelectTransactionFromMempool(
	blockTimestamp int64,
) ([]*model.MempoolTransaction, error) {
	return []*model.MempoolTransaction{
		{
			FeePerByte:       1,
			TransactionBytes: getTestSignedMempoolTransaction(1, 1562893305).TransactionBytes,
		},
	}, nil
}

// mockMempoolServiceSelectSuccess
func (*mockMempoolServiceSelectSuccess) SelectTransactionsFromMempool(
	blockTimestamp int64,
) ([]*model.MempoolTransaction, error) {
	return []*model.MempoolTransaction{
		{
			FeePerByte:       1,
			TransactionBytes: getTestSignedMempoolTransaction(1, 1562893305).TransactionBytes,
		},
	}, nil
}

// mockMempoolServiceSelectFail
func (*mockMempoolServiceSelectFail) SelectTransactionsFromMempool(
	blockTimestamp int64,
) ([]*model.MempoolTransaction, error) {
	return nil, errors.New("want error on select")
}

// mockMempoolServiceSelectSuccess
func (*mockMempoolServiceSelectWrongTransactionBytes) SelectTransactionsFromMempool(
	blockTimestamp int64,
) ([]*model.MempoolTransaction, error) {
	return []*model.MempoolTransaction{
		{
			FeePerByte: 1,
		},
	}, nil
}

func TestBlockService_GenerateBlock(t *testing.T) {
	type fields struct {
		Chaintype          chaintype.ChainType
		QueryExecutor      query.ExecutorInterface
		BlockQuery         query.BlockQueryInterface
		MempoolQuery       query.MempoolQueryInterface
		TransactionQuery   query.TransactionQueryInterface
		Signature          crypto.SignatureInterface
		MempoolService     MempoolServiceInterface
		ReceiptService     ReceiptServiceInterface
		ActionTypeSwitcher transaction.TypeActionSwitcher
	}
	type args struct {
		previousBlock            *model.Block
		secretPhrase             string
		timestamp                int64
		blockSmithAccountAddress string
	}
	tests := []struct {
		name    string
		fields  fields
		args    args
		want    *model.Block
		wantErr bool
	}{
		{
			name: "wantFail:MempoolServiceSelectTransaction",
			fields: fields{
				Chaintype:      &chaintype.MainChain{},
				Signature:      &mockSignature{},
				MempoolQuery:   query.NewMempoolQuery(&chaintype.MainChain{}),
				MempoolService: &mockMempoolServiceSelectFail{},
			},
			args: args{
				previousBlock: &model.Block{
					Version:             1,
					PreviousBlockHash:   []byte{},
					BlockSeed:           []byte{},
					BlocksmithPublicKey: bcsNodePubKey1,
					Timestamp:           12344587645,
					TotalAmount:         0,
					TotalFee:            0,
					TotalCoinBase:       0,
					Transactions:        []*model.Transaction{},
					PayloadHash:         []byte{},
					PayloadLength:       0,
					BlockSignature:      []byte{},
				},
				secretPhrase:             "phasepress",
				timestamp:                12344587645,
				blockSmithAccountAddress: "BCZ",
			},
			wantErr: true,
		},
		{
			name: "wantFail:ParseTransactionToByte",
			fields: fields{
				Chaintype:      &chaintype.MainChain{},
				Signature:      &mockSignature{},
				MempoolQuery:   query.NewMempoolQuery(&chaintype.MainChain{}),
				MempoolService: &mockMempoolServiceSelectWrongTransactionBytes{},
			},
			args: args{
				previousBlock: &model.Block{
					Version:             1,
					PreviousBlockHash:   []byte{},
					BlockSeed:           []byte{},
					BlocksmithPublicKey: bcsNodePubKey1,
					Timestamp:           12344587645,
					TotalAmount:         0,
					TotalFee:            0,
					TotalCoinBase:       0,
					Transactions:        []*model.Transaction{},
					PayloadHash:         []byte{},
					PayloadLength:       0,
					BlockSignature:      []byte{},
				},
				secretPhrase:             "pharsepress",
				timestamp:                12344587645,
				blockSmithAccountAddress: "BCZ",
			},
			wantErr: true,
		},
		{
			name: "wantSuccess:ParseTransactionToByte",
			fields: fields{
				Chaintype:    &chaintype.MainChain{},
				Signature:    &mockSignature{},
				BlockQuery:   query.NewBlockQuery(&chaintype.MainChain{}),
				MempoolQuery: query.NewMempoolQuery(&chaintype.MainChain{}),
				MempoolService: &mockMempoolServiceSelectSuccess{
					MempoolService{
						QueryExecutor:      &mockQueryExecutorMempoolSuccess{},
						ActionTypeSwitcher: &mockTypeActionSuccess{},
					},
				},
				ReceiptService:     &mockReceiptServiceReturnEmpty{},
				ActionTypeSwitcher: &mockTypeActionSuccess{},
			},
			args: args{
				previousBlock: &model.Block{
					Version:             1,
					PreviousBlockHash:   []byte{},
					BlockSeed:           []byte{},
					BlocksmithPublicKey: bcsNodePubKey1,
					Timestamp:           12344587645,
					TotalAmount:         0,
					TotalFee:            0,
					TotalCoinBase:       0,
					Transactions:        []*model.Transaction{},
					PayloadHash:         []byte{},
					PayloadLength:       0,
					BlockSignature:      []byte{},
				},
				secretPhrase: "",
				timestamp:    12345678,
			},
			wantErr: false,
		},
	}
	for _, tt := range tests {
		t.Run(tt.name, func(t *testing.T) {
			bs := &BlockService{
				Chaintype:          tt.fields.Chaintype,
				QueryExecutor:      tt.fields.QueryExecutor,
				BlockQuery:         tt.fields.BlockQuery,
				MempoolQuery:       tt.fields.MempoolQuery,
				TransactionQuery:   tt.fields.TransactionQuery,
				Signature:          tt.fields.Signature,
				MempoolService:     tt.fields.MempoolService,
				ReceiptService:     tt.fields.ReceiptService,
				ActionTypeSwitcher: tt.fields.ActionTypeSwitcher,
			}
			_, err := bs.GenerateBlock(
				tt.args.previousBlock,
				tt.args.secretPhrase,
				tt.args.timestamp,
			)
			if (err != nil) != tt.wantErr {
				t.Errorf("BlockService.GenerateBlock() error = %v, wantErr %v", err, tt.wantErr)
				return
			}

		})
	}
}

func TestBlockService_AddGenesis(t *testing.T) {
	type fields struct {
		Chaintype               chaintype.ChainType
		QueryExecutor           query.ExecutorInterface
		BlockQuery              query.BlockQueryInterface
		MempoolQuery            query.MempoolQueryInterface
		TransactionQuery        query.TransactionQueryInterface
		AccountBalanceQuery     query.AccountBalanceQueryInterface
		Signature               crypto.SignatureInterface
		MempoolService          MempoolServiceInterface
		ActionTypeSwitcher      transaction.TypeActionSwitcher
		Observer                *observer.Observer
		NodeRegistrationService NodeRegistrationServiceInterface
	}
	tests := []struct {
		name    string
		fields  fields
		wantErr bool
	}{
		{
			name: "wantSuccess",
			fields: fields{
				Chaintype:               &chaintype.MainChain{},
				Signature:               &mockSignature{},
				MempoolQuery:            query.NewMempoolQuery(&chaintype.MainChain{}),
				AccountBalanceQuery:     query.NewAccountBalanceQuery(),
				MempoolService:          &mockMempoolServiceSelectFail{},
				ActionTypeSwitcher:      &mockTypeActionSuccess{},
				QueryExecutor:           &mockQueryExecutorSuccess{},
				BlockQuery:              query.NewBlockQuery(&chaintype.MainChain{}),
				TransactionQuery:        query.NewTransactionQuery(&chaintype.MainChain{}),
				Observer:                observer.NewObserver(),
				NodeRegistrationService: &mockNodeRegistrationServiceSuccess{},
			},
			wantErr: false,
		},
	}
	for _, tt := range tests {
		t.Run(tt.name, func(t *testing.T) {
			bs := &BlockService{
				Chaintype:               tt.fields.Chaintype,
				QueryExecutor:           tt.fields.QueryExecutor,
				BlockQuery:              tt.fields.BlockQuery,
				MempoolQuery:            tt.fields.MempoolQuery,
				AccountBalanceQuery:     tt.fields.AccountBalanceQuery,
				TransactionQuery:        tt.fields.TransactionQuery,
				Signature:               tt.fields.Signature,
				MempoolService:          tt.fields.MempoolService,
				ActionTypeSwitcher:      tt.fields.ActionTypeSwitcher,
				Observer:                tt.fields.Observer,
				NodeRegistrationService: tt.fields.NodeRegistrationService,
			}
			if err := bs.AddGenesis(); (err != nil) != tt.wantErr {
				t.Errorf("BlockService.AddGenesis() error = %v, wantErr %v", err, tt.wantErr)
			}
		})
	}
}

type (
	mockQueryExecutorCheckGenesisTrue struct {
		query.Executor
	}
	mockQueryExecutorCheckGenesisFalse struct {
		query.Executor
	}
)

func (*mockQueryExecutorCheckGenesisFalse) ExecuteSelect(query string, tx bool, args ...interface{}) (*sql.Rows, error) {
	db, mock, err := sqlmock.New()
	if err != nil {
		return nil, err
	}
	defer db.Close()
	mock.ExpectQuery("").WillReturnRows(sqlmock.NewRows([]string{
		"ID", "PreviousBlockHash", "Height", "Timestamp", "BlockSeed", "BlockSignature", "CumulativeDifficulty",
		"SmithScale", "PayloadLength", "PayloadHash", "BlocksmithPublicKey", "TotalAmount", "TotalFee", "TotalCoinBase",
		"Version",
	}))
	return db.Query("")
}
func (*mockQueryExecutorCheckGenesisTrue) ExecuteSelect(query string, tx bool, args ...interface{}) (*sql.Rows, error) {
	db, mock, err := sqlmock.New()
	if err != nil {
		return nil, err
	}
	defer db.Close()
	mock.ExpectQuery("").WillReturnRows(sqlmock.NewRows([]string{
		"ID", "PreviousBlockHash", "Height", "Timestamp", "BlockSeed", "BlockSignature", "CumulativeDifficulty",
		"SmithScale", "PayloadLength", "PayloadHash", "BlocksmithPublicKey", "TotalAmount", "TotalFee", "TotalCoinBase",
		"Version",
	}).AddRow((&chaintype.MainChain{}).GetGenesisBlockID(), []byte{}, 1, 10000, []byte{}, []byte{}, "", 1, 2, []byte{}, []byte{}, 0, 0, 0, 1))
	return db.Query("")
}

func TestBlockService_CheckGenesis(t *testing.T) {
	type fields struct {
		Chaintype          chaintype.ChainType
		QueryExecutor      query.ExecutorInterface
		BlockQuery         query.BlockQueryInterface
		MempoolQuery       query.MempoolQueryInterface
		TransactionQuery   query.TransactionQueryInterface
		Signature          crypto.SignatureInterface
		MempoolService     MempoolServiceInterface
		ActionTypeSwitcher transaction.TypeActionSwitcher
	}
	tests := []struct {
		name   string
		fields fields
		want   bool
	}{
		{
			name: "wantTrue",
			fields: fields{
				Chaintype:     &chaintype.MainChain{},
				QueryExecutor: &mockQueryExecutorCheckGenesisTrue{},
				BlockQuery:    query.NewBlockQuery(&chaintype.MainChain{}),
			},
			want: true,
		},
		{
			name: "wantFalse",
			fields: fields{
				Chaintype:     &chaintype.MainChain{},
				QueryExecutor: &mockQueryExecutorCheckGenesisFalse{},
				BlockQuery:    query.NewBlockQuery(&chaintype.MainChain{}),
			},
			want: false,
		},
	}
	for _, tt := range tests {
		t.Run(tt.name, func(t *testing.T) {
			bs := &BlockService{
				Chaintype:          tt.fields.Chaintype,
				QueryExecutor:      tt.fields.QueryExecutor,
				BlockQuery:         tt.fields.BlockQuery,
				MempoolQuery:       tt.fields.MempoolQuery,
				TransactionQuery:   tt.fields.TransactionQuery,
				Signature:          tt.fields.Signature,
				MempoolService:     tt.fields.MempoolService,
				ActionTypeSwitcher: tt.fields.ActionTypeSwitcher,
			}
			if got := bs.CheckGenesis(); got != tt.want {
				t.Errorf("BlockService.CheckGenesis() = %v, want %v", got, tt.want)
			}
		})
	}
}

func TestBlockService_GetBlockByHeight(t *testing.T) {
	type fields struct {
		Chaintype           chaintype.ChainType
		QueryExecutor       query.ExecutorInterface
		BlockQuery          query.BlockQueryInterface
		MempoolQuery        query.MempoolQueryInterface
		TransactionQuery    query.TransactionQueryInterface
		Signature           crypto.SignatureInterface
		MempoolService      MempoolServiceInterface
		ActionTypeSwitcher  transaction.TypeActionSwitcher
		AccountBalanceQuery query.AccountBalanceQueryInterface
		Observer            *observer.Observer
	}
	type args struct {
		height uint32
	}
	tests := []struct {
		name    string
		fields  fields
		args    args
		want    *model.Block
		wantErr bool
	}{
		{
			name: "GetBlockByHeight:Success", // All is good
			fields: fields{
				Chaintype:     &chaintype.MainChain{},
				QueryExecutor: &mockQueryExecutorSuccess{},
				BlockQuery:    query.NewBlockQuery(&chaintype.MainChain{}),
			},
			want: &model.Block{
				ID:                   1,
				PreviousBlockHash:    []byte{},
				Height:               1,
				Timestamp:            10000,
				BlockSeed:            []byte{},
				BlockSignature:       []byte{},
				CumulativeDifficulty: "",
				SmithScale:           1,
				PayloadLength:        2,
				PayloadHash:          []byte{},
				BlocksmithPublicKey:  bcsNodePubKey1,
				TotalAmount:          0,
				TotalFee:             0,
				TotalCoinBase:        0,
				Version:              1,
			},
			wantErr: false,
		},
		{
			name: "GetBlockByHeight:FailNoEntryFound", // All is good
			fields: fields{
				Chaintype:     &chaintype.MainChain{},
				QueryExecutor: &mockQueryExecutorFail{},
				BlockQuery:    query.NewBlockQuery(&chaintype.MainChain{}),
			},
			want:    nil,
			wantErr: true,
		},
	}
	for _, tt := range tests {
		t.Run(tt.name, func(t *testing.T) {
			bs := &BlockService{
				Chaintype:           tt.fields.Chaintype,
				QueryExecutor:       tt.fields.QueryExecutor,
				BlockQuery:          tt.fields.BlockQuery,
				MempoolQuery:        tt.fields.MempoolQuery,
				TransactionQuery:    tt.fields.TransactionQuery,
				Signature:           tt.fields.Signature,
				MempoolService:      tt.fields.MempoolService,
				ActionTypeSwitcher:  tt.fields.ActionTypeSwitcher,
				AccountBalanceQuery: tt.fields.AccountBalanceQuery,
				Observer:            tt.fields.Observer,
			}
			got, err := bs.GetBlockByHeight(tt.args.height)
			if (err != nil) != tt.wantErr {
				t.Errorf("BlockService.GetBlockByHeight() error = %v, wantErr %v", err, tt.wantErr)
				return
			}
			if !reflect.DeepEqual(got, tt.want) {
				t.Errorf("BlockService.GetBlockByHeight() = %v, want %v", got, tt.want)
			}
		})
	}
}

func TestBlockService_GetBlockByID(t *testing.T) {
	type fields struct {
		Chaintype           chaintype.ChainType
		QueryExecutor       query.ExecutorInterface
		BlockQuery          query.BlockQueryInterface
		MempoolQuery        query.MempoolQueryInterface
		TransactionQuery    query.TransactionQueryInterface
		Signature           crypto.SignatureInterface
		MempoolService      MempoolServiceInterface
		ActionTypeSwitcher  transaction.TypeActionSwitcher
		AccountBalanceQuery query.AccountBalanceQueryInterface
		Observer            *observer.Observer
	}
	type args struct {
		ID int64
	}
	tests := []struct {
		name    string
		fields  fields
		args    args
		want    *model.Block
		wantErr bool
	}{
		{
			name: "GetBlockByID:Success", // All is good
			fields: fields{
				Chaintype:     &chaintype.MainChain{},
				QueryExecutor: &mockQueryExecutorSuccess{},
				BlockQuery:    query.NewBlockQuery(&chaintype.MainChain{}),
			},
			args: args{
				ID: int64(1),
			},
			want: &model.Block{
				ID:                   1,
				PreviousBlockHash:    []byte{},
				Height:               1,
				Timestamp:            10000,
				BlockSeed:            []byte{},
				BlockSignature:       []byte{},
				CumulativeDifficulty: "",
				SmithScale:           1,
				PayloadLength:        2,
				PayloadHash:          []byte{},
				BlocksmithPublicKey:  bcsNodePubKey1,
				TotalAmount:          0,
				TotalFee:             0,
				TotalCoinBase:        0,
				Version:              1,
			},
			wantErr: false,
		},
		{
			name: "GetBlockByID:FailNoEntryFound", // All is good
			fields: fields{
				Chaintype:     &chaintype.MainChain{},
				QueryExecutor: &mockQueryExecutorFail{},
				BlockQuery:    query.NewBlockQuery(&chaintype.MainChain{}),
			},
			want:    nil,
			wantErr: true,
		},
	}
	for _, tt := range tests {
		t.Run(tt.name, func(t *testing.T) {
			bs := &BlockService{
				Chaintype:           tt.fields.Chaintype,
				QueryExecutor:       tt.fields.QueryExecutor,
				BlockQuery:          tt.fields.BlockQuery,
				MempoolQuery:        tt.fields.MempoolQuery,
				TransactionQuery:    tt.fields.TransactionQuery,
				Signature:           tt.fields.Signature,
				MempoolService:      tt.fields.MempoolService,
				ActionTypeSwitcher:  tt.fields.ActionTypeSwitcher,
				AccountBalanceQuery: tt.fields.AccountBalanceQuery,
				Observer:            tt.fields.Observer,
			}
			got, err := bs.GetBlockByID(tt.args.ID)
			if (err != nil) != tt.wantErr {
				t.Errorf("BlockService.GetBlockByID() error = %v, wantErr %v", err, tt.wantErr)
				return
			}
			if !reflect.DeepEqual(got, tt.want) {
				t.Errorf("BlockService.GetBlockByID() = %v, want %v", got, tt.want)
			}
		})
	}
}

func TestBlockService_GetBlocksFromHeight(t *testing.T) {
	type fields struct {
		Chaintype           chaintype.ChainType
		QueryExecutor       query.ExecutorInterface
		BlockQuery          query.BlockQueryInterface
		MempoolQuery        query.MempoolQueryInterface
		TransactionQuery    query.TransactionQueryInterface
		Signature           crypto.SignatureInterface
		MempoolService      MempoolServiceInterface
		ActionTypeSwitcher  transaction.TypeActionSwitcher
		AccountBalanceQuery query.AccountBalanceQueryInterface
		Observer            *observer.Observer
	}
	type args struct {
		startHeight, limit uint32
	}
	tests := []struct {
		name    string
		fields  fields
		args    args
		want    []*model.Block
		wantErr bool
	}{
		{
			name: "GetBlocksFromHeight:Success", // All is good
			fields: fields{
				Chaintype:     &chaintype.MainChain{},
				QueryExecutor: &mockQueryExecutorSuccess{},
				BlockQuery:    query.NewBlockQuery(&chaintype.MainChain{}),
			},
			args: args{
				startHeight: 0,
				limit:       2,
			},
			want: []*model.Block{
				{
					ID:                   1,
					PreviousBlockHash:    []byte{},
					Height:               1,
					Timestamp:            10000,
					BlockSeed:            []byte{},
					BlockSignature:       []byte{},
					CumulativeDifficulty: "",
					SmithScale:           1,
					PayloadLength:        2,
					PayloadHash:          []byte{},
					BlocksmithPublicKey:  bcsNodePubKey1,
					TotalAmount:          0,
					TotalFee:             0,
					TotalCoinBase:        0,
					Version:              1,
				},
				{
					ID:                   2,
					PreviousBlockHash:    []byte{},
					Height:               1,
					Timestamp:            10000,
					BlockSeed:            []byte{},
					BlockSignature:       []byte{},
					CumulativeDifficulty: "",
					SmithScale:           1,
					PayloadLength:        2,
					PayloadHash:          []byte{},
					BlocksmithPublicKey:  bcsNodePubKey1,
					TotalAmount:          0,
					TotalFee:             0,
					TotalCoinBase:        0,
					Version:              1,
				},
			},
			wantErr: false,
		},
		{
			name: "GetBlocksFromHeight:FailNoEntryFound", // All is good
			fields: fields{
				Chaintype:     &chaintype.MainChain{},
				QueryExecutor: &mockQueryExecutorFail{},
				BlockQuery:    query.NewBlockQuery(&chaintype.MainChain{}),
			},
			want:    nil,
			wantErr: true,
		},
	}
	for _, tt := range tests {
		t.Run(tt.name, func(t *testing.T) {
			bs := &BlockService{
				Chaintype:           tt.fields.Chaintype,
				QueryExecutor:       tt.fields.QueryExecutor,
				BlockQuery:          tt.fields.BlockQuery,
				MempoolQuery:        tt.fields.MempoolQuery,
				TransactionQuery:    tt.fields.TransactionQuery,
				Signature:           tt.fields.Signature,
				MempoolService:      tt.fields.MempoolService,
				ActionTypeSwitcher:  tt.fields.ActionTypeSwitcher,
				AccountBalanceQuery: tt.fields.AccountBalanceQuery,
				Observer:            tt.fields.Observer,
			}
			got, err := bs.GetBlocksFromHeight(tt.args.startHeight, tt.args.limit)
			if (err != nil) != tt.wantErr {
				t.Errorf("BlockService.GetBlocksFromHeight() error = %v, wantErr %v", err, tt.wantErr)
				return
			}
			if len(got) == 0 && len(tt.want) == 0 {
				return
			}
			if !reflect.DeepEqual(got, tt.want) {
				t.Errorf("BlockService.GetBlocksFromHeight() = %v, want %v", got, tt.want)
			}
		})
	}
}

func TestBlockService_ReceiveBlock(t *testing.T) {
	type fields struct {
		Chaintype               chaintype.ChainType
		KVExecutor              kvdb.KVExecutorInterface
		QueryExecutor           query.ExecutorInterface
		BlockQuery              query.BlockQueryInterface
		MempoolQuery            query.MempoolQueryInterface
		TransactionQuery        query.TransactionQueryInterface
		MerkleTreeQuery         query.MerkleTreeQueryInterface
<<<<<<< HEAD
		NodeRegistrationQuery   query.NodeRegistrationQueryInterface
		ParticipationScoreQuery query.ParticipationScoreQueryInterface
=======
>>>>>>> 49a38921
		Signature               crypto.SignatureInterface
		MempoolService          MempoolServiceInterface
		ActionTypeSwitcher      transaction.TypeActionSwitcher
		AccountBalanceQuery     query.AccountBalanceQueryInterface
		Observer                *observer.Observer
		SortedBlocksmiths       *[]model.Blocksmith
<<<<<<< HEAD
=======
		NodeRegistrationService NodeRegistrationServiceInterface
>>>>>>> 49a38921
	}
	type args struct {
		senderPublicKey  []byte
		lastBlock        *model.Block
		block            *model.Block
		nodeSecretPhrase string
	}
	tests := []struct {
		name    string
		fields  fields
		args    args
		want    *model.BatchReceipt
		wantErr bool
	}{
		{
			name: "ReceiveBlock:fail - {incoming block.previousBlockHash == nil}",
			args: args{
				senderPublicKey: nil,
				lastBlock:       nil,
				block: &model.Block{
					PreviousBlockHash: nil,
				},
				nodeSecretPhrase: "",
			},
			fields: fields{
<<<<<<< HEAD
				Chaintype:           nil,
				QueryExecutor:       nil,
				BlockQuery:          nil,
				MempoolQuery:        query.NewMempoolQuery(&chaintype.MainChain{}),
				TransactionQuery:    nil,
				Signature:           nil,
				MempoolService:      nil,
				ActionTypeSwitcher:  nil,
				AccountBalanceQuery: nil,
				Observer:            nil,
				SortedBlocksmiths:   nil,
=======
				Chaintype:               nil,
				QueryExecutor:           nil,
				BlockQuery:              nil,
				MempoolQuery:            nil,
				TransactionQuery:        nil,
				Signature:               nil,
				MempoolService:          nil,
				ActionTypeSwitcher:      nil,
				AccountBalanceQuery:     nil,
				Observer:                nil,
				SortedBlocksmiths:       nil,
				NodeRegistrationService: nil,
>>>>>>> 49a38921
			},
			wantErr: true,
			want:    nil,
		},
		{
			name: "ReceiveBlock:fail - {incoming block signature == nil}",
			args: args{
				senderPublicKey: nil,
				lastBlock:       nil,
				block: &model.Block{
					PreviousBlockHash: nil,
					BlockSignature:    nil,
				},
				nodeSecretPhrase: "",
			},
			fields: fields{
<<<<<<< HEAD
				Chaintype:           nil,
				QueryExecutor:       nil,
				BlockQuery:          nil,
				MempoolQuery:        query.NewMempoolQuery(&chaintype.MainChain{}),
				TransactionQuery:    nil,
				Signature:           nil,
				MempoolService:      nil,
				ActionTypeSwitcher:  nil,
				AccountBalanceQuery: nil,
				Observer:            nil,
				SortedBlocksmiths:   nil,
=======
				Chaintype:               nil,
				QueryExecutor:           nil,
				BlockQuery:              nil,
				MempoolQuery:            nil,
				TransactionQuery:        nil,
				Signature:               nil,
				MempoolService:          nil,
				ActionTypeSwitcher:      nil,
				AccountBalanceQuery:     nil,
				Observer:                nil,
				SortedBlocksmiths:       nil,
				NodeRegistrationService: nil,
>>>>>>> 49a38921
			},
			wantErr: true,
			want:    nil,
		},
		{
			name: "ReceiveBlock:fail - {signature validation fail}",
			args: args{
				senderPublicKey:  bcsNodePubKey1,
				block:            bcsBlock1,
				lastBlock:        nil,
				nodeSecretPhrase: "",
			},
			fields: fields{
<<<<<<< HEAD
				Chaintype:           nil,
				QueryExecutor:       nil,
				BlockQuery:          nil,
				MempoolQuery:        query.NewMempoolQuery(&chaintype.MainChain{}),
				TransactionQuery:    nil,
				Signature:           &mockSignatureFail{},
				MempoolService:      nil,
				ActionTypeSwitcher:  nil,
				AccountBalanceQuery: nil,
				Observer:            nil,
				SortedBlocksmiths:   nil,
=======
				Chaintype:               nil,
				QueryExecutor:           nil,
				BlockQuery:              nil,
				MempoolQuery:            nil,
				TransactionQuery:        nil,
				Signature:               &mockSignatureFail{},
				MempoolService:          nil,
				ActionTypeSwitcher:      nil,
				AccountBalanceQuery:     nil,
				Observer:                nil,
				SortedBlocksmiths:       nil,
				NodeRegistrationService: nil,
>>>>>>> 49a38921
			},
			wantErr: true,
			want:    nil,
		},
		{
			name: "ReceiveBlock:fail - {get last block byte error : no signature}",
			args: args{
				senderPublicKey: nil,
				lastBlock: &model.Block{
					BlockSignature: nil,
				},
				block: &model.Block{
					PreviousBlockHash: []byte{},
					BlockSignature:    nil,
				},
				nodeSecretPhrase: "",
			},
			fields: fields{
<<<<<<< HEAD
				Chaintype:           nil,
				QueryExecutor:       nil,
				BlockQuery:          nil,
				MempoolQuery:        query.NewMempoolQuery(&chaintype.MainChain{}),
				TransactionQuery:    nil,
				Signature:           &mockSignature{},
				MempoolService:      nil,
				ActionTypeSwitcher:  nil,
				AccountBalanceQuery: nil,
				Observer:            nil,
				SortedBlocksmiths:   nil,
=======
				Chaintype:               nil,
				QueryExecutor:           nil,
				BlockQuery:              nil,
				MempoolQuery:            nil,
				TransactionQuery:        nil,
				Signature:               &mockSignature{},
				MempoolService:          nil,
				ActionTypeSwitcher:      nil,
				AccountBalanceQuery:     nil,
				Observer:                nil,
				SortedBlocksmiths:       nil,
				NodeRegistrationService: nil,
>>>>>>> 49a38921
			},
			wantErr: true,
			want:    nil,
		},
		{
			name: "ReceiveBlock:fail - {last block hash != previousBlockHash}",
			args: args{
				senderPublicKey: nil,
				lastBlock: &model.Block{
					BlockSignature: []byte{},
				},
				block: &model.Block{
					PreviousBlockHash: []byte{},
					BlockSignature:    nil,
				},
				nodeSecretPhrase: "",
			},
			fields: fields{
<<<<<<< HEAD
				Chaintype:           nil,
				KVExecutor:          &mockKVExecutorSuccess{},
				QueryExecutor:       nil,
				BlockQuery:          nil,
				MempoolQuery:        query.NewMempoolQuery(&chaintype.MainChain{}),
				TransactionQuery:    nil,
				Signature:           &mockSignature{},
				MempoolService:      nil,
				ActionTypeSwitcher:  nil,
				AccountBalanceQuery: nil,
				Observer:            nil,
				SortedBlocksmiths:   nil,
=======
				Chaintype:               nil,
				KVExecutor:              &mockKVExecutorSuccess{},
				QueryExecutor:           nil,
				BlockQuery:              nil,
				MempoolQuery:            nil,
				TransactionQuery:        nil,
				Signature:               &mockSignature{},
				MempoolService:          nil,
				ActionTypeSwitcher:      nil,
				AccountBalanceQuery:     nil,
				Observer:                nil,
				SortedBlocksmiths:       nil,
				NodeRegistrationService: nil,
>>>>>>> 49a38921
			},
			wantErr: true,
			want:    nil,
		},
		{
			name: "ReceiveBlock:fail - {last block hash != previousBlockHash - kvExecutor KeyNotFound - generate batch receipt success}",
			args: args{
				senderPublicKey: []byte{1, 3, 4, 5, 6},
				lastBlock: &model.Block{
					BlockSignature: []byte{},
				},
				block: &model.Block{
					PreviousBlockHash: []byte{133, 198, 93, 19, 200, 113, 155, 159, 136, 63, 230, 29, 21, 173, 160, 40,
						169, 25, 61, 85, 203, 79, 43, 182, 5, 236, 141, 124, 46, 193, 223, 255, 0},
					BlockSignature:      nil,
					SmithScale:          1,
					BlocksmithPublicKey: []byte{1, 3, 4, 5, 6},
				},
				nodeSecretPhrase: "",
			},
			fields: fields{
<<<<<<< HEAD
				Chaintype:           nil,
				KVExecutor:          &mockKVExecutorSuccessKeyNotFound{},
				QueryExecutor:       &mockQueryExecutorSuccess{},
				BlockQuery:          nil,
				MempoolQuery:        query.NewMempoolQuery(&chaintype.MainChain{}),
				MerkleTreeQuery:     query.NewMerkleTreeQuery(),
				TransactionQuery:    nil,
				Signature:           &mockSignature{},
				MempoolService:      nil,
				ActionTypeSwitcher:  nil,
				AccountBalanceQuery: nil,
				Observer:            nil,
				SortedBlocksmiths:   nil,
=======
				Chaintype:               nil,
				KVExecutor:              &mockKVExecutorSuccessKeyNotFound{},
				QueryExecutor:           &mockQueryExecutorSuccess{},
				BlockQuery:              nil,
				MempoolQuery:            nil,
				MerkleTreeQuery:         query.NewMerkleTreeQuery(),
				TransactionQuery:        nil,
				Signature:               &mockSignature{},
				MempoolService:          nil,
				ActionTypeSwitcher:      nil,
				AccountBalanceQuery:     nil,
				Observer:                nil,
				SortedBlocksmiths:       nil,
				NodeRegistrationService: nil,
>>>>>>> 49a38921
			},
			wantErr: false,
			want: &model.BatchReceipt{
				SenderPublicKey: []byte{1, 3, 4, 5, 6},
				RecipientPublicKey: []byte{
					88, 220, 21, 76, 132, 107, 209, 213, 213, 206, 112, 50, 201, 183, 134, 250, 90, 163, 91, 63, 176,
					223, 177, 77, 197, 161, 178, 55, 31, 225, 233, 115,
				},
				DatumType: constant.ReceiptDatumTypeBlock,
				DatumHash: []byte{
					167, 255, 198, 248, 191, 30, 215, 102, 81, 193, 71, 86, 160, 97, 214, 98, 245, 128, 255, 77, 228,
					59, 73, 250, 130, 216, 10, 75, 128, 248, 67, 74,
				},
				ReferenceBlockHeight: 0,
				ReferenceBlockHash: []byte{133, 198, 93, 19, 200, 113, 155, 159, 136, 63, 230, 29, 21, 173, 160, 40,
					169, 25, 61, 85, 203, 79, 43, 182, 5, 236, 141, 124, 46, 193, 223, 255},
				RMRLinked:          nil,
				RecipientSignature: []byte{},
			},
		},
		{
			name: "ReceiveBlock:fail - {last block hash != previousBlockHash - kvExecutor other error - generate batch receipt success}",
			args: args{
				senderPublicKey: []byte{1, 3, 4, 5, 6},
				lastBlock: &model.Block{
					BlockSignature: []byte{},
				},
				block: &model.Block{
					PreviousBlockHash: []byte{133, 198, 93, 19, 200, 113, 155, 159, 136, 63, 230, 29, 21, 173, 160, 40,
						169, 25, 61, 85, 203, 79, 43, 182, 5, 236, 141, 124, 46, 193, 223, 255, 0},
					BlockSignature:      nil,
					SmithScale:          1,
					BlocksmithPublicKey: []byte{1, 3, 4, 5, 6},
				},
				nodeSecretPhrase: "",
			},
			fields: fields{
<<<<<<< HEAD
				Chaintype:           nil,
				KVExecutor:          &mockKVExecutorFailOtherError{},
				QueryExecutor:       &mockQueryExecutorSuccess{},
				BlockQuery:          nil,
				MempoolQuery:        query.NewMempoolQuery(&chaintype.MainChain{}),
				TransactionQuery:    nil,
				Signature:           &mockSignature{},
				MempoolService:      nil,
				ActionTypeSwitcher:  nil,
				AccountBalanceQuery: nil,
				Observer:            nil,
				SortedBlocksmiths:   nil,
=======
				Chaintype:               nil,
				KVExecutor:              &mockKVExecutorFailOtherError{},
				QueryExecutor:           &mockQueryExecutorSuccess{},
				BlockQuery:              nil,
				MempoolQuery:            nil,
				TransactionQuery:        nil,
				Signature:               &mockSignature{},
				MempoolService:          nil,
				ActionTypeSwitcher:      nil,
				AccountBalanceQuery:     nil,
				Observer:                nil,
				SortedBlocksmiths:       nil,
				NodeRegistrationService: nil,
>>>>>>> 49a38921
			},
			wantErr: true,
			want:    nil,
		},
		{
			name: "ReceiveBlock:pushBlockFail",
			args: args{
				senderPublicKey: []byte{1, 3, 4, 5, 6},
				lastBlock: &model.Block{
					BlockSignature:       []byte{},
					CumulativeDifficulty: "123",
					SmithScale:           123,
				},
				block: &model.Block{
					BlocksmithPublicKey: []byte{1, 3, 4, 5, 6},
					PreviousBlockHash: []byte{
						133, 198, 93, 19, 200, 113, 155, 159, 136, 63, 230, 29, 21, 173, 160, 40,
						169, 25, 61, 85, 203, 79, 43, 182, 5, 236, 141, 124, 46, 193, 223, 255,
					},
					BlockSignature: nil,
					SmithScale:     1,
				},
				nodeSecretPhrase: "",
			},
			fields: fields{
				Chaintype:           &chaintype.MainChain{},
				QueryExecutor:       &mockQueryExecutorFail{},
				BlockQuery:          query.NewBlockQuery(&chaintype.MainChain{}),
				MempoolQuery:        query.NewMempoolQuery(&chaintype.MainChain{}),
				TransactionQuery:    nil,
				Signature:           &mockSignature{},
				MempoolService:      nil,
				ActionTypeSwitcher:  nil,
				AccountBalanceQuery: nil,
				Observer:            observer.NewObserver(),
				SortedBlocksmiths: &[]model.Blocksmith{
					{
						NodePublicKey: []byte{1, 3, 4, 5, 6},
					},
				},
				NodeRegistrationService: nil,
			},
			wantErr: true,
			want:    nil,
		},
		{
			name: "ReceiveBlock:success",
			args: args{
				senderPublicKey: []byte{1, 3, 4, 5, 6},
				lastBlock: &model.Block{
					BlockSignature:       []byte{},
					CumulativeDifficulty: "123",
					SmithScale:           123,
				},
				block: &model.Block{
					PreviousBlockHash: []byte{133, 198, 93, 19, 200, 113, 155, 159, 136, 63, 230, 29, 21, 173, 160, 40,
						169, 25, 61, 85, 203, 79, 43, 182, 5, 236, 141, 124, 46, 193, 223, 255},
					BlockSignature:      nil,
					SmithScale:          1,
					BlocksmithPublicKey: []byte{1, 3, 4, 5, 6},
				},
				nodeSecretPhrase: "",
			},
			fields: fields{
				Chaintype:               &chaintype.MainChain{},
				KVExecutor:              &mockKVExecutorSuccess{},
				QueryExecutor:           &mockQueryExecutorSuccess{},
				BlockQuery:              query.NewBlockQuery(&chaintype.MainChain{}),
				MempoolQuery:            query.NewMempoolQuery(&chaintype.MainChain{}),
				NodeRegistrationQuery:   query.NewNodeRegistrationQuery(),
				TransactionQuery:        nil,
				MerkleTreeQuery:         query.NewMerkleTreeQuery(),
				ParticipationScoreQuery: query.NewParticipationScoreQuery(),
				Signature:               &mockSignature{},
				MempoolService:          nil,
				ActionTypeSwitcher:      nil,
				AccountBalanceQuery:     query.NewAccountBalanceQuery(),
				Observer:                observer.NewObserver(),
				SortedBlocksmiths: &[]model.Blocksmith{
					{
						NodePublicKey: []byte{1, 3, 4, 5, 6},
						NodeID:        2,
						NodeOrder:     big.NewInt(2),
					},
					{
						NodePublicKey: []byte{1, 3, 4, 5, 7},
						NodeID:        1,
						NodeOrder:     big.NewInt(1),
					},
				},
				NodeRegistrationService: &mockNodeRegistrationServiceSuccess{},
			},
			wantErr: false,
			want: &model.BatchReceipt{
				SenderPublicKey: []byte{1, 3, 4, 5, 6},
				RecipientPublicKey: []byte{
					88, 220, 21, 76, 132, 107, 209, 213, 213, 206, 112, 50, 201, 183, 134, 250, 90, 163, 91, 63, 176,
					223, 177, 77, 197, 161, 178, 55, 31, 225, 233, 115,
				},
				DatumType: constant.ReceiptDatumTypeBlock,
				DatumHash: []byte{
					167, 255, 198, 248, 191, 30, 215, 102, 81, 193, 71, 86, 160, 97, 214, 98, 245, 128, 255, 77, 228,
					59, 73, 250, 130, 216, 10, 75, 128, 248, 67, 74,
				},
				ReferenceBlockHeight: 0,
				ReferenceBlockHash: []byte{133, 198, 93, 19, 200, 113, 155, 159, 136, 63, 230, 29, 21, 173, 160, 40,
					169, 25, 61, 85, 203, 79, 43, 182, 5, 236, 141, 124, 46, 193, 223, 255},
				RMRLinked:          nil,
				RecipientSignature: []byte{},
			},
		},
	}
	// test
	for _, tt := range tests {
		t.Run(tt.name, func(t *testing.T) {
			bs := &BlockService{
				Chaintype:               tt.fields.Chaintype,
				KVExecutor:              tt.fields.KVExecutor,
				QueryExecutor:           tt.fields.QueryExecutor,
				BlockQuery:              tt.fields.BlockQuery,
				MempoolQuery:            tt.fields.MempoolQuery,
				TransactionQuery:        tt.fields.TransactionQuery,
				MerkleTreeQuery:         tt.fields.MerkleTreeQuery,
<<<<<<< HEAD
				NodeRegistrationQuery:   tt.fields.NodeRegistrationQuery,
				ParticipationScoreQuery: tt.fields.ParticipationScoreQuery,
=======
>>>>>>> 49a38921
				Signature:               tt.fields.Signature,
				MempoolService:          tt.fields.MempoolService,
				ActionTypeSwitcher:      tt.fields.ActionTypeSwitcher,
				AccountBalanceQuery:     tt.fields.AccountBalanceQuery,
				Observer:                tt.fields.Observer,
				SortedBlocksmiths:       tt.fields.SortedBlocksmiths,
<<<<<<< HEAD
				Logger:                  logrus.New(),
=======
				NodeRegistrationService: tt.fields.NodeRegistrationService,
>>>>>>> 49a38921
			}
			got, err := bs.ReceiveBlock(
				tt.args.senderPublicKey, tt.args.lastBlock, tt.args.block, tt.args.nodeSecretPhrase)
			if (err != nil) != tt.wantErr {
				t.Errorf("ReceiveBlock() error = \n%v, wantErr \n%v", err, tt.wantErr)
				return
			}
			if !reflect.DeepEqual(got, tt.want) {
				t.Errorf("ReceiveBlock() got = \n%v want \n%v", got, tt.want)
			}
		})
	}
}

func TestBlockService_GetBlockExtendedInfo(t *testing.T) {
	block := &model.Block{
		ID:                   999,
		PreviousBlockHash:    []byte{1, 1, 1, 1, 1, 1, 1, 1},
		Height:               1,
		Timestamp:            1562806389280,
		BlockSeed:            []byte{},
		BlockSignature:       []byte{},
		CumulativeDifficulty: string(100000000),
		SmithScale:           1,
		PayloadLength:        0,
		PayloadHash:          []byte{},
		BlocksmithPublicKey:  bcsNodePubKey1,
		TotalAmount:          100000000,
		TotalFee:             10000000,
		TotalCoinBase:        1,
		Version:              0,
	}
	genesisBlock := &model.Block{
		ID:                   999,
		PreviousBlockHash:    []byte{1, 1, 1, 1, 1, 1, 1, 1},
		Height:               0,
		Timestamp:            1562806389280,
		BlockSeed:            []byte{},
		BlockSignature:       []byte{},
		CumulativeDifficulty: string(100000000),
		SmithScale:           1,
		PayloadLength:        0,
		PayloadHash:          []byte{},
		BlocksmithPublicKey:  bcsNodePubKey1,
		TotalAmount:          100000000,
		TotalFee:             10000000,
		TotalCoinBase:        1,
		Version:              0,
	}
	type fields struct {
		Chaintype               chaintype.ChainType
		QueryExecutor           query.ExecutorInterface
		BlockQuery              query.BlockQueryInterface
		MempoolQuery            query.MempoolQueryInterface
		TransactionQuery        query.TransactionQueryInterface
		Signature               crypto.SignatureInterface
		MempoolService          MempoolServiceInterface
		ActionTypeSwitcher      transaction.TypeActionSwitcher
		AccountBalanceQuery     query.AccountBalanceQueryInterface
		ParticipationScoreQuery query.ParticipationScoreQueryInterface
		NodeRegistrationQuery   query.NodeRegistrationQueryInterface
		Observer                *observer.Observer
	}
	type args struct {
		block *model.Block
	}
	tests := []struct {
		name    string
		fields  fields
		args    args
		want    *model.BlockExtendedInfo
		wantErr bool
	}{
		{
			name: "GetBlockExtendedInfo:fail - {VersionedNodeRegistrationNotFound}",
			args: args{
				block: block,
			},
			fields: fields{
				QueryExecutor:         &mockQueryExecutorNotFound{},
				NodeRegistrationQuery: query.NewNodeRegistrationQuery(),
			},
			wantErr: true,
			want:    nil,
		},
		{
			name: "GetBlockExtendedInfo:success-{genesisBlock}",
			args: args{
				block: genesisBlock,
			},
			fields: fields{
				QueryExecutor:         &mockQueryExecutorSuccess{},
				NodeRegistrationQuery: query.NewNodeRegistrationQuery(),
			},
			wantErr: false,
			want: &model.BlockExtendedInfo{
				Block: &model.Block{
					ID:                   999,
					PreviousBlockHash:    []byte{1, 1, 1, 1, 1, 1, 1, 1},
					Height:               0,
					Timestamp:            1562806389280,
					BlockSeed:            []byte{},
					BlockSignature:       []byte{},
					CumulativeDifficulty: string(100000000),
					SmithScale:           1,
					PayloadLength:        0,
					PayloadHash:          []byte{},
					BlocksmithPublicKey:  bcsNodePubKey1,
					TotalAmount:          100000000,
					TotalFee:             10000000,
					TotalCoinBase:        1,
					Version:              0,
				},
				BlocksmithAccountAddress: constant.MainchainGenesisAccountAddress,
				TotalReceipts:            99,
				ReceiptValue:             99,
				PopChange:                -20,
			},
		},
		{
			name: "GetBlockExtendedInfo:success",
			args: args{
				block: block,
			},
			fields: fields{
				QueryExecutor:         &mockQueryExecutorSuccess{},
				NodeRegistrationQuery: query.NewNodeRegistrationQuery(),
			},
			wantErr: false,
			want: &model.BlockExtendedInfo{
				Block: &model.Block{
					ID:                   999,
					PreviousBlockHash:    []byte{1, 1, 1, 1, 1, 1, 1, 1},
					Height:               1,
					Timestamp:            1562806389280,
					BlockSeed:            []byte{},
					BlockSignature:       []byte{},
					CumulativeDifficulty: string(100000000),
					SmithScale:           1,
					PayloadLength:        0,
					PayloadHash:          []byte{},
					BlocksmithPublicKey:  bcsNodePubKey1,
					TotalAmount:          100000000,
					TotalFee:             10000000,
					TotalCoinBase:        1,
					Version:              0,
				},
				BlocksmithAccountAddress: bcsAddress1,
				TotalReceipts:            99,
				ReceiptValue:             99,
				PopChange:                -20,
			},
		},
	}
	for _, tt := range tests {
		t.Run(tt.name, func(t *testing.T) {
			bs := &BlockService{
				Chaintype:               tt.fields.Chaintype,
				QueryExecutor:           tt.fields.QueryExecutor,
				BlockQuery:              tt.fields.BlockQuery,
				MempoolQuery:            tt.fields.MempoolQuery,
				TransactionQuery:        tt.fields.TransactionQuery,
				Signature:               tt.fields.Signature,
				MempoolService:          tt.fields.MempoolService,
				ActionTypeSwitcher:      tt.fields.ActionTypeSwitcher,
				AccountBalanceQuery:     tt.fields.AccountBalanceQuery,
				ParticipationScoreQuery: tt.fields.ParticipationScoreQuery,
				NodeRegistrationQuery:   tt.fields.NodeRegistrationQuery,
				Observer:                tt.fields.Observer,
			}
			got, err := bs.GetBlockExtendedInfo(tt.args.block)
			if (err != nil) != tt.wantErr {
				t.Errorf("BlockService.GetBlockExtendedInfo() error = \n%v, wantErr \n%v", err, tt.wantErr)
				return
			}
			if !reflect.DeepEqual(got, tt.want) {
				t.Errorf("BlockService.GetBlockExtendedInfo() = \n%v, want \n%v", got, tt.want)
			}
		})
	}
}

func TestBlockService_RewardBlocksmithAccountAddresses(t *testing.T) {
	type fields struct {
		Chaintype               chaintype.ChainType
		QueryExecutor           query.ExecutorInterface
		BlockQuery              query.BlockQueryInterface
		MempoolQuery            query.MempoolQueryInterface
		TransactionQuery        query.TransactionQueryInterface
		Signature               crypto.SignatureInterface
		MempoolService          MempoolServiceInterface
		ActionTypeSwitcher      transaction.TypeActionSwitcher
		AccountBalanceQuery     query.AccountBalanceQueryInterface
		ParticipationScoreQuery query.ParticipationScoreQueryInterface
		NodeRegistrationQuery   query.NodeRegistrationQueryInterface
		Observer                *observer.Observer
		SortedBlocksmiths       *[]model.Blocksmith
	}
	type args struct {
		blocksmithAccountAddresses []string
		totalReward                int64
		height                     uint32
	}
	tests := []struct {
		name    string
		fields  fields
		args    args
		wantErr bool
	}{
		{
			name: "RewardBlocksmithAccountAddress:success",
			args: args{
				blocksmithAccountAddresses: []string{bcsAddress1},
				totalReward:                10000,
				height:                     1,
			},
			fields: fields{
				QueryExecutor:       &mockQueryExecutorSuccess{},
				AccountBalanceQuery: query.NewAccountBalanceQuery(),
			},
			wantErr: false,
		},
	}
	for _, tt := range tests {
		t.Run(tt.name, func(t *testing.T) {
			bs := &BlockService{
				Chaintype:               tt.fields.Chaintype,
				QueryExecutor:           tt.fields.QueryExecutor,
				BlockQuery:              tt.fields.BlockQuery,
				MempoolQuery:            tt.fields.MempoolQuery,
				TransactionQuery:        tt.fields.TransactionQuery,
				Signature:               tt.fields.Signature,
				MempoolService:          tt.fields.MempoolService,
				ActionTypeSwitcher:      tt.fields.ActionTypeSwitcher,
				AccountBalanceQuery:     tt.fields.AccountBalanceQuery,
				ParticipationScoreQuery: tt.fields.ParticipationScoreQuery,
				NodeRegistrationQuery:   tt.fields.NodeRegistrationQuery,
				Observer:                tt.fields.Observer,
				SortedBlocksmiths:       tt.fields.SortedBlocksmiths,
			}
			if err := bs.RewardBlocksmithAccountAddresses(tt.args.blocksmithAccountAddresses, tt.args.totalReward,
				tt.args.height); (err != nil) != tt.wantErr {
				t.Errorf("BlockService.RewardBlocksmithAccountAddress() error = %v, wantErr %v", err, tt.wantErr)
			}
		})
	}
}

func TestBlockService_CoinbaseLotteryWinners(t *testing.T) {
	var mockBlocksmiths = &[]model.Blocksmith{
		{
			NodeID:    1,
			NodeOrder: new(big.Int).SetInt64(8000),
		},
		{
			NodeID:    2,
			NodeOrder: new(big.Int).SetInt64(1000),
		},
		{
			NodeID:    3,
			NodeOrder: new(big.Int).SetInt64(5000),
		},
	}

	type fields struct {
		Chaintype               chaintype.ChainType
		QueryExecutor           query.ExecutorInterface
		BlockQuery              query.BlockQueryInterface
		MempoolQuery            query.MempoolQueryInterface
		TransactionQuery        query.TransactionQueryInterface
		Signature               crypto.SignatureInterface
		MempoolService          MempoolServiceInterface
		ActionTypeSwitcher      transaction.TypeActionSwitcher
		AccountBalanceQuery     query.AccountBalanceQueryInterface
		ParticipationScoreQuery query.ParticipationScoreQueryInterface
		NodeRegistrationQuery   query.NodeRegistrationQueryInterface
		Observer                *observer.Observer
		SortedBlocksmiths       *[]model.Blocksmith
	}
	tests := []struct {
		name    string
		fields  fields
		want    []string
		wantErr bool
	}{
		{
			name: "CoinbaseLotteryWinners:success",
			fields: fields{
				QueryExecutor:         &mockQueryExecutorSuccess{},
				NodeRegistrationQuery: query.NewNodeRegistrationQuery(),
				SortedBlocksmiths:     mockBlocksmiths,
			},
			wantErr: false,
			want: []string{
				bcsAddress2,
				bcsAddress3,
				bcsAddress1,
			},
		},
	}
	for _, tt := range tests {
		t.Run(tt.name, func(t *testing.T) {
			bs := &BlockService{
				Chaintype:               tt.fields.Chaintype,
				QueryExecutor:           tt.fields.QueryExecutor,
				BlockQuery:              tt.fields.BlockQuery,
				MempoolQuery:            tt.fields.MempoolQuery,
				TransactionQuery:        tt.fields.TransactionQuery,
				Signature:               tt.fields.Signature,
				MempoolService:          tt.fields.MempoolService,
				ActionTypeSwitcher:      tt.fields.ActionTypeSwitcher,
				AccountBalanceQuery:     tt.fields.AccountBalanceQuery,
				ParticipationScoreQuery: tt.fields.ParticipationScoreQuery,
				NodeRegistrationQuery:   tt.fields.NodeRegistrationQuery,
				Observer:                tt.fields.Observer,
				SortedBlocksmiths:       tt.fields.SortedBlocksmiths,
			}
			got, err := bs.CoinbaseLotteryWinners()
			if (err != nil) != tt.wantErr {
				t.Errorf("BlockService.CoinbaseLotteryWinners() error = %v, wantErr %v", err, tt.wantErr)
				return
			}
			if !reflect.DeepEqual(got, tt.want) {
				t.Errorf("BlockService.CoinbaseLotteryWinners() = %v, want %v", got, tt.want)
			}
		})
	}
}

func TestBlockService_GetBlocksmiths(t *testing.T) {
	type fields struct {
		Chaintype               chaintype.ChainType
		QueryExecutor           query.ExecutorInterface
		BlockQuery              query.BlockQueryInterface
		MempoolQuery            query.MempoolQueryInterface
		TransactionQuery        query.TransactionQueryInterface
		Signature               crypto.SignatureInterface
		MempoolService          MempoolServiceInterface
		ActionTypeSwitcher      transaction.TypeActionSwitcher
		AccountBalanceQuery     query.AccountBalanceQueryInterface
		ParticipationScoreQuery query.ParticipationScoreQueryInterface
		NodeRegistrationQuery   query.NodeRegistrationQueryInterface
		Observer                *observer.Observer
		SortedBlocksmiths       *[]model.Blocksmith
	}
	type args struct {
		block *model.Block
	}
	tests := []struct {
		name    string
		fields  fields
		args    args
		want    []*model.Blocksmith
		wantErr bool
	}{
		{
			name: "GetBlocksmiths:success",
			fields: fields{
				QueryExecutor:         &nrsMockQueryExecutorSuccess{},
				NodeRegistrationQuery: query.NewNodeRegistrationQuery(),
			},
			args: args{
				block: nrsBlock2,
			},
			want: []*model.Blocksmith{
				{
					NodeID:        1,
					NodePublicKey: nrsNodePubKey1,
					SmithOrder:    util2.CalculateSmithOrder(new(big.Int).SetInt64(8000), new(big.Int).SetBytes(nrsBlock2.BlockSeed), 1),
					NodeOrder:     util2.CalculateNodeOrder(new(big.Int).SetInt64(8000), new(big.Int).SetBytes(nrsBlock2.BlockSeed), 1),
					BlockSeed:     new(big.Int).SetBytes(nrsBlock2.BlockSeed),
					Score:         new(big.Int).SetInt64(8000),
				},
			},
			wantErr: false,
		},
		{
			name: "GetBlocksmiths:fail-{ExecuteSelect}",
			fields: fields{
				QueryExecutor:         &nrsMockQueryExecutorFailActiveNodeRegistrations{},
				NodeRegistrationQuery: query.NewNodeRegistrationQuery(),
			},
			args: args{
				block: nrsBlock2,
			},
			wantErr: true,
		},
	}
	for _, tt := range tests {
		t.Run(tt.name, func(t *testing.T) {
			bs := &BlockService{
				Chaintype:               tt.fields.Chaintype,
				QueryExecutor:           tt.fields.QueryExecutor,
				BlockQuery:              tt.fields.BlockQuery,
				MempoolQuery:            tt.fields.MempoolQuery,
				TransactionQuery:        tt.fields.TransactionQuery,
				Signature:               tt.fields.Signature,
				MempoolService:          tt.fields.MempoolService,
				ActionTypeSwitcher:      tt.fields.ActionTypeSwitcher,
				AccountBalanceQuery:     tt.fields.AccountBalanceQuery,
				ParticipationScoreQuery: tt.fields.ParticipationScoreQuery,
				NodeRegistrationQuery:   tt.fields.NodeRegistrationQuery,
				Observer:                tt.fields.Observer,
				SortedBlocksmiths:       tt.fields.SortedBlocksmiths,
			}
			got, err := bs.GetBlocksmiths(tt.args.block)
			if (err != nil) != tt.wantErr {
				t.Errorf("BlockService.GetBlocksmiths() error = %v, wantErr %v", err, tt.wantErr)
				return
			}
			if !reflect.DeepEqual(got, tt.want) {
				t.Errorf("BlockService.GetBlocksmiths() = %v, want %v", got, tt.want)
			}
		})
	}
}

func TestBlockService_generateBlockReceipt(t *testing.T) {
	mockSecretPhrase := ""
	mockSenderPublicKey, mockCurrentBlockHash := make([]byte, 32), make([]byte, 32)
	mockReceiptKey, _ := util.GetReceiptKey(mockCurrentBlockHash, mockSenderPublicKey)

	mockNodePublicKey := util.GetPublicKeyFromSeed(mockSecretPhrase)
	mockSuccessBatchReceipt, _ := util.GenerateBatchReceipt(
		mockBlock,
		mockSenderPublicKey,
		mockNodePublicKey,
		mockCurrentBlockHash,
		nil,
		constant.ReceiptDatumTypeBlock,
	)
	mockSuccessBatchReceipt.RecipientSignature = (&crypto.Signature{}).SignByNode(
		util.GetUnsignedBatchReceiptBytes(mockSuccessBatchReceipt),
		mockSecretPhrase,
	)
	type fields struct {
		Chaintype               chaintype.ChainType
		KVExecutor              kvdb.KVExecutorInterface
		QueryExecutor           query.ExecutorInterface
		BlockQuery              query.BlockQueryInterface
		MempoolQuery            query.MempoolQueryInterface
		TransactionQuery        query.TransactionQueryInterface
		MerkleTreeQuery         query.MerkleTreeQueryInterface
		Signature               crypto.SignatureInterface
		MempoolService          MempoolServiceInterface
		ActionTypeSwitcher      transaction.TypeActionSwitcher
		AccountBalanceQuery     query.AccountBalanceQueryInterface
		ParticipationScoreQuery query.ParticipationScoreQueryInterface
		NodeRegistrationQuery   query.NodeRegistrationQueryInterface
		Observer                *observer.Observer
		SortedBlocksmiths       *[]model.Blocksmith
	}
	type args struct {
		currentBlockHash []byte
		previousBlock    *model.Block
		senderPublicKey  []byte
		receiptKey       []byte
		nodeSecretPhrase string
	}
	tests := []struct {
		name    string
		fields  fields
		args    args
		want    *model.BatchReceipt
		wantErr bool
	}{
		{
			name: "generateBlockReceipt:kvDBInsertFail",
			fields: fields{
				Chaintype:               nil,
				KVExecutor:              &mockKVExecutorFailOtherError{},
				QueryExecutor:           &mockQueryExecutorSuccess{},
				BlockQuery:              nil,
				MempoolQuery:            nil,
				TransactionQuery:        nil,
				MerkleTreeQuery:         query.NewMerkleTreeQuery(),
				Signature:               &crypto.Signature{},
				MempoolService:          nil,
				ActionTypeSwitcher:      nil,
				AccountBalanceQuery:     nil,
				ParticipationScoreQuery: nil,
				NodeRegistrationQuery:   nil,
				Observer:                nil,
				SortedBlocksmiths:       nil,
			},
			args: args{
				currentBlockHash: mockCurrentBlockHash,
				previousBlock:    mockBlock,
				senderPublicKey:  mockSenderPublicKey,
				receiptKey:       mockReceiptKey,
				nodeSecretPhrase: mockSecretPhrase,
			},
			wantErr: true,
			want:    nil,
		},
		{
			name: "generateBlockReceipt:success",
			fields: fields{
				Chaintype:               nil,
				KVExecutor:              &mockKVExecutorSuccess{},
				QueryExecutor:           &mockQueryExecutorSuccess{},
				BlockQuery:              nil,
				MempoolQuery:            nil,
				TransactionQuery:        nil,
				MerkleTreeQuery:         query.NewMerkleTreeQuery(),
				Signature:               &crypto.Signature{},
				MempoolService:          nil,
				ActionTypeSwitcher:      nil,
				AccountBalanceQuery:     nil,
				ParticipationScoreQuery: nil,
				NodeRegistrationQuery:   nil,
				Observer:                nil,
				SortedBlocksmiths:       nil,
			},
			args: args{
				currentBlockHash: mockCurrentBlockHash,
				previousBlock:    mockBlock,
				senderPublicKey:  mockSenderPublicKey,
				receiptKey:       mockReceiptKey,
				nodeSecretPhrase: mockSecretPhrase,
			},
			wantErr: false,
			want:    mockSuccessBatchReceipt,
		},
	}
	for _, tt := range tests {
		t.Run(tt.name, func(t *testing.T) {
			bs := &BlockService{
				Chaintype:               tt.fields.Chaintype,
				KVExecutor:              tt.fields.KVExecutor,
				QueryExecutor:           tt.fields.QueryExecutor,
				BlockQuery:              tt.fields.BlockQuery,
				MempoolQuery:            tt.fields.MempoolQuery,
				TransactionQuery:        tt.fields.TransactionQuery,
				MerkleTreeQuery:         tt.fields.MerkleTreeQuery,
				Signature:               tt.fields.Signature,
				MempoolService:          tt.fields.MempoolService,
				ActionTypeSwitcher:      tt.fields.ActionTypeSwitcher,
				AccountBalanceQuery:     tt.fields.AccountBalanceQuery,
				ParticipationScoreQuery: tt.fields.ParticipationScoreQuery,
				NodeRegistrationQuery:   tt.fields.NodeRegistrationQuery,
				Observer:                tt.fields.Observer,
				SortedBlocksmiths:       tt.fields.SortedBlocksmiths,
			}
			got, err := bs.generateBlockReceipt(tt.args.currentBlockHash, tt.args.previousBlock,
				tt.args.senderPublicKey, tt.args.receiptKey, tt.args.nodeSecretPhrase)
			if (err != nil) != tt.wantErr {
				t.Errorf("generateBlockReceipt() error = %v, wantErr %v", err, tt.wantErr)
				return
			}
			if !reflect.DeepEqual(got, tt.want) {
				t.Errorf("generateBlockReceipt() got = %v, want %v", got, tt.want)
			}
		})
	}
}

func TestBlockService_GenerateGenesisBlock(t *testing.T) {
	type fields struct {
		Chaintype               chaintype.ChainType
		KVExecutor              kvdb.KVExecutorInterface
		QueryExecutor           query.ExecutorInterface
		BlockQuery              query.BlockQueryInterface
		MempoolQuery            query.MempoolQueryInterface
		TransactionQuery        query.TransactionQueryInterface
		MerkleTreeQuery         query.MerkleTreeQueryInterface
		Signature               crypto.SignatureInterface
		MempoolService          MempoolServiceInterface
		ActionTypeSwitcher      transaction.TypeActionSwitcher
		AccountBalanceQuery     query.AccountBalanceQueryInterface
		ParticipationScoreQuery query.ParticipationScoreQueryInterface
		NodeRegistrationQuery   query.NodeRegistrationQueryInterface
		Observer                *observer.Observer
		SortedBlocksmiths       *[]model.Blocksmith
		Logger                  *log.Logger
	}
	type args struct {
		genesisEntries []constant.MainchainGenesisConfigEntry
	}
	tests := []struct {
		name    string
		fields  fields
		args    args
		want    int64
		wantErr bool
	}{
		{
			name: "GenerateGenesisBlock:success",
			fields: fields{
				Chaintype:               &chaintype.MainChain{},
				KVExecutor:              nil,
				QueryExecutor:           nil,
				BlockQuery:              nil,
				MempoolQuery:            nil,
				TransactionQuery:        nil,
				MerkleTreeQuery:         nil,
				Signature:               nil,
				MempoolService:          nil,
				ActionTypeSwitcher:      &transaction.TypeSwitcher{},
				AccountBalanceQuery:     nil,
				ParticipationScoreQuery: nil,
				NodeRegistrationQuery:   nil,
				Observer:                nil,
				SortedBlocksmiths:       nil,
			},
			args: args{
				genesisEntries: []constant.MainchainGenesisConfigEntry{
					{
						AccountAddress: "BCZEGOb3WNx3fDOVf9ZS4EjvOIv_UeW4TVBQJ_6tHKlE",
						AccountBalance: 0,
						NodePublicKey: []byte{153, 58, 50, 200, 7, 61, 108, 229, 204, 48, 199, 145, 21, 99, 125, 75, 49, 45, 118,
							97, 219, 80, 242, 244, 100, 134, 144, 246, 37, 144, 213, 135},
						NodeAddress:        "0.0.0.0",
						LockedBalance:      10000000000000,
						ParticipationScore: 1000000000,
					},
					{
						AccountAddress: "BCZnSfqpP5tqFQlMTYkDeBVFWnbyVK7vLr5ORFpTjgtN",
						AccountBalance: 0,
						NodePublicKey: []byte{0, 14, 6, 218, 170, 54, 60, 50, 2, 66, 130, 119, 226, 235, 126, 203, 5, 12, 152,
							194, 170, 146, 43, 63, 224, 101, 127, 241, 62, 152, 187, 255},
						NodeAddress:        "0.0.0.0",
						LockedBalance:      0,
						ParticipationScore: 1000000000,
					},
					{
						AccountAddress: "BCZKLvgUYZ1KKx-jtF9KoJskjVPvB9jpIjfzzI6zDW0J",
						AccountBalance: 0,
						NodePublicKey: []byte{140, 115, 35, 51, 159, 22, 234, 192, 38, 104, 96, 24, 80, 70, 86, 211, 123, 72, 52,
							221, 97, 121, 59, 151, 158, 90, 167, 17, 110, 253, 122, 158},
						NodeAddress:        "0.0.0.0",
						LockedBalance:      0,
						ParticipationScore: 1000000000,
					},
					{
						AccountAddress: "nK_ouxdDDwuJiogiDAi_zs1LqeN7f5ZsXbFtXGqGc0Pd",
						AccountBalance: 100000000000,
						NodePublicKey: []byte{41, 235, 184, 214, 70, 23, 153, 89, 104, 41, 250, 248, 51, 7, 69, 89, 234, 181, 100,
							163, 45, 69, 152, 70, 52, 201, 147, 70, 6, 242, 52, 220},
						NodeAddress:        "0.0.0.0",
						LockedBalance:      0,
						ParticipationScore: 1000000000,
					},
				},
			},
			wantErr: false,
			want:    -1294179708803500770,
		},
	}
	for _, tt := range tests {
		t.Run(tt.name, func(t *testing.T) {
			bs := &BlockService{
				Chaintype:               tt.fields.Chaintype,
				KVExecutor:              tt.fields.KVExecutor,
				QueryExecutor:           tt.fields.QueryExecutor,
				BlockQuery:              tt.fields.BlockQuery,
				MempoolQuery:            tt.fields.MempoolQuery,
				TransactionQuery:        tt.fields.TransactionQuery,
				MerkleTreeQuery:         tt.fields.MerkleTreeQuery,
				Signature:               tt.fields.Signature,
				MempoolService:          tt.fields.MempoolService,
				ActionTypeSwitcher:      tt.fields.ActionTypeSwitcher,
				AccountBalanceQuery:     tt.fields.AccountBalanceQuery,
				ParticipationScoreQuery: tt.fields.ParticipationScoreQuery,
				NodeRegistrationQuery:   tt.fields.NodeRegistrationQuery,
				Observer:                tt.fields.Observer,
				SortedBlocksmiths:       tt.fields.SortedBlocksmiths,
				Logger:                  tt.fields.Logger,
			}
			got, err := bs.GenerateGenesisBlock(tt.args.genesisEntries)
			if (err != nil) != tt.wantErr {
				t.Errorf("BlockService.GenerateGenesisBlock() error = %v, wantErr %v", err, tt.wantErr)
				return
			}
			if got.ID != tt.want {
				t.Errorf("BlockService.GenerateGenesisBlock() = %v, want %v", got, tt.want)
			}
		})
	}
}<|MERGE_RESOLUTION|>--- conflicted
+++ resolved
@@ -879,27 +879,16 @@
 		{
 			name: "PushBlock:Transactions<0",
 			fields: fields{
-<<<<<<< HEAD
-				Chaintype:             &chaintype.MainChain{},
-				QueryExecutor:         &mockQueryExecutorSuccess{},
-				BlockQuery:            query.NewBlockQuery(&chaintype.MainChain{}),
-				AccountBalanceQuery:   query.NewAccountBalanceQuery(),
-				NodeRegistrationQuery: query.NewNodeRegistrationQuery(),
-				ParticipationQuery:    query.NewParticipationScoreQuery(),
-				Observer:              observer.NewObserver(),
-				MempoolQuery:          query.NewMempoolQuery(&chaintype.MainChain{}),
-				SortedBlocksmiths:     mockBlocksmiths,
-=======
 				Chaintype:               &chaintype.MainChain{},
 				QueryExecutor:           &mockQueryExecutorSuccess{},
 				BlockQuery:              query.NewBlockQuery(&chaintype.MainChain{}),
 				AccountBalanceQuery:     query.NewAccountBalanceQuery(),
 				NodeRegistrationQuery:   query.NewNodeRegistrationQuery(),
 				Observer:                observer.NewObserver(),
+				MempoolQuery:            query.NewMempoolQuery(&chaintype.MainChain{}),
+				NodeRegistrationService: &mockNodeRegistrationServiceSuccess{},
 				SortedBlocksmiths:       mockBlocksmiths,
-				NodeRegistrationService: &mockNodeRegistrationServiceSuccess{},
 				ParticipationScoreQuery: query.NewParticipationScoreQuery(),
->>>>>>> 49a38921
 			},
 			args: args{
 				previousBlock: &model.Block{
@@ -939,27 +928,16 @@
 		{
 			name: "PushBlock:Transactions<0 : broadcast true",
 			fields: fields{
-<<<<<<< HEAD
-				Chaintype:             &chaintype.MainChain{},
-				QueryExecutor:         &mockQueryExecutorSuccess{},
-				BlockQuery:            query.NewBlockQuery(&chaintype.MainChain{}),
-				AccountBalanceQuery:   query.NewAccountBalanceQuery(),
-				NodeRegistrationQuery: query.NewNodeRegistrationQuery(),
-				MempoolQuery:          query.NewMempoolQuery(&chaintype.MainChain{}),
-				ParticipationQuery:    query.NewParticipationScoreQuery(),
-				Observer:              observer.NewObserver(),
-				SortedBlocksmiths:     mockBlocksmiths,
-=======
 				Chaintype:               &chaintype.MainChain{},
 				QueryExecutor:           &mockQueryExecutorSuccess{},
 				BlockQuery:              query.NewBlockQuery(&chaintype.MainChain{}),
 				AccountBalanceQuery:     query.NewAccountBalanceQuery(),
+				NodeRegistrationService: &mockNodeRegistrationServiceSuccess{},
 				NodeRegistrationQuery:   query.NewNodeRegistrationQuery(),
+				MempoolQuery:            query.NewMempoolQuery(&chaintype.MainChain{}),
+				ParticipationScoreQuery: query.NewParticipationScoreQuery(),
 				Observer:                observer.NewObserver(),
 				SortedBlocksmiths:       mockBlocksmiths,
-				NodeRegistrationService: &mockNodeRegistrationServiceSuccess{},
-				ParticipationScoreQuery: query.NewParticipationScoreQuery(),
->>>>>>> 49a38921
 			},
 			args: args{
 				previousBlock: &model.Block{
@@ -2022,21 +2000,15 @@
 		MempoolQuery            query.MempoolQueryInterface
 		TransactionQuery        query.TransactionQueryInterface
 		MerkleTreeQuery         query.MerkleTreeQueryInterface
-<<<<<<< HEAD
 		NodeRegistrationQuery   query.NodeRegistrationQueryInterface
 		ParticipationScoreQuery query.ParticipationScoreQueryInterface
-=======
->>>>>>> 49a38921
 		Signature               crypto.SignatureInterface
 		MempoolService          MempoolServiceInterface
 		ActionTypeSwitcher      transaction.TypeActionSwitcher
 		AccountBalanceQuery     query.AccountBalanceQueryInterface
 		Observer                *observer.Observer
 		SortedBlocksmiths       *[]model.Blocksmith
-<<<<<<< HEAD
-=======
 		NodeRegistrationService NodeRegistrationServiceInterface
->>>>>>> 49a38921
 	}
 	type args struct {
 		senderPublicKey  []byte
@@ -2062,23 +2034,10 @@
 				nodeSecretPhrase: "",
 			},
 			fields: fields{
-<<<<<<< HEAD
-				Chaintype:           nil,
-				QueryExecutor:       nil,
-				BlockQuery:          nil,
-				MempoolQuery:        query.NewMempoolQuery(&chaintype.MainChain{}),
-				TransactionQuery:    nil,
-				Signature:           nil,
-				MempoolService:      nil,
-				ActionTypeSwitcher:  nil,
-				AccountBalanceQuery: nil,
-				Observer:            nil,
-				SortedBlocksmiths:   nil,
-=======
 				Chaintype:               nil,
 				QueryExecutor:           nil,
 				BlockQuery:              nil,
-				MempoolQuery:            nil,
+				MempoolQuery:            query.NewMempoolQuery(&chaintype.MainChain{}),
 				TransactionQuery:        nil,
 				Signature:               nil,
 				MempoolService:          nil,
@@ -2087,7 +2046,6 @@
 				Observer:                nil,
 				SortedBlocksmiths:       nil,
 				NodeRegistrationService: nil,
->>>>>>> 49a38921
 			},
 			wantErr: true,
 			want:    nil,
@@ -2104,23 +2062,10 @@
 				nodeSecretPhrase: "",
 			},
 			fields: fields{
-<<<<<<< HEAD
-				Chaintype:           nil,
-				QueryExecutor:       nil,
-				BlockQuery:          nil,
-				MempoolQuery:        query.NewMempoolQuery(&chaintype.MainChain{}),
-				TransactionQuery:    nil,
-				Signature:           nil,
-				MempoolService:      nil,
-				ActionTypeSwitcher:  nil,
-				AccountBalanceQuery: nil,
-				Observer:            nil,
-				SortedBlocksmiths:   nil,
-=======
 				Chaintype:               nil,
 				QueryExecutor:           nil,
 				BlockQuery:              nil,
-				MempoolQuery:            nil,
+				MempoolQuery:            query.NewMempoolQuery(&chaintype.MainChain{}),
 				TransactionQuery:        nil,
 				Signature:               nil,
 				MempoolService:          nil,
@@ -2129,7 +2074,6 @@
 				Observer:                nil,
 				SortedBlocksmiths:       nil,
 				NodeRegistrationService: nil,
->>>>>>> 49a38921
 			},
 			wantErr: true,
 			want:    nil,
@@ -2143,23 +2087,10 @@
 				nodeSecretPhrase: "",
 			},
 			fields: fields{
-<<<<<<< HEAD
-				Chaintype:           nil,
-				QueryExecutor:       nil,
-				BlockQuery:          nil,
-				MempoolQuery:        query.NewMempoolQuery(&chaintype.MainChain{}),
-				TransactionQuery:    nil,
-				Signature:           &mockSignatureFail{},
-				MempoolService:      nil,
-				ActionTypeSwitcher:  nil,
-				AccountBalanceQuery: nil,
-				Observer:            nil,
-				SortedBlocksmiths:   nil,
-=======
 				Chaintype:               nil,
 				QueryExecutor:           nil,
 				BlockQuery:              nil,
-				MempoolQuery:            nil,
+				MempoolQuery:            query.NewMempoolQuery(&chaintype.MainChain{}),
 				TransactionQuery:        nil,
 				Signature:               &mockSignatureFail{},
 				MempoolService:          nil,
@@ -2168,7 +2099,6 @@
 				Observer:                nil,
 				SortedBlocksmiths:       nil,
 				NodeRegistrationService: nil,
->>>>>>> 49a38921
 			},
 			wantErr: true,
 			want:    nil,
@@ -2187,23 +2117,10 @@
 				nodeSecretPhrase: "",
 			},
 			fields: fields{
-<<<<<<< HEAD
-				Chaintype:           nil,
-				QueryExecutor:       nil,
-				BlockQuery:          nil,
-				MempoolQuery:        query.NewMempoolQuery(&chaintype.MainChain{}),
-				TransactionQuery:    nil,
-				Signature:           &mockSignature{},
-				MempoolService:      nil,
-				ActionTypeSwitcher:  nil,
-				AccountBalanceQuery: nil,
-				Observer:            nil,
-				SortedBlocksmiths:   nil,
-=======
 				Chaintype:               nil,
 				QueryExecutor:           nil,
 				BlockQuery:              nil,
-				MempoolQuery:            nil,
+				MempoolQuery:            query.NewMempoolQuery(&chaintype.MainChain{}),
 				TransactionQuery:        nil,
 				Signature:               &mockSignature{},
 				MempoolService:          nil,
@@ -2212,7 +2129,6 @@
 				Observer:                nil,
 				SortedBlocksmiths:       nil,
 				NodeRegistrationService: nil,
->>>>>>> 49a38921
 			},
 			wantErr: true,
 			want:    nil,
@@ -2231,25 +2147,11 @@
 				nodeSecretPhrase: "",
 			},
 			fields: fields{
-<<<<<<< HEAD
-				Chaintype:           nil,
-				KVExecutor:          &mockKVExecutorSuccess{},
-				QueryExecutor:       nil,
-				BlockQuery:          nil,
-				MempoolQuery:        query.NewMempoolQuery(&chaintype.MainChain{}),
-				TransactionQuery:    nil,
-				Signature:           &mockSignature{},
-				MempoolService:      nil,
-				ActionTypeSwitcher:  nil,
-				AccountBalanceQuery: nil,
-				Observer:            nil,
-				SortedBlocksmiths:   nil,
-=======
 				Chaintype:               nil,
 				KVExecutor:              &mockKVExecutorSuccess{},
 				QueryExecutor:           nil,
 				BlockQuery:              nil,
-				MempoolQuery:            nil,
+				MempoolQuery:            query.NewMempoolQuery(&chaintype.MainChain{}),
 				TransactionQuery:        nil,
 				Signature:               &mockSignature{},
 				MempoolService:          nil,
@@ -2258,7 +2160,6 @@
 				Observer:                nil,
 				SortedBlocksmiths:       nil,
 				NodeRegistrationService: nil,
->>>>>>> 49a38921
 			},
 			wantErr: true,
 			want:    nil,
@@ -2280,26 +2181,11 @@
 				nodeSecretPhrase: "",
 			},
 			fields: fields{
-<<<<<<< HEAD
-				Chaintype:           nil,
-				KVExecutor:          &mockKVExecutorSuccessKeyNotFound{},
-				QueryExecutor:       &mockQueryExecutorSuccess{},
-				BlockQuery:          nil,
-				MempoolQuery:        query.NewMempoolQuery(&chaintype.MainChain{}),
-				MerkleTreeQuery:     query.NewMerkleTreeQuery(),
-				TransactionQuery:    nil,
-				Signature:           &mockSignature{},
-				MempoolService:      nil,
-				ActionTypeSwitcher:  nil,
-				AccountBalanceQuery: nil,
-				Observer:            nil,
-				SortedBlocksmiths:   nil,
-=======
 				Chaintype:               nil,
 				KVExecutor:              &mockKVExecutorSuccessKeyNotFound{},
 				QueryExecutor:           &mockQueryExecutorSuccess{},
 				BlockQuery:              nil,
-				MempoolQuery:            nil,
+				MempoolQuery:            query.NewMempoolQuery(&chaintype.MainChain{}),
 				MerkleTreeQuery:         query.NewMerkleTreeQuery(),
 				TransactionQuery:        nil,
 				Signature:               &mockSignature{},
@@ -2309,7 +2195,6 @@
 				Observer:                nil,
 				SortedBlocksmiths:       nil,
 				NodeRegistrationService: nil,
->>>>>>> 49a38921
 			},
 			wantErr: false,
 			want: &model.BatchReceipt{
@@ -2347,25 +2232,12 @@
 				nodeSecretPhrase: "",
 			},
 			fields: fields{
-<<<<<<< HEAD
-				Chaintype:           nil,
-				KVExecutor:          &mockKVExecutorFailOtherError{},
-				QueryExecutor:       &mockQueryExecutorSuccess{},
-				BlockQuery:          nil,
-				MempoolQuery:        query.NewMempoolQuery(&chaintype.MainChain{}),
-				TransactionQuery:    nil,
-				Signature:           &mockSignature{},
-				MempoolService:      nil,
-				ActionTypeSwitcher:  nil,
-				AccountBalanceQuery: nil,
-				Observer:            nil,
-				SortedBlocksmiths:   nil,
-=======
+
 				Chaintype:               nil,
 				KVExecutor:              &mockKVExecutorFailOtherError{},
 				QueryExecutor:           &mockQueryExecutorSuccess{},
 				BlockQuery:              nil,
-				MempoolQuery:            nil,
+				MempoolQuery:            query.NewMempoolQuery(&chaintype.MainChain{}),
 				TransactionQuery:        nil,
 				Signature:               &mockSignature{},
 				MempoolService:          nil,
@@ -2374,7 +2246,6 @@
 				Observer:                nil,
 				SortedBlocksmiths:       nil,
 				NodeRegistrationService: nil,
->>>>>>> 49a38921
 			},
 			wantErr: true,
 			want:    nil,
@@ -2498,22 +2369,16 @@
 				MempoolQuery:            tt.fields.MempoolQuery,
 				TransactionQuery:        tt.fields.TransactionQuery,
 				MerkleTreeQuery:         tt.fields.MerkleTreeQuery,
-<<<<<<< HEAD
 				NodeRegistrationQuery:   tt.fields.NodeRegistrationQuery,
 				ParticipationScoreQuery: tt.fields.ParticipationScoreQuery,
-=======
->>>>>>> 49a38921
 				Signature:               tt.fields.Signature,
 				MempoolService:          tt.fields.MempoolService,
 				ActionTypeSwitcher:      tt.fields.ActionTypeSwitcher,
 				AccountBalanceQuery:     tt.fields.AccountBalanceQuery,
 				Observer:                tt.fields.Observer,
 				SortedBlocksmiths:       tt.fields.SortedBlocksmiths,
-<<<<<<< HEAD
 				Logger:                  logrus.New(),
-=======
 				NodeRegistrationService: tt.fields.NodeRegistrationService,
->>>>>>> 49a38921
 			}
 			got, err := bs.ReceiveBlock(
 				tt.args.senderPublicKey, tt.args.lastBlock, tt.args.block, tt.args.nodeSecretPhrase)
