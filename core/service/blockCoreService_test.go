--- conflicted
+++ resolved
@@ -2021,17 +2021,9 @@
 					59, 73, 250, 130, 216, 10, 75, 128, 248, 67, 74,
 				},
 				ReferenceBlockHeight: 0,
-<<<<<<< HEAD
-				ReferenceBlockHash: []byte{171, 151, 97, 182, 195, 114, 160, 194, 182, 157, 152, 236, 26, 16, 145, 136,
-					136, 145, 129, 126, 153, 116, 42, 145, 11, 219, 134, 134, 126, 102, 67, 37, 199, 230, 106, 228,
-					155, 179, 29, 171, 162, 97, 220, 240, 235, 24, 210, 88, 253, 88, 107, 20, 49, 252, 218, 165,
-					146, 229, 152, 181, 41, 159, 1, 192},
-				RMRLinked:          nil,
-=======
 				ReferenceBlockHash: []byte{133, 198, 93, 19, 200, 113, 155, 159, 136, 63, 230, 29, 21, 173, 160, 40,
 					169, 25, 61, 85, 203, 79, 43, 182, 5, 236, 141, 124, 46, 193, 223, 255},
-				ReceiptMerkleRoot:  nil,
->>>>>>> 20daea85
+				RMRLinked:          nil,
 				RecipientSignature: []byte{},
 			},
 		},
@@ -2055,11 +2047,11 @@
 			got, err := bs.ReceiveBlock(
 				tt.args.senderPublicKey, tt.args.lastBlock, tt.args.block, tt.args.nodeSecretPhrase)
 			if (err != nil) != tt.wantErr {
-				t.Errorf("ReceiveBlock() error = %v, wantErr %v", err, tt.wantErr)
+				t.Errorf("ReceiveBlock() error = \n%v, wantErr \n%v", err, tt.wantErr)
 				return
 			}
 			if !reflect.DeepEqual(got, tt.want) {
-				t.Errorf("ReceiveBlock() got = %v\nwant %v", got, tt.want)
+				t.Errorf("ReceiveBlock() got = \n%v want \n%v", got, tt.want)
 			}
 		})
 	}
@@ -2223,11 +2215,11 @@
 			}
 			got, err := bs.GetBlockExtendedInfo(tt.args.block)
 			if (err != nil) != tt.wantErr {
-				t.Errorf("BlockService.GetBlockExtendedInfo() error = %v, wantErr %v", err, tt.wantErr)
+				t.Errorf("BlockService.GetBlockExtendedInfo() error = \n%v, wantErr \n%v", err, tt.wantErr)
 				return
 			}
 			if !reflect.DeepEqual(got, tt.want) {
-				t.Errorf("BlockService.GetBlockExtendedInfo() = %v, want %v", got, tt.want)
+				t.Errorf("BlockService.GetBlockExtendedInfo() = \n%v, want \n%v", got, tt.want)
 			}
 		})
 	}
