package service

import (
	"database/sql"
	"errors"
	"fmt"
	"math/big"
	"reflect"
	"regexp"
	"sync"
	"testing"

	"github.com/DATA-DOG/go-sqlmock"
	"github.com/dgraph-io/badger"
	"github.com/sirupsen/logrus"
	log "github.com/sirupsen/logrus"
	"github.com/zoobc/zoobc-core/common/chaintype"
	"github.com/zoobc/zoobc-core/common/constant"
	"github.com/zoobc/zoobc-core/common/crypto"
	"github.com/zoobc/zoobc-core/common/kvdb"
	"github.com/zoobc/zoobc-core/common/model"
	"github.com/zoobc/zoobc-core/common/query"
	"github.com/zoobc/zoobc-core/common/transaction"
	"github.com/zoobc/zoobc-core/common/util"
	coreUtil "github.com/zoobc/zoobc-core/core/util"
	"github.com/zoobc/zoobc-core/observer"
	"golang.org/x/crypto/sha3"
)

var (
	mockBlockData = model.Block{
		ID:        constant.MainchainGenesisBlockID,
		BlockHash: []byte{},
		PreviousBlockHash: []byte{167, 255, 198, 248, 191, 30, 215, 102, 81, 193, 71, 86, 160,
			97, 214, 98, 245, 128, 255, 77, 228, 59, 73, 250, 130, 216, 10, 75, 128, 248, 67, 74},
		Height:    1,
		Timestamp: 1,
		BlockSeed: []byte{153, 58, 50, 200, 7, 61, 108, 229, 204, 48, 199, 145, 21, 99, 125, 75, 49,
			45, 118, 97, 219, 80, 242, 244, 100, 134, 144, 246, 37, 144, 213, 135},
		BlockSignature:       []byte{144, 246, 37, 144, 213, 135},
		CumulativeDifficulty: "1000",
		SmithScale:           1,
		PayloadLength:        1,
		PayloadHash:          []byte{},
		BlocksmithPublicKey:  []byte{},
		TotalAmount:          1000,
		TotalFee:             0,
		TotalCoinBase:        1,
		Version:              0,
	}
)

type (
	mockSignature struct {
		crypto.Signature
	}
	mockSignatureFail struct {
		crypto.Signature
	}
	mockQueryExecutorSuccess struct {
		query.Executor
	}
	mockQueryExecuteNotNil struct {
		query.Executor
	}
	mockQueryExecutorScanFail struct {
		query.Executor
	}
	mockQueryExecutorFail struct {
		query.Executor
	}
	mockQueryExecutorNotFound struct {
		query.Executor
	}
	mockTypeAction struct {
		transaction.SendMoney
	}
	mockTypeActionSuccess struct {
		mockTypeAction
	}

	mockKVExecutorSuccess struct {
		kvdb.KVExecutor
	}

	mockKVExecutorSuccessKeyNotFound struct {
		mockKVExecutorSuccess
	}

	mockKVExecutorFailOtherError struct {
		mockKVExecutorSuccess
	}

	mockNodeRegistrationServiceSuccess struct {
		NodeRegistrationService
	}

	mockNodeRegistrationServiceFail struct {
		NodeRegistrationService
	}
)

func (*mockNodeRegistrationServiceSuccess) SelectNodesToBeAdmitted(limit uint32) ([]*model.NodeRegistration, error) {
	return []*model.NodeRegistration{
		{
			AccountAddress: "TESTADMITTED",
		},
	}, nil
}

func (*mockNodeRegistrationServiceSuccess) AdmitNodes(nodeRegistrations []*model.NodeRegistration, height uint32) error {
	return nil
}

func (*mockNodeRegistrationServiceSuccess) SelectNodesToBeExpelled() ([]*model.NodeRegistration, error) {
	return []*model.NodeRegistration{
		{
			AccountAddress: "TESTEXPELLED",
		},
	}, nil
}

func (*mockNodeRegistrationServiceSuccess) GetNodeAdmittanceCycle() uint32 {
	return 1
}

func (*mockNodeRegistrationServiceSuccess) ExpelNodes(nodeRegistrations []*model.NodeRegistration, height uint32) error {
	return nil
}

func (*mockNodeRegistrationServiceSuccess) BuildScrambledNodes(block *model.Block) error {
	return nil
}

func (*mockNodeRegistrationServiceSuccess) GetBlockHeightToBuildScrambleNodes(lastBlockHeight uint32) uint32 {
	return lastBlockHeight
}

func (*mockNodeRegistrationServiceFail) BuildScrambledNodes(block *model.Block) error {
	return errors.New("mock Error")
}

func (*mockNodeRegistrationServiceFail) GetBlockHeightToBuildScrambleNodes(lastBlockHeight uint32) uint32 {
	return lastBlockHeight
}

func (*mockKVExecutorSuccess) Get(key string) ([]byte, error) {
	return nil, nil
}

func (*mockKVExecutorSuccess) Insert(key string, value []byte, expiry int) error {
	return nil
}

func (*mockKVExecutorSuccessKeyNotFound) Get(key string) ([]byte, error) {
	return nil, badger.ErrKeyNotFound
}

func (*mockKVExecutorFailOtherError) Get(key string) ([]byte, error) {
	return nil, badger.ErrInvalidKey
}

func (*mockKVExecutorFailOtherError) Insert(key string, value []byte, expiry int) error {
	return badger.ErrInvalidKey
}

var (
	bcsAddress1    = "BCZnSfqpP5tqFQlMTYkDeBVFWnbyVK7vLr5ORFpTjgtN"
	bcsAddress2    = "BCZKLvgUYZ1KKx-jtF9KoJskjVPvB9jpIjfzzI6zDW0J"
	bcsAddress3    = "nK_ouxdDDwuJiogiDAi_zs1LqeN7f5ZsXbFtXGqGc0Pd"
	bcsNodePubKey1 = []byte{153, 58, 50, 200, 7, 61, 108, 229, 204, 48, 199, 145, 21, 99, 125, 75, 49,
		45, 118, 97, 219, 80, 242, 244, 100, 134, 144, 246, 37, 144, 213, 135}
	bcsNodePubKey2 = []byte{1, 2, 3, 200, 7, 61, 108, 229, 204, 48, 199, 145, 21, 99, 125, 75, 49,
		45, 118, 97, 219, 80, 242, 244, 100, 134, 144, 246, 37, 144, 213, 135}
	bcsNodePubKey3 = []byte{4, 5, 6, 200, 7, 61, 108, 229, 204, 48, 199, 145, 21, 99, 125, 75, 49,
		45, 118, 97, 219, 80, 242, 244, 100, 134, 144, 246, 37, 144, 213, 135}
	mockTransaction = &model.Transaction{
		ID:                      1,
		BlockID:                 1,
		Height:                  0,
		SenderAccountAddress:    "BCZ",
		RecipientAccountAddress: "ZCB",
		TransactionType:         1,
		Fee:                     10,
		Timestamp:               1000,
		TransactionHash:         []byte{},
		TransactionBodyLength:   8,
		TransactionBodyBytes:    []byte{1, 2, 3, 4, 5, 6, 7, 8},
		Signature:               []byte{1, 2, 3, 4, 5, 6, 7, 8},
		Version:                 1,
		TransactionIndex:        1,
	}
)

// mockTypeAction
func (*mockTypeAction) ApplyConfirmed() error {
	return nil
}
func (*mockTypeAction) Validate(bool) error {
	return nil
}
func (*mockTypeAction) GetAmount() int64 {
	return 10
}
func (*mockTypeActionSuccess) GetTransactionType(tx *model.Transaction) (transaction.TypeAction, error) {
	return &mockTypeAction{}, nil
}

// mockSignature
func (*mockSignature) SignByNode(payload []byte, nodeSeed string) []byte {
	return []byte{}
}

func (*mockSignature) VerifyNodeSignature(
	payload, signature, nodePublicKey []byte,
) bool {
	return true
}

func (*mockSignatureFail) VerifyNodeSignature(
	payload, signature, nodePublicKey []byte,
) bool {
	return false
}

// mockQueryExecutorScanFail
func (*mockQueryExecutorScanFail) ExecuteSelect(qe string, tx bool, args ...interface{}) (*sql.Rows, error) {
	db, mock, _ := sqlmock.New()
	defer db.Close()
	mock.ExpectQuery(regexp.QuoteMeta(`SELECT`)).WillReturnRows(sqlmock.NewRows([]string{
		"ID", "PreviousBlockHash", "Height", "Timestamp", "BlockSeed", "BlockSignature", "CumulativeDifficulty",
		"SmithScale", "PayloadLength", "PayloadHash", "BlocksmithPublicKey", "TotalAmount", "TotalFee", "TotalCoinBase"}))
	rows, _ := db.Query(qe)
	return rows, nil
}

// mockQueryExecutorNotFound
func (*mockQueryExecutorNotFound) ExecuteSelect(qe string, tx bool, args ...interface{}) (*sql.Rows, error) {
	db, mock, _ := sqlmock.New()
	defer db.Close()
	switch qe {
	case "SELECT id, node_public_key, account_address, registration_height, node_address, locked_balance, " +
		"registration_status, latest, height  FROM node_registry WHERE node_public_key = ? AND height <= ? " +
		"ORDER BY height DESC LIMIT 1":
		mock.ExpectQuery(regexp.QuoteMeta(qe)).WillReturnRows(sqlmock.NewRows([]string{
			"ID", "PreviousBlockHash", "Height", "Timestamp", "BlockSeed", "BlockSignature", "CumulativeDifficulty",
			"SmithScale", "PayloadLength", "PayloadHash", "BlocksmithPublicKey", "TotalAmount", "TotalFee", "TotalCoinBase",
			"Version"},
		))
	default:
		return nil, errors.New("mockQueryExecutorNotFound - InvalidQuery")
	}
	rows, _ := db.Query(qe)
	return rows, nil
}

// mockQueryExecutorNotNil
func (*mockQueryExecuteNotNil) ExecuteSelect(query string, tx bool, args ...interface{}) (*sql.Rows, error) {
	db, mock, err := sqlmock.New()
	if err != nil {
		return nil, err
	}
	mock.ExpectQuery("").
		WillReturnRows(sqlmock.NewRows([]string{"ID"}))
	return db.Query("")
}

// mockQueryExecutorFail
func (*mockQueryExecutorFail) ExecuteSelect(query string, tx bool, args ...interface{}) (*sql.Rows, error) {
	return nil, errors.New("MockedError")
}
func (*mockQueryExecutorFail) ExecuteStatement(qe string, args ...interface{}) (sql.Result, error) {
	return nil, errors.New("MockedError")
}
func (*mockQueryExecutorFail) BeginTx() error { return nil }

func (*mockQueryExecutorFail) RollbackTx() error { return nil }

func (*mockQueryExecutorFail) ExecuteTransaction(qStr string, args ...interface{}) error {
	return errors.New("mockError:deleteMempoolFail")
}
func (*mockQueryExecutorFail) CommitTx() error { return errors.New("mockError:commitFail") }

// mockQueryExecutorSuccess
func (*mockQueryExecutorSuccess) BeginTx() error { return nil }

func (*mockQueryExecutorSuccess) RollbackTx() error { return nil }

func (*mockQueryExecutorSuccess) ExecuteTransaction(qStr string, args ...interface{}) error {
	return nil
}
func (*mockQueryExecutorSuccess) ExecuteTransactions(queries [][]interface{}) error {
	return nil
}
func (*mockQueryExecutorSuccess) CommitTx() error { return nil }

func (*mockQueryExecutorSuccess) ExecuteSelectRow(qStr string, args ...interface{}) *sql.Row {
	db, mock, _ := sqlmock.New()
	defer db.Close()

	switch qStr {
	case "SELECT id, node_public_key, account_address, registration_height, node_address, locked_balance, " +
		"registration_status, latest, height FROM node_registry WHERE node_public_key = ? AND latest=1":
		mock.ExpectQuery(regexp.QuoteMeta(qStr)).WillReturnRows(sqlmock.NewRows([]string{
			"ID", "NodePublicKey", "AccountAddress", "RegistrationHeight", "NodeAddress", "LockedBalance", "RegistrationStatus",
			"Latest", "Height",
		}).AddRow(1, bcsNodePubKey1, bcsAddress1, 10, "10.10.10.1", 100000000, uint32(model.NodeRegistrationState_NodeQueued), true, 100))
	case "SELECT id, tree, timestamp FROM merkle_tree ORDER BY timestamp DESC LIMIT 1":
		mock.ExpectQuery(regexp.QuoteMeta(qStr)).WillReturnRows(sqlmock.NewRows([]string{
			"ID", "Tree", "Timestamp",
		}))
	}
	row := db.QueryRow(qStr)
	return row
}

func (*mockQueryExecutorSuccess) ExecuteSelect(qe string, tx bool, args ...interface{}) (*sql.Rows, error) {
	db, mock, _ := sqlmock.New()
	defer db.Close()
	switch qe {
	case "SELECT id, node_public_key, account_address, registration_height, node_address, locked_balance, " +
		"registration_status, latest, height FROM node_registry WHERE id = ? AND latest=1":
		for idx, arg := range args {
			if idx == 0 {
				nodeID := fmt.Sprintf("%d", arg)
				switch nodeID {
				case "1":
					mock.ExpectQuery(regexp.QuoteMeta(qe)).WillReturnRows(sqlmock.NewRows([]string{"id", "node_public_key",
						"account_address", "registration_height", "node_address", "locked_balance", "registration_status", "latest", "height",
					}).AddRow(1, bcsNodePubKey1, bcsAddress1, 10, "10.10.10.1", 100000000, uint32(model.NodeRegistrationState_NodeRegistered), true, 100))
				case "2":
					mock.ExpectQuery(regexp.QuoteMeta(qe)).WillReturnRows(sqlmock.NewRows([]string{"id", "node_public_key",
						"account_address", "registration_height", "node_address", "locked_balance", "registration_status", "latest", "height",
					}).AddRow(2, bcsNodePubKey2, bcsAddress2, 20, "10.10.10.2", 100000000, uint32(model.NodeRegistrationState_NodeRegistered), true, 200))
				case "3":
					mock.ExpectQuery(regexp.QuoteMeta(qe)).WillReturnRows(sqlmock.NewRows([]string{"id", "node_public_key",
						"account_address", "registration_height", "node_address", "locked_balance", "registration_status", "latest", "height",
					}).AddRow(3, bcsNodePubKey3, bcsAddress3, 30, "10.10.10.3", 100000000, uint32(model.NodeRegistrationState_NodeRegistered), true, 300))
				}
			}
		}
	case "SELECT id, node_public_key, account_address, registration_height, node_address, locked_balance, " +
		"registration_status, latest, height FROM node_registry WHERE node_public_key = ? AND height <= ? " +
		"ORDER BY height DESC LIMIT 1":
		mock.ExpectQuery(regexp.QuoteMeta(qe)).WillReturnRows(sqlmock.NewRows([]string{"id", "node_public_key",
			"account_address", "registration_height", "node_address", "locked_balance", "registration_status", "latest", "height",
		}).AddRow(1, bcsNodePubKey1, bcsAddress1, 10, "10.10.10.10", 100000000, uint32(model.NodeRegistrationState_NodeQueued), true, 100))
	case "SELECT id, block_hash, previous_block_hash, height, timestamp, block_seed, block_signature, cumulative_difficulty, smith_scale, " +
		"payload_length, payload_hash, blocksmith_public_key, total_amount, total_fee, total_coinbase, version FROM main_block WHERE height = 0":
		mock.ExpectQuery(regexp.QuoteMeta(qe)).WillReturnRows(sqlmock.NewRows([]string{
			"ID", "BlockHash", "PreviousBlockHash", "Height", "Timestamp", "BlockSeed", "BlockSignature", "CumulativeDifficulty",
			"SmithScale", "PayloadLength", "PayloadHash", "BlocksmithPublicKey", "TotalAmount", "TotalFee", "TotalCoinBase",
			"Version"},
		).AddRow(1, []byte{}, []byte{}, 1, 10000, []byte{}, []byte{}, "", 1, 2, []byte{}, bcsNodePubKey1, 0, 0, 0, 1))
	case "SELECT A.node_id, A.score, A.latest, A.height FROM participation_score as A INNER JOIN node_registry as B " +
		"ON A.node_id = B.id WHERE B.node_public_key=? AND B.latest=1 AND B.registration_status=0 AND A.latest=1":
		mock.ExpectQuery(regexp.QuoteMeta(qe)).WillReturnRows(sqlmock.NewRows([]string{
			"node_id",
			"score",
			"latest",
			"height",
		},
		).AddRow(-1, 100000, true, 0))
	case "SELECT id, block_hash, previous_block_hash, height, timestamp, block_seed, block_signature, cumulative_difficulty, smith_scale, " +
		"payload_length, payload_hash, blocksmith_public_key, total_amount, total_fee, total_coinbase, version FROM main_block ORDER BY " +
		"height DESC LIMIT 1":
		mock.ExpectQuery(regexp.QuoteMeta(qe)).
			WillReturnRows(sqlmock.NewRows(
				query.NewBlockQuery(&chaintype.MainChain{}).Fields,
			).AddRow(
				mockBlockData.GetID(),
				mockBlockData.GetBlockHash(),
				mockBlockData.GetPreviousBlockHash(),
				mockBlockData.GetHeight(),
				mockBlockData.GetTimestamp(),
				mockBlockData.GetBlockSeed(),
				mockBlockData.GetBlockSignature(),
				mockBlockData.GetCumulativeDifficulty(),
				mockBlockData.GetSmithScale(),
				mockBlockData.GetPayloadLength(),
				mockBlockData.GetPayloadHash(),
				mockBlockData.GetBlocksmithPublicKey(),
				mockBlockData.GetTotalAmount(),
				mockBlockData.GetTotalFee(),
				mockBlockData.GetTotalCoinBase(),
				mockBlockData.GetVersion(),
			))
	case "SELECT id, block_id, block_height, sender_account_address, recipient_account_address, transaction_type, fee, timestamp, " +
		"transaction_hash, transaction_body_length, transaction_body_bytes, signature, version, " +
		"transaction_index FROM \"transaction\" WHERE block_id = ? ORDER BY transaction_index ASC":
		mock.ExpectQuery(regexp.QuoteMeta(qe)).WillReturnRows(sqlmock.NewRows([]string{
			"ID", "BlockID", "BlockHeight", "SenderAccountAddress", "RecipientAccountAddress", "TransactionType",
			"Fee", "Timestamp", "TransactionHash", "TransactionBodyLength", "TransactionBodyBytes", "Signature",
			"Version", "TransactionIndex"},
		).AddRow(
			mockTransaction.ID,
			mockTransaction.BlockID,
			mockTransaction.Height,
			mockTransaction.SenderAccountAddress,
			mockTransaction.RecipientAccountAddress,
			mockTransaction.TransactionType,
			mockTransaction.Fee,
			mockTransaction.Timestamp,
			mockTransaction.TransactionHash,
			mockTransaction.TransactionBodyLength,
			mockTransaction.TransactionBodyBytes,
			mockTransaction.Signature,
			mockTransaction.Version,
			mockTransaction.TransactionIndex))
	case "SELECT id, fee_per_byte, arrival_timestamp, transaction_bytes, sender_account_address, recipient_account_address " +
		"FROM mempool WHERE id = :id":
		mock.ExpectQuery(regexp.QuoteMeta(qe)).WillReturnRows(sqlmock.NewRows([]string{
			"ID", "FeePerByte", "ArrivalTimestamp", "TransactionBytes", "SenderAccountAddress", "RecipientAccountAddress",
		}))
	case "SELECT nr.id AS nodeID, nr.node_public_key AS node_public_key, ps.score AS participation_score FROM node_registry " +
		"AS nr INNER JOIN participation_score AS ps ON nr.id = ps.node_id WHERE nr.registration_status = 0 AND nr.latest " +
		"= 1 AND ps.score > 0 AND ps.latest = 1":
		mock.ExpectQuery(regexp.QuoteMeta(qe)).WillReturnRows(sqlmock.NewRows([]string{
			"node_id", "node_public_key", "score",
		}).AddRow(
			(*mockBlocksmiths)[0].NodeID,
			(*mockBlocksmiths)[0].NodePublicKey,
			score1.String(),
		).AddRow(
			(*mockBlocksmiths)[1].NodeID,
			(*mockBlocksmiths)[1].NodePublicKey,
			score2.String(),
		))
	case "SELECT blocksmith_public_key, pop_change, block_height, blocksmith_index FROM skipped_blocksmith WHERE block_height = 0":
		mock.ExpectQuery(regexp.QuoteMeta(qe)).WillReturnRows(sqlmock.NewRows([]string{
			"blocksmith_public_key", "pop_change", "block_height", "blocksmith_index",
		}).AddRow(
			(*mockBlocksmiths)[0].NodePublicKey,
			5000,
			mockPublishedReceipt[0].BlockHeight,
			0,
		))
	case "SELECT blocksmith_public_key, pop_change, block_height, blocksmith_index FROM skipped_blocksmith WHERE block_height = 1":
		mock.ExpectQuery(regexp.QuoteMeta(qe)).WillReturnRows(sqlmock.NewRows([]string{
			"blocksmith_public_key", "pop_change", "block_height", "blocksmith_index",
		}).AddRow(
			(*mockBlocksmiths)[0].NodePublicKey,
			5000,
			mockPublishedReceipt[0].BlockHeight,
			0,
		))
	case "SELECT sender_public_key, recipient_public_key, datum_type, datum_hash, reference_block_height, " +
		"reference_block_hash, rmr_linked, recipient_signature, intermediate_hashes, block_height, receipt_index, " +
		"published_index FROM published_receipt WHERE block_height = ? ORDER BY published_index ASC":
		mock.ExpectQuery(regexp.QuoteMeta(qe)).WillReturnRows(sqlmock.NewRows([]string{
			"sender_public_key", "recipient_public_key", "datum_type", "datum_hash", "reference_block_height",
			"reference_block_hash", "rmr_linked", "recipient_signature", "intermediate_hashes", "block_height",
			"receipt_index", "published_index",
		}).AddRow(
			mockPublishedReceipt[0].BatchReceipt.SenderPublicKey,
			mockPublishedReceipt[0].BatchReceipt.RecipientPublicKey,
			mockPublishedReceipt[0].BatchReceipt.DatumType,
			mockPublishedReceipt[0].BatchReceipt.DatumHash,
			mockPublishedReceipt[0].BatchReceipt.ReferenceBlockHeight,
			mockPublishedReceipt[0].BatchReceipt.ReferenceBlockHash,
			mockPublishedReceipt[0].BatchReceipt.RMRLinked,
			mockPublishedReceipt[0].BatchReceipt.RecipientSignature,
			mockPublishedReceipt[0].IntermediateHashes,
			mockPublishedReceipt[0].BlockHeight,
			mockPublishedReceipt[0].ReceiptIndex,
			mockPublishedReceipt[0].PublishedIndex,
		))
	case "SELECT id, node_public_key, account_address, registration_height, node_address, locked_balance, " +
		"registration_status, latest, height, max(height) AS max_height FROM node_registry where height <= 0 AND " +
		"registration_status = 0 GROUP BY id ORDER BY height DESC":
		mock.ExpectQuery(regexp.QuoteMeta(qe)).WillReturnRows(sqlmock.NewRows([]string{
			"id", "node_public_key", "account_address", "registration_height", "node_address", "locked_balance",
			"registration_status", "latest", "height",
		}))
	case "SELECT id, node_public_key, account_address, registration_height, node_address, locked_balance, " +
		"registration_status, latest, height, max(height) AS max_height FROM node_registry where height <= 1 " +
		"AND registration_status = 0 GROUP BY id ORDER BY height DESC":
		mock.ExpectQuery(regexp.QuoteMeta(qe)).WillReturnRows(sqlmock.NewRows([]string{
			"id", "node_public_key", "account_address", "registration_height", "node_address", "locked_balance",
			"registration_status", "latest", "height",
		}))
	}
	rows, _ := db.Query(qe)
	return rows, nil
}

var mockPublishedReceipt = []*model.PublishedReceipt{
	{
		BatchReceipt: &model.BatchReceipt{
			SenderPublicKey:      make([]byte, 32),
			RecipientPublicKey:   make([]byte, 32),
			DatumType:            0,
			DatumHash:            make([]byte, 32),
			ReferenceBlockHeight: 0,
			ReferenceBlockHash:   make([]byte, 32),
			RMRLinked:            nil,
			RecipientSignature:   make([]byte, 64),
		},
		IntermediateHashes: nil,
		BlockHeight:        1,
		ReceiptIndex:       0,
		PublishedIndex:     0,
	},
}

func (*mockQueryExecutorSuccess) ExecuteStatement(qe string, args ...interface{}) (sql.Result, error) {
	return nil, nil
}

func TestNewBlockService(t *testing.T) {
	type args struct {
		ct                      chaintype.ChainType
		kvExecutor              kvdb.KVExecutorInterface
		queryExecutor           query.ExecutorInterface
		blockQuery              query.BlockQueryInterface
		mempoolQuery            query.MempoolQueryInterface
		transactionQuery        query.TransactionQueryInterface
		merkleTreeQuery         query.MerkleTreeQueryInterface
		publishedReceiptQuery   query.PublishedReceiptQueryInterface
		skippedBlocksmithQuery  query.SkippedBlocksmithQueryInterface
		signature               crypto.SignatureInterface
		mempoolService          MempoolServiceInterface
		receiptService          ReceiptServiceInterface
		nodeRegistrationService NodeRegistrationServiceInterface
		txTypeSwitcher          transaction.TypeActionSwitcher
		accountBalanceQuery     query.AccountBalanceQueryInterface
		participationScoreQuery query.ParticipationScoreQueryInterface
		nodeRegistrationQuery   query.NodeRegistrationQueryInterface
		obsr                    *observer.Observer
		sortedBlocksmiths       *[]model.Blocksmith
		logger                  *log.Logger
	}
	tests := []struct {
		name string
		args args
		want *BlockService
	}{
		{
			name: "wantSuccess",
			args: args{
				ct:                &chaintype.MainChain{},
				obsr:              observer.NewObserver(),
				sortedBlocksmiths: &([]model.Blocksmith{}),
			},
			want: &BlockService{
				Chaintype:         &chaintype.MainChain{},
				Observer:          observer.NewObserver(),
				SortedBlocksmiths: &([]model.Blocksmith{}),
			},
		},
	}
	for _, tt := range tests {
		t.Run(tt.name, func(t *testing.T) {
			if got := NewBlockService(
				tt.args.ct,
				tt.args.kvExecutor,
				tt.args.queryExecutor,
				tt.args.blockQuery,
				tt.args.mempoolQuery,
				tt.args.transactionQuery,
				tt.args.merkleTreeQuery,
				tt.args.publishedReceiptQuery,
				tt.args.skippedBlocksmithQuery,
				tt.args.signature,
				tt.args.mempoolService,
				tt.args.receiptService,
				tt.args.nodeRegistrationService,
				tt.args.txTypeSwitcher,
				tt.args.accountBalanceQuery,
				tt.args.participationScoreQuery,
				tt.args.nodeRegistrationQuery,
				tt.args.obsr,
				tt.args.sortedBlocksmiths,
				tt.args.logger,
			); !reflect.DeepEqual(got, tt.want) {
				t.Errorf("NewBlockService() = %v, want %v", got, tt.want)
			}
		})
	}
}

func TestBlockService_NewBlock(t *testing.T) {
	var (
		mockBlock = &model.Block{
			Version:             1,
			PreviousBlockHash:   []byte{},
			BlockSeed:           []byte{},
			BlocksmithPublicKey: bcsNodePubKey1,
			Timestamp:           15875392,
			TotalAmount:         0,
			TotalFee:            0,
			TotalCoinBase:       0,
			Transactions:        []*model.Transaction{},
			PublishedReceipts:   []*model.PublishedReceipt{},
			PayloadHash:         []byte{},
			PayloadLength:       0,
			BlockSignature:      []byte{},
		}
		mockBlockHash, _ = util.GetBlockHash(mockBlock)
	)
	mockBlock.BlockHash = mockBlockHash

	type fields struct {
		Chaintype          chaintype.ChainType
		QueryExecutor      query.ExecutorInterface
		BlockQuery         query.BlockQueryInterface
		MempoolQuery       query.MempoolQueryInterface
		TransactionQuery   query.TransactionQueryInterface
		Signature          crypto.SignatureInterface
		ActionTypeSwitcher transaction.TypeActionSwitcher
	}
	type args struct {
		version             uint32
		previousBlockHash   []byte
		blockSeed           []byte
		blockSmithPublicKey []byte
		previousBlockHeight uint32
		timestamp           int64
		totalAmount         int64
		totalFee            int64
		totalCoinBase       int64
		transactions        []*model.Transaction
		publishedReceipts   []*model.PublishedReceipt
		payloadHash         []byte
		payloadLength       uint32
		secretPhrase        string
	}
	tests := []struct {
		name    string
		fields  fields
		args    args
		want    *model.Block
		wantErr bool
	}{
		{
			name: "wantSuccess",
			fields: fields{
				Chaintype: &chaintype.MainChain{},
				Signature: &mockSignature{},
			},
			args: args{
				version:             1,
				previousBlockHash:   []byte{},
				blockSeed:           []byte{},
				blockSmithPublicKey: bcsNodePubKey1,
				previousBlockHeight: 0,
				timestamp:           15875392,
				totalAmount:         0,
				totalFee:            0,
				totalCoinBase:       0,
				transactions:        []*model.Transaction{},
				publishedReceipts:   []*model.PublishedReceipt{},
				payloadHash:         []byte{},
				payloadLength:       0,
				secretPhrase:        "secretphrase",
			},
			want: mockBlock,
		},
	}
	for _, tt := range tests {
		t.Run(tt.name, func(t *testing.T) {
			bs := &BlockService{
				Chaintype:          tt.fields.Chaintype,
				QueryExecutor:      tt.fields.QueryExecutor,
				BlockQuery:         tt.fields.BlockQuery,
				MempoolQuery:       tt.fields.MempoolQuery,
				TransactionQuery:   tt.fields.TransactionQuery,
				Signature:          tt.fields.Signature,
				ActionTypeSwitcher: tt.fields.ActionTypeSwitcher,
			}
			got, err := bs.NewBlock(
				tt.args.version,
				tt.args.previousBlockHash,
				tt.args.blockSeed,
				tt.args.blockSmithPublicKey,
				tt.args.previousBlockHeight,
				tt.args.timestamp,
				tt.args.totalAmount,
				tt.args.totalFee,
				tt.args.totalCoinBase,
				tt.args.transactions,
				tt.args.publishedReceipts,
				tt.args.payloadHash,
				tt.args.payloadLength,
				tt.args.secretPhrase,
			)
			if (err != nil) != tt.wantErr {
				t.Errorf("BlockService.NewBlock() error = %v, wantErr %v", err, tt.wantErr)
				return
			}
			if !reflect.DeepEqual(got, tt.want) {
				t.Errorf("BlockService.NewBlock() = %v, want %v", got, tt.want)
			}
		})
	}
}

func TestBlockService_NewGenesisBlock(t *testing.T) {
	type fields struct {
		Chaintype          chaintype.ChainType
		QueryExecutor      query.ExecutorInterface
		BlockQuery         query.BlockQueryInterface
		MempoolQuery       query.MempoolQueryInterface
		TransactionQuery   query.TransactionQueryInterface
		Signature          crypto.SignatureInterface
		ActionTypeSwitcher transaction.TypeActionSwitcher
	}
	type args struct {
		version              uint32
		previousBlockHash    []byte
		blockSeed            []byte
		blockSmithPublicKey  []byte
		previousBlockHeight  uint32
		timestamp            int64
		totalAmount          int64
		totalFee             int64
		totalCoinBase        int64
		transactions         []*model.Transaction
		publishedReceipts    []*model.PublishedReceipt
		payloadHash          []byte
		payloadLength        uint32
		smithScale           int64
		cumulativeDifficulty *big.Int
		genesisSignature     []byte
	}
	tests := []struct {
		name   string
		fields fields
		args   args
		want   *model.Block
	}{
		{
			name: "wantSuccess",
			fields: fields{
				Chaintype: &chaintype.MainChain{},
				Signature: &mockSignature{},
			},
			args: args{
				version:              1,
				previousBlockHash:    []byte{},
				blockSeed:            []byte{},
				blockSmithPublicKey:  bcsNodePubKey1,
				previousBlockHeight:  0,
				timestamp:            15875392,
				totalAmount:          0,
				totalFee:             0,
				totalCoinBase:        0,
				transactions:         []*model.Transaction{},
				publishedReceipts:    []*model.PublishedReceipt{},
				payloadHash:          []byte{},
				payloadLength:        8,
				smithScale:           0,
				cumulativeDifficulty: big.NewInt(1),
				genesisSignature:     []byte{},
			},
			want: &model.Block{
				Version:              1,
				PreviousBlockHash:    []byte{},
				BlockSeed:            []byte{},
				BlocksmithPublicKey:  bcsNodePubKey1,
				Timestamp:            15875392,
				TotalAmount:          0,
				TotalFee:             0,
				TotalCoinBase:        0,
				Transactions:         []*model.Transaction{},
				PublishedReceipts:    []*model.PublishedReceipt{},
				PayloadHash:          []byte{},
				PayloadLength:        8,
				SmithScale:           0,
				CumulativeDifficulty: "1",
				BlockSignature:       []byte{},
			},
		},
	}
	for _, tt := range tests {
		t.Run(tt.name, func(t *testing.T) {
			bs := &BlockService{
				Chaintype:          tt.fields.Chaintype,
				QueryExecutor:      tt.fields.QueryExecutor,
				BlockQuery:         tt.fields.BlockQuery,
				MempoolQuery:       tt.fields.MempoolQuery,
				TransactionQuery:   tt.fields.TransactionQuery,
				Signature:          tt.fields.Signature,
				ActionTypeSwitcher: tt.fields.ActionTypeSwitcher,
			}
			if got := bs.NewGenesisBlock(
				tt.args.version,
				tt.args.previousBlockHash,
				tt.args.blockSeed,
				tt.args.blockSmithPublicKey,
				tt.args.previousBlockHeight,
				tt.args.timestamp,
				tt.args.totalAmount,
				tt.args.totalFee,
				tt.args.totalCoinBase,
				tt.args.transactions,
				tt.args.publishedReceipts,
				tt.args.payloadHash,
				tt.args.payloadLength,
				tt.args.smithScale,
				tt.args.cumulativeDifficulty,
				tt.args.genesisSignature,
			); !reflect.DeepEqual(got, tt.want) {
				t.Errorf("BlockService.NewGenesisBlock() = %v, want %v", got, tt.want)
			}
		})
	}
}

func TestBlockService_VerifySeed(t *testing.T) {
	type fields struct {
		Chaintype          chaintype.ChainType
		QueryExecutor      query.ExecutorInterface
		BlockQuery         query.BlockQueryInterface
		MempoolQuery       query.MempoolQueryInterface
		TransactionQuery   query.TransactionQueryInterface
		Signature          crypto.SignatureInterface
		ActionTypeSwitcher transaction.TypeActionSwitcher
	}
	type args struct {
		seed          *big.Int
		balance       *big.Int
		previousBlock *model.Block
		timestamp     int64
	}
	tests := []struct {
		name   string
		fields fields
		args   args
		want   bool
	}{
		{
			name: "VerifySeed:true-{prevTarget<seed<target && elapsed < 300}",
			fields: fields{
				Chaintype: &chaintype.MainChain{},
			},
			args: args{
				seed:    big.NewInt(1200),
				balance: big.NewInt(100),
				previousBlock: &model.Block{
					Timestamp:  0,
					SmithScale: 10,
				},
				timestamp: 2,
			},
			want: true,
		},
		{
			name: "VerifySeed:true-{elapsedTime>300 && seed < target ",
			fields: fields{
				Chaintype: &chaintype.MainChain{},
			},
			args: args{
				seed:    big.NewInt(0),
				balance: big.NewInt(0),
				previousBlock: &model.Block{
					Timestamp:  0,
					SmithScale: 0,
				},
				timestamp: 301,
			},
			want: false,
		},
		{
			name: "VerifySeed:true-{elapsedTime>300 && previousTarget > seed < target}",
			fields: fields{
				Chaintype: &chaintype.MainChain{},
			},
			args: args{
				seed:    big.NewInt(10),
				balance: big.NewInt(10),
				previousBlock: &model.Block{
					Timestamp:  0,
					SmithScale: 10,
				},
				timestamp: 3601,
			},
			want: true,
		},
		{
			name: "VerifySeed:false-{seed > target}",
			fields: fields{
				Chaintype: &chaintype.MainChain{},
			},
			args: args{
				seed:    big.NewInt(10000),
				balance: big.NewInt(10),
				previousBlock: &model.Block{
					Timestamp:  0,
					SmithScale: 10,
				},
				timestamp: 0,
			},
			want: false,
		},
		{
			name: "VerifySeed:false-{seed < prevtarget}",
			fields: fields{
				Chaintype: &chaintype.MainChain{},
			},
			args: args{
				seed:    big.NewInt(0),
				balance: big.NewInt(10),
				previousBlock: &model.Block{
					Timestamp:  0,
					SmithScale: 10,
				},
				timestamp: 0,
			},
			want: false,
		},
	}
	for _, tt := range tests {
		t.Run(tt.name, func(t *testing.T) {
			b := &BlockService{
				Chaintype:          tt.fields.Chaintype,
				QueryExecutor:      tt.fields.QueryExecutor,
				BlockQuery:         tt.fields.BlockQuery,
				MempoolQuery:       tt.fields.MempoolQuery,
				TransactionQuery:   tt.fields.TransactionQuery,
				Signature:          tt.fields.Signature,
				ActionTypeSwitcher: tt.fields.ActionTypeSwitcher,
			}
			if got := b.VerifySeed(tt.args.seed, tt.args.balance, tt.args.previousBlock, tt.args.timestamp); got != tt.want {
				t.Errorf("BlockService.VerifySeed() = %v, want %v", got, tt.want)
			}
		})
	}
}

var mockBlocksmiths = &[]model.Blocksmith{
	{
		NodePublicKey: bcsNodePubKey1,
		NodeID:        2,
		NodeOrder:     new(big.Int).SetInt64(1000),
	},
	{
		NodePublicKey: bcsNodePubKey2,
		NodeID:        3,
		NodeOrder:     new(big.Int).SetInt64(2000),
	},
}

func TestBlockService_PushBlock(t *testing.T) {
	type fields struct {
		Chaintype               chaintype.ChainType
		QueryExecutor           query.ExecutorInterface
		BlockQuery              query.BlockQueryInterface
		MempoolQuery            query.MempoolQueryInterface
		TransactionQuery        query.TransactionQueryInterface
		AccountBalanceQuery     query.AccountBalanceQueryInterface
		NodeRegistrationQuery   query.NodeRegistrationQueryInterface
		Signature               crypto.SignatureInterface
		SkippedBlocksmithQuery  query.SkippedBlocksmithQueryInterface
		ActionTypeSwitcher      transaction.TypeActionSwitcher
		Observer                *observer.Observer
		SortedBlocksmiths       *[]model.Blocksmith
		NodeRegistrationService NodeRegistrationServiceInterface
		ParticipationScoreQuery query.ParticipationScoreQueryInterface
	}
	type args struct {
		previousBlock *model.Block
		block         *model.Block
		broadcast     bool
	}
	tests := []struct {
		name    string
		fields  fields
		args    args
		wantErr bool
	}{
		{
			name: "PushBlock:Transactions<0",
			fields: fields{
				Chaintype:               &chaintype.MainChain{},
				QueryExecutor:           &mockQueryExecutorSuccess{},
				BlockQuery:              query.NewBlockQuery(&chaintype.MainChain{}),
				AccountBalanceQuery:     query.NewAccountBalanceQuery(),
				NodeRegistrationQuery:   query.NewNodeRegistrationQuery(),
				Observer:                observer.NewObserver(),
				MempoolQuery:            query.NewMempoolQuery(&chaintype.MainChain{}),
				SkippedBlocksmithQuery:  query.NewSkippedBlocksmithQuery(),
				NodeRegistrationService: &mockNodeRegistrationServiceSuccess{},
				SortedBlocksmiths:       mockBlocksmiths,
				ParticipationScoreQuery: query.NewParticipationScoreQuery(),
			},
			args: args{
				previousBlock: &model.Block{
					ID:                   0,
					SmithScale:           10,
					Timestamp:            10000,
					CumulativeDifficulty: "10000",
					Version:              1,
					PreviousBlockHash:    []byte{},
					BlockSeed:            []byte{},
					BlocksmithPublicKey:  bcsNodePubKey1,
					TotalAmount:          0,
					TotalFee:             0,
					TotalCoinBase:        0,
					Transactions:         []*model.Transaction{},
					PayloadHash:          []byte{},
					BlockSignature:       []byte{},
				},
				block: &model.Block{
					ID:                  1,
					Timestamp:           12000,
					Version:             1,
					PreviousBlockHash:   []byte{},
					BlockSeed:           []byte{},
					BlocksmithPublicKey: bcsNodePubKey1,
					TotalAmount:         0,
					TotalFee:            0,
					TotalCoinBase:       0,
					Transactions:        []*model.Transaction{},
					PayloadHash:         []byte{},
					BlockSignature:      []byte{},
				},
				broadcast: false,
			},
			wantErr: false,
		},
		{
			name: "PushBlock:Transactions<0 : broadcast true",
			fields: fields{
				Chaintype:               &chaintype.MainChain{},
				QueryExecutor:           &mockQueryExecutorSuccess{},
				BlockQuery:              query.NewBlockQuery(&chaintype.MainChain{}),
				AccountBalanceQuery:     query.NewAccountBalanceQuery(),
				NodeRegistrationService: &mockNodeRegistrationServiceSuccess{},
				NodeRegistrationQuery:   query.NewNodeRegistrationQuery(),
				MempoolQuery:            query.NewMempoolQuery(&chaintype.MainChain{}),
				ParticipationScoreQuery: query.NewParticipationScoreQuery(),
				SkippedBlocksmithQuery:  query.NewSkippedBlocksmithQuery(),
				Observer:                observer.NewObserver(),
				SortedBlocksmiths:       mockBlocksmiths,
			},
			args: args{
				previousBlock: &model.Block{
					ID:                   0,
					SmithScale:           10,
					Timestamp:            10000,
					CumulativeDifficulty: "10000",
					Version:              1,
					PreviousBlockHash:    []byte{},
					BlockSeed:            []byte{},
					BlocksmithPublicKey:  bcsNodePubKey1,
					TotalAmount:          0,
					TotalFee:             0,
					TotalCoinBase:        0,
					Transactions:         []*model.Transaction{},
					PayloadHash:          []byte{},
					BlockSignature:       []byte{},
				},
				block: &model.Block{
					ID:                  1,
					Timestamp:           12000,
					Version:             1,
					PreviousBlockHash:   []byte{},
					BlockSeed:           []byte{},
					BlocksmithPublicKey: bcsNodePubKey1,
					TotalAmount:         0,
					TotalFee:            0,
					TotalCoinBase:       0,
					Transactions:        []*model.Transaction{},
					PayloadHash:         []byte{},
					BlockSignature:      []byte{},
				},
				broadcast: true,
			},
			wantErr: false,
		},
		{
			name: "PushBlock_FAIL:BuildScrambledNodes_Fails",
			fields: fields{
				Chaintype:               &chaintype.MainChain{},
				QueryExecutor:           &mockQueryExecutorSuccess{},
				BlockQuery:              query.NewBlockQuery(&chaintype.MainChain{}),
				AccountBalanceQuery:     query.NewAccountBalanceQuery(),
				NodeRegistrationService: &mockNodeRegistrationServiceFail{},
				NodeRegistrationQuery:   query.NewNodeRegistrationQuery(),
				MempoolQuery:            query.NewMempoolQuery(&chaintype.MainChain{}),
				ParticipationScoreQuery: query.NewParticipationScoreQuery(),
				SkippedBlocksmithQuery:  query.NewSkippedBlocksmithQuery(),
				Observer:                observer.NewObserver(),
				SortedBlocksmiths:       mockBlocksmiths,
			},
			args: args{
				previousBlock: &model.Block{
					ID:                   0,
					SmithScale:           10,
					Timestamp:            10000,
					CumulativeDifficulty: "10000",
					Version:              1,
					PreviousBlockHash:    []byte{},
					BlockSeed:            []byte{},
					BlocksmithPublicKey:  bcsNodePubKey1,
					TotalAmount:          0,
					TotalFee:             0,
					TotalCoinBase:        0,
					Transactions:         []*model.Transaction{},
					PayloadHash:          []byte{},
					BlockSignature:       []byte{},
				},
				block: &model.Block{
					ID:                  1,
					Timestamp:           12000,
					Version:             1,
					PreviousBlockHash:   []byte{},
					BlockSeed:           []byte{},
					BlocksmithPublicKey: bcsNodePubKey1,
					TotalAmount:         0,
					TotalFee:            0,
					TotalCoinBase:       0,
					Transactions:        []*model.Transaction{},
					PayloadHash:         []byte{},
					BlockSignature:      []byte{},
				},
				broadcast: false,
			},
			wantErr: true,
		},
	}
	for _, tt := range tests {
		t.Run(tt.name, func(t *testing.T) {
			bs := &BlockService{
				Chaintype:               tt.fields.Chaintype,
				QueryExecutor:           tt.fields.QueryExecutor,
				BlockQuery:              tt.fields.BlockQuery,
				MempoolQuery:            tt.fields.MempoolQuery,
				AccountBalanceQuery:     tt.fields.AccountBalanceQuery,
				TransactionQuery:        tt.fields.TransactionQuery,
				NodeRegistrationQuery:   tt.fields.NodeRegistrationQuery,
				SkippedBlocksmithQuery:  tt.fields.SkippedBlocksmithQuery,
				Signature:               tt.fields.Signature,
				ActionTypeSwitcher:      tt.fields.ActionTypeSwitcher,
				Observer:                tt.fields.Observer,
				Logger:                  logrus.New(),
				SortedBlocksmiths:       tt.fields.SortedBlocksmiths,
				NodeRegistrationService: tt.fields.NodeRegistrationService,
				ParticipationScoreQuery: tt.fields.ParticipationScoreQuery,
			}
			if err := bs.PushBlock(tt.args.previousBlock, tt.args.block,
				tt.args.broadcast); (err != nil) != tt.wantErr {
				t.Errorf("BlockService.PushBlock() error = %v, wantErr %v", err, tt.wantErr)
			}
		})
	}
}

func TestBlockService_GetLastBlock(t *testing.T) {
	var mockBlockGetLastBlock = mockBlockData
	mockBlockGetLastBlock.Transactions = []*model.Transaction{
		mockTransaction,
	}

	type fields struct {
		Chaintype          chaintype.ChainType
		QueryExecutor      query.ExecutorInterface
		BlockQuery         query.BlockQueryInterface
		MempoolQuery       query.MempoolQueryInterface
		TransactionQuery   query.TransactionQueryInterface
		Signature          crypto.SignatureInterface
		ActionTypeSwitcher transaction.TypeActionSwitcher
	}
	tests := []struct {
		name    string
		fields  fields
		want    *model.Block
		wantErr bool
	}{
		{
			name: "GetLastBlock:Success", // All is good
			fields: fields{
				Chaintype:        &chaintype.MainChain{},
				QueryExecutor:    &mockQueryExecutorSuccess{},
				TransactionQuery: query.NewTransactionQuery(&chaintype.MainChain{}),
				BlockQuery:       query.NewBlockQuery(&chaintype.MainChain{}),
			},
			want:    &mockBlockGetLastBlock,
			wantErr: false,
		},
		{
			name: "GetLastBlock:SelectFail",
			fields: fields{
				Chaintype:     &chaintype.MainChain{},
				QueryExecutor: &mockQueryExecutorFail{},
				BlockQuery:    query.NewBlockQuery(&chaintype.MainChain{}),
			},
			want:    nil,
			wantErr: true,
		},
		{
			name: "GetLastBlock:SelectGotNil",
			fields: fields{
				Chaintype:     &chaintype.MainChain{},
				QueryExecutor: &mockQueryExecuteNotNil{},
				BlockQuery:    query.NewBlockQuery(&chaintype.MainChain{}),
			},
			want:    nil,
			wantErr: true,
		},
	}
	for _, tt := range tests {
		t.Run(tt.name, func(t *testing.T) {
			bs := &BlockService{
				Chaintype:          tt.fields.Chaintype,
				QueryExecutor:      tt.fields.QueryExecutor,
				BlockQuery:         tt.fields.BlockQuery,
				MempoolQuery:       tt.fields.MempoolQuery,
				TransactionQuery:   tt.fields.TransactionQuery,
				Signature:          tt.fields.Signature,
				ActionTypeSwitcher: tt.fields.ActionTypeSwitcher,
			}
			got, err := bs.GetLastBlock()
			if (err != nil) != tt.wantErr {
				t.Errorf("BlockService.GetLastBlock() error = %v, wantErr %v", err, tt.wantErr)
				return
			}
			if !reflect.DeepEqual(got, tt.want) {
				t.Errorf("BlockService.GetLastBlock() = \n%v, want \n%v", got, tt.want)
			}
		})
	}
}

type (
	mockQueryExecutorGetGenesisBlockSuccess struct {
		query.Executor
	}

	mockQueryExecutorGetGenesisBlockFail struct {
		query.Executor
	}
)

func (*mockQueryExecutorGetGenesisBlockSuccess) ExecuteSelectRow(qStr string, args ...interface{}) *sql.Row {
	db, mock, _ := sqlmock.New()
	mock.ExpectQuery(regexp.QuoteMeta(qStr)).
		WillReturnRows(sqlmock.NewRows(
			query.NewBlockQuery(&chaintype.MainChain{}).Fields,
		).AddRow(
			mockBlockData.GetID(),
			mockBlockData.GetBlockHash(),
			mockBlockData.GetPreviousBlockHash(),
			mockBlockData.GetHeight(),
			mockBlockData.GetTimestamp(),
			mockBlockData.GetBlockSeed(),
			mockBlockData.GetBlockSignature(),
			mockBlockData.GetCumulativeDifficulty(),
			mockBlockData.GetSmithScale(),
			mockBlockData.GetPayloadLength(),
			mockBlockData.GetPayloadHash(),
			mockBlockData.GetBlocksmithPublicKey(),
			mockBlockData.GetTotalAmount(),
			mockBlockData.GetTotalFee(),
			mockBlockData.GetTotalCoinBase(),
			mockBlockData.GetVersion(),
		))
	return db.QueryRow(qStr)
}

func (*mockQueryExecutorGetGenesisBlockFail) ExecuteSelectRow(qStr string, args ...interface{}) *sql.Row {
	return nil
}

func TestBlockService_GetGenesisBlock(t *testing.T) {
	type fields struct {
		Chaintype          chaintype.ChainType
		QueryExecutor      query.ExecutorInterface
		BlockQuery         query.BlockQueryInterface
		MempoolQuery       query.MempoolQueryInterface
		TransactionQuery   query.TransactionQueryInterface
		Signature          crypto.SignatureInterface
		ActionTypeSwitcher transaction.TypeActionSwitcher
	}
	tests := []struct {
		name    string
		fields  fields
		want    *model.Block
		wantErr bool
	}{
		{
			name: "GetGenesisBlock:success",
			fields: fields{
				Chaintype:     &chaintype.MainChain{},
				QueryExecutor: &mockQueryExecutorGetGenesisBlockSuccess{},
				BlockQuery:    query.NewBlockQuery(&chaintype.MainChain{}),
			},
			want:    &mockBlockData,
			wantErr: false,
		},
		{
			name: "GetGenesis:fail",
			fields: fields{
				Chaintype:     &chaintype.MainChain{},
				QueryExecutor: &mockQueryExecutorGetGenesisBlockFail{},
				BlockQuery:    query.NewBlockQuery(&chaintype.MainChain{}),
			},
			want:    nil,
			wantErr: true,
		},
	}
	for _, tt := range tests {
		t.Run(tt.name, func(t *testing.T) {
			bs := &BlockService{
				Chaintype:          tt.fields.Chaintype,
				QueryExecutor:      tt.fields.QueryExecutor,
				BlockQuery:         tt.fields.BlockQuery,
				MempoolQuery:       tt.fields.MempoolQuery,
				TransactionQuery:   tt.fields.TransactionQuery,
				Signature:          tt.fields.Signature,
				ActionTypeSwitcher: tt.fields.ActionTypeSwitcher,
			}
			got, err := bs.GetGenesisBlock()
			if (err != nil) != tt.wantErr {
				t.Errorf("BlockService.GetGenesisBlock() error = %v, wantErr %v", err, tt.wantErr)
				return
			}
			if !reflect.DeepEqual(got, tt.want) {
				t.Errorf("BlockService.GetGenesisBlock() = %v, want %v", got, tt.want)
			}
		})
	}
}

type (
	mockQueryExecutorGetBlocksSuccess struct {
		query.Executor
	}

	mockQueryExecutorGetBlocksFail struct {
		query.Executor
	}
)

func (*mockQueryExecutorGetBlocksSuccess) ExecuteSelect(qStr string, tx bool, args ...interface{}) (*sql.Rows, error) {
	db, mock, err := sqlmock.New()
	if err != nil {
		return nil, err
	}
	defer db.Close()
	mock.ExpectQuery(qStr).WillReturnRows(sqlmock.NewRows(
		query.NewBlockQuery(&chaintype.MainChain{}).Fields,
	).AddRow(
		mockBlockData.GetID(),
		mockBlockData.GetBlockHash(),
		mockBlockData.GetPreviousBlockHash(),
		mockBlockData.GetHeight(),
		mockBlockData.GetTimestamp(),
		mockBlockData.GetBlockSeed(),
		mockBlockData.GetBlockSignature(),
		mockBlockData.GetCumulativeDifficulty(),
		mockBlockData.GetSmithScale(),
		mockBlockData.GetPayloadLength(),
		mockBlockData.GetPayloadHash(),
		mockBlockData.GetBlocksmithPublicKey(),
		mockBlockData.GetTotalAmount(),
		mockBlockData.GetTotalFee(),
		mockBlockData.GetTotalCoinBase(),
		mockBlockData.GetVersion(),
	))
	return db.Query(qStr)
}

func (*mockQueryExecutorGetBlocksFail) ExecuteSelect(query string, tx bool, args ...interface{}) (*sql.Rows, error) {
	return nil, errors.New("MockedError")
}

func TestBlockService_GetBlocks(t *testing.T) {
	type fields struct {
		Chaintype          chaintype.ChainType
		QueryExecutor      query.ExecutorInterface
		BlockQuery         query.BlockQueryInterface
		MempoolQuery       query.MempoolQueryInterface
		TransactionQuery   query.TransactionQueryInterface
		Signature          crypto.SignatureInterface
		ActionTypeSwitcher transaction.TypeActionSwitcher
	}
	tests := []struct {
		name    string
		fields  fields
		want    []*model.Block
		wantErr bool
	}{
		{
			name: "GetBlocks:success",
			fields: fields{
				Chaintype:     &chaintype.MainChain{},
				QueryExecutor: &mockQueryExecutorGetBlocksSuccess{},
				BlockQuery:    query.NewBlockQuery(&chaintype.MainChain{}),
			},
			want: []*model.Block{
				&mockBlockData,
			},
			wantErr: false,
		},
		{
			name: "GetBlocks:fail",
			fields: fields{
				Chaintype:     &chaintype.MainChain{},
				QueryExecutor: &mockQueryExecutorGetBlocksFail{},
				BlockQuery:    query.NewBlockQuery(&chaintype.MainChain{}),
			},
			want:    nil,
			wantErr: true,
		},
	}
	for _, tt := range tests {
		t.Run(tt.name, func(t *testing.T) {
			bs := &BlockService{
				Chaintype:          tt.fields.Chaintype,
				QueryExecutor:      tt.fields.QueryExecutor,
				BlockQuery:         tt.fields.BlockQuery,
				MempoolQuery:       tt.fields.MempoolQuery,
				TransactionQuery:   tt.fields.TransactionQuery,
				Signature:          tt.fields.Signature,
				ActionTypeSwitcher: tt.fields.ActionTypeSwitcher,
			}
			got, err := bs.GetBlocks()
			if (err != nil) != tt.wantErr {
				t.Errorf("BlockService.GetBlocks() error = %v, wantErr %v", err, tt.wantErr)
				return
			}
			if !reflect.DeepEqual(got, tt.want) {
				t.Errorf("BlockService.GetBlocks() = %v, want %v", got, tt.want)
			}
		})
	}
}
func TestBlockService_RemoveMempoolTransactions(t *testing.T) {
	type fields struct {
		Chaintype     chaintype.ChainType
		QueryExecutor query.ExecutorInterface
		BlockQuery    query.BlockQueryInterface
		MempoolQuery  query.MempoolQueryInterface
		Signature     crypto.SignatureInterface
		Logger        *log.Logger
	}
	type args struct {
		transactions []*model.Transaction
	}
	tests := []struct {
		name    string
		fields  fields
		args    args
		wantErr bool
	}{
		{
			name: "RemoveMempoolTransaction:Success",
			fields: fields{
				Chaintype:     &chaintype.MainChain{},
				MempoolQuery:  query.NewMempoolQuery(&chaintype.MainChain{}),
				QueryExecutor: &mockQueryExecutorSuccess{},
				Logger:        log.New(),
			},
			args: args{
				transactions: []*model.Transaction{
					buildTransaction(1562893303, "BCZEGOb3WNx3fDOVf9ZS4EjvOIv_UeW4TVBQJ_6tHKlE", "BCZnSfqpP5tqFQlMTYkDeBVFWnbyVK7vLr5ORFpTjgtN"),
				},
			},
			wantErr: false,
		},
		{
			name: "RemoveMempoolTransaction:Fail",
			fields: fields{
				Chaintype:     &chaintype.MainChain{},
				MempoolQuery:  query.NewMempoolQuery(&chaintype.MainChain{}),
				QueryExecutor: &mockQueryExecutorFail{},
				Logger:        log.New(),
			},
			args: args{
				transactions: []*model.Transaction{
					buildTransaction(1562893303, "BCZEGOb3WNx3fDOVf9ZS4EjvOIv_UeW4TVBQJ_6tHKlE", "BCZnSfqpP5tqFQlMTYkDeBVFWnbyVK7vLr5ORFpTjgtN"),
				},
			},
			wantErr: true,
		},
	}
	for _, tt := range tests {
		t.Run(tt.name, func(t *testing.T) {
			bs := &BlockService{
				Chaintype:     tt.fields.Chaintype,
				QueryExecutor: tt.fields.QueryExecutor,
				BlockQuery:    tt.fields.BlockQuery,
				MempoolQuery:  tt.fields.MempoolQuery,
				Signature:     tt.fields.Signature,
				Logger:        tt.fields.Logger,
			}
			if err := bs.RemoveMempoolTransactions(tt.args.transactions); (err != nil) != tt.wantErr {
				t.Errorf("BlockService.RemoveMempoolTransactions() error = %v, wantErr %v", err, tt.wantErr)
			}
		})
	}
}

type (
	mockMempoolServiceSelectFail struct {
		MempoolService
	}
	mockMempoolServiceSelectWrongTransactionBytes struct {
		MempoolService
	}
	mockMempoolServiceSelectSuccess struct {
		MempoolService
	}
	mockQueryExecutorMempoolSuccess struct {
		query.Executor
	}
	mockReceiptServiceReturnEmpty struct {
		ReceiptService
	}
)

func (*mockReceiptServiceReturnEmpty) SelectReceipts(
	blockTimestamp int64,
	numberOfReceipt int,
	lastBlockHeight uint32,
) ([]*model.PublishedReceipt, error) {
	return []*model.PublishedReceipt{}, nil
}

// mockQueryExecutorMempoolSuccess
func (*mockQueryExecutorMempoolSuccess) ExecuteSelect(query string, tx bool, args ...interface{}) (*sql.Rows, error) {
	db, mock, err := sqlmock.New()
	if err != nil {
		return nil, err
	}
	mock.ExpectQuery("").WillReturnRows(sqlmock.NewRows([]string{
		"id",
		"fee_per_byte",
		"arrival_timestamp",
		"transaction_bytes",
	}).AddRow(
		1,
		1,
		123456,
		getTestSignedMempoolTransaction(1, 1562893305).TransactionBytes),
	)
	return db.Query("")
}

// mockMempoolServiceSelectSuccess
func (*mockMempoolServiceSelectSuccess) SelectTransactionFromMempool(
	blockTimestamp int64,
) ([]*model.MempoolTransaction, error) {
	return []*model.MempoolTransaction{
		{
			FeePerByte:       1,
			TransactionBytes: getTestSignedMempoolTransaction(1, 1562893305).TransactionBytes,
		},
	}, nil
}

// mockMempoolServiceSelectSuccess
func (*mockMempoolServiceSelectSuccess) SelectTransactionsFromMempool(blockTimestamp int64) ([]*model.Transaction, error) {
	txByte := getTestSignedMempoolTransaction(1, 1562893305).TransactionBytes
	txHash := sha3.Sum256(txByte)
	return []*model.Transaction{
		{
			ID:              1,
			TransactionHash: txHash[:],
		},
	}, nil
}

// mockMempoolServiceSelectFail
func (*mockMempoolServiceSelectFail) SelectTransactionsFromMempool(blockTimestamp int64) ([]*model.Transaction, error) {
	return nil, errors.New("want error on select")
}

// mockMempoolServiceSelectSuccess
func (*mockMempoolServiceSelectWrongTransactionBytes) SelectTransactionsFromMempool(
	blockTimestamp int64,
) ([]*model.Transaction, error) {
	return []*model.Transaction{
		{
			ID: 1,
		},
	}, nil
}

func TestBlockService_GenerateBlock(t *testing.T) {
	type fields struct {
		Chaintype          chaintype.ChainType
		QueryExecutor      query.ExecutorInterface
		BlockQuery         query.BlockQueryInterface
		MempoolQuery       query.MempoolQueryInterface
		TransactionQuery   query.TransactionQueryInterface
		Signature          crypto.SignatureInterface
		MempoolService     MempoolServiceInterface
		ReceiptService     ReceiptServiceInterface
		ActionTypeSwitcher transaction.TypeActionSwitcher
		SortedBlocksmiths  *[]model.Blocksmith
	}
	type args struct {
		previousBlock            *model.Block
		secretPhrase             string
		timestamp                int64
		blockSmithAccountAddress string
	}
	tests := []struct {
		name    string
		fields  fields
		args    args
		want    *model.Block
		wantErr bool
	}{
		{
			name: "wantFail:MempoolServiceSelectTransaction",
			fields: fields{
				Chaintype:         &chaintype.MainChain{},
				Signature:         &mockSignature{},
				MempoolQuery:      query.NewMempoolQuery(&chaintype.MainChain{}),
				MempoolService:    &mockMempoolServiceSelectFail{},
				SortedBlocksmiths: &[]model.Blocksmith{},
			},
			args: args{
				previousBlock: &model.Block{
					Version:             1,
					PreviousBlockHash:   []byte{},
					BlockSeed:           []byte{},
					BlocksmithPublicKey: bcsNodePubKey1,
					Timestamp:           12344587645,
					TotalAmount:         0,
					TotalFee:            0,
					TotalCoinBase:       0,
					Transactions:        []*model.Transaction{},
					PayloadHash:         []byte{},
					PayloadLength:       0,
					BlockSignature:      []byte{},
				},
				secretPhrase:             "phasepress",
				timestamp:                12344587645,
				blockSmithAccountAddress: "BCZ",
			},
			wantErr: true,
		},
		{
			name: "wantSuccess:ParseTransactionToByte",
			fields: fields{
				Chaintype:    &chaintype.MainChain{},
				Signature:    &mockSignature{},
				BlockQuery:   query.NewBlockQuery(&chaintype.MainChain{}),
				MempoolQuery: query.NewMempoolQuery(&chaintype.MainChain{}),
				MempoolService: &mockMempoolServiceSelectSuccess{
					MempoolService{
						QueryExecutor:      &mockQueryExecutorMempoolSuccess{},
						ActionTypeSwitcher: &mockTypeActionSuccess{},
					},
				},
				ReceiptService:     &mockReceiptServiceReturnEmpty{},
				ActionTypeSwitcher: &mockTypeActionSuccess{},
				SortedBlocksmiths:  &[]model.Blocksmith{},
			},
			args: args{
				previousBlock: &model.Block{
					Version:             1,
					PreviousBlockHash:   []byte{},
					BlockSeed:           []byte{},
					BlocksmithPublicKey: bcsNodePubKey1,
					Timestamp:           12344587645,
					TotalAmount:         0,
					TotalFee:            0,
					TotalCoinBase:       0,
					Transactions:        []*model.Transaction{},
					PayloadHash:         []byte{},
					PayloadLength:       0,
					BlockSignature:      []byte{},
				},
				secretPhrase: "",
				timestamp:    12345678,
			},
			wantErr: false,
		},
	}
	for _, tt := range tests {
		t.Run(tt.name, func(t *testing.T) {
			bs := &BlockService{
				Chaintype:          tt.fields.Chaintype,
				QueryExecutor:      tt.fields.QueryExecutor,
				BlockQuery:         tt.fields.BlockQuery,
				MempoolQuery:       tt.fields.MempoolQuery,
				TransactionQuery:   tt.fields.TransactionQuery,
				Signature:          tt.fields.Signature,
				MempoolService:     tt.fields.MempoolService,
				ReceiptService:     tt.fields.ReceiptService,
				ActionTypeSwitcher: tt.fields.ActionTypeSwitcher,
				SortedBlocksmiths:  tt.fields.SortedBlocksmiths,
			}
			_, err := bs.GenerateBlock(
				tt.args.previousBlock,
				tt.args.secretPhrase,
				tt.args.timestamp,
			)
			if (err != nil) != tt.wantErr {
				t.Errorf("BlockService.GenerateBlock() error = %v, wantErr %v", err, tt.wantErr)
				return
			}
		})
	}
}

type (
	mockAddGenesisExecutor struct {
		query.Executor
	}
)

func (*mockAddGenesisExecutor) BeginTx() error    { return nil }
func (*mockAddGenesisExecutor) RollbackTx() error { return nil }
func (*mockAddGenesisExecutor) CommitTx() error   { return nil }
func (*mockAddGenesisExecutor) ExecuteTransaction(qStr string, args ...interface{}) error {
	return nil
}
func (*mockAddGenesisExecutor) ExecuteSelect(qStr string, tx bool, args ...interface{}) (*sql.Rows, error) {
	db, mock, _ := sqlmock.New()
	defer db.Close()
	mock.ExpectQuery(regexp.QuoteMeta(qStr)).WillReturnRows(
		sqlmock.NewRows(query.NewMempoolQuery(chaintype.GetChainType(0)).Fields),
	)
	return db.Query(qStr)
}

func TestBlockService_AddGenesis(t *testing.T) {
	type fields struct {
		Chaintype               chaintype.ChainType
		QueryExecutor           query.ExecutorInterface
		BlockQuery              query.BlockQueryInterface
		MempoolQuery            query.MempoolQueryInterface
		TransactionQuery        query.TransactionQueryInterface
		AccountBalanceQuery     query.AccountBalanceQueryInterface
		Signature               crypto.SignatureInterface
		MempoolService          MempoolServiceInterface
		ActionTypeSwitcher      transaction.TypeActionSwitcher
		Observer                *observer.Observer
		NodeRegistrationService NodeRegistrationServiceInterface
		Logger                  *logrus.Logger
	}
	tests := []struct {
		name    string
		fields  fields
		wantErr bool
	}{
		{
			name: "wantSuccess",
			fields: fields{
				Chaintype:               &chaintype.MainChain{},
				Signature:               &mockSignature{},
				MempoolQuery:            query.NewMempoolQuery(&chaintype.MainChain{}),
				AccountBalanceQuery:     query.NewAccountBalanceQuery(),
				MempoolService:          &mockMempoolServiceSelectFail{},
				ActionTypeSwitcher:      &mockTypeActionSuccess{},
				QueryExecutor:           &mockAddGenesisExecutor{},
				BlockQuery:              query.NewBlockQuery(&chaintype.MainChain{}),
				TransactionQuery:        query.NewTransactionQuery(&chaintype.MainChain{}),
				Observer:                observer.NewObserver(),
				NodeRegistrationService: &mockNodeRegistrationServiceSuccess{},
				Logger:                  log.New(),
			},
			wantErr: false,
		},
	}
	for _, tt := range tests {
		t.Run(tt.name, func(t *testing.T) {
			bs := &BlockService{
				Chaintype:               tt.fields.Chaintype,
				QueryExecutor:           tt.fields.QueryExecutor,
				BlockQuery:              tt.fields.BlockQuery,
				MempoolQuery:            tt.fields.MempoolQuery,
				AccountBalanceQuery:     tt.fields.AccountBalanceQuery,
				TransactionQuery:        tt.fields.TransactionQuery,
				Signature:               tt.fields.Signature,
				MempoolService:          tt.fields.MempoolService,
				ActionTypeSwitcher:      tt.fields.ActionTypeSwitcher,
				Observer:                tt.fields.Observer,
				NodeRegistrationService: tt.fields.NodeRegistrationService,
				Logger:                  tt.fields.Logger,
			}
			if err := bs.AddGenesis(); (err != nil) != tt.wantErr {
				t.Errorf("BlockService.AddGenesis() error = %v, wantErr %v", err, tt.wantErr)
			}
		})
	}
}

type (
	mockQueryExecutorCheckGenesisTrue struct {
		query.Executor
	}
	mockQueryExecutorCheckGenesisFalse struct {
		query.Executor
	}
)

func (*mockQueryExecutorCheckGenesisFalse) ExecuteSelect(query string, tx bool, args ...interface{}) (*sql.Rows, error) {
	db, mock, err := sqlmock.New()
	if err != nil {
		return nil, err
	}
	defer db.Close()
	mock.ExpectQuery("").WillReturnRows(sqlmock.NewRows([]string{
		"ID", "PreviousBlockHash", "Height", "Timestamp", "BlockSeed", "BlockSignature", "CumulativeDifficulty",
		"SmithScale", "PayloadLength", "PayloadHash", "BlocksmithPublicKey", "TotalAmount", "TotalFee", "TotalCoinBase",
		"Version",
	}))
	return db.Query("")
}

func (*mockQueryExecutorCheckGenesisFalse) ExecuteSelectRow(qStr string, args ...interface{}) *sql.Row {
	return nil
}

func (*mockQueryExecutorCheckGenesisTrue) ExecuteSelect(qStr string, tx bool, args ...interface{}) (*sql.Rows, error) {
	db, mock, err := sqlmock.New()
	if err != nil {
		return nil, err
	}
	defer db.Close()
	mock.ExpectQuery("").WillReturnRows(sqlmock.NewRows(
		query.NewBlockQuery(&chaintype.MainChain{}).Fields,
	).AddRow(
		mockBlockData.GetID(),
		mockBlockData.GetBlockHash(),
		mockBlockData.GetPreviousBlockHash(),
		mockBlockData.GetHeight(),
		mockBlockData.GetTimestamp(),
		mockBlockData.GetBlockSeed(),
		mockBlockData.GetBlockSignature(),
		mockBlockData.GetCumulativeDifficulty(),
		mockBlockData.GetSmithScale(),
		mockBlockData.GetPayloadLength(),
		mockBlockData.GetPayloadHash(),
		mockBlockData.GetBlocksmithPublicKey(),
		mockBlockData.GetTotalAmount(),
		mockBlockData.GetTotalFee(),
		mockBlockData.GetTotalCoinBase(),
		mockBlockData.GetVersion(),
	))
	return db.Query("")
}

func (*mockQueryExecutorCheckGenesisTrue) ExecuteSelectRow(qStr string, args ...interface{}) *sql.Row {
	db, mock, _ := sqlmock.New()
	mock.ExpectQuery(regexp.QuoteMeta(qStr)).
		WillReturnRows(sqlmock.NewRows(
			query.NewBlockQuery(&chaintype.MainChain{}).Fields,
		).AddRow(
			mockBlockData.GetID(),
			mockBlockData.GetBlockHash(),
			mockBlockData.GetPreviousBlockHash(),
			mockBlockData.GetHeight(),
			mockBlockData.GetTimestamp(),
			mockBlockData.GetBlockSeed(),
			mockBlockData.GetBlockSignature(),
			mockBlockData.GetCumulativeDifficulty(),
			mockBlockData.GetSmithScale(),
			mockBlockData.GetPayloadLength(),
			mockBlockData.GetPayloadHash(),
			mockBlockData.GetBlocksmithPublicKey(),
			mockBlockData.GetTotalAmount(),
			mockBlockData.GetTotalFee(),
			mockBlockData.GetTotalCoinBase(),
			mockBlockData.GetVersion(),
		))
	return db.QueryRow(qStr)
}

func TestBlockService_CheckGenesis(t *testing.T) {
	type fields struct {
		Chaintype          chaintype.ChainType
		QueryExecutor      query.ExecutorInterface
		BlockQuery         query.BlockQueryInterface
		MempoolQuery       query.MempoolQueryInterface
		TransactionQuery   query.TransactionQueryInterface
		Signature          crypto.SignatureInterface
		MempoolService     MempoolServiceInterface
		ActionTypeSwitcher transaction.TypeActionSwitcher
		Logger             *log.Logger
	}
	tests := []struct {
		name   string
		fields fields
		want   bool
	}{
		{
			name: "wantTrue",
			fields: fields{
				Chaintype:     &chaintype.MainChain{},
				QueryExecutor: &mockQueryExecutorCheckGenesisTrue{},
				BlockQuery:    query.NewBlockQuery(&chaintype.MainChain{}),
				Logger:        log.New(),
			},
			want: true,
		},
		{
			name: "wantFalse",
			fields: fields{
				Chaintype:     &chaintype.MainChain{},
				QueryExecutor: &mockQueryExecutorCheckGenesisFalse{},
				BlockQuery:    query.NewBlockQuery(&chaintype.MainChain{}),
				Logger:        log.New(),
			},
			want: false,
		},
	}
	for _, tt := range tests {
		t.Run(tt.name, func(t *testing.T) {
			bs := &BlockService{
				Chaintype:          tt.fields.Chaintype,
				QueryExecutor:      tt.fields.QueryExecutor,
				BlockQuery:         tt.fields.BlockQuery,
				MempoolQuery:       tt.fields.MempoolQuery,
				TransactionQuery:   tt.fields.TransactionQuery,
				Signature:          tt.fields.Signature,
				MempoolService:     tt.fields.MempoolService,
				ActionTypeSwitcher: tt.fields.ActionTypeSwitcher,
				Logger:             tt.fields.Logger,
			}
			if got := bs.CheckGenesis(); got != tt.want {
				t.Errorf("BlockService.CheckGenesis() = %v, want %v", got, tt.want)
			}
		})
	}
}

type (
	mockQueryExecutorGetBlockByHeightSuccess struct {
		query.Executor
	}
	mockQueryExecutorGetBlockByHeightFail struct {
		query.Executor
	}
)

func (*mockQueryExecutorGetBlockByHeightSuccess) ExecuteSelect(qStr string, tx bool, args ...interface{}) (*sql.Rows, error) {
	db, mock, err := sqlmock.New()
	if err != nil {
		return nil, err
	}
	defer db.Close()
	mock.ExpectQuery(qStr).WillReturnRows(sqlmock.NewRows(
		query.NewBlockQuery(&chaintype.MainChain{}).Fields,
	).AddRow(
		mockBlockData.GetID(),
		mockBlockData.GetBlockHash(),
		mockBlockData.GetPreviousBlockHash(),
		mockBlockData.GetHeight(),
		mockBlockData.GetTimestamp(),
		mockBlockData.GetBlockSeed(),
		mockBlockData.GetBlockSignature(),
		mockBlockData.GetCumulativeDifficulty(),
		mockBlockData.GetSmithScale(),
		mockBlockData.GetPayloadLength(),
		mockBlockData.GetPayloadHash(),
		mockBlockData.GetBlocksmithPublicKey(),
		mockBlockData.GetTotalAmount(),
		mockBlockData.GetTotalFee(),
		mockBlockData.GetTotalCoinBase(),
		mockBlockData.GetVersion(),
	))
	return db.Query(qStr)
}

func (*mockQueryExecutorGetBlockByHeightFail) ExecuteSelect(query string, tx bool, args ...interface{}) (*sql.Rows, error) {
	return nil, errors.New("MockedError")
}

func TestBlockService_GetBlockByHeight(t *testing.T) {
	type fields struct {
		Chaintype           chaintype.ChainType
		QueryExecutor       query.ExecutorInterface
		BlockQuery          query.BlockQueryInterface
		MempoolQuery        query.MempoolQueryInterface
		TransactionQuery    query.TransactionQueryInterface
		Signature           crypto.SignatureInterface
		MempoolService      MempoolServiceInterface
		ActionTypeSwitcher  transaction.TypeActionSwitcher
		AccountBalanceQuery query.AccountBalanceQueryInterface
		Observer            *observer.Observer
	}
	type args struct {
		height uint32
	}
	tests := []struct {
		name    string
		fields  fields
		args    args
		want    *model.Block
		wantErr bool
	}{
		{
			name: "GetBlockByHeight:Success", // All is good
			fields: fields{
				Chaintype:     &chaintype.MainChain{},
				QueryExecutor: &mockQueryExecutorGetBlockByHeightSuccess{},
				BlockQuery:    query.NewBlockQuery(&chaintype.MainChain{}),
			},
			want:    &mockBlockData,
			wantErr: false,
		},
		{
			name: "GetBlockByHeight:FailNoEntryFound", // All is good
			fields: fields{
				Chaintype:     &chaintype.MainChain{},
				QueryExecutor: &mockQueryExecutorGetBlockByHeightFail{},
				BlockQuery:    query.NewBlockQuery(&chaintype.MainChain{}),
			},
			want:    nil,
			wantErr: true,
		},
	}
	for _, tt := range tests {
		t.Run(tt.name, func(t *testing.T) {
			bs := &BlockService{
				Chaintype:           tt.fields.Chaintype,
				QueryExecutor:       tt.fields.QueryExecutor,
				BlockQuery:          tt.fields.BlockQuery,
				MempoolQuery:        tt.fields.MempoolQuery,
				TransactionQuery:    tt.fields.TransactionQuery,
				Signature:           tt.fields.Signature,
				MempoolService:      tt.fields.MempoolService,
				ActionTypeSwitcher:  tt.fields.ActionTypeSwitcher,
				AccountBalanceQuery: tt.fields.AccountBalanceQuery,
				Observer:            tt.fields.Observer,
			}
			got, err := bs.GetBlockByHeight(tt.args.height)
			if (err != nil) != tt.wantErr {
				t.Errorf("BlockService.GetBlockByHeight() error = %v, wantErr %v", err, tt.wantErr)
				return
			}
			if !reflect.DeepEqual(got, tt.want) {
				t.Errorf("BlockService.GetBlockByHeight() = %v, want %v", got, tt.want)
			}
		})
	}
}

type (
	mockQueryExecutorGetBlockByIDSuccess struct {
		query.Executor
	}
	mockQueryExecutorGetBlockByIDFail struct {
		query.Executor
	}
)

func (*mockQueryExecutorGetBlockByIDSuccess) ExecuteSelect(qStr string, tx bool, args ...interface{}) (*sql.Rows, error) {
	db, mock, err := sqlmock.New()
	if err != nil {
		return nil, err
	}
	defer db.Close()
	mock.ExpectQuery(qStr).WillReturnRows(sqlmock.NewRows(
		query.NewBlockQuery(&chaintype.MainChain{}).Fields,
	).AddRow(
		mockBlockData.GetID(),
		mockBlockData.GetBlockHash(),
		mockBlockData.GetPreviousBlockHash(),
		mockBlockData.GetHeight(),
		mockBlockData.GetTimestamp(),
		mockBlockData.GetBlockSeed(),
		mockBlockData.GetBlockSignature(),
		mockBlockData.GetCumulativeDifficulty(),
		mockBlockData.GetSmithScale(),
		mockBlockData.GetPayloadLength(),
		mockBlockData.GetPayloadHash(),
		mockBlockData.GetBlocksmithPublicKey(),
		mockBlockData.GetTotalAmount(),
		mockBlockData.GetTotalFee(),
		mockBlockData.GetTotalCoinBase(),
		mockBlockData.GetVersion(),
	))
	return db.Query(qStr)
}

func (*mockQueryExecutorGetBlockByIDFail) ExecuteSelect(query string, tx bool, args ...interface{}) (*sql.Rows, error) {
	return nil, errors.New("MockedError")
}

func TestBlockService_GetBlockByID(t *testing.T) {
	type fields struct {
		Chaintype           chaintype.ChainType
		QueryExecutor       query.ExecutorInterface
		BlockQuery          query.BlockQueryInterface
		MempoolQuery        query.MempoolQueryInterface
		TransactionQuery    query.TransactionQueryInterface
		Signature           crypto.SignatureInterface
		MempoolService      MempoolServiceInterface
		ActionTypeSwitcher  transaction.TypeActionSwitcher
		AccountBalanceQuery query.AccountBalanceQueryInterface
		Observer            *observer.Observer
	}
	type args struct {
		ID int64
	}
	tests := []struct {
		name    string
		fields  fields
		args    args
		want    *model.Block
		wantErr bool
	}{
		{
			name: "GetBlockByID:Success", // All is good
			fields: fields{
				Chaintype:     &chaintype.MainChain{},
				QueryExecutor: &mockQueryExecutorGetBlockByIDSuccess{},
				BlockQuery:    query.NewBlockQuery(&chaintype.MainChain{}),
			},
			args: args{
				ID: int64(1),
			},
			want:    &mockBlockData,
			wantErr: false,
		},
		{
			name: "GetBlockByID:FailNoEntryFound", // All is good
			fields: fields{
				Chaintype:     &chaintype.MainChain{},
				QueryExecutor: &mockQueryExecutorGetBlockByIDFail{},
				BlockQuery:    query.NewBlockQuery(&chaintype.MainChain{}),
			},
			want:    nil,
			wantErr: true,
		},
	}
	for _, tt := range tests {
		t.Run(tt.name, func(t *testing.T) {
			bs := &BlockService{
				Chaintype:           tt.fields.Chaintype,
				QueryExecutor:       tt.fields.QueryExecutor,
				BlockQuery:          tt.fields.BlockQuery,
				MempoolQuery:        tt.fields.MempoolQuery,
				TransactionQuery:    tt.fields.TransactionQuery,
				Signature:           tt.fields.Signature,
				MempoolService:      tt.fields.MempoolService,
				ActionTypeSwitcher:  tt.fields.ActionTypeSwitcher,
				AccountBalanceQuery: tt.fields.AccountBalanceQuery,
				Observer:            tt.fields.Observer,
			}
			got, err := bs.GetBlockByID(tt.args.ID)
			if (err != nil) != tt.wantErr {
				t.Errorf("BlockService.GetBlockByID() error = %v, wantErr %v", err, tt.wantErr)
				return
			}
			if !reflect.DeepEqual(got, tt.want) {
				t.Errorf("BlockService.GetBlockByID() = %v, want %v", got, tt.want)
			}
		})
	}
}

type (
	mockQueryExecutorGetBlocksFromHeightSuccess struct {
		query.Executor
	}

	mockQueryExecutorGetBlocksFromHeightFail struct {
		query.Executor
	}
)

func (*mockQueryExecutorGetBlocksFromHeightSuccess) ExecuteSelect(qStr string, tx bool, args ...interface{}) (*sql.Rows, error) {
	db, mock, err := sqlmock.New()
	if err != nil {
		return nil, err
	}
	defer db.Close()
	mock.ExpectQuery(qStr).WillReturnRows(sqlmock.NewRows(
		query.NewBlockQuery(&chaintype.MainChain{}).Fields,
	).AddRow(
		mockBlockData.GetID(),
		mockBlockData.GetBlockHash(),
		mockBlockData.GetPreviousBlockHash(),
		mockBlockData.GetHeight(),
		mockBlockData.GetTimestamp(),
		mockBlockData.GetBlockSeed(),
		mockBlockData.GetBlockSignature(),
		mockBlockData.GetCumulativeDifficulty(),
		mockBlockData.GetSmithScale(),
		mockBlockData.GetPayloadLength(),
		mockBlockData.GetPayloadHash(),
		mockBlockData.GetBlocksmithPublicKey(),
		mockBlockData.GetTotalAmount(),
		mockBlockData.GetTotalFee(),
		mockBlockData.GetTotalCoinBase(),
		mockBlockData.GetVersion(),
	).AddRow(
		mockBlockData.GetID(),
		mockBlockData.GetBlockHash(),
		mockBlockData.GetPreviousBlockHash(),
		mockBlockData.GetHeight(),
		mockBlockData.GetTimestamp(),
		mockBlockData.GetBlockSeed(),
		mockBlockData.GetBlockSignature(),
		mockBlockData.GetCumulativeDifficulty(),
		mockBlockData.GetSmithScale(),
		mockBlockData.GetPayloadLength(),
		mockBlockData.GetPayloadHash(),
		mockBlockData.GetBlocksmithPublicKey(),
		mockBlockData.GetTotalAmount(),
		mockBlockData.GetTotalFee(),
		mockBlockData.GetTotalCoinBase(),
		mockBlockData.GetVersion(),
	),
	)
	return db.Query(qStr)
}

func (*mockQueryExecutorGetBlocksFromHeightFail) ExecuteSelect(query string, tx bool, args ...interface{}) (*sql.Rows, error) {
	return nil, errors.New("MockedError")
}

func TestBlockService_GetBlocksFromHeight(t *testing.T) {
	type fields struct {
		Chaintype           chaintype.ChainType
		QueryExecutor       query.ExecutorInterface
		BlockQuery          query.BlockQueryInterface
		MempoolQuery        query.MempoolQueryInterface
		TransactionQuery    query.TransactionQueryInterface
		Signature           crypto.SignatureInterface
		MempoolService      MempoolServiceInterface
		ActionTypeSwitcher  transaction.TypeActionSwitcher
		AccountBalanceQuery query.AccountBalanceQueryInterface
		Observer            *observer.Observer
	}
	type args struct {
		startHeight, limit uint32
	}
	tests := []struct {
		name    string
		fields  fields
		args    args
		want    []*model.Block
		wantErr bool
	}{
		{
			name: "GetBlocksFromHeight:Success", // All is good
			fields: fields{
				Chaintype:     &chaintype.MainChain{},
				QueryExecutor: &mockQueryExecutorGetBlocksFromHeightSuccess{},
				BlockQuery:    query.NewBlockQuery(&chaintype.MainChain{}),
			},
			args: args{
				startHeight: 0,
				limit:       2,
			},
			want: []*model.Block{
				&mockBlockData,
				&mockBlockData,
			},
			wantErr: false,
		},
		{
			name: "GetBlocksFromHeight:FailNoEntryFound", // All is good
			fields: fields{
				Chaintype:     &chaintype.MainChain{},
				QueryExecutor: &mockQueryExecutorGetBlocksFromHeightFail{},
				BlockQuery:    query.NewBlockQuery(&chaintype.MainChain{}),
			},
			want:    nil,
			wantErr: true,
		},
	}
	for _, tt := range tests {
		t.Run(tt.name, func(t *testing.T) {
			bs := &BlockService{
				Chaintype:           tt.fields.Chaintype,
				QueryExecutor:       tt.fields.QueryExecutor,
				BlockQuery:          tt.fields.BlockQuery,
				MempoolQuery:        tt.fields.MempoolQuery,
				TransactionQuery:    tt.fields.TransactionQuery,
				Signature:           tt.fields.Signature,
				MempoolService:      tt.fields.MempoolService,
				ActionTypeSwitcher:  tt.fields.ActionTypeSwitcher,
				AccountBalanceQuery: tt.fields.AccountBalanceQuery,
				Observer:            tt.fields.Observer,
			}
			got, err := bs.GetBlocksFromHeight(tt.args.startHeight, tt.args.limit)
			if (err != nil) != tt.wantErr {
				t.Errorf("BlockService.GetBlocksFromHeight() error = %v, wantErr %v", err, tt.wantErr)
				return
			}
			if len(got) == 0 && len(tt.want) == 0 {
				return
			}
			if !reflect.DeepEqual(got, tt.want) {
				t.Errorf("BlockService.GetBlocksFromHeight() = %v, want %v", got, tt.want)
			}
		})
	}
}

func TestBlockService_ReceiveBlock(t *testing.T) {
	var (
		mockGoodLastBlockHash, _ = util.GetBlockHash(&mockBlockData)
		mockGoodIncomingBlock    = &model.Block{
			PreviousBlockHash:    mockGoodLastBlockHash,
			BlockSignature:       nil,
			CumulativeDifficulty: "200",
			SmithScale:           1,
			BlocksmithPublicKey:  []byte{1, 3, 4, 5, 6},
		}
	)
	mockBlockData.BlockHash = mockGoodLastBlockHash

	type fields struct {
		Chaintype               chaintype.ChainType
		KVExecutor              kvdb.KVExecutorInterface
		QueryExecutor           query.ExecutorInterface
		BlockQuery              query.BlockQueryInterface
		MempoolQuery            query.MempoolQueryInterface
		TransactionQuery        query.TransactionQueryInterface
		MerkleTreeQuery         query.MerkleTreeQueryInterface
		NodeRegistrationQuery   query.NodeRegistrationQueryInterface
		ParticipationScoreQuery query.ParticipationScoreQueryInterface
		Signature               crypto.SignatureInterface
		MempoolService          MempoolServiceInterface
		ActionTypeSwitcher      transaction.TypeActionSwitcher
		AccountBalanceQuery     query.AccountBalanceQueryInterface
		Observer                *observer.Observer
		SortedBlocksmiths       *[]model.Blocksmith
		NodeRegistrationService NodeRegistrationServiceInterface
	}
	type args struct {
		senderPublicKey  []byte
		lastBlock        *model.Block
		block            *model.Block
		nodeSecretPhrase string
	}
	tests := []struct {
		name    string
		fields  fields
		args    args
		want    *model.BatchReceipt
		wantErr bool
	}{
		{
			name: "ReceiveBlock:fail - {incoming block.previousBlockHash == nil}",
			args: args{
				senderPublicKey: nil,
				lastBlock:       nil,
				block: &model.Block{
					PreviousBlockHash: nil,
				},
				nodeSecretPhrase: "",
			},
			fields: fields{
				Chaintype:               nil,
				QueryExecutor:           nil,
				BlockQuery:              nil,
				MempoolQuery:            query.NewMempoolQuery(&chaintype.MainChain{}),
				TransactionQuery:        nil,
				Signature:               nil,
				MempoolService:          nil,
				ActionTypeSwitcher:      nil,
				AccountBalanceQuery:     nil,
				Observer:                nil,
				SortedBlocksmiths:       nil,
				NodeRegistrationService: nil,
			},
			wantErr: true,
			want:    nil,
		},
		{
			name: "ReceiveBlock:fail - {last block hash != previousBlockHash}",
			args: args{
				senderPublicKey: nil,
				lastBlock: &model.Block{
					BlockHash:      []byte{1},
					BlockSignature: []byte{},
				},
				block: &model.Block{
					PreviousBlockHash: []byte{},
					BlockSignature:    nil,
				},
				nodeSecretPhrase: "",
			},
			fields: fields{
				Chaintype:               nil,
				KVExecutor:              &mockKVExecutorSuccess{},
				QueryExecutor:           nil,
				BlockQuery:              nil,
				MempoolQuery:            query.NewMempoolQuery(&chaintype.MainChain{}),
				TransactionQuery:        nil,
				Signature:               &mockSignature{},
				MempoolService:          nil,
				ActionTypeSwitcher:      nil,
				AccountBalanceQuery:     nil,
				Observer:                nil,
				SortedBlocksmiths:       nil,
				NodeRegistrationService: nil,
			},
			wantErr: true,
			want:    nil,
		},
		{
			name: "ReceiveBlock:fail - {last block hash != previousBlockHash - kvExecutor KeyNotFound - generate batch receipt success}",
			args: args{
				senderPublicKey: []byte{1, 3, 4, 5, 6},
				lastBlock: &model.Block{
					BlockSignature: []byte{},
				},
				block: &model.Block{
					PreviousBlockHash: []byte{133, 198, 93, 19, 200, 113, 155, 159, 136, 63, 230, 29, 21, 173, 160, 40,
						169, 25, 61, 85, 203, 79, 43, 182, 5, 236, 141, 124, 46, 193, 223, 255, 0},
					BlockSignature:      nil,
					SmithScale:          1,
					BlocksmithPublicKey: []byte{1, 3, 4, 5, 6},
				},
				nodeSecretPhrase: "",
			},
			fields: fields{
				Chaintype:               nil,
				KVExecutor:              &mockKVExecutorSuccessKeyNotFound{},
				QueryExecutor:           &mockQueryExecutorSuccess{},
				BlockQuery:              nil,
				MempoolQuery:            query.NewMempoolQuery(&chaintype.MainChain{}),
				MerkleTreeQuery:         query.NewMerkleTreeQuery(),
				TransactionQuery:        nil,
				Signature:               &mockSignature{},
				MempoolService:          nil,
				ActionTypeSwitcher:      nil,
				AccountBalanceQuery:     nil,
				Observer:                nil,
				SortedBlocksmiths:       nil,
				NodeRegistrationService: nil,
			},
			wantErr: false,
			want: &model.BatchReceipt{
				SenderPublicKey: []byte{1, 3, 4, 5, 6},
				RecipientPublicKey: []byte{
					88, 220, 21, 76, 132, 107, 209, 213, 213, 206, 112, 50, 201, 183, 134, 250, 90, 163, 91, 63, 176,
					223, 177, 77, 197, 161, 178, 55, 31, 225, 233, 115,
				},
				DatumType:            constant.ReceiptDatumTypeBlock,
				ReferenceBlockHeight: 0,
				ReferenceBlockHash: []byte{133, 198, 93, 19, 200, 113, 155, 159, 136, 63, 230, 29, 21, 173, 160, 40,
					169, 25, 61, 85, 203, 79, 43, 182, 5, 236, 141, 124, 46, 193, 223, 255},
				RMRLinked:          nil,
				RecipientSignature: []byte{},
			},
		},
		{
			name: "ReceiveBlock:fail - {last block hash != previousBlockHash - kvExecutor other error - generate batch receipt success}",
			args: args{
				senderPublicKey: []byte{1, 3, 4, 5, 6},
				lastBlock: &model.Block{
					BlockSignature: []byte{},
				},
				block: &model.Block{
					PreviousBlockHash: []byte{133, 198, 93, 19, 200, 113, 155, 159, 136, 63, 230, 29, 21, 173, 160, 40,
						169, 25, 61, 85, 203, 79, 43, 182, 5, 236, 141, 124, 46, 193, 223, 255, 0},
					BlockSignature:      nil,
					SmithScale:          1,
					BlocksmithPublicKey: []byte{1, 3, 4, 5, 6},
				},
				nodeSecretPhrase: "",
			},
			fields: fields{

				Chaintype:               nil,
				KVExecutor:              &mockKVExecutorFailOtherError{},
				QueryExecutor:           &mockQueryExecutorSuccess{},
				BlockQuery:              nil,
				MempoolQuery:            query.NewMempoolQuery(&chaintype.MainChain{}),
				TransactionQuery:        nil,
				Signature:               &mockSignature{},
				MempoolService:          nil,
				ActionTypeSwitcher:      nil,
				AccountBalanceQuery:     nil,
				Observer:                nil,
				SortedBlocksmiths:       nil,
				NodeRegistrationService: nil,
			},
			wantErr: true,
			want:    nil,
		},
		{
			name: "ReceiveBlock:pushBlockFail",
			args: args{
				senderPublicKey: []byte{1, 3, 4, 5, 6},
				lastBlock: &model.Block{
					BlockHash: []byte{
						133, 198, 93, 19, 200, 113, 155, 159, 136, 63, 230, 29, 21, 173, 160, 40,
						169, 25, 61, 85, 203, 79, 43, 182, 5, 236, 141, 124, 46, 193, 223, 255,
					},
					BlockSignature:       []byte{},
					CumulativeDifficulty: "123",
					SmithScale:           123,
				},
				block: &model.Block{
					BlocksmithPublicKey: []byte{1, 3, 4, 5, 6},
					PreviousBlockHash: []byte{
						133, 198, 93, 19, 200, 113, 155, 159, 136, 63, 230, 29, 21, 173, 160, 40,
						169, 25, 61, 85, 203, 79, 43, 182, 5, 236, 141, 124, 46, 193, 223, 255,
					},
					BlockSignature: nil,
					SmithScale:     1,
				},
				nodeSecretPhrase: "",
			},
			fields: fields{
				Chaintype:           &chaintype.MainChain{},
				QueryExecutor:       &mockQueryExecutorFail{},
				BlockQuery:          query.NewBlockQuery(&chaintype.MainChain{}),
				MempoolQuery:        query.NewMempoolQuery(&chaintype.MainChain{}),
				TransactionQuery:    nil,
				Signature:           &mockSignature{},
				MempoolService:      nil,
				ActionTypeSwitcher:  nil,
				AccountBalanceQuery: nil,
				Observer:            observer.NewObserver(),
				SortedBlocksmiths: &[]model.Blocksmith{
					{
						NodePublicKey: []byte{1, 3, 4, 5, 6},
					},
				},
				NodeRegistrationService: nil,
			},
			wantErr: true,
			want:    nil,
		},
		{
			name: "ReceiveBlock:success",
			args: args{
<<<<<<< HEAD
				senderPublicKey:  []byte{1, 3, 4, 5, 6},
				lastBlock:        &mockBlockData,
				block:            mockGoodIncomingBlock,
=======
				senderPublicKey: []byte{1, 3, 4, 5, 6},
				lastBlock: &model.Block{
					BlockHash: []byte{133, 198, 93, 19, 200, 113, 155, 159, 136, 63, 230, 29, 21, 173, 160, 40,
						169, 25, 61, 85, 203, 79, 43, 182, 5, 236, 141, 124, 46, 193, 223, 255},
					BlockSignature:       []byte{},
					CumulativeDifficulty: "123",
					SmithScale:           123,
				},
				block: &model.Block{
					PreviousBlockHash: []byte{133, 198, 93, 19, 200, 113, 155, 159, 136, 63, 230, 29, 21, 173, 160, 40,
						169, 25, 61, 85, 203, 79, 43, 182, 5, 236, 141, 124, 46, 193, 223, 255},
					BlockSignature: nil,
					SmithScale:     1,
					BlocksmithPublicKey: []byte{1, 2, 3, 200, 7, 61, 108, 229, 204, 48, 199, 145, 21, 99, 125, 75, 49,
						45, 118, 97, 219, 80, 242, 244, 100, 134, 144, 246, 37, 144, 213, 135},
				},
>>>>>>> e875c5f5
				nodeSecretPhrase: "",
			},
			fields: fields{
				Chaintype:               &chaintype.MainChain{},
				KVExecutor:              &mockKVExecutorSuccess{},
				QueryExecutor:           &mockQueryExecutorSuccess{},
				BlockQuery:              query.NewBlockQuery(&chaintype.MainChain{}),
				MempoolQuery:            query.NewMempoolQuery(&chaintype.MainChain{}),
				NodeRegistrationQuery:   query.NewNodeRegistrationQuery(),
				TransactionQuery:        query.NewTransactionQuery(&chaintype.MainChain{}),
				MerkleTreeQuery:         query.NewMerkleTreeQuery(),
				ParticipationScoreQuery: query.NewParticipationScoreQuery(),
				Signature:               &mockSignature{},
				MempoolService:          nil,
				ActionTypeSwitcher:      nil,
				AccountBalanceQuery:     query.NewAccountBalanceQuery(),
				Observer:                observer.NewObserver(),
				SortedBlocksmiths: &[]model.Blocksmith{
					{
						NodePublicKey: []byte{1, 3, 4, 5, 7},
						NodeID:        1,
						NodeOrder:     big.NewInt(1),
					},
					{
						NodePublicKey: []byte{1, 2, 3, 200, 7, 61, 108, 229, 204, 48, 199, 145, 21, 99, 125, 75, 49,
							45, 118, 97, 219, 80, 242, 244, 100, 134, 144, 246, 37, 144, 213, 135},
						NodeID:    2,
						NodeOrder: big.NewInt(2),
					},
				},
				NodeRegistrationService: &mockNodeRegistrationServiceSuccess{},
			},
			wantErr: false,
			want: &model.BatchReceipt{
				SenderPublicKey: []byte{1, 3, 4, 5, 6},
				RecipientPublicKey: []byte{
					88, 220, 21, 76, 132, 107, 209, 213, 213, 206, 112, 50, 201, 183, 134, 250, 90, 163, 91, 63, 176,
					223, 177, 77, 197, 161, 178, 55, 31, 225, 233, 115,
				},
				DatumType:            constant.ReceiptDatumTypeBlock,
				ReferenceBlockHeight: mockBlockData.GetHeight(),
				ReferenceBlockHash:   mockGoodLastBlockHash,
				RMRLinked:            nil,
				RecipientSignature:   []byte{},
			},
		},
	}
	// test
	for _, tt := range tests {
		t.Run(tt.name, func(t *testing.T) {
			bs := &BlockService{
				Chaintype:               tt.fields.Chaintype,
				KVExecutor:              tt.fields.KVExecutor,
				QueryExecutor:           tt.fields.QueryExecutor,
				BlockQuery:              tt.fields.BlockQuery,
				MempoolQuery:            tt.fields.MempoolQuery,
				TransactionQuery:        tt.fields.TransactionQuery,
				MerkleTreeQuery:         tt.fields.MerkleTreeQuery,
				NodeRegistrationQuery:   tt.fields.NodeRegistrationQuery,
				ParticipationScoreQuery: tt.fields.ParticipationScoreQuery,
				Signature:               tt.fields.Signature,
				MempoolService:          tt.fields.MempoolService,
				ActionTypeSwitcher:      tt.fields.ActionTypeSwitcher,
				AccountBalanceQuery:     tt.fields.AccountBalanceQuery,
				Observer:                tt.fields.Observer,
				SortedBlocksmiths:       tt.fields.SortedBlocksmiths,
				Logger:                  logrus.New(),
				NodeRegistrationService: tt.fields.NodeRegistrationService,
			}
			got, err := bs.ReceiveBlock(
				tt.args.senderPublicKey, tt.args.lastBlock, tt.args.block, tt.args.nodeSecretPhrase)
			if (err != nil) != tt.wantErr {
				t.Errorf("ReceiveBlock() error = \n%v, wantErr \n%v", err, tt.wantErr)
				return
			}
			if !reflect.DeepEqual(got, tt.want) {
				t.Errorf("ReceiveBlock() got = \n%v want \n%v", got, tt.want)
			}
		})
	}
}

func TestBlockService_GetBlockExtendedInfo(t *testing.T) {
	block := &model.Block{
		ID:                   999,
		PreviousBlockHash:    []byte{1, 1, 1, 1, 1, 1, 1, 1},
		Height:               1,
		Timestamp:            1562806389280,
		BlockSeed:            []byte{},
		BlockSignature:       []byte{},
		CumulativeDifficulty: string(100000000),
		SmithScale:           1,
		PayloadLength:        0,
		PayloadHash:          []byte{},
		BlocksmithPublicKey:  bcsNodePubKey1,
		TotalAmount:          100000000,
		TotalFee:             10000000,
		TotalCoinBase:        1,
		Version:              0,
	}
	genesisBlock := &model.Block{
		ID:                   999,
		PreviousBlockHash:    []byte{1, 1, 1, 1, 1, 1, 1, 1},
		Height:               0,
		Timestamp:            1562806389280,
		BlockSeed:            []byte{},
		BlockSignature:       []byte{},
		CumulativeDifficulty: string(100000000),
		SmithScale:           1,
		PayloadLength:        0,
		PayloadHash:          []byte{},
		BlocksmithPublicKey:  bcsNodePubKey1,
		TotalAmount:          100000000,
		TotalFee:             10000000,
		TotalCoinBase:        1,
		Version:              0,
	}
	type fields struct {
		Chaintype               chaintype.ChainType
		QueryExecutor           query.ExecutorInterface
		BlockQuery              query.BlockQueryInterface
		MempoolQuery            query.MempoolQueryInterface
		TransactionQuery        query.TransactionQueryInterface
		Signature               crypto.SignatureInterface
		MempoolService          MempoolServiceInterface
		PublishedReceiptQuery   query.PublishedReceiptQueryInterface
		SkippedBlocksmithQuery  query.SkippedBlocksmithQueryInterface
		ActionTypeSwitcher      transaction.TypeActionSwitcher
		AccountBalanceQuery     query.AccountBalanceQueryInterface
		ParticipationScoreQuery query.ParticipationScoreQueryInterface
		NodeRegistrationQuery   query.NodeRegistrationQueryInterface
		Observer                *observer.Observer
	}
	type args struct {
		block *model.Block
	}
	tests := []struct {
		name    string
		fields  fields
		args    args
		want    *model.BlockExtendedInfo
		wantErr bool
	}{
		{
			name: "GetBlockExtendedInfo:fail - {VersionedNodeRegistrationNotFound}",
			args: args{
				block: block,
			},
			fields: fields{
				QueryExecutor:          &mockQueryExecutorNotFound{},
				NodeRegistrationQuery:  query.NewNodeRegistrationQuery(),
				PublishedReceiptQuery:  query.NewPublishedReceiptQuery(),
				SkippedBlocksmithQuery: query.NewSkippedBlocksmithQuery(),
			},
			wantErr: true,
			want:    nil,
		},
		{
			name: "GetBlockExtendedInfo:success-{genesisBlock}",
			args: args{
				block: genesisBlock,
			},
			fields: fields{
				QueryExecutor:          &mockQueryExecutorSuccess{},
				NodeRegistrationQuery:  query.NewNodeRegistrationQuery(),
				PublishedReceiptQuery:  query.NewPublishedReceiptQuery(),
				SkippedBlocksmithQuery: query.NewSkippedBlocksmithQuery(),
			},
			wantErr: false,
			want: &model.BlockExtendedInfo{
				Block: &model.Block{
					ID:                   999,
					PreviousBlockHash:    []byte{1, 1, 1, 1, 1, 1, 1, 1},
					Height:               0,
					Timestamp:            1562806389280,
					BlockSeed:            []byte{},
					BlockSignature:       []byte{},
					CumulativeDifficulty: string(100000000),
					SmithScale:           1,
					PayloadLength:        0,
					PayloadHash:          []byte{},
					BlocksmithPublicKey:  bcsNodePubKey1,
					TotalAmount:          100000000,
					TotalFee:             10000000,
					TotalCoinBase:        1,
					Version:              0,
				},
				BlocksmithAccountAddress: constant.MainchainGenesisAccountAddress,
				TotalReceipts:            1,
				ReceiptValue:             50000000,
				PopChange:                1000000000,
				SkippedBlocksmiths: []*model.SkippedBlocksmith{
					{
						BlocksmithPublicKey: (*mockBlocksmiths)[0].NodePublicKey,
						POPChange:           5000,
						BlockHeight:         1,
					},
				},
			},
		},
		{
			name: "GetBlockExtendedInfo:success",
			args: args{
				block: block,
			},
			fields: fields{
				QueryExecutor:          &mockQueryExecutorSuccess{},
				NodeRegistrationQuery:  query.NewNodeRegistrationQuery(),
				PublishedReceiptQuery:  query.NewPublishedReceiptQuery(),
				SkippedBlocksmithQuery: query.NewSkippedBlocksmithQuery(),
			},
			wantErr: false,
			want: &model.BlockExtendedInfo{
				Block: &model.Block{
					ID:                   999,
					PreviousBlockHash:    []byte{1, 1, 1, 1, 1, 1, 1, 1},
					Height:               1,
					Timestamp:            1562806389280,
					BlockSeed:            []byte{},
					BlockSignature:       []byte{},
					CumulativeDifficulty: string(100000000),
					SmithScale:           1,
					PayloadLength:        0,
					PayloadHash:          []byte{},
					BlocksmithPublicKey:  bcsNodePubKey1,
					TotalAmount:          100000000,
					TotalFee:             10000000,
					TotalCoinBase:        1,
					Version:              0,
				},
				BlocksmithAccountAddress: bcsAddress1,
				TotalReceipts:            int64(len(mockPublishedReceipt)),
				ReceiptValue:             50000000,
				PopChange:                1000000000,
				SkippedBlocksmiths: []*model.SkippedBlocksmith{
					{
						BlocksmithPublicKey: (*mockBlocksmiths)[0].NodePublicKey,
						POPChange:           5000,
						BlockHeight:         1,
					},
				},
			},
		},
	}
	for _, tt := range tests {
		t.Run(tt.name, func(t *testing.T) {
			bs := &BlockService{
				Chaintype:               tt.fields.Chaintype,
				QueryExecutor:           tt.fields.QueryExecutor,
				BlockQuery:              tt.fields.BlockQuery,
				MempoolQuery:            tt.fields.MempoolQuery,
				TransactionQuery:        tt.fields.TransactionQuery,
				Signature:               tt.fields.Signature,
				MempoolService:          tt.fields.MempoolService,
				ActionTypeSwitcher:      tt.fields.ActionTypeSwitcher,
				PublishedReceiptQuery:   tt.fields.PublishedReceiptQuery,
				SkippedBlocksmithQuery:  tt.fields.SkippedBlocksmithQuery,
				AccountBalanceQuery:     tt.fields.AccountBalanceQuery,
				ParticipationScoreQuery: tt.fields.ParticipationScoreQuery,
				NodeRegistrationQuery:   tt.fields.NodeRegistrationQuery,
				Observer:                tt.fields.Observer,
			}
			got, err := bs.GetBlockExtendedInfo(tt.args.block)
			if (err != nil) != tt.wantErr {
				t.Errorf("BlockService.GetBlockExtendedInfo() error = \n%v, wantErr \n%v", err, tt.wantErr)
				return
			}
			if !reflect.DeepEqual(got, tt.want) {
				t.Errorf("BlockService.GetBlockExtendedInfo() = \n%v, want \n%v", got, tt.want)
			}
		})
	}
}

func TestBlockService_RewardBlocksmithAccountAddresses(t *testing.T) {
	type fields struct {
		Chaintype               chaintype.ChainType
		QueryExecutor           query.ExecutorInterface
		BlockQuery              query.BlockQueryInterface
		MempoolQuery            query.MempoolQueryInterface
		TransactionQuery        query.TransactionQueryInterface
		Signature               crypto.SignatureInterface
		MempoolService          MempoolServiceInterface
		ActionTypeSwitcher      transaction.TypeActionSwitcher
		AccountBalanceQuery     query.AccountBalanceQueryInterface
		ParticipationScoreQuery query.ParticipationScoreQueryInterface
		NodeRegistrationQuery   query.NodeRegistrationQueryInterface
		Observer                *observer.Observer
		SortedBlocksmiths       *[]model.Blocksmith
	}
	type args struct {
		blocksmithAccountAddresses []string
		totalReward                int64
		height                     uint32
	}
	tests := []struct {
		name    string
		fields  fields
		args    args
		wantErr bool
	}{
		{
			name: "RewardBlocksmithAccountAddress:success",
			args: args{
				blocksmithAccountAddresses: []string{bcsAddress1},
				totalReward:                10000,
				height:                     1,
			},
			fields: fields{
				QueryExecutor:       &mockQueryExecutorSuccess{},
				AccountBalanceQuery: query.NewAccountBalanceQuery(),
			},
			wantErr: false,
		},
	}
	for _, tt := range tests {
		t.Run(tt.name, func(t *testing.T) {
			bs := &BlockService{
				Chaintype:               tt.fields.Chaintype,
				QueryExecutor:           tt.fields.QueryExecutor,
				BlockQuery:              tt.fields.BlockQuery,
				MempoolQuery:            tt.fields.MempoolQuery,
				TransactionQuery:        tt.fields.TransactionQuery,
				Signature:               tt.fields.Signature,
				MempoolService:          tt.fields.MempoolService,
				ActionTypeSwitcher:      tt.fields.ActionTypeSwitcher,
				AccountBalanceQuery:     tt.fields.AccountBalanceQuery,
				ParticipationScoreQuery: tt.fields.ParticipationScoreQuery,
				NodeRegistrationQuery:   tt.fields.NodeRegistrationQuery,
				Observer:                tt.fields.Observer,
				SortedBlocksmiths:       tt.fields.SortedBlocksmiths,
			}
			if err := bs.RewardBlocksmithAccountAddresses(tt.args.blocksmithAccountAddresses, tt.args.totalReward,
				tt.args.height); (err != nil) != tt.wantErr {
				t.Errorf("BlockService.RewardBlocksmithAccountAddress() error = %v, wantErr %v", err, tt.wantErr)
			}
		})
	}
}

func TestBlockService_CoinbaseLotteryWinners(t *testing.T) {
	var mockBlocksmiths = &[]model.Blocksmith{
		{
			NodeID:    1,
			NodeOrder: new(big.Int).SetInt64(8000),
		},
		{
			NodeID:    2,
			NodeOrder: new(big.Int).SetInt64(1000),
		},
		{
			NodeID:    3,
			NodeOrder: new(big.Int).SetInt64(5000),
		},
	}

	type fields struct {
		Chaintype               chaintype.ChainType
		QueryExecutor           query.ExecutorInterface
		BlockQuery              query.BlockQueryInterface
		MempoolQuery            query.MempoolQueryInterface
		TransactionQuery        query.TransactionQueryInterface
		Signature               crypto.SignatureInterface
		MempoolService          MempoolServiceInterface
		ActionTypeSwitcher      transaction.TypeActionSwitcher
		AccountBalanceQuery     query.AccountBalanceQueryInterface
		ParticipationScoreQuery query.ParticipationScoreQueryInterface
		NodeRegistrationQuery   query.NodeRegistrationQueryInterface
		Observer                *observer.Observer
		SortedBlocksmiths       *[]model.Blocksmith
	}
	tests := []struct {
		name    string
		fields  fields
		want    []string
		wantErr bool
	}{
		{
			name: "CoinbaseLotteryWinners:success",
			fields: fields{
				QueryExecutor:         &mockQueryExecutorSuccess{},
				NodeRegistrationQuery: query.NewNodeRegistrationQuery(),
				SortedBlocksmiths:     mockBlocksmiths,
			},
			wantErr: false,
			want: []string{
				bcsAddress2,
				bcsAddress3,
				bcsAddress1,
			},
		},
	}
	for _, tt := range tests {
		t.Run(tt.name, func(t *testing.T) {
			bs := &BlockService{
				Chaintype:               tt.fields.Chaintype,
				QueryExecutor:           tt.fields.QueryExecutor,
				BlockQuery:              tt.fields.BlockQuery,
				MempoolQuery:            tt.fields.MempoolQuery,
				TransactionQuery:        tt.fields.TransactionQuery,
				Signature:               tt.fields.Signature,
				MempoolService:          tt.fields.MempoolService,
				ActionTypeSwitcher:      tt.fields.ActionTypeSwitcher,
				AccountBalanceQuery:     tt.fields.AccountBalanceQuery,
				ParticipationScoreQuery: tt.fields.ParticipationScoreQuery,
				NodeRegistrationQuery:   tt.fields.NodeRegistrationQuery,
				Observer:                tt.fields.Observer,
				SortedBlocksmiths:       tt.fields.SortedBlocksmiths,
			}
			got, err := bs.CoinbaseLotteryWinners()
			if (err != nil) != tt.wantErr {
				t.Errorf("BlockService.CoinbaseLotteryWinners() error = %v, wantErr %v", err, tt.wantErr)
				return
			}
			if !reflect.DeepEqual(got, tt.want) {
				t.Errorf("BlockService.CoinbaseLotteryWinners() = %v, want %v", got, tt.want)
			}
		})
	}
}

func TestBlockService_GetBlocksmiths(t *testing.T) {
	type fields struct {
		Chaintype               chaintype.ChainType
		QueryExecutor           query.ExecutorInterface
		BlockQuery              query.BlockQueryInterface
		MempoolQuery            query.MempoolQueryInterface
		TransactionQuery        query.TransactionQueryInterface
		Signature               crypto.SignatureInterface
		MempoolService          MempoolServiceInterface
		ActionTypeSwitcher      transaction.TypeActionSwitcher
		AccountBalanceQuery     query.AccountBalanceQueryInterface
		ParticipationScoreQuery query.ParticipationScoreQueryInterface
		NodeRegistrationQuery   query.NodeRegistrationQueryInterface
		Observer                *observer.Observer
		SortedBlocksmiths       *[]model.Blocksmith
	}
	type args struct {
		block *model.Block
	}
	tests := []struct {
		name    string
		fields  fields
		args    args
		want    []*model.Blocksmith
		wantErr bool
	}{
		{
			name: "GetBlocksmiths:success",
			fields: fields{
				QueryExecutor:         &nrsMockQueryExecutorSuccess{},
				NodeRegistrationQuery: query.NewNodeRegistrationQuery(),
			},
			args: args{
				block: nrsBlock2,
			},
			want: []*model.Blocksmith{
				{
					NodeID:        1,
					NodePublicKey: nrsNodePubKey1,
					SmithOrder:    coreUtil.CalculateSmithOrder(new(big.Int).SetInt64(8000), new(big.Int).SetBytes(nrsBlock2.BlockSeed), 1),
					NodeOrder:     coreUtil.CalculateNodeOrder(new(big.Int).SetInt64(8000), new(big.Int).SetBytes(nrsBlock2.BlockSeed), 1),
					BlockSeed:     new(big.Int).SetBytes(nrsBlock2.BlockSeed),
					Score:         new(big.Int).SetInt64(8000),
				},
			},
			wantErr: false,
		},
		{
			name: "GetBlocksmiths:fail-{ExecuteSelect}",
			fields: fields{
				QueryExecutor:         &nrsMockQueryExecutorFailActiveNodeRegistrations{},
				NodeRegistrationQuery: query.NewNodeRegistrationQuery(),
			},
			args: args{
				block: nrsBlock2,
			},
			wantErr: true,
		},
	}
	for _, tt := range tests {
		t.Run(tt.name, func(t *testing.T) {
			bs := &BlockService{
				Chaintype:               tt.fields.Chaintype,
				QueryExecutor:           tt.fields.QueryExecutor,
				BlockQuery:              tt.fields.BlockQuery,
				MempoolQuery:            tt.fields.MempoolQuery,
				TransactionQuery:        tt.fields.TransactionQuery,
				Signature:               tt.fields.Signature,
				MempoolService:          tt.fields.MempoolService,
				ActionTypeSwitcher:      tt.fields.ActionTypeSwitcher,
				AccountBalanceQuery:     tt.fields.AccountBalanceQuery,
				ParticipationScoreQuery: tt.fields.ParticipationScoreQuery,
				NodeRegistrationQuery:   tt.fields.NodeRegistrationQuery,
				Observer:                tt.fields.Observer,
				SortedBlocksmiths:       tt.fields.SortedBlocksmiths,
			}
			got, err := bs.GetBlocksmiths(tt.args.block)
			if (err != nil) != tt.wantErr {
				t.Errorf("BlockService.GetBlocksmiths() error = %v, wantErr %v", err, tt.wantErr)
				return
			}
			if !reflect.DeepEqual(got, tt.want) {
				t.Errorf("BlockService.GetBlocksmiths() = %v, want %v", got, tt.want)
			}
		})
	}
}

func TestBlockService_GenerateGenesisBlock(t *testing.T) {
	type fields struct {
		Chaintype               chaintype.ChainType
		KVExecutor              kvdb.KVExecutorInterface
		QueryExecutor           query.ExecutorInterface
		BlockQuery              query.BlockQueryInterface
		MempoolQuery            query.MempoolQueryInterface
		TransactionQuery        query.TransactionQueryInterface
		MerkleTreeQuery         query.MerkleTreeQueryInterface
		Signature               crypto.SignatureInterface
		MempoolService          MempoolServiceInterface
		ActionTypeSwitcher      transaction.TypeActionSwitcher
		AccountBalanceQuery     query.AccountBalanceQueryInterface
		ParticipationScoreQuery query.ParticipationScoreQueryInterface
		NodeRegistrationQuery   query.NodeRegistrationQueryInterface
		Observer                *observer.Observer
		SortedBlocksmiths       *[]model.Blocksmith
		Logger                  *log.Logger
	}
	type args struct {
		genesisEntries []constant.MainchainGenesisConfigEntry
	}
	tests := []struct {
		name    string
		fields  fields
		args    args
		want    int64
		wantErr bool
	}{
		{
			name: "GenerateGenesisBlock:success",
			fields: fields{
				Chaintype:               &chaintype.MainChain{},
				KVExecutor:              nil,
				QueryExecutor:           nil,
				BlockQuery:              nil,
				MempoolQuery:            nil,
				TransactionQuery:        nil,
				MerkleTreeQuery:         nil,
				Signature:               nil,
				MempoolService:          nil,
				ActionTypeSwitcher:      &transaction.TypeSwitcher{},
				AccountBalanceQuery:     nil,
				ParticipationScoreQuery: nil,
				NodeRegistrationQuery:   nil,
				Observer:                nil,
				SortedBlocksmiths:       nil,
			},
			args: args{
				genesisEntries: []constant.MainchainGenesisConfigEntry{
					{
						AccountAddress: "BCZEGOb3WNx3fDOVf9ZS4EjvOIv_UeW4TVBQJ_6tHKlE",
						AccountBalance: 0,
						NodePublicKey: []byte{153, 58, 50, 200, 7, 61, 108, 229, 204, 48, 199, 145, 21, 99, 125, 75, 49, 45, 118,
							97, 219, 80, 242, 244, 100, 134, 144, 246, 37, 144, 213, 135},
						NodeAddress:        "0.0.0.0",
						LockedBalance:      10000000000000,
						ParticipationScore: 1000000000,
					},
					{
						AccountAddress: "BCZnSfqpP5tqFQlMTYkDeBVFWnbyVK7vLr5ORFpTjgtN",
						AccountBalance: 0,
						NodePublicKey: []byte{0, 14, 6, 218, 170, 54, 60, 50, 2, 66, 130, 119, 226, 235, 126, 203, 5, 12, 152,
							194, 170, 146, 43, 63, 224, 101, 127, 241, 62, 152, 187, 255},
						NodeAddress:        "0.0.0.0",
						LockedBalance:      0,
						ParticipationScore: 1000000000,
					},
					{
						AccountAddress: "BCZKLvgUYZ1KKx-jtF9KoJskjVPvB9jpIjfzzI6zDW0J",
						AccountBalance: 0,
						NodePublicKey: []byte{140, 115, 35, 51, 159, 22, 234, 192, 38, 104, 96, 24, 80, 70, 86, 211, 123, 72, 52,
							221, 97, 121, 59, 151, 158, 90, 167, 17, 110, 253, 122, 158},
						NodeAddress:        "0.0.0.0",
						LockedBalance:      0,
						ParticipationScore: 1000000000,
					},
					{
						AccountAddress: "nK_ouxdDDwuJiogiDAi_zs1LqeN7f5ZsXbFtXGqGc0Pd",
						AccountBalance: 100000000000,
						NodePublicKey: []byte{41, 235, 184, 214, 70, 23, 153, 89, 104, 41, 250, 248, 51, 7, 69, 89, 234, 181, 100,
							163, 45, 69, 152, 70, 52, 201, 147, 70, 6, 242, 52, 220},
						NodeAddress:        "0.0.0.0",
						LockedBalance:      0,
						ParticipationScore: 1000000000,
					},
				},
			},
			wantErr: false,
			want:    4033219626026167736,
		},
	}
	for _, tt := range tests {
		t.Run(tt.name, func(t *testing.T) {
			bs := &BlockService{
				Chaintype:               tt.fields.Chaintype,
				KVExecutor:              tt.fields.KVExecutor,
				QueryExecutor:           tt.fields.QueryExecutor,
				BlockQuery:              tt.fields.BlockQuery,
				MempoolQuery:            tt.fields.MempoolQuery,
				TransactionQuery:        tt.fields.TransactionQuery,
				MerkleTreeQuery:         tt.fields.MerkleTreeQuery,
				Signature:               tt.fields.Signature,
				MempoolService:          tt.fields.MempoolService,
				ActionTypeSwitcher:      tt.fields.ActionTypeSwitcher,
				AccountBalanceQuery:     tt.fields.AccountBalanceQuery,
				ParticipationScoreQuery: tt.fields.ParticipationScoreQuery,
				NodeRegistrationQuery:   tt.fields.NodeRegistrationQuery,
				Observer:                tt.fields.Observer,
				SortedBlocksmiths:       tt.fields.SortedBlocksmiths,
				Logger:                  tt.fields.Logger,
			}
			got, err := bs.GenerateGenesisBlock(tt.args.genesisEntries)
			if (err != nil) != tt.wantErr {
				t.Errorf("BlockService.GenerateGenesisBlock() error = %v, wantErr %v", err, tt.wantErr)
				return
			}
			if got.ID != tt.want {
				t.Errorf("BlockService.GenerateGenesisBlock() got %v, want %v", got.GetID(), tt.want)
			}
		})
	}
}

type mockQueryExecutorValidateBlockSuccess struct {
	query.Executor
}

func (*mockQueryExecutorValidateBlockSuccess) ExecuteSelect(qStr string, tx bool, args ...interface{}) (*sql.Rows, error) {
	db, mock, _ := sqlmock.New()
	defer db.Close()
	mock.ExpectQuery(regexp.QuoteMeta(qStr)).
		WillReturnRows(sqlmock.NewRows(
			query.NewBlockQuery(&chaintype.MainChain{}).Fields,
		).AddRow(
			mockBlockData.GetID(),
			mockBlockData.GetBlockHash(),
			mockBlockData.GetPreviousBlockHash(),
			mockBlockData.GetHeight(),
			mockBlockData.GetTimestamp(),
			mockBlockData.GetBlockSeed(),
			mockBlockData.GetBlockSignature(),
			mockBlockData.GetCumulativeDifficulty(),
			mockBlockData.GetSmithScale(),
			mockBlockData.GetPayloadLength(),
			mockBlockData.GetPayloadHash(),
			mockBlockData.GetBlocksmithPublicKey(),
			mockBlockData.GetTotalAmount(),
			mockBlockData.GetTotalFee(),
			mockBlockData.GetTotalCoinBase(),
			mockBlockData.GetVersion(),
		))
	rows, _ := db.Query(qStr)
	return rows, nil
}

func TestBlockService_ValidateBlock(t *testing.T) {
	type fields struct {
		Chaintype               chaintype.ChainType
		KVExecutor              kvdb.KVExecutorInterface
		QueryExecutor           query.ExecutorInterface
		BlockQuery              query.BlockQueryInterface
		MempoolQuery            query.MempoolQueryInterface
		TransactionQuery        query.TransactionQueryInterface
		MerkleTreeQuery         query.MerkleTreeQueryInterface
		PublishedReceiptQuery   query.PublishedReceiptQueryInterface
		Signature               crypto.SignatureInterface
		MempoolService          MempoolServiceInterface
		ReceiptService          ReceiptServiceInterface
		ActionTypeSwitcher      transaction.TypeActionSwitcher
		AccountBalanceQuery     query.AccountBalanceQueryInterface
		ParticipationScoreQuery query.ParticipationScoreQueryInterface
		NodeRegistrationQuery   query.NodeRegistrationQueryInterface
		Observer                *observer.Observer
		SortedBlocksmiths       *[]model.Blocksmith
		Logger                  *log.Logger
	}
	type args struct {
		block             *model.Block
		previousLastBlock *model.Block
		curTime           int64
	}
	tests := []struct {
		name    string
		fields  fields
		args    args
		wantErr bool
	}{
		{
			name: "ValidateBlock:fail-{InvalidTimestamp}",
			args: args{
				block: &model.Block{
					Timestamp: 1572246820 + constant.GenerateBlockTimeoutSec + 1,
				},
				curTime: 1572246820,
			},
			fields:  fields{},
			wantErr: true,
		},
		{
			name: "ValidateBlock:fail-{InvalidSignature}",
			args: args{
				block: &model.Block{
					Timestamp:           1572246820,
					BlockSignature:      []byte{},
					BlocksmithPublicKey: []byte{},
				},
				curTime: 1572246820,
			},
			fields: fields{
				Signature: &mockSignatureFail{},
			},
			wantErr: true,
		},
		{
			name: "ValidateBlock:fail-{InvalidBlockHash}",
			args: args{
				block: &model.Block{
					Timestamp:           1572246820,
					BlockSignature:      []byte{},
					BlocksmithPublicKey: []byte{},
				},
				previousLastBlock: &model.Block{},
				curTime:           1572246820,
			},
			fields: fields{
				Signature: &mockSignature{},
			},
			wantErr: true,
		},
		{
			name: "ValidateBlock:fail-{InvalidCumulativeDifficulty}",
			args: args{
				block: &model.Block{
					Timestamp:           1572246820,
					BlockSignature:      []byte{},
					BlocksmithPublicKey: []byte{},
					PreviousBlockHash: []byte{167, 255, 198, 248, 191, 30, 215, 102, 81, 193, 71, 86, 160,
						97, 214, 98, 245, 128, 255, 77, 228, 59, 73, 250, 130, 216, 10, 75, 128, 248, 67, 74},
					CumulativeDifficulty: "10",
				},
				previousLastBlock: &model.Block{},
				curTime:           1572246820,
			},
			fields: fields{
				Signature:     &mockSignature{},
				BlockQuery:    query.NewBlockQuery(&chaintype.MainChain{}),
				QueryExecutor: &mockQueryExecutorValidateBlockSuccess{},
			},
			wantErr: true,
		},
		{
			name: "ValidateBlock:success",
			args: args{
				block:             &mockBlockData,
				previousLastBlock: &model.Block{},
				curTime:           mockBlockData.GetTimestamp(),
			},
			fields: fields{
				Signature:     &mockSignature{},
				BlockQuery:    query.NewBlockQuery(&chaintype.MainChain{}),
				QueryExecutor: &mockQueryExecutorValidateBlockSuccess{},
			},
		},
	}
	for _, tt := range tests {
		t.Run(tt.name, func(t *testing.T) {
			bs := &BlockService{
				Chaintype:               tt.fields.Chaintype,
				KVExecutor:              tt.fields.KVExecutor,
				QueryExecutor:           tt.fields.QueryExecutor,
				BlockQuery:              tt.fields.BlockQuery,
				MempoolQuery:            tt.fields.MempoolQuery,
				TransactionQuery:        tt.fields.TransactionQuery,
				MerkleTreeQuery:         tt.fields.MerkleTreeQuery,
				PublishedReceiptQuery:   tt.fields.PublishedReceiptQuery,
				Signature:               tt.fields.Signature,
				MempoolService:          tt.fields.MempoolService,
				ReceiptService:          tt.fields.ReceiptService,
				ActionTypeSwitcher:      tt.fields.ActionTypeSwitcher,
				AccountBalanceQuery:     tt.fields.AccountBalanceQuery,
				ParticipationScoreQuery: tt.fields.ParticipationScoreQuery,
				NodeRegistrationQuery:   tt.fields.NodeRegistrationQuery,
				Observer:                tt.fields.Observer,
				SortedBlocksmiths:       tt.fields.SortedBlocksmiths,
				Logger:                  tt.fields.Logger,
			}
			if err := bs.ValidateBlock(tt.args.block, tt.args.previousLastBlock, tt.args.curTime); (err != nil) != tt.wantErr {
				t.Errorf("BlockService.ValidateBlock() error = %v, wantErr %v", err, tt.wantErr)
			}
		})
	}
}

var (
	blockSeed = new(big.Int).SetUint64(10000000)
	score1    = new(big.Int).SetInt64(8000)
	nodeID1   = int64(12536845)
	score2    = new(big.Int).SetInt64(1000)
	nodeID2   = int64(12536845)
	score3    = new(big.Int).SetInt64(5000)
	nodeID3   = int64(12536845)
	score4    = new(big.Int).SetInt64(10000)
	nodeID4   = int64(12536845)
	score5    = new(big.Int).SetInt64(9000)
	nodeID5   = int64(12536845)
	score6    = new(big.Int).SetInt64(100000)
	nodeID6   = int64(12536845)
	score7    = new(big.Int).SetInt64(90000)
	nodeID7   = int64(12536845)
	score8    = new(big.Int).SetInt64(65000)
	nodeID8   = int64(12536845)
	score9    = new(big.Int).SetInt64(999)
	nodeID9   = int64(12536845)
)

func getMockBlocksmiths() *[]model.Blocksmith {
	mockBlocksmiths := []model.Blocksmith{
		{
			NodeID:        nodeID1,
			NodePublicKey: []byte{1},
			Score:         score1,
			SmithTime:     0,
			BlockSeed:     blockSeed,
			SecretPhrase:  "",
			Deadline:      0,
			SmithOrder:    coreUtil.CalculateSmithOrder(score1, blockSeed, nodeID1),
			NodeOrder:     coreUtil.CalculateNodeOrder(score1, blockSeed, nodeID1),
		},
		{
			NodeID:        nodeID2,
			NodePublicKey: []byte{2},
			Score:         score2,
			SmithTime:     0,
			BlockSeed:     blockSeed,
			SecretPhrase:  "",
			Deadline:      0,
			SmithOrder:    coreUtil.CalculateSmithOrder(score2, blockSeed, nodeID2),
			NodeOrder:     coreUtil.CalculateNodeOrder(score2, blockSeed, nodeID2),
		},
		{
			NodeID:        nodeID3,
			NodePublicKey: []byte{3},
			Score:         score3,
			SmithTime:     0,
			BlockSeed:     blockSeed,
			SecretPhrase:  "",
			Deadline:      0,
			SmithOrder:    coreUtil.CalculateSmithOrder(score3, blockSeed, nodeID3),
			NodeOrder:     coreUtil.CalculateNodeOrder(score3, blockSeed, nodeID3),
		},
		{
			NodeID:        nodeID4,
			NodePublicKey: []byte{4},
			Score:         score4,
			SmithTime:     0,
			BlockSeed:     blockSeed,
			SecretPhrase:  "",
			Deadline:      0,
			SmithOrder:    coreUtil.CalculateSmithOrder(score4, blockSeed, nodeID4),
			NodeOrder:     coreUtil.CalculateNodeOrder(score4, blockSeed, nodeID4),
		},
		{
			NodeID:        nodeID5,
			NodePublicKey: []byte{5},
			Score:         score5,
			SmithTime:     0,
			BlockSeed:     blockSeed,
			SecretPhrase:  "",
			Deadline:      0,
			SmithOrder:    coreUtil.CalculateSmithOrder(score5, blockSeed, nodeID5),
			NodeOrder:     coreUtil.CalculateNodeOrder(score5, blockSeed, nodeID5),
		},
		{
			NodeID:        nodeID6,
			NodePublicKey: []byte{6},
			Score:         score6,
			SmithTime:     0,
			BlockSeed:     blockSeed,
			SecretPhrase:  "",
			Deadline:      0,
			SmithOrder:    coreUtil.CalculateSmithOrder(score6, blockSeed, nodeID6),
			NodeOrder:     coreUtil.CalculateNodeOrder(score6, blockSeed, nodeID6),
		},
		{
			NodeID:        nodeID7,
			NodePublicKey: []byte{7},
			Score:         score7,
			SmithTime:     0,
			BlockSeed:     blockSeed,
			SecretPhrase:  "",
			Deadline:      0,
			SmithOrder:    coreUtil.CalculateSmithOrder(score7, blockSeed, nodeID7),
			NodeOrder:     coreUtil.CalculateNodeOrder(score7, blockSeed, nodeID7),
		},
		{
			NodeID:        nodeID8,
			NodePublicKey: []byte{8},
			Score:         score8,
			SmithTime:     0,
			BlockSeed:     blockSeed,
			SecretPhrase:  "",
			Deadline:      0,
			SmithOrder:    coreUtil.CalculateSmithOrder(score8, blockSeed, nodeID8),
			NodeOrder:     coreUtil.CalculateNodeOrder(score8, blockSeed, nodeID8),
		},
		{
			NodeID:        nodeID9,
			NodePublicKey: []byte{9},
			Score:         score9,
			SmithTime:     0,
			BlockSeed:     blockSeed,
			SecretPhrase:  "",
			Deadline:      0,
			SmithOrder:    coreUtil.CalculateSmithOrder(score9, blockSeed, nodeID9),
			NodeOrder:     coreUtil.CalculateNodeOrder(score9, blockSeed, nodeID9),
		},
	}
	return &mockBlocksmiths
}

func TestBlockService_SortBlocksmiths(t *testing.T) {
	type fields struct {
		WaitGroup               sync.WaitGroup
		Chaintype               chaintype.ChainType
		KVExecutor              kvdb.KVExecutorInterface
		QueryExecutor           query.ExecutorInterface
		BlockQuery              query.BlockQueryInterface
		MempoolQuery            query.MempoolQueryInterface
		TransactionQuery        query.TransactionQueryInterface
		MerkleTreeQuery         query.MerkleTreeQueryInterface
		PublishedReceiptQuery   query.PublishedReceiptQueryInterface
		SkippedBlocksmithQuery  query.SkippedBlocksmithQueryInterface
		Signature               crypto.SignatureInterface
		MempoolService          MempoolServiceInterface
		ReceiptService          ReceiptServiceInterface
		NodeRegistrationService NodeRegistrationServiceInterface
		ActionTypeSwitcher      transaction.TypeActionSwitcher
		AccountBalanceQuery     query.AccountBalanceQueryInterface
		ParticipationScoreQuery query.ParticipationScoreQueryInterface
		NodeRegistrationQuery   query.NodeRegistrationQueryInterface
		Observer                *observer.Observer
		SortedBlocksmiths       *[]model.Blocksmith
		Logger                  *log.Logger
	}
	type args struct {
		block *model.Block
	}
	tests := []struct {
		name   string
		fields fields
		args   args
	}{
		{
			name: "success",
			fields: fields{
				WaitGroup:             sync.WaitGroup{},
				Chaintype:             &chaintype.MainChain{},
				KVExecutor:            nil,
				QueryExecutor:         &mockQueryExecutorSuccess{},
				BlockQuery:            nil,
				NodeRegistrationQuery: query.NewNodeRegistrationQuery(),
				SortedBlocksmiths:     getMockBlocksmiths(),
				Logger:                logrus.New(),
			},
			args: args{
				block: &model.Block{
					ID:                   0,
					PreviousBlockHash:    nil,
					Height:               0,
					Timestamp:            0,
					BlockSeed:            nil,
					BlockSignature:       nil,
					CumulativeDifficulty: "",
					SmithScale:           0,
					BlocksmithPublicKey:  nil,
					TotalAmount:          0,
					TotalFee:             0,
					TotalCoinBase:        0,
					Version:              0,
					PayloadLength:        0,
					PayloadHash:          nil,
					Transactions:         nil,
					PublishedReceipts:    nil,
					XXX_NoUnkeyedLiteral: struct{}{},
					XXX_unrecognized:     nil,
					XXX_sizecache:        0,
				},
			},
		},
	}
	for _, tt := range tests {
		t.Run(tt.name, func(t *testing.T) {
			bs := &BlockService{
				WaitGroup:               tt.fields.WaitGroup,
				Chaintype:               tt.fields.Chaintype,
				KVExecutor:              tt.fields.KVExecutor,
				QueryExecutor:           tt.fields.QueryExecutor,
				BlockQuery:              tt.fields.BlockQuery,
				MempoolQuery:            tt.fields.MempoolQuery,
				TransactionQuery:        tt.fields.TransactionQuery,
				MerkleTreeQuery:         tt.fields.MerkleTreeQuery,
				PublishedReceiptQuery:   tt.fields.PublishedReceiptQuery,
				SkippedBlocksmithQuery:  tt.fields.SkippedBlocksmithQuery,
				Signature:               tt.fields.Signature,
				MempoolService:          tt.fields.MempoolService,
				ReceiptService:          tt.fields.ReceiptService,
				NodeRegistrationService: tt.fields.NodeRegistrationService,
				ActionTypeSwitcher:      tt.fields.ActionTypeSwitcher,
				AccountBalanceQuery:     tt.fields.AccountBalanceQuery,
				ParticipationScoreQuery: tt.fields.ParticipationScoreQuery,
				NodeRegistrationQuery:   tt.fields.NodeRegistrationQuery,
				Observer:                tt.fields.Observer,
				SortedBlocksmiths:       tt.fields.SortedBlocksmiths,
				Logger:                  tt.fields.Logger,
			}
			bs.SortBlocksmiths(tt.args.block)

			if (*bs.SortedBlocksmiths)[0].NodeID != (*mockBlocksmiths)[1].NodeID ||
				(*bs.SortedBlocksmiths)[1].NodeID != (*mockBlocksmiths)[0].NodeID {
				t.Error("invalid sort")
			}

		})
	}
}<|MERGE_RESOLUTION|>--- conflicted
+++ resolved
@@ -7,7 +7,6 @@
 	"math/big"
 	"reflect"
 	"regexp"
-	"sync"
 	"testing"
 
 	"github.com/DATA-DOG/go-sqlmock"
@@ -2524,28 +2523,9 @@
 		{
 			name: "ReceiveBlock:success",
 			args: args{
-<<<<<<< HEAD
 				senderPublicKey:  []byte{1, 3, 4, 5, 6},
 				lastBlock:        &mockBlockData,
 				block:            mockGoodIncomingBlock,
-=======
-				senderPublicKey: []byte{1, 3, 4, 5, 6},
-				lastBlock: &model.Block{
-					BlockHash: []byte{133, 198, 93, 19, 200, 113, 155, 159, 136, 63, 230, 29, 21, 173, 160, 40,
-						169, 25, 61, 85, 203, 79, 43, 182, 5, 236, 141, 124, 46, 193, 223, 255},
-					BlockSignature:       []byte{},
-					CumulativeDifficulty: "123",
-					SmithScale:           123,
-				},
-				block: &model.Block{
-					PreviousBlockHash: []byte{133, 198, 93, 19, 200, 113, 155, 159, 136, 63, 230, 29, 21, 173, 160, 40,
-						169, 25, 61, 85, 203, 79, 43, 182, 5, 236, 141, 124, 46, 193, 223, 255},
-					BlockSignature: nil,
-					SmithScale:     1,
-					BlocksmithPublicKey: []byte{1, 2, 3, 200, 7, 61, 108, 229, 204, 48, 199, 145, 21, 99, 125, 75, 49,
-						45, 118, 97, 219, 80, 242, 244, 100, 134, 144, 246, 37, 144, 213, 135},
-				},
->>>>>>> e875c5f5
 				nodeSecretPhrase: "",
 			},
 			fields: fields{
@@ -3478,7 +3458,6 @@
 
 func TestBlockService_SortBlocksmiths(t *testing.T) {
 	type fields struct {
-		WaitGroup               sync.WaitGroup
 		Chaintype               chaintype.ChainType
 		KVExecutor              kvdb.KVExecutorInterface
 		QueryExecutor           query.ExecutorInterface
@@ -3511,7 +3490,6 @@
 		{
 			name: "success",
 			fields: fields{
-				WaitGroup:             sync.WaitGroup{},
 				Chaintype:             &chaintype.MainChain{},
 				KVExecutor:            nil,
 				QueryExecutor:         &mockQueryExecutorSuccess{},
@@ -3549,7 +3527,6 @@
 	for _, tt := range tests {
 		t.Run(tt.name, func(t *testing.T) {
 			bs := &BlockService{
-				WaitGroup:               tt.fields.WaitGroup,
 				Chaintype:               tt.fields.Chaintype,
 				KVExecutor:              tt.fields.KVExecutor,
 				QueryExecutor:           tt.fields.QueryExecutor,
