--- conflicted
+++ resolved
@@ -17,32 +17,6 @@
 
 func TestNewBlockService(t *testing.T) {
 	type args struct {
-<<<<<<< HEAD
-		ct                      chaintype.ChainType
-		kvExecutor              kvdb.KVExecutorInterface
-		queryExecutor           query.ExecutorInterface
-		blockQuery              query.BlockQueryInterface
-		mempoolQuery            query.MempoolQueryInterface
-		transactionQuery        query.TransactionQueryInterface
-		merkleTreeQuery         query.MerkleTreeQueryInterface
-		publishedReceiptQuery   query.PublishedReceiptQueryInterface
-		skippedBlocksmithQuery  query.SkippedBlocksmithQueryInterface
-		spinePublicKeyQuery     query.SpinePublicKeyQueryInterface
-		signature               crypto.SignatureInterface
-		mempoolService          MempoolServiceInterface
-		receiptService          ReceiptServiceInterface
-		nodeRegistrationService NodeRegistrationServiceInterface
-		txTypeSwitcher          transaction.TypeActionSwitcher
-		accountBalanceQuery     query.AccountBalanceQueryInterface
-		participationScoreQuery query.ParticipationScoreQueryInterface
-		nodeRegistrationQuery   query.NodeRegistrationQueryInterface
-		blocksmithStrategyMain  strategy.BlocksmithStrategyInterface
-		obsr                    *observer.Observer
-		logger                  *log.Logger
-		accountLedgerQuery      query.AccountLedgerQueryInterface
-		transactionUtil         transaction.UtilInterface
-		receiptUtil             coreUtil.ReceiptUtilInterface
-=======
 		ct                          chaintype.ChainType
 		kvExecutor                  kvdb.KVExecutorInterface
 		queryExecutor               query.ExecutorInterface
@@ -66,7 +40,8 @@
 		logger                      *log.Logger
 		accountLedgerQuery          query.AccountLedgerQueryInterface
 		blockIncompleteQueueService BlockIncompleteQueueServiceInterface
->>>>>>> cd4aa023
+		transactionUtil             transaction.UtilInterface
+		receiptUtil                 coreUtil.ReceiptUtilInterface
 	}
 	transactionUtil := &transaction.Util{}
 	receiptUtil := &coreUtil.ReceiptUtil{}
@@ -99,13 +74,8 @@
 				tt.args.skippedBlocksmithQuery, tt.args.spinePublicKeyQuery, tt.args.signature, tt.args.mempoolService,
 				tt.args.receiptService, tt.args.nodeRegistrationService, tt.args.txTypeSwitcher, tt.args.accountBalanceQuery,
 				tt.args.participationScoreQuery, tt.args.nodeRegistrationQuery, tt.args.obsr, tt.args.blocksmithStrategyMain,
-<<<<<<< HEAD
-				tt.args.logger, tt.args.accountLedgerQuery, tt.args.transactionUtil, tt.args.receiptUtil); !reflect.DeepEqual(got, tt.want) {
-				t.Errorf("NewBlockService() = %v, want %v", got, tt.want)
-=======
-				tt.args.logger, tt.args.accountLedgerQuery, tt.args.blockIncompleteQueueService); !reflect.DeepEqual(got, tt.want) {
+				tt.args.logger, tt.args.accountLedgerQuery, tt.args.blockIncompleteQueueService, tt.args.transactionUtil, tt.args.receiptUtil); !reflect.DeepEqual(got, tt.want) {
 				t.Errorf("NewBlockService() = \n%v, want \n%v", got, tt.want)
->>>>>>> cd4aa023
 			}
 		})
 	}
