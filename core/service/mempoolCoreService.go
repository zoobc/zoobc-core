package service

import (
	"bytes"
	"database/sql"
	"errors"
	"sort"

	log "github.com/sirupsen/logrus"
	"github.com/zoobc/zoobc-core/common/constant"
	"github.com/zoobc/zoobc-core/common/contract"
	"github.com/zoobc/zoobc-core/common/model"
	"github.com/zoobc/zoobc-core/common/query"
	"github.com/zoobc/zoobc-core/common/transaction"
	"github.com/zoobc/zoobc-core/common/util"
)

type (
	// MempoolServiceInterface represents interface for MempoolService
	MempoolServiceInterface interface {
		GetMempoolTransactions() ([]*model.MempoolTransaction, error)
		GetMempoolTransaction(id int64) (*model.MempoolTransaction, error)
		AddMempoolTransaction(mpTx *model.MempoolTransaction) error
		SelectTransactionsFromMempool(blockTimestamp int64) ([]*model.MempoolTransaction, error)
	}

	// MempoolService contains all transactions in mempool plus a mux to manage locks in concurrency
	MempoolService struct {
<<<<<<< HEAD
		Chaintype          contract.ChainType
		QueryExecutor      query.ExecutorInterface
		MempoolQuery       query.MempoolQueryInterface
		ActionTypeSwitcher transaction.TypeActionSwitcher
=======
		Chaintype           contract.ChainType
		QueryExecutor       query.ExecutorInterface
		MempoolQuery        query.MempoolQueryInterface
		AccountBalanceQuery query.AccountBalanceQueryInterface
>>>>>>> 78920da6
	}
)

// NewMempoolService returns an instance of mempool service
<<<<<<< HEAD
func NewMempoolService(
	ct contract.ChainType,
	queryExecutor query.ExecutorInterface,
	mempoolQuery query.MempoolQueryInterface,
	actionTypeSwitcher transaction.TypeActionSwitcher,
) *MempoolService {
	return &MempoolService{
		Chaintype:          ct,
		QueryExecutor:      queryExecutor,
		MempoolQuery:       mempoolQuery,
		ActionTypeSwitcher: actionTypeSwitcher,
=======
func NewMempoolService(ct contract.ChainType, queryExecutor query.ExecutorInterface,
	mempoolQuery query.MempoolQueryInterface, accountBalanceQuery query.AccountBalanceQueryInterface) *MempoolService {
	return &MempoolService{
		Chaintype:           ct,
		QueryExecutor:       queryExecutor,
		MempoolQuery:        mempoolQuery,
		AccountBalanceQuery: accountBalanceQuery,
>>>>>>> 78920da6
	}
}

// GetMempoolTransactions fetch transactions from mempool
func (mps *MempoolService) GetMempoolTransactions() ([]*model.MempoolTransaction, error) {
	var rows *sql.Rows
	var err error
	sqlStr := query.NewMempoolQuery(mps.Chaintype).GetMempoolTransactions()
	rows, err = mps.QueryExecutor.ExecuteSelect(sqlStr)
	if err != nil {
		log.Printf("GetMempoolTransactions fails %s\n", err)
		return nil, err
	}
	defer rows.Close()
	mempoolTransactions := []*model.MempoolTransaction{}
	for rows.Next() {
		var mpTx model.MempoolTransaction
		err = rows.Scan(
			&mpTx.ID,
			&mpTx.FeePerByte,
			&mpTx.ArrivalTimestamp,
			&mpTx.TransactionBytes,
		)
		if err != nil {
			log.Printf("GetMempoolTransactions fails scan %v\n", err)
			return nil, err
		}
		mempoolTransactions = append(mempoolTransactions, &mpTx)
	}
	return mempoolTransactions, nil
}

// GetMempoolTransaction return a mempool transaction by its ID
func (mps *MempoolService) GetMempoolTransaction(id int64) (*model.MempoolTransaction, error) {
	rows, err := mps.QueryExecutor.ExecuteSelect(mps.MempoolQuery.GetMempoolTransaction(), id)
	if err != nil {
		return &model.MempoolTransaction{
			ID: -1,
		}, err
	}
	defer rows.Close()
	var mpTx model.MempoolTransaction
	if rows.Next() {
		err = rows.Scan(&mpTx.ID, &mpTx.ArrivalTimestamp, &mpTx.FeePerByte, &mpTx.TransactionBytes)
		if err != nil {
			return &model.MempoolTransaction{
				ID: -1,
			}, err
		}
		return &mpTx, nil
	}
	return &model.MempoolTransaction{
		ID: -1,
	}, errors.New("MempoolTransactionNotFound")
}

// AddMempoolTransaction validates and insert a transaction into the mempool
func (mps *MempoolService) AddMempoolTransaction(mpTx *model.MempoolTransaction) error {
	// check if already in db
	_, err := mps.GetMempoolTransaction(mpTx.ID)
	if err == nil {
		return errors.New("DuplicateRecordAttempted")
	}
	if err.Error() != "MempoolTransactionNotFound" {
		log.Println(err)
		return errors.New("DatabaseError")
	}

	if err := mps.ValidateMempoolTransaction(mpTx); err != nil {
		return err
	}

	result, err := mps.QueryExecutor.ExecuteStatement(mps.MempoolQuery.InsertMempoolTransaction(), mps.MempoolQuery.ExtractModel(mpTx)...)
	if err != nil {
		return err
	}
	log.Printf("got new mempool transaction, %v", result)
	return nil
}

func (mps *MempoolService) ValidateMempoolTransaction(mpTx *model.MempoolTransaction) error {
	tx, err := util.ParseTransactionBytes(mpTx.TransactionBytes, true)
	if err != nil {
		return err
	}
	if err := util.ValidateTransaction(tx, mps.QueryExecutor, mps.AccountBalanceQuery, true); err != nil {
		return err
	}

<<<<<<< HEAD
	// verify that transaction ID sent by client = transaction ID calculated from transaction bytes (TransactionHash)
	if tx.ID != txID {
		return errors.New("InvalidTransactionID")
	}

	if err := mps.ActionTypeSwitcher.GetTransactionType(tx).Validate(); err != nil {
=======
	if err := transaction.GetTransactionType(tx, mps.QueryExecutor).ApplyUnconfirmed(); err != nil {
>>>>>>> 78920da6
		return err
	}
	return nil
}

// SelectTransactionsFromMempool Select transactions from mempool to be included in the block and return an ordered list.
// 1. get all mempool transaction from db (all mpTx already processed but still not included in a block)
// 2. merge with mempool, until it's full (payload <= MAX_PAYLOAD_LENGTH and max 255 mpTx) and do formal validation
//	  (timestamp <= MAX_TIMEDRIFT, mpTx is formally valid)
// 3. sort new mempool by arrival time then height then ID (this last one sounds useless to me unless ids are sortable..)
// Note: Tx Order is important to allow every node with a same set of transactions to  build the block and always obtain
//		 the same block hash.
// This function is equivalent of selectMempoolTransactions in NXT
func (mps *MempoolService) SelectTransactionsFromMempool(blockTimestamp int64) ([]*model.MempoolTransaction, error) {
	mempoolTransactions, err := mps.GetMempoolTransactions()
	if err != nil {
		return nil, err
	}

	var payloadLength int
	sortedTransactions := make([]*model.MempoolTransaction, 0)
	for payloadLength <= constant.MaxPayloadLength && len(mempoolTransactions) <= constant.MaxNumberOfTransactions {
		prevNumberOfNewTransactions := len(sortedTransactions)
		for _, mempoolTransaction := range mempoolTransactions {
			transactionLength := len(mempoolTransaction.TransactionBytes)
			if transactionsContain(sortedTransactions, mempoolTransaction) || payloadLength+transactionLength > constant.MaxPayloadLength {
				continue
			}

			tx, err := util.ParseTransactionBytes(mempoolTransaction.TransactionBytes, true)
			if err != nil {
				log.Println(err)
				continue
			}
			// compute transaction expiration time
			txExpirationTime := tx.Timestamp + constant.TransactionExpirationOffset
			if blockTimestamp == 0 || txExpirationTime > blockTimestamp {
				continue
			}

			if err = mps.ActionTypeSwitcher.GetTransactionType(tx).Validate(); err != nil {
				continue
			}

			sortedTransactions = append(sortedTransactions, mempoolTransaction)
			payloadLength += transactionLength
		}
		if len(sortedTransactions) == prevNumberOfNewTransactions {
			break
		}
	}
	sortFeePerByteThenTimestampThenID(sortedTransactions)
	return sortedTransactions, nil
}

func transactionsContain(a []*model.MempoolTransaction, x *model.MempoolTransaction) bool {
	for _, n := range a {
		if bytes.Equal(x.TransactionBytes, n.TransactionBytes) {
			return true
		}
	}
	return false
}

// SortByTimestampThenHeightThenID sort a slice of mpTx by feePerByte, timestamp, id DESC
func sortFeePerByteThenTimestampThenID(members []*model.MempoolTransaction) {
	sort.SliceStable(members, func(i, j int) bool {
		mi, mj := members[i], members[j]
		switch {
		case mi.FeePerByte != mj.FeePerByte:
			return mi.FeePerByte > mj.FeePerByte
		case mi.ArrivalTimestamp != mj.ArrivalTimestamp:
			return mi.ArrivalTimestamp < mj.ArrivalTimestamp
		default:
			return mi.ID < mj.ID
		}
	})
}<|MERGE_RESOLUTION|>--- conflicted
+++ resolved
@@ -4,9 +4,9 @@
 	"bytes"
 	"database/sql"
 	"errors"
+	"log"
 	"sort"
 
-	log "github.com/sirupsen/logrus"
 	"github.com/zoobc/zoobc-core/common/constant"
 	"github.com/zoobc/zoobc-core/common/contract"
 	"github.com/zoobc/zoobc-core/common/model"
@@ -26,42 +26,28 @@
 
 	// MempoolService contains all transactions in mempool plus a mux to manage locks in concurrency
 	MempoolService struct {
-<<<<<<< HEAD
-		Chaintype          contract.ChainType
-		QueryExecutor      query.ExecutorInterface
-		MempoolQuery       query.MempoolQueryInterface
-		ActionTypeSwitcher transaction.TypeActionSwitcher
-=======
 		Chaintype           contract.ChainType
 		QueryExecutor       query.ExecutorInterface
 		MempoolQuery        query.MempoolQueryInterface
+		ActionTypeSwitcher  transaction.TypeActionSwitcher
 		AccountBalanceQuery query.AccountBalanceQueryInterface
->>>>>>> 78920da6
 	}
 )
 
 // NewMempoolService returns an instance of mempool service
-<<<<<<< HEAD
 func NewMempoolService(
 	ct contract.ChainType,
 	queryExecutor query.ExecutorInterface,
 	mempoolQuery query.MempoolQueryInterface,
 	actionTypeSwitcher transaction.TypeActionSwitcher,
+	accountBalanceQuery query.AccountBalanceQueryInterface,
 ) *MempoolService {
-	return &MempoolService{
-		Chaintype:          ct,
-		QueryExecutor:      queryExecutor,
-		MempoolQuery:       mempoolQuery,
-		ActionTypeSwitcher: actionTypeSwitcher,
-=======
-func NewMempoolService(ct contract.ChainType, queryExecutor query.ExecutorInterface,
-	mempoolQuery query.MempoolQueryInterface, accountBalanceQuery query.AccountBalanceQueryInterface) *MempoolService {
 	return &MempoolService{
 		Chaintype:           ct,
 		QueryExecutor:       queryExecutor,
 		MempoolQuery:        mempoolQuery,
+		ActionTypeSwitcher:  actionTypeSwitcher,
 		AccountBalanceQuery: accountBalanceQuery,
->>>>>>> 78920da6
 	}
 }
 
@@ -151,16 +137,8 @@
 		return err
 	}
 
-<<<<<<< HEAD
-	// verify that transaction ID sent by client = transaction ID calculated from transaction bytes (TransactionHash)
-	if tx.ID != txID {
-		return errors.New("InvalidTransactionID")
-	}
-
 	if err := mps.ActionTypeSwitcher.GetTransactionType(tx).Validate(); err != nil {
-=======
-	if err := transaction.GetTransactionType(tx, mps.QueryExecutor).ApplyUnconfirmed(); err != nil {
->>>>>>> 78920da6
+
 		return err
 	}
 	return nil
