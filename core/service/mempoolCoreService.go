package service

import (
	"bytes"
	"database/sql"
	"errors"
<<<<<<< HEAD
	"github.com/zoobc/zoobc-core/common/crypto"
	"golang.org/x/crypto/sha3"
=======
	"github.com/zoobc/zoobc-core/common/auth"
>>>>>>> b1579242
	"sort"
	"time"

	log "github.com/sirupsen/logrus"
	"github.com/zoobc/zoobc-core/common/blocker"
	"github.com/zoobc/zoobc-core/common/chaintype"
	"github.com/zoobc/zoobc-core/common/constant"
	"github.com/zoobc/zoobc-core/common/model"
	"github.com/zoobc/zoobc-core/common/query"
	"github.com/zoobc/zoobc-core/common/transaction"
	"github.com/zoobc/zoobc-core/common/util"
	"github.com/zoobc/zoobc-core/observer"
)

type (
	// MempoolServiceInterface represents interface for MempoolService
	MempoolServiceInterface interface {
		GetMempoolTransactions() ([]*model.MempoolTransaction, error)
		GetMempoolTransaction(id int64) (*model.MempoolTransaction, error)
		AddMempoolTransaction(mpTx *model.MempoolTransaction) error
		SelectTransactionsFromMempool(blockTimestamp int64) ([]*model.MempoolTransaction, error)
		ValidateMempoolTransaction(mpTx *model.MempoolTransaction) error
		ReceivedTransaction(
			senderPublicKey,
			receivedTxBytes []byte,
			lastBlock *model.Block,
			nodeSecretPhrase string,
		) (*model.Receipt, error)
	}

	// MempoolService contains all transactions in mempool plus a mux to manage locks in concurrency
	MempoolService struct {
		Chaintype           chaintype.ChainType
		QueryExecutor       query.ExecutorInterface
		MempoolQuery        query.MempoolQueryInterface
		ActionTypeSwitcher  transaction.TypeActionSwitcher
		AccountBalanceQuery query.AccountBalanceQueryInterface
<<<<<<< HEAD
		Signature           crypto.SignatureInterface
=======
		TransactionQuery    query.TransactionQueryInterface
>>>>>>> b1579242
		Observer            *observer.Observer
	}
)

// NewMempoolService returns an instance of mempool service
func NewMempoolService(
	ct chaintype.ChainType,
	queryExecutor query.ExecutorInterface,
	mempoolQuery query.MempoolQueryInterface,
	actionTypeSwitcher transaction.TypeActionSwitcher,
	accountBalanceQuery query.AccountBalanceQueryInterface,
<<<<<<< HEAD
	signature crypto.SignatureInterface,
	observer *observer.Observer,
=======
	transactionQuery query.TransactionQueryInterface,
	obsr *observer.Observer,
>>>>>>> b1579242
) *MempoolService {
	return &MempoolService{
		Chaintype:           ct,
		QueryExecutor:       queryExecutor,
		MempoolQuery:        mempoolQuery,
		ActionTypeSwitcher:  actionTypeSwitcher,
		AccountBalanceQuery: accountBalanceQuery,
<<<<<<< HEAD
		Signature:           signature,
		Observer:            observer,
=======
		TransactionQuery:    transactionQuery,
		Observer:            obsr,
>>>>>>> b1579242
	}
}

// GetMempoolTransactions fetch transactions from mempool
func (mps *MempoolService) GetMempoolTransactions() ([]*model.MempoolTransaction, error) {
	var rows *sql.Rows
	var err error
	sqlStr := mps.MempoolQuery.GetMempoolTransactions()
	rows, err = mps.QueryExecutor.ExecuteSelect(sqlStr)
	if err != nil {
		log.Printf("GetMempoolTransactions fails %s\n", err)
		return nil, err
	}
	defer rows.Close()
	mempoolTransactions := []*model.MempoolTransaction{}
	mempoolTransactions = mps.MempoolQuery.BuildModel(mempoolTransactions, rows)
	return mempoolTransactions, nil
}

// GetMempoolTransaction return a mempool transaction by its ID
func (mps *MempoolService) GetMempoolTransaction(id int64) (*model.MempoolTransaction, error) {
	rows, err := mps.QueryExecutor.ExecuteSelect(mps.MempoolQuery.GetMempoolTransaction(), id)
	if err != nil {
		return &model.MempoolTransaction{
			ID: -1,
		}, err
	}
	defer rows.Close()
	var mpTx []*model.MempoolTransaction
	mpTx = mps.MempoolQuery.BuildModel(mpTx, rows)
	if len(mpTx) > 0 {
		return mpTx[0], nil
	}
	return &model.MempoolTransaction{
		ID: -1,
	}, errors.New("MempoolTransactionNotFound")
}

// AddMempoolTransaction validates and insert a transaction into the mempool
func (mps *MempoolService) AddMempoolTransaction(mpTx *model.MempoolTransaction) error {
	// check if already in db
	_, err := mps.GetMempoolTransaction(mpTx.ID)
	if err == nil {
		return errors.New("DuplicateRecordAttempted")
	}
	if err.Error() != "MempoolTransactionNotFound" {
		log.Println(err)
		return errors.New("DatabaseError")
	}

	err = mps.QueryExecutor.ExecuteTransaction(mps.MempoolQuery.InsertMempoolTransaction(), mps.MempoolQuery.ExtractModel(mpTx)...)
	if err != nil {
		return err
	}
	return nil
}

func (mps *MempoolService) ValidateMempoolTransaction(mpTx *model.MempoolTransaction) error {
	var (
		tx       model.Transaction
		parsedTx *model.Transaction
		err      error
	)

	transactionQ := mps.TransactionQuery.GetTransaction(mpTx.ID)
	row := mps.QueryExecutor.ExecuteSelectRow(transactionQ)
	err = mps.TransactionQuery.Scan(&tx, row)
	if tx.ID != 0 {
		return blocker.NewBlocker(blocker.ValidationErr, "Mempool Validate, transaction already exist in block")
	}
	if err != sql.ErrNoRows {
		return blocker.NewBlocker(blocker.DBErr, err.Error())
	}

	parsedTx, err = util.ParseTransactionBytes(mpTx.TransactionBytes, true)
	if err != nil {
		return err
	}

	if err := auth.ValidateTransaction(parsedTx, mps.QueryExecutor, mps.AccountBalanceQuery, true); err != nil {
		return err
	}

	if err := mps.ActionTypeSwitcher.GetTransactionType(parsedTx).Validate(); err != nil {
		return err
	}
	return nil
}

// SelectTransactionsFromMempool Select transactions from mempool to be included in the block and return an ordered list.
// 1. get all mempool transaction from db (all mpTx already processed but still not included in a block)
// 2. merge with mempool, until it's full (payload <= MAX_PAYLOAD_LENGTH and max 255 mpTx) and do formal validation
//	  (timestamp <= MAX_TIMEDRIFT, mpTx is formally valid)
// 3. sort new mempool by arrival time then height then ID (this last one sounds useless to me unless ids are sortable..)
// Note: Tx Order is important to allow every node with a same set of transactions to  build the block and always obtain
//		 the same block hash.
// This function is equivalent of selectMempoolTransactions in NXT
func (mps *MempoolService) SelectTransactionsFromMempool(blockTimestamp int64) ([]*model.MempoolTransaction, error) {
	mempoolTransactions, err := mps.GetMempoolTransactions()
	if err != nil {
		return nil, err
	}

	var payloadLength int
	sortedTransactions := make([]*model.MempoolTransaction, 0)
	for payloadLength <= constant.MaxPayloadLength && len(mempoolTransactions) <= constant.MaxNumberOfTransactions {
		prevNumberOfNewTransactions := len(sortedTransactions)
		for _, mempoolTransaction := range mempoolTransactions {
			transactionLength := len(mempoolTransaction.TransactionBytes)
			if transactionsContain(sortedTransactions, mempoolTransaction) || payloadLength+transactionLength > constant.MaxPayloadLength {
				continue
			}

			tx, err := util.ParseTransactionBytes(mempoolTransaction.TransactionBytes, true)
			if err != nil {
				log.Println(err)
				continue
			}
			// compute transaction expiration time
			txExpirationTime := blockTimestamp + constant.TransactionExpirationOffset
			if blockTimestamp > 0 && tx.Timestamp > txExpirationTime {
				continue
			}

			parsedTx, err := util.ParseTransactionBytes(mempoolTransaction.TransactionBytes, true)
			if err != nil {
				continue
			}

			if err := auth.ValidateTransaction(parsedTx, mps.QueryExecutor, mps.AccountBalanceQuery, true); err != nil {
				continue
			}

			if err = mps.ActionTypeSwitcher.GetTransactionType(tx).Validate(); err != nil {
				continue
			}

			sortedTransactions = append(sortedTransactions, mempoolTransaction)
			payloadLength += transactionLength
		}
		if len(sortedTransactions) == prevNumberOfNewTransactions {
			break
		}
	}
	sortFeePerByteThenTimestampThenID(sortedTransactions)
	return sortedTransactions, nil
}

func (mps *MempoolService) ReceivedTransaction(
	senderPublicKey,
	receivedTxBytes []byte,
	lastBlock *model.Block,
	nodeSecretPhrase string,
) (*model.Receipt, error) {
	var (
		err        error
		receivedTx *model.Transaction
		mempoolTx  *model.MempoolTransaction
	)
	receivedTx, err = util.ParseTransactionBytes(receivedTxBytes, true)
	if err != nil {
		return nil, err
	}
	mempoolTx = &model.MempoolTransaction{
		// TODO: how to determine FeePerByte in mempool?
		FeePerByte:              0,
		ID:                      receivedTx.ID,
		TransactionBytes:        receivedTxBytes,
		ArrivalTimestamp:        time.Now().Unix(),
		SenderAccountAddress:    receivedTx.SenderAccountAddress,
		RecipientAccountAddress: receivedTx.RecipientAccountAddress,
	}

	// Validate received transaction
	if err = mps.ValidateMempoolTransaction(mempoolTx); err != nil {
		log.Warnf("Invalid received transaction submitted: %v", err)
		return nil, err
	}

	if err = mps.QueryExecutor.BeginTx(); err != nil {
		log.Warnf("error opening db transaction %v", err)
		return nil, err
	}
	// Apply Unconfirmed transaction
	err = mps.ActionTypeSwitcher.GetTransactionType(receivedTx).ApplyUnconfirmed()
	if err != nil {
		log.Warnf("fail ApplyUnconfirmed tx: %v\n", err)
		if err = mps.QueryExecutor.RollbackTx(); err != nil {
			log.Warnf("error rolling back db transaction %v", err)
			return nil, err
		}
		return nil, err
	}

	// Store to Mempool Transaction
	if err = mps.AddMempoolTransaction(mempoolTx); err != nil {
		log.Warnf("error AddMempoolTransaction: %v\n", err)
		if err = mps.QueryExecutor.RollbackTx(); err != nil {
			log.Warnf("error rolling back db transaction %v", err)
			return nil, err
		}
		return nil, err
	}

	if err = mps.QueryExecutor.CommitTx(); err != nil {
		log.Warnf("error committing db transaction: %v", err)
		return nil, err
	}
	nodePublicKey := util.GetPublicKeyFromSeed(nodeSecretPhrase)
	// generate receipt
	receivedTxHash := sha3.Sum512(receivedTxBytes)
	receipt, err := util.GenerateReceipt( // todo: var
		lastBlock,
		senderPublicKey,
		nodePublicKey,
		receivedTxHash[:],
		constant.ReceiptDatumTypeTransaction)
	if err != nil {
		return nil, err
	}
	receipt.RecipientSignature = mps.Signature.SignByNode(
		util.GetUnsignedReceiptBytes(receipt),
		nodeSecretPhrase,
	)

	// broadcast transaction
	mps.Observer.Notify(observer.TransactionAdded, mempoolTx.GetTransactionBytes(), mps.Chaintype)

	return receipt, nil
}

func transactionsContain(a []*model.MempoolTransaction, x *model.MempoolTransaction) bool {
	for _, n := range a {
		if bytes.Equal(x.TransactionBytes, n.TransactionBytes) {
			return true
		}
	}
	return false
}

// SortByTimestampThenHeightThenID sort a slice of mpTx by feePerByte, timestamp, id DESC
func sortFeePerByteThenTimestampThenID(members []*model.MempoolTransaction) {
	sort.SliceStable(members, func(i, j int) bool {
		mi, mj := members[i], members[j]
		switch {
		case mi.FeePerByte != mj.FeePerByte:
			return mi.FeePerByte > mj.FeePerByte
		case mi.ArrivalTimestamp != mj.ArrivalTimestamp:
			return mi.ArrivalTimestamp < mj.ArrivalTimestamp
		default:
			return mi.ID < mj.ID
		}
	})
}<|MERGE_RESOLUTION|>--- conflicted
+++ resolved
@@ -4,14 +4,12 @@
 	"bytes"
 	"database/sql"
 	"errors"
-<<<<<<< HEAD
+	"sort"
+	"time"
+
+	"github.com/zoobc/zoobc-core/common/auth"
 	"github.com/zoobc/zoobc-core/common/crypto"
 	"golang.org/x/crypto/sha3"
-=======
-	"github.com/zoobc/zoobc-core/common/auth"
->>>>>>> b1579242
-	"sort"
-	"time"
 
 	log "github.com/sirupsen/logrus"
 	"github.com/zoobc/zoobc-core/common/blocker"
@@ -47,11 +45,8 @@
 		MempoolQuery        query.MempoolQueryInterface
 		ActionTypeSwitcher  transaction.TypeActionSwitcher
 		AccountBalanceQuery query.AccountBalanceQueryInterface
-<<<<<<< HEAD
 		Signature           crypto.SignatureInterface
-=======
 		TransactionQuery    query.TransactionQueryInterface
->>>>>>> b1579242
 		Observer            *observer.Observer
 	}
 )
@@ -63,13 +58,9 @@
 	mempoolQuery query.MempoolQueryInterface,
 	actionTypeSwitcher transaction.TypeActionSwitcher,
 	accountBalanceQuery query.AccountBalanceQueryInterface,
-<<<<<<< HEAD
 	signature crypto.SignatureInterface,
+	transactionQuery query.TransactionQueryInterface,
 	observer *observer.Observer,
-=======
-	transactionQuery query.TransactionQueryInterface,
-	obsr *observer.Observer,
->>>>>>> b1579242
 ) *MempoolService {
 	return &MempoolService{
 		Chaintype:           ct,
@@ -77,13 +68,9 @@
 		MempoolQuery:        mempoolQuery,
 		ActionTypeSwitcher:  actionTypeSwitcher,
 		AccountBalanceQuery: accountBalanceQuery,
-<<<<<<< HEAD
 		Signature:           signature,
+		TransactionQuery:    transactionQuery,
 		Observer:            observer,
-=======
-		TransactionQuery:    transactionQuery,
-		Observer:            obsr,
->>>>>>> b1579242
 	}
 }
 
