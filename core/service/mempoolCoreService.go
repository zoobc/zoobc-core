package service

import (
	"database/sql"
	"errors"
	"sort"
	"time"

<<<<<<< HEAD
	"github.com/zoobc/zoobc-core/common/kvdb"

	"github.com/zoobc/zoobc-core/common/crypto"
	"golang.org/x/crypto/sha3"

=======
>>>>>>> 47602538
	log "github.com/sirupsen/logrus"
	"github.com/zoobc/zoobc-core/common/auth"
	"github.com/zoobc/zoobc-core/common/blocker"
	"github.com/zoobc/zoobc-core/common/chaintype"
	"github.com/zoobc/zoobc-core/common/constant"
	"github.com/zoobc/zoobc-core/common/crypto"
	"github.com/zoobc/zoobc-core/common/kvdb"
	"github.com/zoobc/zoobc-core/common/model"
	"github.com/zoobc/zoobc-core/common/query"
	"github.com/zoobc/zoobc-core/common/transaction"
	"github.com/zoobc/zoobc-core/common/util"
	"github.com/zoobc/zoobc-core/observer"
	"golang.org/x/crypto/sha3"
)

type (
	// MempoolServiceInterface represents interface for MempoolService
	MempoolServiceInterface interface {
		GetMempoolTransactions() ([]*model.MempoolTransaction, error)
		GetMempoolTransaction(id int64) (*model.MempoolTransaction, error)
		AddMempoolTransaction(mpTx *model.MempoolTransaction) error
		SelectTransactionsFromMempool(blockTimestamp int64) ([]*model.Transaction, error)
		ValidateMempoolTransaction(mpTx *model.MempoolTransaction) error
		ReceivedTransaction(
			senderPublicKey, receivedTxBytes []byte,
			lastBlock *model.Block,
			nodeSecretPhrase string,
		) (*model.BatchReceipt, error)
		DeleteExpiredMempoolTransactions() error
	}

	// MempoolService contains all transactions in mempool plus a mux to manage locks in concurrency
	MempoolService struct {
		Chaintype           chaintype.ChainType
		KVExecutor          kvdb.KVExecutorInterface
		QueryExecutor       query.ExecutorInterface
		MempoolQuery        query.MempoolQueryInterface
		MerkleTreeQuery     query.MerkleTreeQueryInterface
		ActionTypeSwitcher  transaction.TypeActionSwitcher
		AccountBalanceQuery query.AccountBalanceQueryInterface
		Signature           crypto.SignatureInterface
		TransactionQuery    query.TransactionQueryInterface
		Observer            *observer.Observer
		Logger              *log.Logger
	}
)

// NewMempoolService returns an instance of mempool service
func NewMempoolService(
	ct chaintype.ChainType,
	kvExecutor kvdb.KVExecutorInterface,
	queryExecutor query.ExecutorInterface,
	mempoolQuery query.MempoolQueryInterface,
	merkleTreeQuery query.MerkleTreeQueryInterface,
	actionTypeSwitcher transaction.TypeActionSwitcher,
	accountBalanceQuery query.AccountBalanceQueryInterface,
	signature crypto.SignatureInterface,
	transactionQuery query.TransactionQueryInterface,
	observer *observer.Observer,
	logger *log.Logger,
) *MempoolService {
	return &MempoolService{
		Chaintype:           ct,
		KVExecutor:          kvExecutor,
		QueryExecutor:       queryExecutor,
		MempoolQuery:        mempoolQuery,
		MerkleTreeQuery:     merkleTreeQuery,
		ActionTypeSwitcher:  actionTypeSwitcher,
		AccountBalanceQuery: accountBalanceQuery,
		Signature:           signature,
		TransactionQuery:    transactionQuery,
		Observer:            observer,
		Logger:              logger,
	}
}

// GetMempoolTransactions fetch transactions from mempool
func (mps *MempoolService) GetMempoolTransactions() ([]*model.MempoolTransaction, error) {
	var (
		rows *sql.Rows
		err  error
	)
	sqlStr := mps.MempoolQuery.GetMempoolTransactions()
	rows, err = mps.QueryExecutor.ExecuteSelect(sqlStr, false)
	if err != nil {
		return nil, err
	}
	defer rows.Close()

	var mempoolTransactions []*model.MempoolTransaction
	mempoolTransactions, err = mps.MempoolQuery.BuildModel(mempoolTransactions, rows)
	if err != nil {
		return nil, err
	}
	return mempoolTransactions, nil
}

// GetMempoolTransaction return a mempool transaction by its ID
func (mps *MempoolService) GetMempoolTransaction(id int64) (*model.MempoolTransaction, error) {
	rows, err := mps.QueryExecutor.ExecuteSelect(mps.MempoolQuery.GetMempoolTransaction(), false, id)
	if err != nil {
		return &model.MempoolTransaction{
			ID: -1,
		}, err
	}
	defer rows.Close()

	var mpTx []*model.MempoolTransaction
	mpTx, err = mps.MempoolQuery.BuildModel(mpTx, rows)
	if err != nil {
		return nil, err
	}
	if len(mpTx) > 0 {
		return mpTx[0], nil
	}
	return &model.MempoolTransaction{
		ID: -1,
	}, errors.New("MempoolTransactionNotFound")
}

// AddMempoolTransaction validates and insert a transaction into the mempool
func (mps *MempoolService) AddMempoolTransaction(mpTx *model.MempoolTransaction) error {
	// check maximum mempool
	if constant.MaxMempoolTransactions > 0 {
		var count int
		sqlStr := mps.MempoolQuery.GetMempoolTransactions()
		err := mps.QueryExecutor.ExecuteSelectRow(query.GetTotalRecordOfSelect(sqlStr)).Scan(&count)
		if err != nil {
			return err
		}
		if count >= constant.MaxMempoolTransactions {
			return blocker.NewBlocker(blocker.ValidationErr, "Mempool already full")
		}
	}

	// check if already in db
	_, err := mps.GetMempoolTransaction(mpTx.ID)
	if err == nil {
		return errors.New("DuplicateRecordAttempted")
	}
	if err.Error() != "MempoolTransactionNotFound" {
		return errors.New("DatabaseError")
	}

	err = mps.QueryExecutor.ExecuteTransaction(mps.MempoolQuery.InsertMempoolTransaction(), mps.MempoolQuery.ExtractModel(mpTx)...)
	if err != nil {
		return err
	}
	return nil
}

func (mps *MempoolService) ValidateMempoolTransaction(mpTx *model.MempoolTransaction) error {
	var (
		tx        model.Transaction
		mempoolTx model.MempoolTransaction
		parsedTx  *model.Transaction
		err       error
	)
	// check for duplication in transaction table
	transactionQ := mps.TransactionQuery.GetTransaction(mpTx.ID)
	row := mps.QueryExecutor.ExecuteSelectRow(transactionQ)
	err = mps.TransactionQuery.Scan(&tx, row)
	if tx.ID != 0 {
		return blocker.NewBlocker(
			blocker.DuplicateTransactionErr,
			"mempool validation: duplicate transaction",
		)
	}
	if err != sql.ErrNoRows {
		return blocker.NewBlocker(blocker.DBErr, err.Error())
	}
	// check for duplication in mempool table
	mempoolQ := mps.MempoolQuery.GetMempoolTransaction()
	row = mps.QueryExecutor.ExecuteSelectRow(mempoolQ, mpTx.ID)
	err = mps.MempoolQuery.Scan(&mempoolTx, row)
	if mempoolTx.ID != 0 {
		return blocker.NewBlocker(
			blocker.DuplicateMempoolErr,
			"mempool validation: duplicate mempool",
		)
	}
	if err != sql.ErrNoRows {
		return blocker.NewBlocker(blocker.DBErr, err.Error())
	}

	parsedTx, err = transaction.ParseTransactionBytes(mpTx.TransactionBytes, true)
	if err != nil {
		return err
	}

	if err := transaction.ValidateTransaction(parsedTx, mps.QueryExecutor, mps.AccountBalanceQuery, true); err != nil {
		return err
	}
	txType, err := mps.ActionTypeSwitcher.GetTransactionType(parsedTx)
	if err != nil {
		return err
	}
	err = txType.Validate(false)
	if err != nil {
		return err
	}
	return nil
}

// SelectTransactionsFromMempool Select transactions from mempool to be included in the block and return an ordered list.
// 1. get all mempool transaction from db (all mpTx already processed but still not included in a block)
// 2. merge with mempool, until it's full (payload <= MAX_PAYLOAD_LENGTH and max 255 mpTx) and do formal validation
//	  (timestamp <= MAX_TIMEDRIFT, mpTx is formally valid)
// 3. sort new mempool by fee per byte, arrival timestamp then ID (this last one sounds useless to me unless ids are sortable..)
// Note: Tx Order is important to allow every node with a same set of transactions to  build the block and always obtain
//		 the same block hash.
// This function is equivalent of selectMempoolTransactions in NXT
func (mps *MempoolService) SelectTransactionsFromMempool(blockTimestamp int64) ([]*model.Transaction, error) {
	mempoolTransactions, err := mps.GetMempoolTransactions()
	if err != nil {
		return nil, err
	}

	var payloadLength int
	selectedTransactions := make([]*model.Transaction, 0)
	selectedMempool := make([]*model.MempoolTransaction, 0)
	for _, mempoolTransaction := range mempoolTransactions {
		if len(selectedTransactions) >= constant.MaxNumberOfTransactionsInBlock {
			break
		}
		transactionLength := len(mempoolTransaction.TransactionBytes)
		if payloadLength+transactionLength > constant.MaxPayloadLengthInBlock {
			continue
		}

		tx, err := transaction.ParseTransactionBytes(mempoolTransaction.TransactionBytes, true)
		if err != nil {
			continue
		}
		// compute transaction expiration time
		txExpirationTime := tx.Timestamp + constant.TransactionExpirationOffset
		// compare to millisecond representation of block timestamp
		if blockTimestamp == 0 || blockTimestamp > txExpirationTime {
			continue
		}

<<<<<<< HEAD
		parsedTx, err := transaction.ParseTransactionBytes(mempoolTransaction.TransactionBytes, true)
		if err != nil {
			continue
		}

		if err := transaction.ValidateTransaction(parsedTx, mps.QueryExecutor, mps.AccountBalanceQuery, true); err != nil {
			continue
		}

		sortedTransactions = append(sortedTransactions, mempoolTransaction)
=======
		if err := auth.ValidateTransaction(tx, mps.QueryExecutor, mps.AccountBalanceQuery, true); err != nil {
			continue
		}
		selectedTransactions = append(selectedTransactions, tx)
		selectedMempool = append(selectedMempool, mempoolTransaction)
>>>>>>> 47602538
		payloadLength += transactionLength
	}
	sortFeePerByteThenTimestampThenID(selectedTransactions, selectedMempool)
	return selectedTransactions, nil
}

func (mps *MempoolService) generateTransactionReceipt(
	receivedTxHash []byte,
	lastBlock *model.Block,
	senderPublicKey, receiptKey []byte,
	nodeSecretPhrase string,
) (*model.BatchReceipt, error) {
	var rmrLinked []byte
	nodePublicKey := util.GetPublicKeyFromSeed(nodeSecretPhrase)
	lastRmrQ := mps.MerkleTreeQuery.GetLastMerkleRoot()
	row := mps.QueryExecutor.ExecuteSelectRow(lastRmrQ)
	rmrLinked, err := mps.MerkleTreeQuery.ScanRoot(row)
	if err != nil && err != sql.ErrNoRows {
		return nil, err
	}
	// generate receipt
	batchReceipt, err := util.GenerateBatchReceipt( // todo: var
		lastBlock,
		senderPublicKey,
		nodePublicKey,
		receivedTxHash,
		rmrLinked,
		constant.ReceiptDatumTypeTransaction,
	)
	if err != nil {
		return nil, err
	}
	batchReceipt.RecipientSignature = mps.Signature.SignByNode(
		util.GetUnsignedBatchReceiptBytes(batchReceipt),
		nodeSecretPhrase,
	)
	// store the generated batch receipt hash
	err = mps.KVExecutor.Insert(string(receiptKey), receivedTxHash, constant.ExpiryPublishedReceiptTransaction)
	if err != nil {
		return nil, err
	}
	return batchReceipt, nil
}

func (mps *MempoolService) ReceivedTransaction(
	senderPublicKey,
	receivedTxBytes []byte,
	lastBlock *model.Block,
	nodeSecretPhrase string,
) (*model.BatchReceipt, error) {
	var (
		err        error
		receivedTx *model.Transaction
		mempoolTx  *model.MempoolTransaction
	)
	receivedTx, err = transaction.ParseTransactionBytes(receivedTxBytes, true)
	if err != nil {
		return nil, err
	}
	mempoolTx = &model.MempoolTransaction{
		FeePerByte:              util.FeePerByteTransaction(receivedTx.GetFee(), receivedTxBytes),
		ID:                      receivedTx.ID,
		TransactionBytes:        receivedTxBytes,
		ArrivalTimestamp:        time.Now().Unix(),
		SenderAccountAddress:    receivedTx.SenderAccountAddress,
		RecipientAccountAddress: receivedTx.RecipientAccountAddress,
	}
	receivedTxHash := sha3.Sum256(receivedTxBytes)
	receiptKey, err := util.GetReceiptKey(
		receivedTxHash[:], senderPublicKey,
	)
	if err != nil {
		return nil, blocker.NewBlocker(
			blocker.AppErr,
			err.Error(),
		)
	}
	// Validate received transaction
	if err = mps.ValidateMempoolTransaction(mempoolTx); err != nil {
		specificErr := err.(blocker.Blocker)
		if specificErr.Type == blocker.DuplicateMempoolErr {
			// already exist in mempool, check if already generated a receipt for this sender
			batchReceipt, err := mps.generateTransactionReceipt(
				receivedTxHash[:], lastBlock, senderPublicKey, receiptKey, nodeSecretPhrase,
			)
			if err != nil {
				return nil, err
			}
			return batchReceipt, nil
		}
		return nil, err
	}

	if err := mps.QueryExecutor.BeginTx(); err != nil {
		return nil, err
	}
	// Apply Unconfirmed transaction
	txType, err := mps.ActionTypeSwitcher.GetTransactionType(receivedTx)
	if err != nil {
		return nil, err
	}
	err = txType.ApplyUnconfirmed()
	if err != nil {
		mps.Logger.Infof("fail ApplyUnconfirmed tx: %v\n", err)
		if rollbackErr := mps.QueryExecutor.RollbackTx(); rollbackErr != nil {
			mps.Logger.Error(rollbackErr.Error())
		}
		return nil, err
	}

	// Store to Mempool Transaction
	if err = mps.AddMempoolTransaction(mempoolTx); err != nil {
		mps.Logger.Infof("error AddMempoolTransaction: %v\n", err)
		if rollbackErr := mps.QueryExecutor.RollbackTx(); rollbackErr != nil {
			mps.Logger.Error(rollbackErr.Error())
		}
		return nil, err
	}

	if err = mps.QueryExecutor.CommitTx(); err != nil {
		mps.Logger.Warnf("error committing db transaction: %v", err)
		return nil, err
	}
	// broadcast transaction
	mps.Observer.Notify(observer.TransactionAdded, mempoolTx.GetTransactionBytes(), mps.Chaintype)
	batchReceipt, err := mps.generateTransactionReceipt(
		receivedTxHash[:], lastBlock, senderPublicKey, receiptKey, nodeSecretPhrase,
	)
	if err != nil {
		return nil, err
	}
	return batchReceipt, nil
}

// sortFeePerByteThenTimestampThenID sort a slice of mpTx by feePerByte, timestamp, id DESC
// this sort the transaction by the mempool fields, mean both slice should have the same number of elements, and same
// order for this to work
func sortFeePerByteThenTimestampThenID(members []*model.Transaction, mempools []*model.MempoolTransaction) {
	sort.SliceStable(members, func(i, j int) bool {
		mi, mj := mempools[i], mempools[j]
		switch {
		case mi.FeePerByte != mj.FeePerByte:
			return mi.FeePerByte > mj.FeePerByte
		case mi.ArrivalTimestamp != mj.ArrivalTimestamp:
			return mi.ArrivalTimestamp < mj.ArrivalTimestamp
		default:
			return mi.ID < mj.ID
		}
	})
}

// PruneMempoolTransactions handle fresh clean the mempool
// which is the mempool transaction has been hit expiration time
func (mps *MempoolService) DeleteExpiredMempoolTransactions() error {
	var (
		expirationTime = time.Now().Add(-constant.MempoolExpiration).Unix()
		selectQ, qStr  string
		err            error
		mempools       []*model.MempoolTransaction
	)

	selectQ = mps.MempoolQuery.GetExpiredMempoolTransactions(expirationTime)
	rows, err := mps.QueryExecutor.ExecuteSelect(selectQ, false)
	if err != nil {
		return err
	}
	defer rows.Close()

	mempools, err = mps.MempoolQuery.BuildModel(mempools, rows)
	if err != nil {
		return err
	}

	err = mps.QueryExecutor.BeginTx()
	if err != nil {
		return err
	}
	for _, m := range mempools {
		tx, err := transaction.ParseTransactionBytes(m.GetTransactionBytes(), true)
		if err != nil {
			if rollbackErr := mps.QueryExecutor.RollbackTx(); rollbackErr != nil {
				mps.Logger.Error(rollbackErr.Error())
			}
			return err
		}
		action, err := mps.ActionTypeSwitcher.GetTransactionType(tx)
		if err != nil {
			if rollbackErr := mps.QueryExecutor.RollbackTx(); rollbackErr != nil {
				mps.Logger.Error(rollbackErr.Error())
			}
			return err
		}
		err = action.UndoApplyUnconfirmed()
		if err != nil {
			if rollbackErr := mps.QueryExecutor.RollbackTx(); rollbackErr != nil {
				mps.Logger.Error(rollbackErr.Error())
			}
			return err
		}
	}

	qStr = mps.MempoolQuery.DeleteExpiredMempoolTransactions(expirationTime)
	err = mps.QueryExecutor.ExecuteTransaction(qStr)
	if err != nil {
		if rollbackErr := mps.QueryExecutor.RollbackTx(); rollbackErr != nil {
			mps.Logger.Error(rollbackErr.Error())
		}
		return err
	}
	err = mps.QueryExecutor.CommitTx()
	if err != nil {
		return err
	}
	return nil
}<|MERGE_RESOLUTION|>--- conflicted
+++ resolved
@@ -6,16 +6,12 @@
 	"sort"
 	"time"
 
-<<<<<<< HEAD
 	"github.com/zoobc/zoobc-core/common/kvdb"
 
 	"github.com/zoobc/zoobc-core/common/crypto"
 	"golang.org/x/crypto/sha3"
 
-=======
->>>>>>> 47602538
 	log "github.com/sirupsen/logrus"
-	"github.com/zoobc/zoobc-core/common/auth"
 	"github.com/zoobc/zoobc-core/common/blocker"
 	"github.com/zoobc/zoobc-core/common/chaintype"
 	"github.com/zoobc/zoobc-core/common/constant"
@@ -255,24 +251,11 @@
 			continue
 		}
 
-<<<<<<< HEAD
-		parsedTx, err := transaction.ParseTransactionBytes(mempoolTransaction.TransactionBytes, true)
-		if err != nil {
-			continue
-		}
-
-		if err := transaction.ValidateTransaction(parsedTx, mps.QueryExecutor, mps.AccountBalanceQuery, true); err != nil {
-			continue
-		}
-
-		sortedTransactions = append(sortedTransactions, mempoolTransaction)
-=======
-		if err := auth.ValidateTransaction(tx, mps.QueryExecutor, mps.AccountBalanceQuery, true); err != nil {
+		if err := transaction.ValidateTransaction(tx, mps.QueryExecutor, mps.AccountBalanceQuery, true); err != nil {
 			continue
 		}
 		selectedTransactions = append(selectedTransactions, tx)
 		selectedMempool = append(selectedMempool, mempoolTransaction)
->>>>>>> 47602538
 		payloadLength += transactionLength
 	}
 	sortFeePerByteThenTimestampThenID(selectedTransactions, selectedMempool)
