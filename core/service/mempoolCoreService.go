package service

import (
	"database/sql"
	"sort"
	"time"

	"github.com/dgraph-io/badger"
	log "github.com/sirupsen/logrus"
	"github.com/zoobc/zoobc-core/common/blocker"
	"github.com/zoobc/zoobc-core/common/chaintype"
	"github.com/zoobc/zoobc-core/common/constant"
	"github.com/zoobc/zoobc-core/common/crypto"
	"github.com/zoobc/zoobc-core/common/kvdb"
	"github.com/zoobc/zoobc-core/common/model"
	"github.com/zoobc/zoobc-core/common/query"
	"github.com/zoobc/zoobc-core/common/transaction"
	"github.com/zoobc/zoobc-core/common/util"
	coreUtil "github.com/zoobc/zoobc-core/core/util"
	"github.com/zoobc/zoobc-core/observer"
	"golang.org/x/crypto/sha3"
	"google.golang.org/grpc/codes"
	"google.golang.org/grpc/status"
)

type (
	// MempoolServiceInterface represents interface for MempoolService
	MempoolServiceInterface interface {
		GetMempoolTransactions() ([]*model.MempoolTransaction, error)
		GetMempoolTransaction(id int64) (*model.MempoolTransaction, error)
		AddMempoolTransaction(mpTx *model.MempoolTransaction) error
		SelectTransactionsFromMempool(blockTimestamp int64) ([]*model.Transaction, error)
		ValidateMempoolTransaction(mpTx *model.MempoolTransaction) error
		ReceivedTransaction(
			senderPublicKey, receivedTxBytes []byte,
			lastBlock *model.Block,
			nodeSecretPhrase string,
		) (*model.BatchReceipt, error)
		ReceivedBlockTransactions(
			senderPublicKey []byte,
			receivedTxBytes [][]byte,
			lastBlock *model.Block,
			nodeSecretPhrase string,
		) ([]*model.BatchReceipt, error)
		DeleteExpiredMempoolTransactions() error
		GetMempoolTransactionsWantToBackup(height uint32) ([]*model.MempoolTransaction, error)
	}

	// MempoolService contains all transactions in mempool plus a mux to manage locks in concurrency
	MempoolService struct {
		MempoolServiceUtil  MempoolServiceUtilInterface
		MempoolGetter       MempoolGetterInterface
		TransactionUtil     transaction.UtilInterface
		Chaintype           chaintype.ChainType
		KVExecutor          kvdb.KVExecutorInterface
		QueryExecutor       query.ExecutorInterface
		MempoolQuery        query.MempoolQueryInterface
		MerkleTreeQuery     query.MerkleTreeQueryInterface
		ActionTypeSwitcher  transaction.TypeActionSwitcher
		AccountBalanceQuery query.AccountBalanceQueryInterface
		BlockQuery          query.BlockQueryInterface
		TransactionQuery    query.TransactionQueryInterface
		Signature           crypto.SignatureInterface
		Observer            *observer.Observer
		Logger              *log.Logger
		ReceiptUtil         coreUtil.ReceiptUtilInterface
		ReceiptService      ReceiptServiceInterface
	}
)

// NewMempoolService returns an instance of mempool service
func NewMempoolService(
	transactionUtil transaction.UtilInterface,
	ct chaintype.ChainType,
	kvExecutor kvdb.KVExecutorInterface,
	queryExecutor query.ExecutorInterface,
	mempoolQuery query.MempoolQueryInterface,
	merkleTreeQuery query.MerkleTreeQueryInterface,
	actionTypeSwitcher transaction.TypeActionSwitcher,
	accountBalanceQuery query.AccountBalanceQueryInterface,
	blockQuery query.BlockQueryInterface,
	transactionQuery query.TransactionQueryInterface,
	signature crypto.SignatureInterface,
	observer *observer.Observer,
	logger *log.Logger,
	receiptUtil coreUtil.ReceiptUtilInterface,
	receiptService ReceiptServiceInterface,
) *MempoolService {
	mempoolGetter := &MempoolGetter{
		MempoolQuery:  mempoolQuery,
		QueryExecutor: queryExecutor,
	}

	return &MempoolService{
		MempoolServiceUtil: NewMempoolServiceUtil(transactionUtil,
			transactionQuery,
			queryExecutor,
			mempoolQuery,
			actionTypeSwitcher,
			accountBalanceQuery,
			blockQuery,
			mempoolGetter,
		),
		MempoolGetter:       mempoolGetter,
		TransactionUtil:     transactionUtil,
		Chaintype:           ct,
		KVExecutor:          kvExecutor,
		QueryExecutor:       queryExecutor,
		MempoolQuery:        mempoolQuery,
		MerkleTreeQuery:     merkleTreeQuery,
		ActionTypeSwitcher:  actionTypeSwitcher,
		AccountBalanceQuery: accountBalanceQuery,
		Signature:           signature,
		TransactionQuery:    transactionQuery,
		Observer:            observer,
		Logger:              logger,
		BlockQuery:          blockQuery,
		ReceiptUtil:         receiptUtil,
		ReceiptService:      receiptService,
	}
}

// GetMempoolTransactions fetch transactions from mempool
func (mps *MempoolService) GetMempoolTransactions() ([]*model.MempoolTransaction, error) {
	return mps.MempoolGetter.GetMempoolTransactions()
}

// GetMempoolTransaction return a mempool transaction by its ID
func (mps *MempoolService) GetMempoolTransaction(id int64) (*model.MempoolTransaction, error) {
	return mps.MempoolGetter.GetMempoolTransaction(id)
}

// AddMempoolTransaction validates and insert a transaction into the mempool and also set the BlockHeight as well
func (mps *MempoolService) AddMempoolTransaction(mpTx *model.MempoolTransaction) error {
	return mps.MempoolServiceUtil.AddMempoolTransaction(mpTx)
}

func (mps *MempoolService) ValidateMempoolTransaction(mpTx *model.MempoolTransaction) error {
<<<<<<< HEAD
	var (
		tx        model.Transaction
		mempoolTx model.MempoolTransaction
		parsedTx  *model.Transaction
		err       error
	)
	// check for duplication in transaction table
	transactionQ := mps.TransactionQuery.GetTransaction(mpTx.ID)
	row, _ := mps.QueryExecutor.ExecuteSelectRow(transactionQ, false)
	err = mps.TransactionQuery.Scan(&tx, row)
	if err != nil && err != sql.ErrNoRows {
		return blocker.NewBlocker(blocker.DBErr, err.Error())
	}

	if mpTx.GetID() == tx.GetID() {
		return blocker.NewBlocker(blocker.ValidationErr, "MempoolDuplicated")
	}

	// check for duplication in mempool table
	mempoolQ := mps.MempoolQuery.GetMempoolTransaction()
	row, _ = mps.QueryExecutor.ExecuteSelectRow(mempoolQ, false, mpTx.ID)
	err = mps.MempoolQuery.Scan(&mempoolTx, row)

	if err != nil {
		if err != sql.ErrNoRows {
			return blocker.NewBlocker(blocker.DBErr, err.Error())
		}
	}
	if mpTx.GetID() == mempoolTx.GetID() {
		return blocker.NewBlocker(blocker.ValidationErr, "MempoolDuplicated")
	}

	parsedTx, err = transaction.ParseTransactionBytes(mpTx.TransactionBytes, true)
	if err != nil {
		return blocker.NewBlocker(blocker.ValidationErr, err.Error())
	}

	if err := transaction.ValidateTransaction(parsedTx, mps.QueryExecutor, mps.AccountBalanceQuery, true); err != nil {
		return blocker.NewBlocker(blocker.ValidationErr, err.Error())
	}
	txType, err := mps.ActionTypeSwitcher.GetTransactionType(parsedTx)
	if err != nil {
		return blocker.NewBlocker(blocker.ValidationErr, err.Error())
	}

	escrowable, ok := txType.Escrowable()
	if ok {
		err = escrowable.EscrowValidate(false)
	} else {
		err = txType.Validate(false)
	}
	if err != nil {
		return blocker.NewBlocker(blocker.ValidationErr, err.Error())
	}

	return nil
=======
	return mps.MempoolServiceUtil.ValidateMempoolTransaction(mpTx)
>>>>>>> 5e69897c
}

// SelectTransactionsFromMempool Select transactions from mempool to be included in the block and return an ordered list.
// 1. get all mempool transaction from db (all mpTx already processed but still not included in a block)
// 2. merge with mempool, until it's full (payload <= MAX_PAYLOAD_LENGTH and max 255 mpTx) and do formal validation
//	  (timestamp <= MAX_TIMEDRIFT, mpTx is formally valid)
// 3. sort new mempool by fee per byte, arrival timestamp then ID (this last one sounds useless to me unless ids are sortable..)
// Note: Tx Order is important to allow every node with a same set of transactions to  build the block and always obtain
//		 the same block hash.
// This function is equivalent of selectMempoolTransactions in NXT
func (mps *MempoolService) SelectTransactionsFromMempool(blockTimestamp int64) ([]*model.Transaction, error) {
	mempoolTransactions, err := mps.MempoolGetter.GetMempoolTransactions()
	if err != nil {
		return nil, err
	}

	var payloadLength int
	selectedTransactions := make([]*model.Transaction, 0)
	selectedMempool := make([]*model.MempoolTransaction, 0)
	for _, mempoolTransaction := range mempoolTransactions {
		if len(selectedTransactions) >= constant.MaxNumberOfTransactionsInBlock {
			break
		}
		transactionLength := len(mempoolTransaction.TransactionBytes)
		if payloadLength+transactionLength > constant.MaxPayloadLengthInBlock {
			continue
		}

		tx, err := mps.TransactionUtil.ParseTransactionBytes(mempoolTransaction.TransactionBytes, true)
		if err != nil {
			continue
		}
		// compute transaction expiration time
		txExpirationTime := tx.Timestamp + constant.TransactionExpirationOffset
		// compare to millisecond representation of block timestamp
		if blockTimestamp == 0 || blockTimestamp > txExpirationTime {
			continue
		}

		if err := mps.TransactionUtil.ValidateTransaction(tx, mps.QueryExecutor, mps.AccountBalanceQuery, true); err != nil {
			continue
		}

		txType, err := mps.ActionTypeSwitcher.GetTransactionType(tx)
		if err != nil {
			return nil, err
		}
		toRemove, err := txType.SkipMempoolTransaction(selectedTransactions)
		if err != nil {
			return nil, err
		}
		if toRemove {
			continue
		}

		selectedTransactions = append(selectedTransactions, tx)
		selectedMempool = append(selectedMempool, mempoolTransaction)
		payloadLength += transactionLength
	}
	sortFeePerByteThenTimestampThenID(selectedTransactions, selectedMempool)
	return selectedTransactions, nil
}

func (mps *MempoolService) ReceivedTransaction(
	senderPublicKey,
	receivedTxBytes []byte,
	lastBlock *model.Block,
	nodeSecretPhrase string,
) (*model.BatchReceipt, error) {
	var (
		err          error
		receivedTx   *model.Transaction
		mempoolTx    *model.MempoolTransaction
		batchReceipt *model.BatchReceipt
	)
	batchReceipt, receivedTx, err = mps.ProcessReceivedTransaction(senderPublicKey,
		receivedTxBytes,
		lastBlock,
		nodeSecretPhrase)
	if err != nil {
		return nil, err
	}

	mempoolTx = &model.MempoolTransaction{
		FeePerByte:              util.FeePerByteTransaction(receivedTx.GetFee(), receivedTxBytes),
		ID:                      receivedTx.ID,
		TransactionBytes:        receivedTxBytes,
		ArrivalTimestamp:        time.Now().Unix(),
		SenderAccountAddress:    receivedTx.SenderAccountAddress,
		RecipientAccountAddress: receivedTx.RecipientAccountAddress,
	}

	if err := mps.QueryExecutor.BeginTx(); err != nil {
		return nil, status.Error(codes.Internal, err.Error())
	}
	txType, err := mps.ActionTypeSwitcher.GetTransactionType(receivedTx)
	if err != nil {
		return nil, status.Error(codes.InvalidArgument, err.Error())
	}
	err = txType.ApplyUnconfirmed()
	if err != nil {
		mps.Logger.Infof("fail ApplyUnconfirmed tx: %v\n", err)
		if rollbackErr := mps.QueryExecutor.RollbackTx(); rollbackErr != nil {
			mps.Logger.Error(rollbackErr.Error())
		}
		return nil, status.Error(codes.InvalidArgument, err.Error())
	}
	// Store to Mempool Transaction
	if err = mps.MempoolServiceUtil.AddMempoolTransaction(mempoolTx); err != nil {
		mps.Logger.Infof("error AddMempoolTransaction: %v\n", err)
		if rollbackErr := mps.QueryExecutor.RollbackTx(); rollbackErr != nil {
			mps.Logger.Error(rollbackErr.Error())
		}
		return nil, status.Error(codes.InvalidArgument, err.Error())
	}

	if err = mps.QueryExecutor.CommitTx(); err != nil {
		mps.Logger.Warnf("error committing db transaction: %v", err)
		return nil, status.Error(codes.Internal, err.Error())
	}

	mps.Observer.Notify(observer.TransactionAdded, receivedTxBytes, mps.Chaintype)
	return batchReceipt, nil
}

func (mps *MempoolService) ProcessReceivedTransaction(
	senderPublicKey,
	receivedTxBytes []byte,
	lastBlock *model.Block,
	nodeSecretPhrase string,
) (*model.BatchReceipt, *model.Transaction, error) {
	var (
		err        error
		receivedTx *model.Transaction
		mempoolTx  *model.MempoolTransaction
	)
	receivedTx, err = mps.TransactionUtil.ParseTransactionBytes(receivedTxBytes, true)
	if err != nil {
		return nil, nil, status.Error(codes.InvalidArgument, err.Error())
	}
	mempoolTx = &model.MempoolTransaction{
		FeePerByte:              util.FeePerByteTransaction(receivedTx.GetFee(), receivedTxBytes),
		ID:                      receivedTx.ID,
		TransactionBytes:        receivedTxBytes,
		ArrivalTimestamp:        time.Now().Unix(),
		SenderAccountAddress:    receivedTx.SenderAccountAddress,
		RecipientAccountAddress: receivedTx.RecipientAccountAddress,
	}
	receivedTxHash := sha3.Sum256(receivedTxBytes)
	receiptKey, err := mps.ReceiptUtil.GetReceiptKey(
		receivedTxHash[:], senderPublicKey,
	)
	if err != nil {
		return nil, nil, status.Error(codes.Internal, err.Error())
	}

	// Validate received transaction
	if err = mps.MempoolServiceUtil.ValidateMempoolTransaction(mempoolTx); err != nil {
		specificErr := err.(blocker.Blocker)
		if specificErr.Type != blocker.DuplicateMempoolErr {
			return nil, nil, status.Error(codes.InvalidArgument, err.Error())
		}

		// already exist in mempool, check if already generated a receipt for this sender
		val, err := mps.KVExecutor.Get(constant.KVdbTableTransactionReminderKey + string(receiptKey))
		if err != nil && err != badger.ErrKeyNotFound {
			return nil, nil, status.Error(codes.Internal, err.Error())
		}
		if len(val) != 0 {
			return nil, nil, status.Error(codes.Internal, "the sender has already received receipt for this data")
		}
	}

	batchReceipt, err := mps.ReceiptService.GenerateBatchReceiptWithReminder(
		mps.Chaintype,
		receivedTxHash[:],
		lastBlock,
		senderPublicKey,
		nodeSecretPhrase,
		constant.KVdbTableTransactionReminderKey+string(receiptKey),
		constant.ReceiptDatumTypeTransaction,
	)

	if err != nil {
		return nil, nil, status.Error(codes.Internal, err.Error())
	}
	return batchReceipt, receivedTx, nil
}

// ReceivedBlockTransactions
func (mps *MempoolService) ReceivedBlockTransactions(
	senderPublicKey []byte,
	receivedTxBytes [][]byte,
	lastBlock *model.Block,
	nodeSecretPhrase string,
) ([]*model.BatchReceipt, error) {
	var (
		batchReceiptArray    []*model.BatchReceipt
		receivedTransactions []*model.Transaction
	)
	for _, txBytes := range receivedTxBytes {
		batchReceipt, receivedTx, err := mps.ProcessReceivedTransaction(senderPublicKey, txBytes, lastBlock, nodeSecretPhrase)
		if err != nil {
			return nil, status.Error(codes.Internal, err.Error())
		}
		if receivedTx == nil {
			continue
		}
		receivedTransactions = append(receivedTransactions, receivedTx)
		batchReceiptArray = append(batchReceiptArray, batchReceipt)
	}

	go mps.Observer.Notify(observer.ReceivedBlockTransactionsValidated, receivedTransactions, mps.Chaintype)

	return batchReceiptArray, nil
}

// sortFeePerByteThenTimestampThenID sort a slice of mpTx by feePerByte, timestamp, id DESC
// this sort the transaction by the mempool fields, mean both slice should have the same number of elements, and same
// order for this to work
func sortFeePerByteThenTimestampThenID(members []*model.Transaction, mempools []*model.MempoolTransaction) {
	sort.SliceStable(members, func(i, j int) bool {
		mi, mj := mempools[i], mempools[j]
		switch {
		case mi.FeePerByte != mj.FeePerByte:
			return mi.FeePerByte > mj.FeePerByte
		case mi.ArrivalTimestamp != mj.ArrivalTimestamp:
			return mi.ArrivalTimestamp < mj.ArrivalTimestamp
		default:
			return mi.ID < mj.ID
		}
	})
}

// DeleteExpiredMempoolTransactions handle fresh clean the mempool
// which is the mempool transaction has been hit expiration time
func (mps *MempoolService) DeleteExpiredMempoolTransactions() error {
	var (
		expirationTime = time.Now().Add(-constant.MempoolExpiration).Unix()
		selectQ, qStr  string
		err            error
		mempools       []*model.MempoolTransaction
	)

	selectQ = mps.MempoolQuery.GetExpiredMempoolTransactions(expirationTime)
	rows, err := mps.QueryExecutor.ExecuteSelect(selectQ, false)
	if err != nil {
		return err
	}
	defer rows.Close()

	mempools, err = mps.MempoolQuery.BuildModel(mempools, rows)
	if err != nil {
		return err
	}

	err = mps.QueryExecutor.BeginTx()
	if err != nil {
		return err
	}
	for _, m := range mempools {
		tx, err := mps.TransactionUtil.ParseTransactionBytes(m.GetTransactionBytes(), true)
		if err != nil {
			if rollbackErr := mps.QueryExecutor.RollbackTx(); rollbackErr != nil {
				mps.Logger.Error(rollbackErr.Error())
			}
			return err
		}
		action, err := mps.ActionTypeSwitcher.GetTransactionType(tx)
		if err != nil {
			if rollbackErr := mps.QueryExecutor.RollbackTx(); rollbackErr != nil {
				mps.Logger.Error(rollbackErr.Error())
			}
			return err
		}
		escrowable, ok := action.Escrowable()
		if ok {
			err = escrowable.EscrowUndoApplyUnconfirmed()
		} else {
			err = action.UndoApplyUnconfirmed()

		}
		if err != nil {
			if rollbackErr := mps.QueryExecutor.RollbackTx(); rollbackErr != nil {
				mps.Logger.Error(rollbackErr.Error())
			}
			return err
		}
	}

	qStr = mps.MempoolQuery.DeleteExpiredMempoolTransactions(expirationTime)
	err = mps.QueryExecutor.ExecuteTransaction(qStr)
	if err != nil {
		if rollbackErr := mps.QueryExecutor.RollbackTx(); rollbackErr != nil {
			mps.Logger.Error(rollbackErr.Error())
		}
		return err
	}
	err = mps.QueryExecutor.CommitTx()
	if err != nil {
		return err
	}
	return nil
}

func (mps *MempoolService) GetMempoolTransactionsWantToBackup(height uint32) ([]*model.MempoolTransaction, error) {
	var (
		mempools []*model.MempoolTransaction
		rows     *sql.Rows
		err      error
	)

	rows, err = mps.QueryExecutor.ExecuteSelect(mps.MempoolQuery.GetMempoolTransactionsWantToByHeight(height), false)
	if err != nil {
		return nil, err
	}
	defer rows.Close()
	mempools, err = mps.MempoolQuery.BuildModel(mempools, rows)
	if err != nil {
		return nil, err
	}

	return mempools, nil
}<|MERGE_RESOLUTION|>--- conflicted
+++ resolved
@@ -136,66 +136,8 @@
 }
 
 func (mps *MempoolService) ValidateMempoolTransaction(mpTx *model.MempoolTransaction) error {
-<<<<<<< HEAD
-	var (
-		tx        model.Transaction
-		mempoolTx model.MempoolTransaction
-		parsedTx  *model.Transaction
-		err       error
-	)
-	// check for duplication in transaction table
-	transactionQ := mps.TransactionQuery.GetTransaction(mpTx.ID)
-	row, _ := mps.QueryExecutor.ExecuteSelectRow(transactionQ, false)
-	err = mps.TransactionQuery.Scan(&tx, row)
-	if err != nil && err != sql.ErrNoRows {
-		return blocker.NewBlocker(blocker.DBErr, err.Error())
-	}
-
-	if mpTx.GetID() == tx.GetID() {
-		return blocker.NewBlocker(blocker.ValidationErr, "MempoolDuplicated")
-	}
-
-	// check for duplication in mempool table
-	mempoolQ := mps.MempoolQuery.GetMempoolTransaction()
-	row, _ = mps.QueryExecutor.ExecuteSelectRow(mempoolQ, false, mpTx.ID)
-	err = mps.MempoolQuery.Scan(&mempoolTx, row)
-
-	if err != nil {
-		if err != sql.ErrNoRows {
-			return blocker.NewBlocker(blocker.DBErr, err.Error())
-		}
-	}
-	if mpTx.GetID() == mempoolTx.GetID() {
-		return blocker.NewBlocker(blocker.ValidationErr, "MempoolDuplicated")
-	}
-
-	parsedTx, err = transaction.ParseTransactionBytes(mpTx.TransactionBytes, true)
-	if err != nil {
-		return blocker.NewBlocker(blocker.ValidationErr, err.Error())
-	}
-
-	if err := transaction.ValidateTransaction(parsedTx, mps.QueryExecutor, mps.AccountBalanceQuery, true); err != nil {
-		return blocker.NewBlocker(blocker.ValidationErr, err.Error())
-	}
-	txType, err := mps.ActionTypeSwitcher.GetTransactionType(parsedTx)
-	if err != nil {
-		return blocker.NewBlocker(blocker.ValidationErr, err.Error())
-	}
-
-	escrowable, ok := txType.Escrowable()
-	if ok {
-		err = escrowable.EscrowValidate(false)
-	} else {
-		err = txType.Validate(false)
-	}
-	if err != nil {
-		return blocker.NewBlocker(blocker.ValidationErr, err.Error())
-	}
-
-	return nil
-=======
+
 	return mps.MempoolServiceUtil.ValidateMempoolTransaction(mpTx)
->>>>>>> 5e69897c
 }
 
 // SelectTransactionsFromMempool Select transactions from mempool to be included in the block and return an ordered list.
