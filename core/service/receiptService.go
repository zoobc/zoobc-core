--- conflicted
+++ resolved
@@ -53,11 +53,8 @@
 		PublishedReceiptQuery   query.PublishedReceiptQueryInterface
 		ReceiptUtil             coreUtil.ReceiptUtilInterface
 		MainBlockStateStorage   storage.CacheStorageInterface
-<<<<<<< HEAD
 		ScrambleNodeService     ScrambleNodeServiceInterface
-=======
 		ReceiptReminderStorage  storage.CacheStorageInterface
->>>>>>> 14322914
 	}
 )
 
@@ -72,12 +69,8 @@
 	signature crypto.SignatureInterface,
 	publishedReceiptQuery query.PublishedReceiptQueryInterface,
 	receiptUtil coreUtil.ReceiptUtilInterface,
-<<<<<<< HEAD
-	mainBlockStateStorage storage.CacheStorageInterface,
+	mainBlockStateStorage,receiptReminderStorage storage.CacheStorageInterface,
 	scrambleNodeService ScrambleNodeServiceInterface,
-=======
-	mainBlockStateStorage, receiptReminderStorage storage.CacheStorageInterface,
->>>>>>> 14322914
 ) *ReceiptService {
 	return &ReceiptService{
 		NodeReceiptQuery:        nodeReceiptQuery,
@@ -91,11 +84,8 @@
 		PublishedReceiptQuery:   publishedReceiptQuery,
 		ReceiptUtil:             receiptUtil,
 		MainBlockStateStorage:   mainBlockStateStorage,
-<<<<<<< HEAD
 		ScrambleNodeService:     scrambleNodeService,
-=======
 		ReceiptReminderStorage:  receiptReminderStorage,
->>>>>>> 14322914
 	}
 }
 
