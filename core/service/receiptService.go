package service

import (
	"bytes"
	"database/sql"
	"sort"
	"time"

	"github.com/zoobc/zoobc-core/common/blocker"
	"github.com/zoobc/zoobc-core/common/chaintype"
	"github.com/zoobc/zoobc-core/common/constant"
	"github.com/zoobc/zoobc-core/common/crypto"
	"github.com/zoobc/zoobc-core/common/model"
	"github.com/zoobc/zoobc-core/common/query"
	"github.com/zoobc/zoobc-core/common/storage"
	"github.com/zoobc/zoobc-core/common/util"
	coreUtil "github.com/zoobc/zoobc-core/core/util"
	p2pUtil "github.com/zoobc/zoobc-core/p2p/util"
	"golang.org/x/crypto/sha3"
)

type (
	ReceiptServiceInterface interface {
		SelectReceipts(
			blockTimestamp int64,
			numberOfReceipt uint32,
			lastBlockHeight uint32,
		) ([]*model.PublishedReceipt, error)
		GenerateReceiptsMerkleRoot() error
		ValidateReceipt(
			receipt *model.BatchReceipt,
		) error
		GetPublishedReceiptsByHeight(blockHeight uint32) ([]*model.PublishedReceipt, error)
		GenerateBatchReceiptWithReminder(
			ct chaintype.ChainType,
			receivedDatumHash []byte,
			lastBlock *model.Block,
			senderPublicKey []byte,
			nodeSecretPhrase string,
			datumType uint32,
		) (*model.BatchReceipt, error)
		IsDuplicated(publicKey []byte, datumHash []byte) (duplicated bool, err error)
		StoreBatchReceipt(batchReceipt *model.BatchReceipt, senderPublicKey []byte, chaintype chaintype.ChainType) error
	}

	ReceiptService struct {
<<<<<<< HEAD
		NodeReceiptQuery         query.NodeReceiptQueryInterface
		MerkleTreeQuery          query.MerkleTreeQueryInterface
		NodeRegistrationQuery    query.NodeRegistrationQueryInterface
		BlockQuery               query.BlockQueryInterface
		QueryExecutor            query.ExecutorInterface
		NodeRegistrationService  NodeRegistrationServiceInterface
		Signature                crypto.SignatureInterface
		PublishedReceiptQuery    query.PublishedReceiptQueryInterface
		ReceiptUtil              coreUtil.ReceiptUtilInterface
		MainBlockStateStorage    storage.CacheStorageInterface
		ReceiptReminderStorage   storage.CacheStorageInterface
		BatchReceiptCacheStorage storage.CacheStorageInterface
=======
		NodeReceiptQuery        query.NodeReceiptQueryInterface
		BatchReceiptQuery       query.BatchReceiptQueryInterface
		MerkleTreeQuery         query.MerkleTreeQueryInterface
		NodeRegistrationQuery   query.NodeRegistrationQueryInterface
		BlockQuery              query.BlockQueryInterface
		QueryExecutor           query.ExecutorInterface
		NodeRegistrationService NodeRegistrationServiceInterface
		Signature               crypto.SignatureInterface
		PublishedReceiptQuery   query.PublishedReceiptQueryInterface
		ReceiptUtil             coreUtil.ReceiptUtilInterface
		MainBlockStateStorage   storage.CacheStorageInterface
		ScrambleNodeService     ScrambleNodeServiceInterface
		ReceiptReminderStorage  storage.CacheStorageInterface
>>>>>>> a78af51c
	}
)

func NewReceiptService(
	nodeReceiptQuery query.NodeReceiptQueryInterface,
	merkleTreeQuery query.MerkleTreeQueryInterface,
	nodeRegistrationQuery query.NodeRegistrationQueryInterface,
	blockQuery query.BlockQueryInterface,
	queryExecutor query.ExecutorInterface,
	nodeRegistrationService NodeRegistrationServiceInterface,
	signature crypto.SignatureInterface,
	publishedReceiptQuery query.PublishedReceiptQueryInterface,
	receiptUtil coreUtil.ReceiptUtilInterface,
<<<<<<< HEAD
	mainBlockStateStorage, receiptReminderStorage, batchReceiptCacheStorage storage.CacheStorageInterface,
) *ReceiptService {
	return &ReceiptService{
		NodeReceiptQuery:         nodeReceiptQuery,
		MerkleTreeQuery:          merkleTreeQuery,
		NodeRegistrationQuery:    nodeRegistrationQuery,
		BlockQuery:               blockQuery,
		QueryExecutor:            queryExecutor,
		NodeRegistrationService:  nodeRegistrationService,
		Signature:                signature,
		PublishedReceiptQuery:    publishedReceiptQuery,
		ReceiptUtil:              receiptUtil,
		MainBlockStateStorage:    mainBlockStateStorage,
		ReceiptReminderStorage:   receiptReminderStorage,
		BatchReceiptCacheStorage: batchReceiptCacheStorage,
=======
	mainBlockStateStorage, receiptReminderStorage storage.CacheStorageInterface,
	scrambleNodeService ScrambleNodeServiceInterface,
) *ReceiptService {
	return &ReceiptService{
		NodeReceiptQuery:        nodeReceiptQuery,
		BatchReceiptQuery:       batchReceiptQuery,
		MerkleTreeQuery:         merkleTreeQuery,
		NodeRegistrationQuery:   nodeRegistrationQuery,
		BlockQuery:              blockQuery,
		QueryExecutor:           queryExecutor,
		NodeRegistrationService: nodeRegistrationService,
		Signature:               signature,
		PublishedReceiptQuery:   publishedReceiptQuery,
		ReceiptUtil:             receiptUtil,
		MainBlockStateStorage:   mainBlockStateStorage,
		ScrambleNodeService:     scrambleNodeService,
		ReceiptReminderStorage:  receiptReminderStorage,
>>>>>>> a78af51c
	}
}

// SelectReceipts select list of receipts to be included in a block by prioritizing receipts that might
// increase the participation score of the node
func (rs *ReceiptService) SelectReceipts(
	blockTimestamp int64,
	numberOfReceipt, lastBlockHeight uint32,
) ([]*model.PublishedReceipt, error) {
	var (
		linkedReceiptList = make(map[string][]*model.Receipt)
		// this variable is to store picked receipt recipient to avoid duplicates
		pickedRecipients  = make(map[string]bool)
		lowerBlockHeight  uint32
		linkedReceiptTree = make(map[string][]byte)
		err               error
	)

	if numberOfReceipt < 1 { // possible no connected node
		return []*model.PublishedReceipt{}, nil
	}
	// get the last merkle tree we have build so far
	if lastBlockHeight > constant.MinRollbackBlocks {
		lowerBlockHeight = lastBlockHeight - constant.MinRollbackBlocks
	}

	linkedReceiptTree, err = func() (map[string][]byte, error) {
		treeQ := rs.MerkleTreeQuery.SelectMerkleTree(
			lowerBlockHeight,
			lastBlockHeight,
			numberOfReceipt*constant.ReceiptBatchPickMultiplier)
		linkedTreeRows, err := rs.QueryExecutor.ExecuteSelect(treeQ, false)
		if err != nil {
			return linkedReceiptTree, err
		}
		defer linkedTreeRows.Close()

		return rs.MerkleTreeQuery.BuildTree(linkedTreeRows)
	}()
	if err != nil {
		return nil, err
	}
	for linkedRoot := range linkedReceiptTree {
		var nodeReceipts []*model.Receipt

		nodeReceipts, err = func() ([]*model.Receipt, error) {
			nodeReceiptsQ, rootArgs := rs.NodeReceiptQuery.GetReceiptByRoot(lowerBlockHeight, lastBlockHeight, []byte(linkedRoot))
			rows, err := rs.QueryExecutor.ExecuteSelect(nodeReceiptsQ, false, rootArgs...)
			if err != nil {
				return nil, err
			}
			defer rows.Close()
			return rs.NodeReceiptQuery.BuildModel(nodeReceipts, rows)
		}()
		if err != nil {
			return nil, err
		}
		for _, rc := range nodeReceipts {
			if !pickedRecipients[string(rc.BatchReceipt.RecipientPublicKey)] {
				pickedRecipients[string(rc.BatchReceipt.RecipientPublicKey)] = true
				linkedReceiptList[linkedRoot] = append(linkedReceiptList[linkedRoot], rc)
			}
		}
	}
	// limit the selected portion to `numberOfReceipt` receipts
	// filter the selected receipts on second phase
	var (
		results []*model.PublishedReceipt
	)
	for rcRoot, rcReceipt := range linkedReceiptList {
		merkle := util.MerkleRoot{}
		merkle.HashTree = merkle.FromBytes(linkedReceiptTree[rcRoot], []byte(rcRoot))
		for _, rc := range rcReceipt {
			if len(results) >= int(numberOfReceipt) {
				break
			}
			err = rs.ValidateReceipt(rc.BatchReceipt)
			if err != nil {
				// skip invalid receipt
				continue
			}
			var intermediateHashes [][]byte
			rcByte := rs.ReceiptUtil.GetSignedBatchReceiptBytes(rc.BatchReceipt)
			rcHash := sha3.Sum256(rcByte)

			intermediateHashesBuffer := merkle.GetIntermediateHashes(
				bytes.NewBuffer(rcHash[:]),
				int32(rc.RMRIndex),
			)
			for _, buf := range intermediateHashesBuffer {
				intermediateHashes = append(intermediateHashes, buf.Bytes())
			}
			results = append(
				results,
				&model.PublishedReceipt{
					BatchReceipt:       rc.BatchReceipt,
					IntermediateHashes: merkle.FlattenIntermediateHashes(intermediateHashes),
					ReceiptIndex:       rc.RMRIndex,
				},
			)
		}
	}
	// select non-linked receipt
	if len(results) < int(numberOfReceipt) {
		rmrLinkedReceipts, err := rs.pickReceipts(
			numberOfReceipt, results, pickedRecipients, lowerBlockHeight, lastBlockHeight)
		if err != nil {
			return nil, err
		}
		results = rmrLinkedReceipts
	}

	return results, nil
}

func (rs *ReceiptService) pickReceipts(
	numberOfReceipt uint32,
	pickedReceipts []*model.PublishedReceipt,
	pickedRecipients map[string]bool,
	lowerBlockHeight, upperBlockHeight uint32,
) ([]*model.PublishedReceipt, error) {
	var receipts []*model.Receipt
	receipts, err := func() ([]*model.Receipt, error) {
		receiptsQ := rs.NodeReceiptQuery.GetReceiptsWithUniqueRecipient(
			numberOfReceipt*constant.ReceiptBatchPickMultiplier, lowerBlockHeight, upperBlockHeight)
		rows, err := rs.QueryExecutor.ExecuteSelect(receiptsQ, false)
		if err != nil {
			return nil, err
		}
		defer rows.Close()
		return rs.NodeReceiptQuery.BuildModel(receipts, rows)
	}()
	if err != nil {
		return nil, err
	}
	for _, rc := range receipts {
		if len(pickedReceipts) >= int(numberOfReceipt) {
			break
		}
		errValid := rs.ValidateReceipt(rc.BatchReceipt)
		if errValid != nil {
			// skipped invalid receipt
			continue
		}
		if !pickedRecipients[string(rc.BatchReceipt.RecipientPublicKey)] {
			pickedReceipts = append(pickedReceipts, &model.PublishedReceipt{
				BatchReceipt:       rc.BatchReceipt,
				IntermediateHashes: nil,
				ReceiptIndex:       rc.RMRIndex,
			})
			pickedRecipients[string(rc.BatchReceipt.RecipientPublicKey)] = true
		}
	}
	return pickedReceipts, nil
}

// GenerateReceiptsMerkleRoot generate merkle root of some batch receipts
// generating will do when number of collected receipts(batch receipts) already same with number of required
func (rs *ReceiptService) GenerateReceiptsMerkleRoot() error {
	var (
		batchReceiptsCached, batchReceipts []model.BatchReceipt
		hashedReceipts                     []*bytes.Buffer
		merkleRoot                         util.MerkleRoot
		queries                            [][]interface{}
		receipt                            *model.Receipt
		block                              model.Block
		err                                error
	)

	err = rs.BatchReceiptCacheStorage.GetAllItems(&batchReceiptsCached)
	if err != nil {
		return err
	}

	if len(batchReceiptsCached) >= int(constant.ReceiptBatchMaximum) {
		// Need to sorting before do next
		sort.SliceStable(batchReceiptsCached, func(i, j int) bool {
			return batchReceiptsCached[i].ReferenceBlockHeight < batchReceiptsCached[j].ReferenceBlockHeight
		})
		batchReceipts = batchReceiptsCached[0:constant.ReceiptBatchMaximum]
		batchReceiptsCached = batchReceiptsCached[len(batchReceipts):]

		// Hash receipts and generate merkle root
		for _, batchReceipt := range batchReceipts {
			b := batchReceipt
			hashedBatchReceipt := sha3.Sum256(rs.ReceiptUtil.GetSignedBatchReceiptBytes(&b))
			hashedReceipts = append(hashedReceipts, bytes.NewBuffer(hashedBatchReceipt[:]))
		}
		_, err = merkleRoot.GenerateMerkleRoot(hashedReceipts)
		if err != nil {
			return err
		}
		rootMerkle, treeMerkle := merkleRoot.ToBytes()

		queries = make([][]interface{}, constant.ReceiptBatchMaximum+1)
		for k, batchReceipt := range batchReceipts {
			b := batchReceipt
			receipt = &model.Receipt{
				BatchReceipt: &b,
				RMR:          rootMerkle,
				RMRIndex:     uint32(k),
			}
			insertNodeReceiptQ, insertNodeReceiptArgs := rs.NodeReceiptQuery.InsertReceipt(receipt)
			queries[k] = append([]interface{}{insertNodeReceiptQ}, insertNodeReceiptArgs...)

		}
		err = rs.MainBlockStateStorage.GetItem(nil, &block)
		if err != nil {
			return err
		}
		insertMerkleTreeQ, insertMerkleTreeArgs := rs.MerkleTreeQuery.InsertMerkleTree(
			rootMerkle, treeMerkle, time.Now().Unix(), block.Height)
		queries[len(queries)-1] = append([]interface{}{insertMerkleTreeQ}, insertMerkleTreeArgs...)

		err = rs.QueryExecutor.BeginTx()
		if err != nil {
			return err
		}
		err = rs.QueryExecutor.ExecuteTransactions(queries)
		if err != nil {
			_ = rs.QueryExecutor.RollbackTx()
			return err
		}
		err = rs.QueryExecutor.CommitTx()
		if err != nil {
			return err
		}

		return rs.BatchReceiptCacheStorage.SetItems(batchReceiptsCached)
	}

	return nil
}

// IsDuplicated check existing batch receipt in cache storage
func (rs *ReceiptService) IsDuplicated(publicKey, datumHash []byte) (duplicated bool, err error) {
	var (
		receiptKey []byte
		cType      chaintype.ChainType
	)
	if len(publicKey) == 0 && len(datumHash) == 0 {
		return duplicated, blocker.NewBlocker(
			blocker.ValidationErr,
			"EmptyParams",
		)
	}
	receiptKey, err = rs.ReceiptUtil.GetReceiptKey(datumHash, publicKey)
	if err != nil {
		return duplicated, blocker.NewBlocker(
			blocker.ValidationErr,
			err.Error(),
		)
	}

	err = rs.ReceiptReminderStorage.GetItem(string(receiptKey), &cType)
	if err != nil {
		return duplicated, blocker.NewBlocker(
			blocker.ValidationErr,
			"FailedGetReceiptKey",
		)
	}
	return cType != nil, nil
}

func (rs *ReceiptService) ValidateReceipt(
	receipt *model.BatchReceipt,
) error {
	var (
		blockAtHeight model.Block
		err           error
	)
	unsignedBytes := rs.ReceiptUtil.GetUnsignedBatchReceiptBytes(receipt)
	if !rs.Signature.VerifyNodeSignature(
		unsignedBytes,
		receipt.RecipientSignature,
		receipt.RecipientPublicKey,
	) {
		// rollback
		return blocker.NewBlocker(
			blocker.ValidationErr,
			"InvalidReceiptSignature",
		)
	}
	blockAtHeightQ := rs.BlockQuery.GetBlockByHeight(receipt.ReferenceBlockHeight)
	blockAtHeightRow, _ := rs.QueryExecutor.ExecuteSelectRow(blockAtHeightQ, false)
	err = rs.BlockQuery.Scan(&blockAtHeight, blockAtHeightRow)
	if err != nil {
		return err
	}
	// check block hash
	if !bytes.Equal(blockAtHeight.BlockHash, receipt.ReferenceBlockHash) {
		return blocker.NewBlocker(blocker.ValidationErr, "InvalidReceiptBlockHash")
	}
	err = rs.validateReceiptSenderRecipient(receipt)
	if err != nil {
		return err
	}
	return nil
}

func (rs *ReceiptService) validateReceiptSenderRecipient(
	receipt *model.BatchReceipt,
) error {
	var (
		senderNodeRegistration    model.NodeRegistration
		recipientNodeRegistration model.NodeRegistration
		err                       error
		peers                     map[string]*model.Peer
	)
	// get sender address at height
	senderNodeQ, senderNodeArgs := rs.NodeRegistrationQuery.GetLastVersionedNodeRegistrationByPublicKey(
		receipt.SenderPublicKey,
		receipt.ReferenceBlockHeight,
	)
	senderNodeRow, _ := rs.QueryExecutor.ExecuteSelectRow(senderNodeQ, false, senderNodeArgs...)
	err = rs.NodeRegistrationQuery.Scan(&senderNodeRegistration, senderNodeRow)
	if err != nil {
		return err
	}

	// get recipient address at height
	recipientNodeQ, recipientNodeArgs := rs.NodeRegistrationQuery.GetLastVersionedNodeRegistrationByPublicKey(
		receipt.RecipientPublicKey,
		receipt.ReferenceBlockHeight,
	)
	recipientNodeRow, _ := rs.QueryExecutor.ExecuteSelectRow(recipientNodeQ, false, recipientNodeArgs...)
	err = rs.NodeRegistrationQuery.Scan(&recipientNodeRegistration, recipientNodeRow)
	if err != nil {
		return err
	}
	// get or build scrambled nodes at height
	scrambledNodes, err := rs.ScrambleNodeService.GetScrambleNodesByHeight(receipt.ReferenceBlockHeight)
	if err != nil {
		return err
	}

	if peers, err = p2pUtil.GetPriorityPeersByNodeID(
		senderNodeRegistration.NodeID,
		scrambledNodes,
	); err != nil {
		return err
	}

	// check if recipient is in sender.Peers list
	for _, peer := range peers {
		if peer.GetInfo().ID == recipientNodeRegistration.NodeID {
			// valid recipient and sender
			return nil
		}
	}
	return blocker.NewBlocker(blocker.ValidationErr, "InvalidReceiptSenderOrRecipient")
}

// GetPublishedReceiptsByHeight that handling database connection to get published receipts by height
func (rs *ReceiptService) GetPublishedReceiptsByHeight(blockHeight uint32) ([]*model.PublishedReceipt, error) {
	var (
		publishedReceipts []*model.PublishedReceipt
		rows              *sql.Rows
		err               error
	)

	qStr, qArgs := rs.PublishedReceiptQuery.GetPublishedReceiptByBlockHeight(blockHeight)
	rows, err = rs.QueryExecutor.ExecuteSelect(qStr, false, qArgs...)
	if err != nil {
		return publishedReceipts, err
	}
	defer rows.Close()

	publishedReceipts, err = rs.PublishedReceiptQuery.BuildModel(publishedReceipts, rows)
	if err != nil {
		return publishedReceipts, err
	}
	return publishedReceipts, nil
}

// GenerateBatchReceiptWithReminder generate batch receipt at last block and store into batch receipt storage
func (rs *ReceiptService) GenerateBatchReceiptWithReminder(
	ct chaintype.ChainType,
	receivedDatumHash []byte,
	lastBlock *model.Block,
	senderPublicKey []byte,
	nodeSecretPhrase string,
	datumType uint32,
) (*model.BatchReceipt, error) {
	var (
		rmrLinked     []byte
		batchReceipt  *model.BatchReceipt
		err           error
		merkleQuery   = query.NewMerkleTreeQuery()
		nodePublicKey = crypto.NewEd25519Signature().GetPublicKeyFromSeed(nodeSecretPhrase)
		lastRmrQ      = merkleQuery.GetLastMerkleRoot()
		row, _        = rs.QueryExecutor.ExecuteSelectRow(lastRmrQ, false)
	)

	rmrLinked, err = merkleQuery.ScanRoot(row)
	if err != nil && err != sql.ErrNoRows {
		return nil, err
	}
	// generate receipt
	batchReceipt, err = rs.ReceiptUtil.GenerateBatchReceipt(
		ct,
		lastBlock,
		senderPublicKey,
		nodePublicKey,
		receivedDatumHash,
		rmrLinked,
		datumType,
	)
	if err != nil {
		return nil, err
	}
	batchReceipt.RecipientSignature = rs.Signature.SignByNode(
		rs.ReceiptUtil.GetUnsignedBatchReceiptBytes(batchReceipt),
		nodeSecretPhrase,
	)

	err = rs.StoreBatchReceipt(batchReceipt, senderPublicKey, ct)
	if err != nil {
		return nil, err
	}
	return batchReceipt, err
}

func (rs *ReceiptService) StoreBatchReceipt(batchReceipt *model.BatchReceipt, senderPublicKey []byte, chaintype chaintype.ChainType) error {
	receiptKey, err := rs.ReceiptUtil.GetReceiptKey(batchReceipt.GetDatumHash(), senderPublicKey)
	if err != nil {
		return err
	}
	b := *batchReceipt
	err = rs.BatchReceiptCacheStorage.SetItem(nil, b)
	if err != nil {
		return err
	}
	err = rs.ReceiptReminderStorage.SetItem(receiptKey, chaintype)
	if err != nil {
		return err
	}
	return nil
}<|MERGE_RESOLUTION|>--- conflicted
+++ resolved
@@ -44,7 +44,6 @@
 	}
 
 	ReceiptService struct {
-<<<<<<< HEAD
 		NodeReceiptQuery         query.NodeReceiptQueryInterface
 		MerkleTreeQuery          query.MerkleTreeQueryInterface
 		NodeRegistrationQuery    query.NodeRegistrationQueryInterface
@@ -55,23 +54,9 @@
 		PublishedReceiptQuery    query.PublishedReceiptQueryInterface
 		ReceiptUtil              coreUtil.ReceiptUtilInterface
 		MainBlockStateStorage    storage.CacheStorageInterface
+		ScrambleNodeService      ScrambleNodeServiceInterface
 		ReceiptReminderStorage   storage.CacheStorageInterface
 		BatchReceiptCacheStorage storage.CacheStorageInterface
-=======
-		NodeReceiptQuery        query.NodeReceiptQueryInterface
-		BatchReceiptQuery       query.BatchReceiptQueryInterface
-		MerkleTreeQuery         query.MerkleTreeQueryInterface
-		NodeRegistrationQuery   query.NodeRegistrationQueryInterface
-		BlockQuery              query.BlockQueryInterface
-		QueryExecutor           query.ExecutorInterface
-		NodeRegistrationService NodeRegistrationServiceInterface
-		Signature               crypto.SignatureInterface
-		PublishedReceiptQuery   query.PublishedReceiptQueryInterface
-		ReceiptUtil             coreUtil.ReceiptUtilInterface
-		MainBlockStateStorage   storage.CacheStorageInterface
-		ScrambleNodeService     ScrambleNodeServiceInterface
-		ReceiptReminderStorage  storage.CacheStorageInterface
->>>>>>> a78af51c
 	}
 )
 
@@ -85,8 +70,8 @@
 	signature crypto.SignatureInterface,
 	publishedReceiptQuery query.PublishedReceiptQueryInterface,
 	receiptUtil coreUtil.ReceiptUtilInterface,
-<<<<<<< HEAD
 	mainBlockStateStorage, receiptReminderStorage, batchReceiptCacheStorage storage.CacheStorageInterface,
+	scrambleNodeService ScrambleNodeServiceInterface,
 ) *ReceiptService {
 	return &ReceiptService{
 		NodeReceiptQuery:         nodeReceiptQuery,
@@ -99,27 +84,9 @@
 		PublishedReceiptQuery:    publishedReceiptQuery,
 		ReceiptUtil:              receiptUtil,
 		MainBlockStateStorage:    mainBlockStateStorage,
+		ScrambleNodeService:      scrambleNodeService,
 		ReceiptReminderStorage:   receiptReminderStorage,
 		BatchReceiptCacheStorage: batchReceiptCacheStorage,
-=======
-	mainBlockStateStorage, receiptReminderStorage storage.CacheStorageInterface,
-	scrambleNodeService ScrambleNodeServiceInterface,
-) *ReceiptService {
-	return &ReceiptService{
-		NodeReceiptQuery:        nodeReceiptQuery,
-		BatchReceiptQuery:       batchReceiptQuery,
-		MerkleTreeQuery:         merkleTreeQuery,
-		NodeRegistrationQuery:   nodeRegistrationQuery,
-		BlockQuery:              blockQuery,
-		QueryExecutor:           queryExecutor,
-		NodeRegistrationService: nodeRegistrationService,
-		Signature:               signature,
-		PublishedReceiptQuery:   publishedReceiptQuery,
-		ReceiptUtil:             receiptUtil,
-		MainBlockStateStorage:   mainBlockStateStorage,
-		ScrambleNodeService:     scrambleNodeService,
-		ReceiptReminderStorage:  receiptReminderStorage,
->>>>>>> a78af51c
 	}
 }
 
