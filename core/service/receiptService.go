--- conflicted
+++ resolved
@@ -535,15 +535,10 @@
 		}
 		err = rs.PublishedReceiptQuery.Scan(refPublishedReceipt, row)
 		if err != nil {
-<<<<<<< HEAD
-			if err != sql.ErrNoRows {
-				// there are no published receipts to link a batch too, fail this block and continue
-				monitoring.IncrementMainchainDownloadCycleDebugger(&chaintype.MainChain{}, 40)
-				rs.Logger.Error("============== 40")
-=======
 			if err == sql.ErrNoRows {
 				// there are no published receipts to link a batch to, fail this block and continue
->>>>>>> 68e03f74
+				monitoring.IncrementMainchainDownloadCycleDebugger(&chaintype.MainChain{}, 50)
+				rs.Logger.Error("============== 40")
 				continue
 			}
 			monitoring.IncrementMainchainDownloadCycleDebugger(&chaintype.MainChain{}, 50)
@@ -725,13 +720,9 @@
 			return nil, errors.New("CannotValidatePriorityPeersAtHeight")
 		}
 
-<<<<<<< HEAD
-		if _, ok := priorityPeersAtHeight[nodePubKeyHex]; !ok {
-			monitoring.IncrementMainchainDownloadCycleDebugger(&chaintype.MainChain{}, 210)
+		if _, ok := priorityPeersAtHeight[hex.EncodeToString(blockToValidate.BlocksmithPublicKey)]; !ok {
+			monitoring.IncrementMainchainDownloadCycleDebugger(&chaintype.MainChain{}, 200)
 			rs.Logger.Error("============== 210")
-=======
-		if _, ok := priorityPeersAtHeight[hex.EncodeToString(blockToValidate.BlocksmithPublicKey)]; !ok {
->>>>>>> 68e03f74
 			continue
 		}
 
@@ -893,14 +884,13 @@
 		rs.Logger.Error("============== 270")
 		linkedReceipts = append(linkedReceipts, receiptToValidate)
 	}
-<<<<<<< HEAD
-	monitoring.IncrementMainchainDownloadCycleDebugger(&chaintype.MainChain{}, 280)
-	rs.Logger.Error("============== 280")
-=======
 	if len(linkedReceipts) != len(receiptsToValidate) {
+		monitoring.IncrementMainchainDownloadCycleDebugger(&chaintype.MainChain{}, 270)
+		rs.Logger.Error("============== 280")
 		return nil, errors.New("LinkedReceiptFinalValidationError")
 	}
->>>>>>> 68e03f74
+	monitoring.IncrementMainchainDownloadCycleDebugger(&chaintype.MainChain{}, 270)
+	rs.Logger.Error("============== 290")
 	return linkedReceipts, nil
 }
 
