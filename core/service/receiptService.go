package service

import (
	"bytes"
	"database/sql"
	"encoding/hex"

	"github.com/zoobc/zoobc-core/common/blocker"
	"github.com/zoobc/zoobc-core/common/chaintype"
	"github.com/zoobc/zoobc-core/common/constant"
	"github.com/zoobc/zoobc-core/common/crypto"
	"github.com/zoobc/zoobc-core/common/model"
	"github.com/zoobc/zoobc-core/common/query"
	"github.com/zoobc/zoobc-core/common/storage"
	"github.com/zoobc/zoobc-core/common/util"
	coreUtil "github.com/zoobc/zoobc-core/core/util"
	p2pUtil "github.com/zoobc/zoobc-core/p2p/util"
	"golang.org/x/crypto/sha3"
)

type (
	ReceiptServiceInterface interface {
		Initialize() error
		SelectReceipts(
			blockTimestamp int64,
			numberOfReceipt uint32,
			lastBlockHeight uint32,
		) ([]*model.PublishedReceipt, error)
		// ValidateReceipt to validating *model.BatchReceipt when send block or send transaction and also when want to publishing receipt
		ValidateReceipt(
			receipt *model.Receipt,
		) error
		GetPublishedReceiptsByHeight(blockHeight uint32) ([]*model.PublishedReceipt, error)
		// GenerateReceiptWithReminder generating batch receipt and store to reminder also
		GenerateReceiptWithReminder(
			ct chaintype.ChainType,
			receivedDatumHash []byte,
			lastBlock *model.Block,
			senderPublicKey []byte,
			nodeSecretPhrase string,
			datumType uint32,
		) (*model.Receipt, error)
		// CheckDuplication to check duplication of *model.BatchReceipt when get response from send block and send transaction
		CheckDuplication(publicKey []byte, datumHash []byte) (err error)
		StoreReceipt(receipt *model.Receipt, senderPublicKey []byte, chaintype chaintype.ChainType) error
	}

	ReceiptService struct {
		NodeReceiptQuery        query.BatchReceiptQueryInterface
		MerkleTreeQuery         query.MerkleTreeQueryInterface
		NodeRegistrationQuery   query.NodeRegistrationQueryInterface
		BlockQuery              query.BlockQueryInterface
		QueryExecutor           query.ExecutorInterface
		NodeRegistrationService NodeRegistrationServiceInterface
		Signature               crypto.SignatureInterface
		PublishedReceiptQuery   query.PublishedReceiptQueryInterface
		ReceiptUtil             coreUtil.ReceiptUtilInterface
		MainBlockStateStorage   storage.CacheStorageInterface
		ScrambleNodeService     ScrambleNodeServiceInterface
		ReceiptReminderStorage  storage.CacheStorageInterface
		ReceiptPoolCacheStorage storage.CacheStorageInterface
		MainBlocksStorage       storage.CacheStackStorageInterface
		// local cache
		LastMerkleRoot []byte
	}
)

func NewReceiptService(
	nodeReceiptQuery query.BatchReceiptQueryInterface,
	merkleTreeQuery query.MerkleTreeQueryInterface,
	nodeRegistrationQuery query.NodeRegistrationQueryInterface,
	blockQuery query.BlockQueryInterface,
	queryExecutor query.ExecutorInterface,
	nodeRegistrationService NodeRegistrationServiceInterface,
	signature crypto.SignatureInterface,
	publishedReceiptQuery query.PublishedReceiptQueryInterface,
	receiptUtil coreUtil.ReceiptUtilInterface,
	mainBlockStateStorage, receiptReminderStorage, receiptPoolCacheStorage storage.CacheStorageInterface,
	scrambleNodeService ScrambleNodeServiceInterface,
	mainBlocksStorage storage.CacheStackStorageInterface,
) *ReceiptService {
	return &ReceiptService{
		NodeReceiptQuery:        nodeReceiptQuery,
		MerkleTreeQuery:         merkleTreeQuery,
		NodeRegistrationQuery:   nodeRegistrationQuery,
		BlockQuery:              blockQuery,
		QueryExecutor:           queryExecutor,
		NodeRegistrationService: nodeRegistrationService,
		Signature:               signature,
		PublishedReceiptQuery:   publishedReceiptQuery,
		ReceiptUtil:             receiptUtil,
		MainBlockStateStorage:   mainBlockStateStorage,
		ScrambleNodeService:     scrambleNodeService,
		ReceiptReminderStorage:  receiptReminderStorage,
		ReceiptPoolCacheStorage: receiptPoolCacheStorage,
		MainBlocksStorage:       mainBlocksStorage,
		LastMerkleRoot:          nil,
	}
}

func (rs *ReceiptService) Initialize() error {
	lastRmrQ := rs.MerkleTreeQuery.GetLastMerkleRoot()
	row, _ := rs.QueryExecutor.ExecuteSelectRow(lastRmrQ, false)

	lastMerkleRoot, err := rs.MerkleTreeQuery.ScanRoot(row)
	if err != nil {
		if err != sql.ErrNoRows {
			return err
		}
	}
	rs.LastMerkleRoot = lastMerkleRoot
	return nil
}

// SelectReceipts select list of receipts to be included in a block by prioritizing receipts that might
// increase the participation score of the node
func (rs *ReceiptService) SelectReceipts(
	blockTimestamp int64,
	numberOfReceipt, lastBlockHeight uint32,
) ([]*model.PublishedReceipt, error) {
	var (
		linkedReceiptList = make(map[string][]*model.BatchReceipt)
		// this variable is to store picked receipt recipient to avoid duplicates
		pickedRecipients  = make(map[string]bool)
		lowerBlockHeight  uint32
		linkedReceiptTree = make(map[string][]byte)
		err               error
	)

	if numberOfReceipt < 1 { // possible no connected node
		return []*model.PublishedReceipt{}, nil
	}
	// get the last merkle tree we have build so far
	if lastBlockHeight > constant.MinRollbackBlocks {
		lowerBlockHeight = lastBlockHeight - constant.MinRollbackBlocks
	}

	linkedReceiptTree, err = func() (map[string][]byte, error) {
		treeQ := rs.MerkleTreeQuery.SelectMerkleTree(
			lowerBlockHeight,
			lastBlockHeight,
			numberOfReceipt*constant.ReceiptBatchPickMultiplier)
		linkedTreeRows, err := rs.QueryExecutor.ExecuteSelect(treeQ, false)
		if err != nil {
			return linkedReceiptTree, err
		}
		defer linkedTreeRows.Close()

		return rs.MerkleTreeQuery.BuildTree(linkedTreeRows)
	}()
	if err != nil {
		return nil, err
	}
	for linkedRoot := range linkedReceiptTree {
		var nodeReceipts []*model.BatchReceipt

		nodeReceipts, err = func() ([]*model.BatchReceipt, error) {
			nodeReceiptsQ, rootArgs := rs.NodeReceiptQuery.GetReceiptByRoot(lowerBlockHeight, lastBlockHeight, []byte(linkedRoot))
			rows, err := rs.QueryExecutor.ExecuteSelect(nodeReceiptsQ, false, rootArgs...)
			if err != nil {
				return nil, err
			}
			defer rows.Close()
			return rs.NodeReceiptQuery.BuildModel(nodeReceipts, rows)
		}()
		if err != nil {
			return nil, err
		}
		for _, rc := range nodeReceipts {
			if !pickedRecipients[string(rc.GetReceipt().GetRecipientPublicKey())] {
				pickedRecipients[string(rc.GetReceipt().GetRecipientPublicKey())] = true
				linkedReceiptList[linkedRoot] = append(linkedReceiptList[linkedRoot], rc)
			}
		}
	}
	// limit the selected portion to `numberOfReceipt` receipts
	// filter the selected receipts on second phase
	var (
		results []*model.PublishedReceipt
	)
	for rcRoot, rcReceipt := range linkedReceiptList {
		merkle := util.MerkleRoot{}
		merkle.HashTree = merkle.FromBytes(linkedReceiptTree[rcRoot], []byte(rcRoot))
		for _, rc := range rcReceipt {
			if len(results) >= int(numberOfReceipt) {
				break
			}
			err = rs.ValidateReceipt(rc.Receipt)
			if err != nil {
				// skip invalid receipt
				continue
			}
			var intermediateHashes [][]byte
			rcByte := rs.ReceiptUtil.GetSignedReceiptBytes(rc.Receipt)
			rcHash := sha3.Sum256(rcByte)

			intermediateHashesBuffer := merkle.GetIntermediateHashes(
				bytes.NewBuffer(rcHash[:]),
				int32(rc.RMRIndex),
			)
			for _, buf := range intermediateHashesBuffer {
				intermediateHashes = append(intermediateHashes, buf.Bytes())
			}
			results = append(
				results,
				&model.PublishedReceipt{
					Receipt:            rc.GetReceipt(),
					IntermediateHashes: merkle.FlattenIntermediateHashes(intermediateHashes),
					ReceiptIndex:       rc.RMRIndex,
				},
			)
		}
	}
	// select non-linked receipt
	if len(results) < int(numberOfReceipt) {
		rmrLinkedReceipts, err := rs.pickReceipts(
			numberOfReceipt, results, pickedRecipients, lowerBlockHeight, lastBlockHeight)
		if err != nil {
			return nil, err
		}
		results = rmrLinkedReceipts
	}

	return results, nil
}

func (rs *ReceiptService) pickReceipts(
	numberOfReceipt uint32,
	pickedReceipts []*model.PublishedReceipt,
	pickedRecipients map[string]bool,
	lowerBlockHeight, upperBlockHeight uint32,
) ([]*model.PublishedReceipt, error) {
	var receipts []*model.BatchReceipt
	receipts, err := func() ([]*model.BatchReceipt, error) {
		receiptsQ := rs.NodeReceiptQuery.GetReceiptsWithUniqueRecipient(
			numberOfReceipt*constant.ReceiptBatchPickMultiplier, lowerBlockHeight, upperBlockHeight)
		rows, err := rs.QueryExecutor.ExecuteSelect(receiptsQ, false)
		if err != nil {
			return nil, err
		}
		defer rows.Close()
		return rs.NodeReceiptQuery.BuildModel(receipts, rows)
	}()
	if err != nil {
		return nil, err
	}
	for _, rc := range receipts {
		if len(pickedReceipts) >= int(numberOfReceipt) {
			break
		}
		errValid := rs.ValidateReceipt(rc.GetReceipt())
		if errValid != nil {
			// skipped invalid receipt
			continue
		}
		if !pickedRecipients[string(rc.GetReceipt().RecipientPublicKey)] {
			pickedReceipts = append(pickedReceipts, &model.PublishedReceipt{
				Receipt:            rc.GetReceipt(),
				IntermediateHashes: nil,
				ReceiptIndex:       rc.RMRIndex,
			})
			pickedRecipients[string(rc.Receipt.RecipientPublicKey)] = true
		}
	}
	return pickedReceipts, nil
}

<<<<<<< HEAD
// SaveReceiptAndMerkle save receipts and its generated merkle root to database and memory
func (rs *ReceiptService) SaveReceiptAndMerkle(receiptBatchObject storage.ReceiptBatchObject) error {
	if len(receiptBatchObject.ReceiptBatch) == 0 {
		// at least `PreviousBlock` receipt (even if empty) is required
		return blocker.NewBlocker(blocker.ValidationErr, "AtLeastOneRowOfReceiptBatchRequired")
	}
	var (
		merkleRoot   util.MerkleRoot
		err          error
		receiptCount = len(receiptBatchObject.ReceiptBatch) * len(receiptBatchObject.ReceiptBatch[0])
		merkleLeafs  = make([]*bytes.Buffer, 0, receiptCount)
		queries      = make([][]interface{}, receiptCount+1)
	)
	for i := 0; i < len(receiptBatchObject.ReceiptBatch); i++ {
		for j := 0; j < len(receiptBatchObject.ReceiptBatch[i]); j++ {
			rcHash := sha3.Sum256(rs.ReceiptUtil.GetSignedReceiptBytes(&(receiptBatchObject.ReceiptBatch[i][j])))
			merkleLeafs = append(merkleLeafs, bytes.NewBuffer(rcHash[:]))
		}
	}
	_, err = merkleRoot.GenerateMerkleRoot(merkleLeafs)
	if err != nil {
		return err
	}
	root, merkleTree := merkleRoot.ToBytes()
	receiptBatchObject.MerkleRoot = root
	for i := 0; i < len(receiptBatchObject.ReceiptBatch); i++ {
		for j := 0; j < len(receiptBatchObject.ReceiptBatch[i]); j++ {
			batchReceipt := &model.BatchReceipt{
				Receipt:  &(receiptBatchObject.ReceiptBatch[i][j]),
				RMR:      receiptBatchObject.MerkleRoot,
				RMRIndex: uint32(i*j + j),
			}
			insertNodeReceiptQ, insertNodeReceiptArgs := rs.NodeReceiptQuery.InsertReceipt(batchReceipt)
			queries[i*j+j] = append([]interface{}{insertNodeReceiptQ}, insertNodeReceiptArgs...)
		}
	}
	insertMerkleTreeQ, insertMerkleTreeArgs := rs.MerkleTreeQuery.InsertMerkleTree(
		receiptBatchObject.MerkleRoot,
		merkleTree,
		time.Now().Unix(),
		receiptBatchObject.BlockHeight,
	)
	queries[len(queries)-1] = append([]interface{}{insertMerkleTreeQ}, insertMerkleTreeArgs...)

	err = rs.QueryExecutor.ExecuteTransactions(queries)
	if err != nil {
		return err
	}
	rs.LastMerkleRoot = receiptBatchObject.MerkleRoot // update local cache
	// todo: store to cache
	return nil
}

// GenerateReceiptsMerkleRoot generate merkle root of some batch receipts and also remove from cache
// generating will do when number of collected receipts(batch receipts) already <= the number of required
func (rs *ReceiptService) GenerateReceiptsMerkleRoot() error {
	var (
		receiptsCached, receipts []model.Receipt
		hashedReceipts           []*bytes.Buffer
		merkleRoot               util.MerkleRoot
		queries                  [][]interface{}
		batchReceipt             *model.BatchReceipt
		block                    model.Block
		err                      error
	)

	err = rs.BatchReceiptCacheStorage.GetAllItems(&receiptsCached)
	if err != nil {
		return err
	}

	if len(receiptsCached) >= int(constant.ReceiptBatchMaximum) {
		// Need to sorting before do next
		sort.SliceStable(receiptsCached, func(i, j int) bool {
			return receiptsCached[i].ReferenceBlockHeight < receiptsCached[j].ReferenceBlockHeight
		})

		var cacheCount int
		for _, receipt := range receiptsCached {
			if len(receipts) == int(constant.ReceiptBatchMaximum) {
				break
			}
			b := receipt
			err = rs.ValidateReceipt(&b)
			if err == nil {
				receipts = append(receipts, b)
				hashedReceipt := sha3.Sum256(rs.ReceiptUtil.GetSignedReceiptBytes(&b))
				hashedReceipts = append(hashedReceipts, bytes.NewBuffer(hashedReceipt[:]))
			}
			cacheCount++
		}
		receiptsCached = receiptsCached[cacheCount:]

		_, err = merkleRoot.GenerateMerkleRoot(hashedReceipts)
		if err != nil {
			return err
		}
		rootMerkle, treeMerkle := merkleRoot.ToBytes()

		queries = make([][]interface{}, len(hashedReceipts)+1)
		for k, receipt := range receipts {
			b := receipt
			batchReceipt = &model.BatchReceipt{
				Receipt:  &b,
				RMR:      rootMerkle,
				RMRIndex: uint32(k),
			}
			insertNodeReceiptQ, insertNodeReceiptArgs := rs.NodeReceiptQuery.InsertReceipt(batchReceipt)
			queries[k] = append([]interface{}{insertNodeReceiptQ}, insertNodeReceiptArgs...)
		}
		err = rs.MainBlockStateStorage.GetItem(nil, &block)
		if err != nil {
			return err
		}
		insertMerkleTreeQ, insertMerkleTreeArgs := rs.MerkleTreeQuery.InsertMerkleTree(
			rootMerkle,
			treeMerkle,
			time.Now().Unix(),
			block.Height,
		)
		queries[len(queries)-1] = append([]interface{}{insertMerkleTreeQ}, insertMerkleTreeArgs...)

		err = rs.QueryExecutor.BeginTx()
		if err != nil {
			return err
		}
		err = rs.QueryExecutor.ExecuteTransactions(queries)
		if err != nil {
			_ = rs.QueryExecutor.RollbackTx()
			return err
		}
		err = rs.QueryExecutor.CommitTx()
		if err != nil {
			return err
		}
		rs.LastMerkleRoot = rootMerkle // update local cache
		return rs.BatchReceiptCacheStorage.SetItems(receiptsCached)
	}

	return nil
}

=======
>>>>>>> e14b62ee
// CheckDuplication check existing batch receipt in cache storage
func (rs *ReceiptService) CheckDuplication(publicKey, datumHash []byte) (err error) {
	var (
		receiptKey []byte
		cType      chaintype.ChainType
	)
	if len(publicKey) == 0 && len(datumHash) == 0 {
		return blocker.NewBlocker(
			blocker.ValidationErr,
			"EmptyParams",
		)
	}
	receiptKey, err = rs.ReceiptUtil.GetReceiptKey(datumHash, publicKey)
	if err != nil {
		return blocker.NewBlocker(
			blocker.ValidationErr,
			err.Error(),
		)
	}

	err = rs.ReceiptReminderStorage.GetItem(hex.EncodeToString(receiptKey), &cType)
	if err != nil {
		return blocker.NewBlocker(
			blocker.ValidationErr,
			"FailedGetReceiptKey",
		)
	}
	if cType != nil {
		return blocker.NewBlocker(blocker.DuplicateReceiptErr, "ReceiptExistsOnReminder")
	}
	return nil
}

func (rs *ReceiptService) ValidateReceipt(
	receipt *model.Receipt,
) error {
	var (
		blockAtHeight *storage.BlockCacheObject
		err           error
	)
	unsignedBytes := rs.ReceiptUtil.GetUnsignedReceiptBytes(receipt)
	if !rs.Signature.VerifyNodeSignature(
		unsignedBytes,
		receipt.RecipientSignature,
		receipt.RecipientPublicKey,
	) {
		// rollback
		return blocker.NewBlocker(
			blocker.ValidationErr,
			"InvalidReceiptSignature",
		)
	}
	blockAtHeight, err = util.GetBlockByHeightUseBlocksCache(
		receipt.ReferenceBlockHeight,
		rs.QueryExecutor,
		rs.BlockQuery,
		rs.MainBlocksStorage,
	)
	if err != nil {
		return err
	}
	// check block hash
	if !bytes.Equal(blockAtHeight.BlockHash, receipt.ReferenceBlockHash) {
		return blocker.NewBlocker(blocker.ValidationErr, "InvalidReceiptBlockHash")
	}
	err = rs.validateReceiptSenderRecipient(receipt)
	if err != nil {
		return err
	}
	return nil
}

func (rs *ReceiptService) validateReceiptSenderRecipient(
	receipt *model.Receipt,
) error {
	var (
		err   error
		peers map[string]*model.Peer
	)
	// get or build scrambled nodes at height
	scrambledNode, err := rs.ScrambleNodeService.GetScrambleNodesByHeight(receipt.ReferenceBlockHeight)
	if err != nil {
		return err
	}
	// get sender address at height
	senderNodeID, ok := scrambledNode.NodePublicKeyToIDMap[hex.EncodeToString(receipt.GetSenderPublicKey())]
	if !ok {
		return blocker.NewBlocker(blocker.ValidationErr, "ReceiptSenderNotInScrambleList")
	}
	// get recipient address at height
	recipientNodeID, ok := scrambledNode.NodePublicKeyToIDMap[hex.EncodeToString(receipt.GetRecipientPublicKey())]
	if !ok {
		return blocker.NewBlocker(blocker.ValidationErr, "ReceiptRecipientNotInScrambleList")
	}
	if peers, err = p2pUtil.GetPriorityPeersByNodeID(
		senderNodeID,
		scrambledNode,
	); err != nil {
		return err
	}

	// check if recipient is in sender.Peers list
	for _, peer := range peers {
		if peer.GetInfo().ID == recipientNodeID {
			// valid recipient and sender
			return nil
		}
	}
	return blocker.NewBlocker(blocker.ValidationErr, "ReceiptRecipientNotInPriorityList")
}

// GetPublishedReceiptsByHeight that handling database connection to get published receipts by height
func (rs *ReceiptService) GetPublishedReceiptsByHeight(blockHeight uint32) ([]*model.PublishedReceipt, error) {
	var (
		publishedReceipts []*model.PublishedReceipt
		rows              *sql.Rows
		err               error
	)

	qStr, qArgs := rs.PublishedReceiptQuery.GetPublishedReceiptByBlockHeight(blockHeight)
	rows, err = rs.QueryExecutor.ExecuteSelect(qStr, false, qArgs...)
	if err != nil {
		return publishedReceipts, err
	}
	defer rows.Close()

	publishedReceipts, err = rs.PublishedReceiptQuery.BuildModel(publishedReceipts, rows)
	if err != nil {
		return publishedReceipts, err
	}
	return publishedReceipts, nil
}

// GenerateReceiptWithReminder generate batch receipt at last block and store into batch receipt storage
func (rs *ReceiptService) GenerateReceiptWithReminder(
	ct chaintype.ChainType,
	receivedDatumHash []byte,
	lastBlock *model.Block,
	senderPublicKey []byte,
	nodeSecretPhrase string,
	datumType uint32,
) (*model.Receipt, error) {
	var (
		rmrLinked     = rs.LastMerkleRoot
		receipt       *model.Receipt
		err           error
		nodePublicKey = crypto.NewEd25519Signature().GetPublicKeyFromSeed(nodeSecretPhrase)
	)

	// generate receipt
	receipt, err = rs.ReceiptUtil.GenerateReceipt(
		ct,
		lastBlock,
		senderPublicKey,
		nodePublicKey,
		receivedDatumHash,
		rmrLinked,
		datumType,
	)
	if err != nil {
		return nil, err
	}
	receipt.RecipientSignature = rs.Signature.SignByNode(
		rs.ReceiptUtil.GetUnsignedReceiptBytes(receipt),
		nodeSecretPhrase,
	)

	receiptKey, err := rs.ReceiptUtil.GetReceiptKey(receipt.GetDatumHash(), senderPublicKey)
	if err != nil {
		return receipt, err
	}
	err = rs.ReceiptReminderStorage.SetItem(hex.EncodeToString(receiptKey), ct)
	if err != nil {
		return receipt, err
	}

	return receipt, err
}

func (rs *ReceiptService) StoreReceipt(receipt *model.Receipt, senderPublicKey []byte, chaintype chaintype.ChainType) error {
	receiptKey, err := rs.ReceiptUtil.GetReceiptKey(receipt.GetDatumHash(), senderPublicKey)
	if err != nil {
		return err
	}
	b := *receipt
	err = rs.ReceiptPoolCacheStorage.SetItem(receiptKey, b)
	if err != nil {
		return err
	}
	err = rs.ReceiptReminderStorage.SetItem(hex.EncodeToString(receiptKey), chaintype)
	if err != nil {
		return err
	}
	return nil
}<|MERGE_RESOLUTION|>--- conflicted
+++ resolved
@@ -4,6 +4,7 @@
 	"bytes"
 	"database/sql"
 	"encoding/hex"
+	"time"
 
 	"github.com/zoobc/zoobc-core/common/blocker"
 	"github.com/zoobc/zoobc-core/common/chaintype"
@@ -43,6 +44,8 @@
 		// CheckDuplication to check duplication of *model.BatchReceipt when get response from send block and send transaction
 		CheckDuplication(publicKey []byte, datumHash []byte) (err error)
 		StoreReceipt(receipt *model.Receipt, senderPublicKey []byte, chaintype chaintype.ChainType) error
+		SaveReceiptAndMerkle(receiptBatchObject storage.ReceiptBatchObject) error
+		GetReceiptFromPool(hash []byte) ([]model.Receipt, error)
 	}
 
 	ReceiptService struct {
@@ -59,6 +62,7 @@
 		ScrambleNodeService     ScrambleNodeServiceInterface
 		ReceiptReminderStorage  storage.CacheStorageInterface
 		ReceiptPoolCacheStorage storage.CacheStorageInterface
+		ReceiptBatchStorage     storage.CacheStackStorageInterface
 		MainBlocksStorage       storage.CacheStackStorageInterface
 		// local cache
 		LastMerkleRoot []byte
@@ -77,7 +81,7 @@
 	receiptUtil coreUtil.ReceiptUtilInterface,
 	mainBlockStateStorage, receiptReminderStorage, receiptPoolCacheStorage storage.CacheStorageInterface,
 	scrambleNodeService ScrambleNodeServiceInterface,
-	mainBlocksStorage storage.CacheStackStorageInterface,
+	mainBlocksStorage, receiptBatchStorage storage.CacheStackStorageInterface,
 ) *ReceiptService {
 	return &ReceiptService{
 		NodeReceiptQuery:        nodeReceiptQuery,
@@ -93,6 +97,7 @@
 		ScrambleNodeService:     scrambleNodeService,
 		ReceiptReminderStorage:  receiptReminderStorage,
 		ReceiptPoolCacheStorage: receiptPoolCacheStorage,
+		ReceiptBatchStorage:     receiptBatchStorage,
 		MainBlocksStorage:       mainBlocksStorage,
 		LastMerkleRoot:          nil,
 	}
@@ -265,7 +270,16 @@
 	return pickedReceipts, nil
 }
 
-<<<<<<< HEAD
+func (rs *ReceiptService) GetReceiptFromPool(hash []byte) ([]model.Receipt, error) {
+	var (
+		result []model.Receipt
+		err    error
+	)
+	hashHex := hex.EncodeToString(hash)
+	err = rs.ReceiptPoolCacheStorage.GetItem(hashHex, &result)
+	return result, err
+}
+
 // SaveReceiptAndMerkle save receipts and its generated merkle root to database and memory
 func (rs *ReceiptService) SaveReceiptAndMerkle(receiptBatchObject storage.ReceiptBatchObject) error {
 	if len(receiptBatchObject.ReceiptBatch) == 0 {
@@ -274,10 +288,10 @@
 	}
 	var (
 		merkleRoot   util.MerkleRoot
-		err          error
 		receiptCount = len(receiptBatchObject.ReceiptBatch) * len(receiptBatchObject.ReceiptBatch[0])
 		merkleLeafs  = make([]*bytes.Buffer, 0, receiptCount)
 		queries      = make([][]interface{}, receiptCount+1)
+		err          error
 	)
 	for i := 0; i < len(receiptBatchObject.ReceiptBatch); i++ {
 		for j := 0; j < len(receiptBatchObject.ReceiptBatch[i]); j++ {
@@ -315,101 +329,9 @@
 		return err
 	}
 	rs.LastMerkleRoot = receiptBatchObject.MerkleRoot // update local cache
-	// todo: store to cache
-	return nil
-}
-
-// GenerateReceiptsMerkleRoot generate merkle root of some batch receipts and also remove from cache
-// generating will do when number of collected receipts(batch receipts) already <= the number of required
-func (rs *ReceiptService) GenerateReceiptsMerkleRoot() error {
-	var (
-		receiptsCached, receipts []model.Receipt
-		hashedReceipts           []*bytes.Buffer
-		merkleRoot               util.MerkleRoot
-		queries                  [][]interface{}
-		batchReceipt             *model.BatchReceipt
-		block                    model.Block
-		err                      error
-	)
-
-	err = rs.BatchReceiptCacheStorage.GetAllItems(&receiptsCached)
-	if err != nil {
-		return err
-	}
-
-	if len(receiptsCached) >= int(constant.ReceiptBatchMaximum) {
-		// Need to sorting before do next
-		sort.SliceStable(receiptsCached, func(i, j int) bool {
-			return receiptsCached[i].ReferenceBlockHeight < receiptsCached[j].ReferenceBlockHeight
-		})
-
-		var cacheCount int
-		for _, receipt := range receiptsCached {
-			if len(receipts) == int(constant.ReceiptBatchMaximum) {
-				break
-			}
-			b := receipt
-			err = rs.ValidateReceipt(&b)
-			if err == nil {
-				receipts = append(receipts, b)
-				hashedReceipt := sha3.Sum256(rs.ReceiptUtil.GetSignedReceiptBytes(&b))
-				hashedReceipts = append(hashedReceipts, bytes.NewBuffer(hashedReceipt[:]))
-			}
-			cacheCount++
-		}
-		receiptsCached = receiptsCached[cacheCount:]
-
-		_, err = merkleRoot.GenerateMerkleRoot(hashedReceipts)
-		if err != nil {
-			return err
-		}
-		rootMerkle, treeMerkle := merkleRoot.ToBytes()
-
-		queries = make([][]interface{}, len(hashedReceipts)+1)
-		for k, receipt := range receipts {
-			b := receipt
-			batchReceipt = &model.BatchReceipt{
-				Receipt:  &b,
-				RMR:      rootMerkle,
-				RMRIndex: uint32(k),
-			}
-			insertNodeReceiptQ, insertNodeReceiptArgs := rs.NodeReceiptQuery.InsertReceipt(batchReceipt)
-			queries[k] = append([]interface{}{insertNodeReceiptQ}, insertNodeReceiptArgs...)
-		}
-		err = rs.MainBlockStateStorage.GetItem(nil, &block)
-		if err != nil {
-			return err
-		}
-		insertMerkleTreeQ, insertMerkleTreeArgs := rs.MerkleTreeQuery.InsertMerkleTree(
-			rootMerkle,
-			treeMerkle,
-			time.Now().Unix(),
-			block.Height,
-		)
-		queries[len(queries)-1] = append([]interface{}{insertMerkleTreeQ}, insertMerkleTreeArgs...)
-
-		err = rs.QueryExecutor.BeginTx()
-		if err != nil {
-			return err
-		}
-		err = rs.QueryExecutor.ExecuteTransactions(queries)
-		if err != nil {
-			_ = rs.QueryExecutor.RollbackTx()
-			return err
-		}
-		err = rs.QueryExecutor.CommitTx()
-		if err != nil {
-			return err
-		}
-		rs.LastMerkleRoot = rootMerkle // update local cache
-		return rs.BatchReceiptCacheStorage.SetItems(receiptsCached)
-	}
-
-	return nil
-}
-
-=======
->>>>>>> e14b62ee
+	return rs.ReceiptBatchStorage.Push(receiptBatchObject)
+}
+
 // CheckDuplication check existing batch receipt in cache storage
 func (rs *ReceiptService) CheckDuplication(publicKey, datumHash []byte) (err error) {
 	var (
