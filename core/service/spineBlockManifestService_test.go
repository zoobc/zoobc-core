package service

import (
	"fmt"
	"reflect"
	"testing"

	log "github.com/sirupsen/logrus"
	"github.com/zoobc/zoobc-core/common/chaintype"
	"github.com/zoobc/zoobc-core/common/model"
	"github.com/zoobc/zoobc-core/common/query"
)

type (
	mockSpineBlockManifestServiceQueryExecutor struct {
		testName string
		query.Executor
	}
)

var (
	ssMockSpineBlockManifest = &model.SpineBlockManifest{
		ID:                      1,
		FullFileHash:            ssMockFullHash,
		ManifestReferenceHeight: 720,
		FileChunkHashes:         []byte{},
		ChainType:               0,
		SpineBlockManifestType:  model.SpineBlockManifestType_Snapshot,
		ExpirationTimestamp:     1000,
	}
)

func (*mockSpineBlockManifestServiceQueryExecutor) ExecuteTransaction(query string, args ...interface{}) error {
	return nil
}

func (*mockSpineBlockManifestServiceQueryExecutor) ExecuteTransactions(queries [][]interface{}) error {
	return nil
}

func (*mockSpineBlockManifestServiceQueryExecutor) BeginTx() error {
	return nil
}

func (*mockSpineBlockManifestServiceQueryExecutor) RollbackTx() error {
	return nil
}
func (*mockSpineBlockManifestServiceQueryExecutor) CommitTx() error {
	return nil
}

func TestBlockSpineSnapshotService_CreateSpineBlockManifest(t *testing.T) {
	type fields struct {
		QueryExecutor             query.ExecutorInterface
		SpineBlockManifestQuery   query.SpineBlockManifestQueryInterface
		SpineBlockQuery           query.BlockQueryInterface
		MainBlockQuery            query.BlockQueryInterface
		Logger                    *log.Logger
		Spinechain                chaintype.ChainType
		Mainchain                 chaintype.ChainType
		SnapshotInterval          int64
		SnapshotGenerationTimeout int64
	}
	type args struct {
		snapshotHash            []byte
		mainHeight, spineHeight uint32
		megablockTimestamp      int64
		sortedFileChunksHashes  [][]byte
		lastFileChunkHash       []byte
		ct                      chaintype.ChainType
		mbType                  model.SpineBlockManifestType
	}
	tests := []struct {
		name    string
		fields  fields
		args    args
		wantErr bool
		want    *model.SpineBlockManifest
	}{
		{
			name: "CreateSpineBlockManifest:success",
			fields: fields{
				QueryExecutor: &mockSpineBlockManifestServiceQueryExecutor{
					testName: "CreateSpineBlockManifest:success",
				},
				SpineBlockManifestQuery: query.NewSpineBlockManifestQuery(),
				SpineBlockQuery:         query.NewBlockQuery(&chaintype.SpineChain{}),
				Logger:                  log.New(),
			},
			args: args{
				snapshotHash:           make([]byte, 32),
				mainHeight:             ssMockMainBlock.Height,
				megablockTimestamp:     ssMockMainBlock.Timestamp,
				sortedFileChunksHashes: make([][]byte, 0),
				lastFileChunkHash:      make([]byte, 32),
				ct:                     &chaintype.MainChain{},
				mbType:                 model.SpineBlockManifestType_Snapshot,
			},
			wantErr: false,
			want: &model.SpineBlockManifest{
<<<<<<< HEAD
				ID:                       int64(-446833005029263155),
				FullFileHash:             make([]byte, 32),
				SpineBlockManifestHeight: ssMockMainBlock.Height,
				ExpirationTimestamp:      int64(1562117286),
				FileChunkHashes:          make([]byte, 0),
				SpineBlockManifestType:   model.SpineBlockManifestType_Snapshot,
				ChainType:                0,
=======
				ID:                      int64(-4442731824309358759),
				FullFileHash:            make([]byte, 32),
				ManifestReferenceHeight: ssMockMainBlock.Height,
				ExpirationTimestamp:     int64(1562117286),
				FileChunkHashes:         make([]byte, 0),
				SpineBlockManifestType:  model.SpineBlockManifestType_Snapshot,
				ChainType:               0,
>>>>>>> f151c43c
			},
		},
	}
	for _, tt := range tests {
		fmt.Println(t.Name())
		t.Run(tt.name, func(t *testing.T) {
			mbl := &SpineBlockManifestService{
				QueryExecutor:           tt.fields.QueryExecutor,
				SpineBlockManifestQuery: tt.fields.SpineBlockManifestQuery,
				SpineBlockQuery:         tt.fields.SpineBlockQuery,
				Logger:                  tt.fields.Logger,
			}
			got, err := mbl.CreateSpineBlockManifest(tt.args.snapshotHash, tt.args.mainHeight, tt.args.megablockTimestamp,
				tt.args.sortedFileChunksHashes, tt.args.ct, tt.args.mbType)
			if (err != nil) != tt.wantErr {
				t.Errorf("SnapshotService.CreateSpineBlockManifest() error = %v, wantErr %v", err, tt.wantErr)
			}
			if !reflect.DeepEqual(got, tt.want) {
				t.Errorf("SnapshotService.CreateSpineBlockManifest() error = %v, want %v", got, tt.want)
			}
		})
	}
}

func TestSnapshotService_GetSpineBlockManifestBytes(t *testing.T) {
	type fields struct {
		QueryExecutor           query.ExecutorInterface
		SpineBlockManifestQuery query.SpineBlockManifestQueryInterface
		SpineBlockQuery         query.BlockQueryInterface
		Logger                  *log.Logger
	}
	type args struct {
		spineBlockManifest *model.SpineBlockManifest
	}
	tests := []struct {
		name   string
		fields fields
		args   args
		want   []byte
	}{
		{
			name:   "GetSpineBlockManifestBytes:success",
			fields: fields{},
			args: args{
				spineBlockManifest: ssMockSpineBlockManifest,
			},
			want: []byte{1, 0, 0, 0, 0, 0, 0, 0, 3, 3, 3, 3, 3, 3, 3, 3, 3, 3, 3, 3, 3, 3, 3, 3, 3, 3, 3, 3, 3, 3, 3,
				3, 3, 3, 3, 3, 3, 3, 3, 3, 3, 3, 3, 3, 3, 3, 3, 3, 3, 3, 3, 3, 3, 3, 3, 3, 3, 3, 3, 3, 3, 3, 3, 3, 3,
				3, 3, 3, 3, 3, 3, 3, 208, 2, 0, 0, 0, 0, 0, 0, 0, 0, 0, 0, 232, 3, 0, 0, 0, 0, 0, 0},
		},
	}
	for _, tt := range tests {
		t.Run(tt.name, func(t *testing.T) {
			ss := &SpineBlockManifestService{
				QueryExecutor:           tt.fields.QueryExecutor,
				SpineBlockManifestQuery: tt.fields.SpineBlockManifestQuery,
				SpineBlockQuery:         tt.fields.SpineBlockQuery,
				Logger:                  tt.fields.Logger,
			}
			got := ss.GetSpineBlockManifestBytes(tt.args.spineBlockManifest)
			if !reflect.DeepEqual(got, tt.want) {
				t.Errorf("SnapshotService.GetSpineBlockManifestBytes() = %v, want %v", got, tt.want)
			}
		})
	}
}<|MERGE_RESOLUTION|>--- conflicted
+++ resolved
@@ -98,15 +98,6 @@
 			},
 			wantErr: false,
 			want: &model.SpineBlockManifest{
-<<<<<<< HEAD
-				ID:                       int64(-446833005029263155),
-				FullFileHash:             make([]byte, 32),
-				SpineBlockManifestHeight: ssMockMainBlock.Height,
-				ExpirationTimestamp:      int64(1562117286),
-				FileChunkHashes:          make([]byte, 0),
-				SpineBlockManifestType:   model.SpineBlockManifestType_Snapshot,
-				ChainType:                0,
-=======
 				ID:                      int64(-4442731824309358759),
 				FullFileHash:            make([]byte, 32),
 				ManifestReferenceHeight: ssMockMainBlock.Height,
@@ -114,7 +105,6 @@
 				FileChunkHashes:         make([]byte, 0),
 				SpineBlockManifestType:  model.SpineBlockManifestType_Snapshot,
 				ChainType:               0,
->>>>>>> f151c43c
 			},
 		},
 	}
