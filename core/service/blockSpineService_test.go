package service

import (
	"database/sql"
	"errors"
	"fmt"
	"math/big"
	"reflect"
	"regexp"
	"strings"
	"sync"
	"testing"

	"github.com/DATA-DOG/go-sqlmock"
	"github.com/dgraph-io/badger/v2"
	log "github.com/sirupsen/logrus"
	"github.com/zoobc/zoobc-core/common/chaintype"
	"github.com/zoobc/zoobc-core/common/constant"
	"github.com/zoobc/zoobc-core/common/crypto"
	"github.com/zoobc/zoobc-core/common/kvdb"
	"github.com/zoobc/zoobc-core/common/model"
	"github.com/zoobc/zoobc-core/common/query"
	"github.com/zoobc/zoobc-core/common/storage"
	"github.com/zoobc/zoobc-core/common/transaction"
	"github.com/zoobc/zoobc-core/common/util"
	"github.com/zoobc/zoobc-core/core/smith/strategy"
	"github.com/zoobc/zoobc-core/observer"
	"golang.org/x/crypto/sha3"
)

var (
	mockSpineBlockData = model.Block{
		ID:        -1701929749060110283,
		BlockHash: make([]byte, 32),
		PreviousBlockHash: []byte{204, 131, 181, 204, 170, 112, 249, 115, 172, 193, 120, 7, 166, 200, 160, 138, 32, 0, 163, 161,
			45, 128, 173, 123, 252, 203, 199, 224, 249, 124, 168, 41},
		Height:    1,
		Timestamp: 1,
		BlockSeed: []byte{153, 58, 50, 200, 7, 61, 108, 229, 204, 48, 199, 145, 21, 99, 125, 75, 49,
			45, 118, 97, 219, 80, 242, 244, 100, 134, 144, 246, 37, 144, 213, 135},
		BlockSignature:       []byte{144, 246, 37, 144, 213, 135},
		CumulativeDifficulty: "1000",
		BlocksmithPublicKey: []byte{1, 2, 3, 200, 7, 61, 108, 229, 204, 48, 199, 145, 21, 99, 125, 75, 49,
			45, 118, 97, 219, 80, 242, 244, 100, 134, 144, 246, 37, 144, 213, 135},
		TotalAmount:         0,
		TotalFee:            0,
		TotalCoinBase:       0,
		Version:             0,
		PayloadLength:       1,
		PayloadHash:         []byte{},
		SpineBlockManifests: make([]*model.SpineBlockManifest, 0),
	}
	mockSpinePublicKey = &model.SpinePublicKey{
		NodeID:          1,
		NodePublicKey:   nrsNodePubKey1,
		MainBlockHeight: 1,
		PublicKeyAction: model.SpinePublicKeyAction_AddKey,
		Height:          1,
		Latest:          true,
	}
)

type (
	mockSpineSignature struct {
		crypto.Signature
	}
	mockSpineSignatureFail struct {
		crypto.Signature
	}
	mockSpineQueryExecutorSuccess struct {
		query.Executor
	}
	mockSpineQueryExecuteNotNil struct {
		query.Executor
	}
	mockSpineQueryExecutorScanFail struct {
		query.Executor
	}
	mockSpineQueryExecutorFail struct {
		query.Executor
	}
	mockSpineQueryExecutorNotFound struct {
		query.Executor
	}
	mockSpineTypeAction struct {
		transaction.SendMoney
	}
	mockSpineTypeActionSuccess struct {
		mockSpineTypeAction
	}

	mockSpineKVExecutorSuccess struct {
		kvdb.KVExecutor
	}

	mockSpineKVExecutorSuccessKeyNotFound struct {
		mockSpineKVExecutorSuccess
	}

	mockSpineKVExecutorFailOtherError struct {
		mockSpineKVExecutorSuccess
	}

	mockSpineNodeRegistrationServiceSuccess struct {
		NodeRegistrationService
	}

	mockSpineNodeRegistrationServiceFail struct {
		NodeRegistrationService
	}

	mockBlockSpinePublicKeyService struct {
		BlockSpinePublicKeyService
	}
)

func (*mockBlockSpinePublicKeyService) GetSpinePublicKeysByBlockHeight(height uint32) (spinePublicKeys []*model.SpinePublicKey, err error) {
	return nil, nil
}

func (*mockSpineNodeRegistrationServiceSuccess) AddParticipationScore(
	nodeID, scoreDelta int64,
	height uint32,
	tx bool,
) (newScore int64, err error) {
	return 100000, nil
}

func (*mockSpineNodeRegistrationServiceSuccess) SelectNodesToBeAdmitted(limit uint32) ([]*model.NodeRegistration, error) {
	return []*model.NodeRegistration{
		{
			AccountAddress: "TESTADMITTED",
		},
	}, nil
}

func (*mockSpineNodeRegistrationServiceSuccess) AdmitNodes(nodeRegistrations []*model.NodeRegistration, height uint32) error {
	return nil
}

func (*mockSpineNodeRegistrationServiceSuccess) SelectNodesToBeExpelled() ([]*model.NodeRegistration, error) {
	return []*model.NodeRegistration{
		{
			AccountAddress: "TESTEXPELLED",
		},
	}, nil
}

func (*mockSpineNodeRegistrationServiceFail) AddParticipationScore(
	nodeID, scoreDelta int64,
	height uint32,
	tx bool,
) (newScore int64, err error) {
	return 100000, nil
}

func (*mockSpineNodeRegistrationServiceFail) SelectNodesToBeExpelled() ([]*model.NodeRegistration, error) {
	return []*model.NodeRegistration{
		{
			AccountAddress: "TESTEXPELLED",
		},
	}, nil
}
func (*mockSpineNodeRegistrationServiceFail) ExpelNodes(nodeRegistrations []*model.NodeRegistration, height uint32) error {
	return nil
}
func (*mockSpineNodeRegistrationServiceSuccess) GetNodeAdmittanceCycle() uint32 {
	return 1
}

func (*mockSpineNodeRegistrationServiceSuccess) ExpelNodes(nodeRegistrations []*model.NodeRegistration, height uint32) error {
	return nil
}

func (*mockSpineNodeRegistrationServiceSuccess) BuildScrambledNodes(block *model.Block) error {
	return nil
}

func (*mockSpineNodeRegistrationServiceSuccess) GetBlockHeightToBuildScrambleNodes(lastBlockHeight uint32) uint32 {
	return lastBlockHeight
}

func (*mockSpineNodeRegistrationServiceFail) BuildScrambledNodes(block *model.Block) error {
	return errors.New("mockSpine Error")
}

func (*mockSpineNodeRegistrationServiceFail) GetBlockHeightToBuildScrambleNodes(lastBlockHeight uint32) uint32 {
	return lastBlockHeight
}

func (*mockSpineKVExecutorSuccess) Get(key string) ([]byte, error) {
	return nil, nil
}

func (*mockSpineKVExecutorSuccess) Insert(key string, value []byte, expiry int) error {
	return nil
}

func (*mockSpineKVExecutorSuccessKeyNotFound) Get(key string) ([]byte, error) {
	return nil, badger.ErrKeyNotFound
}

func (*mockSpineKVExecutorFailOtherError) Get(key string) ([]byte, error) {
	return nil, badger.ErrInvalidKey
}

func (*mockSpineKVExecutorFailOtherError) Insert(key string, value []byte, expiry int) error {
	return badger.ErrInvalidKey
}

// mockSpineTypeAction
func (*mockSpineTypeAction) ApplyConfirmed(int64) error {
	return nil
}
func (*mockSpineTypeAction) Validate(bool) error {
	return nil
}
func (*mockSpineTypeAction) GetAmount() int64 {
	return 10
}
func (*mockSpineTypeActionSuccess) GetTransactionType(tx *model.Transaction) (transaction.TypeAction, error) {
	return &mockSpineTypeAction{}, nil
}

// mockSpineSignature
func (*mockSpineSignature) SignByNode(payload []byte, nodeSeed string) []byte {
	return []byte{}
}

func (*mockSpineSignature) VerifyNodeSignature(
	payload, signature, nodePublicKey []byte,
) bool {
	return true
}

func (*mockSpineSignatureFail) VerifyNodeSignature(
	payload, signature, nodePublicKey []byte,
) bool {
	return false
}

// mockSpineQueryExecutorScanFail
func (*mockSpineQueryExecutorScanFail) ExecuteSelect(qe string, tx bool, args ...interface{}) (*sql.Rows, error) {
	db, mockSpine, _ := sqlmock.New()
	defer db.Close()
	mockSpine.ExpectQuery(regexp.QuoteMeta(`SELECT`)).WillReturnRows(sqlmock.NewRows([]string{
		"ID", "PreviousBlockHash", "Height", "Timestamp", "BlockSeed", "BlockSignature", "CumulativeDifficulty",
		"PayloadLength", "PayloadHash", "BlocksmithPublicKey", "TotalAmount", "TotalFee", "TotalCoinBase"}))
	rows, _ := db.Query(qe)
	return rows, nil
}

// mockSpineQueryExecutorNotFound
func (*mockSpineQueryExecutorNotFound) ExecuteSelect(qe string, tx bool, args ...interface{}) (*sql.Rows, error) {
	db, mockSpine, _ := sqlmock.New()
	defer db.Close()
	switch qe {
	case "SELECT id, node_public_key, account_address, registration_height, node_address, locked_balance, " +
		"registration_status, latest, height  FROM node_registry WHERE node_public_key = ? AND height <= ? " +
		"ORDER BY height DESC LIMIT 1":
		mockSpine.ExpectQuery(regexp.QuoteMeta(qe)).WillReturnRows(sqlmock.NewRows([]string{
			"ID", "PreviousBlockHash", "Height", "Timestamp", "BlockSeed", "BlockSignature", "CumulativeDifficulty",
			"PayloadLength", "PayloadHash", "BlocksmithPublicKey", "TotalAmount", "TotalFee", "TotalCoinBase",
			"Version"},
		))
	default:
		return nil, errors.New("mockSpineQueryExecutorNotFound - InvalidQuery")
	}
	rows, _ := db.Query(qe)
	return rows, nil
}

// mockSpineQueryExecutorNotNil
func (*mockSpineQueryExecuteNotNil) ExecuteSelect(query string, tx bool, args ...interface{}) (*sql.Rows, error) {
	db, mockSpine, err := sqlmock.New()
	if err != nil {
		return nil, err
	}
	mockSpine.ExpectQuery("").
		WillReturnRows(sqlmock.NewRows([]string{"ID"}))
	return db.Query("")
}

// mockSpineQueryExecutorFail
func (*mockSpineQueryExecutorFail) ExecuteSelect(query string, tx bool, args ...interface{}) (*sql.Rows, error) {
	return nil, errors.New("MockedError")
}
func (*mockSpineQueryExecutorFail) ExecuteStatement(qe string, args ...interface{}) (sql.Result, error) {
	return nil, errors.New("MockedError")
}
func (*mockSpineQueryExecutorFail) BeginTx() error { return nil }

func (*mockSpineQueryExecutorFail) RollbackTx() error { return nil }

func (*mockSpineQueryExecutorFail) ExecuteTransaction(qStr string, args ...interface{}) error {
	return errors.New("mockSpineError:deleteMempoolFail")
}
func (*mockSpineQueryExecutorFail) ExecuteSelectRow(qStr string, tx bool, args ...interface{}) (*sql.Row, error) {
	db, mockSpine, _ := sqlmock.New()
	mockSpineRows := mockSpine.NewRows([]string{"fake"})
	mockSpineRows.AddRow("1")
	mockSpine.ExpectQuery(qStr).WillReturnRows(mockSpineRows)
	return db.QueryRow(qStr), nil
}
func (*mockSpineQueryExecutorFail) CommitTx() error { return errors.New("mockSpineError:commitFail") }

// mockSpineQueryExecutorSuccess
func (*mockSpineQueryExecutorSuccess) BeginTx() error { return nil }

func (*mockSpineQueryExecutorSuccess) RollbackTx() error { return nil }

func (*mockSpineQueryExecutorSuccess) ExecuteTransaction(qStr string, args ...interface{}) error {
	return nil
}
func (*mockSpineQueryExecutorSuccess) ExecuteTransactions(queries [][]interface{}) error {
	return nil
}
func (*mockSpineQueryExecutorSuccess) CommitTx() error { return nil }

func (*mockSpineQueryExecutorSuccess) ExecuteSelectRow(qStr string, tx bool, args ...interface{}) (*sql.Row, error) {
	db, mockSpine, _ := sqlmock.New()
	defer db.Close()

	switch qStr {
	case "SELECT id, node_public_key, account_address, registration_height, node_address, locked_balance, " +
		"registration_status, latest, height FROM node_registry WHERE node_public_key = ? AND latest=1":
		mockSpine.ExpectQuery(regexp.QuoteMeta(qStr)).WillReturnRows(sqlmock.NewRows([]string{
			"ID", "NodePublicKey", "AccountAddress", "RegistrationHeight", "NodeAddress", "LockedBalance", "RegistrationStatus",
			"Latest", "Height",
		}).AddRow(1, bcsNodePubKey1, bcsAddress1, 10, "10.10.10.1", 100000000, uint32(model.NodeRegistrationState_NodeQueued), true, 100))
	case "SELECT id, block_height, tree, timestamp FROM merkle_tree ORDER BY timestamp DESC LIMIT 1":
		mockSpine.ExpectQuery(regexp.QuoteMeta(qStr)).WillReturnRows(sqlmock.NewRows([]string{
			"ID", "BlockHeight", "Tree", "Timestamp",
		}))
	case "SELECT id, block_hash, previous_block_hash, height, timestamp, block_seed, block_signature, cumulative_difficulty, " +
		"payload_length, payload_hash, blocksmith_public_key, total_amount, total_fee, total_coinbase, version " +
		"FROM spine_block ORDER BY height DESC LIMIT 1":
		mockSpineRows := mockSpine.NewRows(query.NewBlockQuery(&chaintype.SpineChain{}).Fields)
		mockSpineRows.AddRow(
			mockSpineBlockData.GetID(),
			mockSpineBlockData.GetBlockHash(),
			mockSpineBlockData.GetPreviousBlockHash(),
			mockSpineBlockData.GetHeight(),
			mockSpineBlockData.GetTimestamp(),
			mockSpineBlockData.GetBlockSeed(),
			mockSpineBlockData.GetBlockSignature(),
			mockSpineBlockData.GetCumulativeDifficulty(),
			mockSpineBlockData.GetPayloadLength(),
			mockSpineBlockData.GetPayloadHash(),
			mockSpineBlockData.GetBlocksmithPublicKey(),
			mockSpineBlockData.GetTotalAmount(),
			mockSpineBlockData.GetTotalFee(),
			mockSpineBlockData.GetTotalCoinBase(),
			mockSpineBlockData.GetVersion(),
		)
		mockSpine.ExpectQuery(regexp.QuoteMeta(qStr)).WillReturnRows(mockSpineRows)
	default:
		return nil, fmt.Errorf("unmoked query for mockSpineQueryExecutorSuccess selectrow %s", qStr)
	}
	row := db.QueryRow(qStr)
	return row, nil
}

func (*mockSpineQueryExecutorSuccess) ExecuteSelect(qe string, tx bool, args ...interface{}) (*sql.Rows, error) {
	db, mockSpine, _ := sqlmock.New()
	defer db.Close()
	switch qe {
	case "SELECT id, node_public_key, account_address, registration_height, node_address, locked_balance, " +
		"registration_status, latest, height FROM node_registry WHERE id = ? AND latest=1":
		for idx, arg := range args {
			if idx == 0 {
				nodeID := fmt.Sprintf("%d", arg)
				switch nodeID {
				case "1":
					mockSpine.ExpectQuery(regexp.QuoteMeta(qe)).WillReturnRows(sqlmock.NewRows([]string{"id", "node_public_key",
						"account_address", "registration_height", "node_address", "locked_balance", "registration_status", "latest", "height",
					}).AddRow(1, bcsNodePubKey1, bcsAddress1, 10, "10.10.10.1", 100000000, uint32(model.NodeRegistrationState_NodeRegistered), true, 100))
				case "2":
					mockSpine.ExpectQuery(regexp.QuoteMeta(qe)).WillReturnRows(sqlmock.NewRows([]string{"id", "node_public_key",
						"account_address", "registration_height", "node_address", "locked_balance", "registration_status", "latest", "height",
					}).AddRow(2, bcsNodePubKey2, bcsAddress2, 20, "10.10.10.2", 100000000, uint32(model.NodeRegistrationState_NodeRegistered), true, 200))
				case "3":
					mockSpine.ExpectQuery(regexp.QuoteMeta(qe)).WillReturnRows(sqlmock.NewRows([]string{"id", "node_public_key",
						"account_address", "registration_height", "node_address", "locked_balance", "registration_status", "latest", "height",
					}).AddRow(3, bcsNodePubKey3, bcsAddress3, 30, "10.10.10.3", 100000000, uint32(model.NodeRegistrationState_NodeRegistered), true, 300))
				case "4":
					mockSpine.ExpectQuery(regexp.QuoteMeta(qe)).WillReturnRows(sqlmock.NewRows([]string{"id", "node_public_key",
						"account_address", "registration_height", "node_address", "locked_balance", "registration_status", "latest", "height",
					}).AddRow(3, mockSpineGoodBlock.BlocksmithPublicKey, bcsAddress3, 30, "10.10.10.3", 100000000,
						uint32(model.NodeRegistrationState_NodeRegistered), true, 300))
				}
			}
		}
	case "SELECT id, node_public_key, account_address, registration_height, node_address, locked_balance, " +
		"registration_status, latest, height FROM node_registry WHERE height >= (SELECT MIN(height) " +
		"FROM main_block AS mb1 WHERE mb1.timestamp >= 12345600) AND height <= (SELECT MAX(height) " +
		"FROM main_block AS mb2 WHERE mb2.timestamp < 12345678) AND registration_status != 1 AND latest=1 ORDER BY height":
		mockSpine.ExpectQuery(regexp.QuoteMeta(qe)).WillReturnRows(sqlmock.NewRows(query.NewNodeRegistrationQuery().Fields))
	case "SELECT id, node_public_key, account_address, registration_height, node_address, locked_balance, " +
		"registration_status, latest, height FROM node_registry WHERE height >= (SELECT MIN(height) " +
		"FROM main_block AS mb1 WHERE mb1.timestamp >= 0) AND height <= (SELECT MAX(height) " +
		"FROM main_block AS mb2 WHERE mb2.timestamp < 12345678) AND registration_status != 1 AND latest=1 ORDER BY height":
		mockSpine.ExpectQuery(regexp.QuoteMeta(qe)).WillReturnRows(sqlmock.NewRows(query.NewNodeRegistrationQuery().Fields))
	case "SELECT id, node_public_key, account_address, registration_height, node_address, locked_balance, " +
		"registration_status, latest, height FROM node_registry WHERE node_public_key = ? AND height <= ? " +
		"ORDER BY height DESC LIMIT 1":
		mockSpine.ExpectQuery(regexp.QuoteMeta(qe)).WillReturnRows(sqlmock.NewRows([]string{"id", "node_public_key",
			"account_address", "registration_height", "node_address", "locked_balance", "registration_status", "latest", "height",
		}).AddRow(1, bcsNodePubKey1, bcsAddress1, 10, "10.10.10.10", 100000000, uint32(model.NodeRegistrationState_NodeQueued), true, 100))
	case "SELECT id, block_hash, previous_block_hash, height, timestamp, block_seed, block_signature, cumulative_difficulty, " +
		"payload_length, payload_hash, blocksmith_public_key, total_amount, total_fee, total_coinbase, version FROM spine_block WHERE height = 0":
		mockSpine.ExpectQuery(regexp.QuoteMeta(qe)).WillReturnRows(sqlmock.NewRows([]string{
			"ID", "BlockHash", "PreviousBlockHash", "Height", "Timestamp", "BlockSeed", "BlockSignature", "CumulativeDifficulty",
			"PayloadLength", "PayloadHash", "BlocksmithPublicKey", "TotalAmount", "TotalFee", "TotalCoinBase",
			"Version"},
		).AddRow(1, []byte{}, []byte{}, 1, 10000, []byte{}, []byte{}, "", 2, []byte{}, bcsNodePubKey1, 0, 0, 0, 1))
	case "SELECT A.node_id, A.score, A.latest, A.height FROM participation_score as A INNER JOIN node_registry as B " +
		"ON A.node_id = B.id WHERE B.node_public_key=? AND B.latest=1 AND B.registration_status=0 AND A.latest=1":
		mockSpine.ExpectQuery(regexp.QuoteMeta(qe)).WillReturnRows(sqlmock.NewRows([]string{
			"node_id",
			"score",
			"latest",
			"height",
		},
		).AddRow(-1, 100000, true, 0))
	case "SELECT id, block_hash, previous_block_hash, height, timestamp, block_seed, block_signature, cumulative_difficulty, " +
		"payload_length, payload_hash, blocksmith_public_key, total_amount, total_fee, total_coinbase, version FROM spine_block ORDER BY " +
		"height DESC LIMIT 1":
		mockSpine.ExpectQuery(regexp.QuoteMeta(qe)).
			WillReturnRows(sqlmock.NewRows(
				query.NewBlockQuery(&chaintype.SpineChain{}).Fields,
			).AddRow(
				mockSpineBlockData.GetID(),
				mockSpineBlockData.GetBlockHash(),
				mockSpineBlockData.GetPreviousBlockHash(),
				mockSpineBlockData.GetHeight(),
				mockSpineBlockData.GetTimestamp(),
				mockSpineBlockData.GetBlockSeed(),
				mockSpineBlockData.GetBlockSignature(),
				mockSpineBlockData.GetCumulativeDifficulty(),
				mockSpineBlockData.GetPayloadLength(),
				mockSpineBlockData.GetPayloadHash(),
				mockSpineBlockData.GetBlocksmithPublicKey(),
				mockSpineBlockData.GetTotalAmount(),
				mockSpineBlockData.GetTotalFee(),
				mockSpineBlockData.GetTotalCoinBase(),
				mockSpineBlockData.GetVersion(),
			))
	case "SELECT node_public_key, node_id, public_key_action, main_block_height, latest, height FROM spine_public_key WHERE height = 1":
		mockSpine.ExpectQuery(regexp.QuoteMeta(qe)).
			WillReturnRows(sqlmock.NewRows(
				query.NewSpinePublicKeyQuery().Fields,
			).AddRow(
				mockSpinePublicKey.NodePublicKey,
				mockSpinePublicKey.NodeID,
				mockSpinePublicKey.PublicKeyAction,
				mockSpinePublicKey.MainBlockHeight,
				mockSpinePublicKey.Latest,
				mockSpinePublicKey.Height,
			))
	case "SELECT id, fee_per_byte, arrival_timestamp, transaction_bytes, sender_account_address, recipient_account_address " +
		"FROM mempool WHERE id = :id":
		mockSpine.ExpectQuery(regexp.QuoteMeta(qe)).WillReturnRows(sqlmock.NewRows([]string{
			"ID", "FeePerByte", "ArrivalTimestamp", "TransactionBytes", "SenderAccountAddress", "RecipientAccountAddress",
		}))
	case "SELECT nr.id AS nodeID, nr.node_public_key AS node_public_key, ps.score AS participation_score FROM node_registry " +
		"AS nr INNER JOIN participation_score AS ps ON nr.id = ps.node_id WHERE nr.registration_status = 0 AND nr.latest " +
		"= 1 AND ps.score > 0 AND ps.latest = 1":
		mockSpine.ExpectQuery(regexp.QuoteMeta(qe)).WillReturnRows(sqlmock.NewRows([]string{
			"node_id", "node_public_key", "score",
		}).AddRow(
			mockSpineBlocksmiths[0].NodeID,
			mockSpineBlocksmiths[0].NodePublicKey,
			"1000",
		).AddRow(
			mockSpineBlocksmiths[1].NodeID,
			mockSpineBlocksmiths[1].NodePublicKey,
			"1000",
		))
	case "SELECT blocksmith_public_key, pop_change, block_height, blocksmith_index FROM skipped_blocksmith WHERE block_height = 0":
		mockSpine.ExpectQuery(regexp.QuoteMeta(qe)).WillReturnRows(sqlmock.NewRows([]string{
			"blocksmith_public_key", "pop_change", "block_height", "blocksmith_index",
		}).AddRow(
			mockSpineBlocksmiths[0].NodePublicKey,
			5000,
			mockSpinePublishedReceipt[0].BlockHeight,
			0,
		))
	case "SELECT blocksmith_public_key, pop_change, block_height, blocksmith_index FROM skipped_blocksmith WHERE block_height = 1":
		mockSpine.ExpectQuery(regexp.QuoteMeta(qe)).WillReturnRows(sqlmock.NewRows([]string{
			"blocksmith_public_key", "pop_change", "block_height", "blocksmith_index",
		}).AddRow(
			mockSpineBlocksmiths[0].NodePublicKey,
			5000,
			mockSpinePublishedReceipt[0].BlockHeight,
			0,
		))
	case "SELECT sender_public_key, recipient_public_key, datum_type, datum_hash, reference_block_height, " +
		"reference_block_hash, rmr_linked, recipient_signature, intermediate_hashes, block_height, receipt_index, " +
		"published_index FROM published_receipt WHERE block_height = ? ORDER BY published_index ASC":
		mockSpine.ExpectQuery(regexp.QuoteMeta(qe)).WillReturnRows(sqlmock.NewRows([]string{
			"sender_public_key", "recipient_public_key", "datum_type", "datum_hash", "reference_block_height",
			"reference_block_hash", "rmr_linked", "recipient_signature", "intermediate_hashes", "block_height",
			"receipt_index", "published_index",
		}).AddRow(
			mockSpinePublishedReceipt[0].BatchReceipt.SenderPublicKey,
			mockSpinePublishedReceipt[0].BatchReceipt.RecipientPublicKey,
			mockSpinePublishedReceipt[0].BatchReceipt.DatumType,
			mockSpinePublishedReceipt[0].BatchReceipt.DatumHash,
			mockSpinePublishedReceipt[0].BatchReceipt.ReferenceBlockHeight,
			mockSpinePublishedReceipt[0].BatchReceipt.ReferenceBlockHash,
			mockSpinePublishedReceipt[0].BatchReceipt.RMRLinked,
			mockSpinePublishedReceipt[0].BatchReceipt.RecipientSignature,
			mockSpinePublishedReceipt[0].IntermediateHashes,
			mockSpinePublishedReceipt[0].BlockHeight,
			mockSpinePublishedReceipt[0].ReceiptIndex,
			mockSpinePublishedReceipt[0].PublishedIndex,
		))
	case "SELECT id, node_public_key, account_address, registration_height, node_address, locked_balance, " +
		"registration_status, latest, height, max(height) AS max_height FROM node_registry where height <= 0 AND " +
		"registration_status = 0 GROUP BY id ORDER BY height DESC":
		mockSpine.ExpectQuery(regexp.QuoteMeta(qe)).WillReturnRows(sqlmock.NewRows([]string{
			"id", "node_public_key", "account_address", "registration_height", "node_address", "locked_balance",
			"registration_status", "latest", "height",
		}))
	case "SELECT id, node_public_key, account_address, registration_height, node_address, locked_balance, " +
		"registration_status, latest, height, max(height) AS max_height FROM node_registry where height <= 1 " +
		"AND registration_status = 0 GROUP BY id ORDER BY height DESC":
		mockSpine.ExpectQuery(regexp.QuoteMeta(qe)).WillReturnRows(sqlmock.NewRows([]string{
			"id", "node_public_key", "account_address", "registration_height", "node_address", "locked_balance",
			"registration_status", "latest", "height",
		}))
	}
	rows, _ := db.Query(qe)
	return rows, nil
}

var mockSpinePublishedReceipt = []*model.PublishedReceipt{
	{
		BatchReceipt: &model.BatchReceipt{
			SenderPublicKey:      make([]byte, 32),
			RecipientPublicKey:   make([]byte, 32),
			DatumType:            0,
			DatumHash:            make([]byte, 32),
			ReferenceBlockHeight: 0,
			ReferenceBlockHash:   make([]byte, 32),
			RMRLinked:            nil,
			RecipientSignature:   make([]byte, 64),
		},
		IntermediateHashes: nil,
		BlockHeight:        1,
		ReceiptIndex:       0,
		PublishedIndex:     0,
	},
}

func (*mockSpineQueryExecutorSuccess) ExecuteStatement(qe string, args ...interface{}) (sql.Result, error) {
	return nil, nil
}

func TestBlockSpineService_NewSpineBlock(t *testing.T) {
	var (
		mockSpineBlock = &model.Block{
			Version:             1,
			PreviousBlockHash:   []byte{},
			BlockSeed:           []byte{},
			BlocksmithPublicKey: bcsNodePubKey1,
			Timestamp:           15875392,
			SpinePublicKeys:     []*model.SpinePublicKey{},
			PayloadHash: []byte{167, 255, 198, 248, 191, 30, 215, 102, 81, 193, 71, 86, 160, 97, 214, 98, 245, 128,
				255, 77, 228, 59, 73, 250, 130, 216, 10, 75, 128, 248, 67, 74},
			PayloadLength:  0,
			BlockSignature: []byte{},
		}
		mockSpineBlockHash, _ = util.GetBlockHash(mockSpineBlock, &chaintype.SpineChain{})
	)
	mockSpineBlock.BlockHash = mockSpineBlockHash

	type fields struct {
		Chaintype          chaintype.ChainType
		QueryExecutor      query.ExecutorInterface
		BlockQuery         query.BlockQueryInterface
		MempoolQuery       query.MempoolQueryInterface
		TransactionQuery   query.TransactionQueryInterface
		Signature          crypto.SignatureInterface
		ActionTypeSwitcher transaction.TypeActionSwitcher
	}
	type args struct {
		version             uint32
		previousBlockHash   []byte
		blockSeed           []byte
		blockSmithPublicKey []byte
		previousBlockHeight uint32
		timestamp           int64
		spinePublicKeys     []*model.SpinePublicKey
		secretPhrase        string
		spineBlockManifests []*model.SpineBlockManifest
	}
	tests := []struct {
		name    string
		fields  fields
		args    args
		want    *model.Block
		wantErr bool
	}{
		{
			name: "wantSuccess",
			fields: fields{
				Chaintype: &chaintype.SpineChain{},
				Signature: &mockSpineSignature{},
			},
			args: args{
				version:             1,
				previousBlockHash:   []byte{},
				blockSeed:           []byte{},
				blockSmithPublicKey: bcsNodePubKey1,
				previousBlockHeight: 0,
				timestamp:           15875392,
				spinePublicKeys:     []*model.SpinePublicKey{},
				secretPhrase:        "secretphrase",
			},
			want: mockSpineBlock,
		},
	}
	for _, tt := range tests {
		t.Run(tt.name, func(t *testing.T) {
			bs := &BlockSpineService{
				Chaintype:     tt.fields.Chaintype,
				QueryExecutor: tt.fields.QueryExecutor,
				BlockQuery:    tt.fields.BlockQuery,
				Signature:     tt.fields.Signature,
			}
			got, err := bs.NewSpineBlock(
				tt.args.version,
				tt.args.previousBlockHash,
				tt.args.blockSeed,
				tt.args.blockSmithPublicKey,
				tt.args.previousBlockHeight,
				tt.args.timestamp,
				tt.args.secretPhrase,
				tt.args.spinePublicKeys,
				tt.args.spineBlockManifests,
			)
			if (err != nil) != tt.wantErr {
				t.Errorf("BlockSpineService.NewBlock() error = %v, wantErr %v", err, tt.wantErr)
				return
			}
			if !reflect.DeepEqual(got, tt.want) {
				t.Errorf("BlockSpineService.NewBlock() = %v, want %v", got, tt.want)
			}
		})
	}
}

func TestBlockSpineService_NewGenesisBlock(t *testing.T) {
	type fields struct {
		Chaintype          chaintype.ChainType
		QueryExecutor      query.ExecutorInterface
		BlockQuery         query.BlockQueryInterface
		MempoolQuery       query.MempoolQueryInterface
		TransactionQuery   query.TransactionQueryInterface
		Signature          crypto.SignatureInterface
		ActionTypeSwitcher transaction.TypeActionSwitcher
	}
	type args struct {
		version              uint32
		previousBlockHash    []byte
		blockSeed            []byte
		blockSmithPublicKey  []byte
		previousBlockHeight  uint32
		timestamp            int64
		totalAmount          int64
		totalFee             int64
		totalCoinBase        int64
		transactions         []*model.Transaction
		publishedReceipts    []*model.PublishedReceipt
		spinePublicKeys      []*model.SpinePublicKey
		payloadHash          []byte
		payloadLength        uint32
		cumulativeDifficulty *big.Int
		genesisSignature     []byte
	}
	tests := []struct {
		name   string
		fields fields
		args   args
		want   *model.Block
	}{
		{
			name: "wantSuccess",
			fields: fields{
				Chaintype: &chaintype.SpineChain{},
				Signature: &mockSpineSignature{},
			},
			args: args{
				version:              1,
				previousBlockHash:    []byte{},
				blockSeed:            []byte{},
				blockSmithPublicKey:  bcsNodePubKey1,
				previousBlockHeight:  0,
				timestamp:            15875392,
				totalAmount:          0,
				totalFee:             0,
				totalCoinBase:        0,
				transactions:         []*model.Transaction{},
				publishedReceipts:    []*model.PublishedReceipt{},
				spinePublicKeys:      []*model.SpinePublicKey{},
				payloadHash:          []byte{},
				payloadLength:        8,
				cumulativeDifficulty: big.NewInt(1),
				genesisSignature:     []byte{},
			},
			want: &model.Block{
				Version:              1,
				PreviousBlockHash:    []byte{},
				BlockSeed:            []byte{},
				BlocksmithPublicKey:  bcsNodePubKey1,
				Timestamp:            15875392,
				TotalAmount:          0,
				TotalFee:             0,
				TotalCoinBase:        0,
				Transactions:         []*model.Transaction{},
				PublishedReceipts:    []*model.PublishedReceipt{},
				SpinePublicKeys:      []*model.SpinePublicKey{},
				PayloadHash:          []byte{},
				PayloadLength:        8,
				CumulativeDifficulty: "1",
				BlockSignature:       []byte{},
				BlockHash: []byte{222, 81, 44, 228, 147, 156, 145, 104, 1, 97, 62, 138, 253, 90, 55, 41, 29, 150, 230, 196,
					68, 216, 14, 244, 224, 161, 132, 157, 229, 68, 33, 147},
			},
		},
	}
	for _, tt := range tests {
		t.Run(tt.name, func(t *testing.T) {
			bs := &BlockSpineService{
				Chaintype:     tt.fields.Chaintype,
				QueryExecutor: tt.fields.QueryExecutor,
				BlockQuery:    tt.fields.BlockQuery,
				Signature:     tt.fields.Signature,
			}
			if got, _ := bs.NewGenesisBlock(
				tt.args.version,
				tt.args.previousBlockHash,
				tt.args.blockSeed,
				tt.args.blockSmithPublicKey,
				tt.args.previousBlockHeight,
				tt.args.timestamp,
				tt.args.totalAmount,
				tt.args.totalFee,
				tt.args.totalCoinBase,
				tt.args.transactions,
				tt.args.publishedReceipts,
				tt.args.spinePublicKeys,
				tt.args.payloadHash,
				tt.args.payloadLength,
				tt.args.cumulativeDifficulty,
				tt.args.genesisSignature,
			); !reflect.DeepEqual(got, tt.want) {
				t.Errorf("BlockSpineService.NewGenesisBlock() = %v, want %v", got, tt.want)
			}
		})
	}
}

var (
	mockSpineBlocksmiths = []*model.Blocksmith{
		{
			NodePublicKey: bcsNodePubKey1,
			NodeID:        2,
			NodeOrder:     new(big.Int).SetInt64(1000),
			Score:         new(big.Int).SetInt64(1000),
		},
		{
			NodePublicKey: bcsNodePubKey2,
			NodeID:        3,
			NodeOrder:     new(big.Int).SetInt64(2000),
			Score:         new(big.Int).SetInt64(2000),
		},
		{
			NodePublicKey: mockSpineBlockData.BlocksmithPublicKey,
			NodeID:        4,
			NodeOrder:     new(big.Int).SetInt64(3000),
			Score:         new(big.Int).SetInt64(3000),
		},
	}
)

type (
	mockSpineBlocksmithServicePushBlock struct {
		strategy.BlocksmithStrategyMain
	}
)

func (*mockSpineBlocksmithServicePushBlock) GetSortedBlocksmiths(*model.Block) []*model.Blocksmith {
	return mockSpineBlocksmiths
}
func (*mockSpineBlocksmithServicePushBlock) GetSortedBlocksmithsMap(*model.Block) map[string]*int64 {
	var result = make(map[string]*int64)
	for index, mockSpine := range mockSpineBlocksmiths {
		mockSpineIndex := int64(index)
		result[string(mockSpine.NodePublicKey)] = &mockSpineIndex
	}
	return result
}
func (*mockSpineBlocksmithServicePushBlock) SortBlocksmiths(block *model.Block, withLock bool) {
}
func (*mockSpineBlocksmithServicePushBlock) IsBlockTimestampValid(blocksmithIndex, numberOfBlocksmiths int64, previousBlock,
	currentBlock *model.Block) error {
	return nil
}
func TestBlockSpineService_PushBlock(t *testing.T) {
	type fields struct {
		Chaintype                 chaintype.ChainType
		QueryExecutor             query.ExecutorInterface
		BlockQuery                query.BlockQueryInterface
		MempoolQuery              query.MempoolQueryInterface
		TransactionQuery          query.TransactionQueryInterface
		AccountBalanceQuery       query.AccountBalanceQueryInterface
		NodeRegistrationQuery     query.NodeRegistrationQueryInterface
		Signature                 crypto.SignatureInterface
		SkippedBlocksmithQuery    query.SkippedBlocksmithQueryInterface
		ActionTypeSwitcher        transaction.TypeActionSwitcher
		Observer                  *observer.Observer
		NodeRegistrationService   NodeRegistrationServiceInterface
		BlocksmithStrategy        strategy.BlocksmithStrategyInterface
		ParticipationScoreQuery   query.ParticipationScoreQueryInterface
		SpinePublicKeyService     BlockSpinePublicKeyServiceInterface
		SpineBlockManifestService SpineBlockManifestServiceInterface
<<<<<<< HEAD
		BlockStateCache           storage.CacheStorageInterface
=======
		BlockchainStatusService   BlockchainStatusServiceInterface
>>>>>>> 28375970
	}
	type args struct {
		previousBlock *model.Block
		block         *model.Block
		broadcast     bool
	}
	tests := []struct {
		name    string
		fields  fields
		args    args
		wantErr bool
	}{
		{
			name: "PushBlock:Transactions<0",
			fields: fields{
				Chaintype:               &chaintype.SpineChain{},
				QueryExecutor:           &mockSpineQueryExecutorSuccess{},
				BlockQuery:              query.NewBlockQuery(&chaintype.SpineChain{}),
				AccountBalanceQuery:     query.NewAccountBalanceQuery(),
				NodeRegistrationQuery:   query.NewNodeRegistrationQuery(),
				Observer:                observer.NewObserver(),
				MempoolQuery:            query.NewMempoolQuery(&chaintype.SpineChain{}),
				SkippedBlocksmithQuery:  query.NewSkippedBlocksmithQuery(),
				NodeRegistrationService: &mockSpineNodeRegistrationServiceSuccess{},
				BlocksmithStrategy:      &mockSpineBlocksmithServicePushBlock{},
				ParticipationScoreQuery: query.NewParticipationScoreQuery(),
				SpinePublicKeyService: &BlockSpinePublicKeyService{
					Logger:                log.New(),
					NodeRegistrationQuery: query.NewNodeRegistrationQuery(),
					QueryExecutor:         &mockSpineQueryExecutorSuccess{},
					Signature:             nil,
					SpinePublicKeyQuery:   query.NewSpinePublicKeyQuery(),
				},
				SpineBlockManifestService: &mockSpineBlockManifestService{
					ResSpineBlockManifests: []*model.SpineBlockManifest{
						{
							ID:                      1,
							FullFileHash:            make([]byte, 64),
							FileChunkHashes:         make([]byte, 0),
							ManifestReferenceHeight: 720,
							SpineBlockManifestType:  model.SpineBlockManifestType_Snapshot,
							ExpirationTimestamp:     int64(1000),
						},
					},
				},
<<<<<<< HEAD
				BlockStateCache: storage.NewBlockStateStorage((&chaintype.SpineChain{}).GetTypeInt(), model.Block{}),
=======
				BlockchainStatusService: &mockBlockchainStatusService{},
>>>>>>> 28375970
			},
			args: args{
				previousBlock: &model.Block{
					ID:                   0,
					Timestamp:            10000,
					CumulativeDifficulty: "10000",
					Version:              1,
					PreviousBlockHash:    []byte{},
					BlockSeed:            []byte{},
					BlocksmithPublicKey:  bcsNodePubKey1,
					TotalAmount:          0,
					TotalFee:             0,
					TotalCoinBase:        0,
					Transactions:         []*model.Transaction{},
					PayloadHash:          []byte{},
					BlockSignature:       []byte{},
				},
				block: &model.Block{
					ID:                  1,
					Timestamp:           12000,
					Version:             1,
					PreviousBlockHash:   []byte{},
					BlockSeed:           []byte{},
					BlocksmithPublicKey: bcsNodePubKey1,
					TotalAmount:         0,
					TotalFee:            0,
					TotalCoinBase:       0,
					Transactions:        []*model.Transaction{},
					PayloadHash:         []byte{},
					BlockSignature:      []byte{},
				},
				broadcast: false,
			},
			wantErr: false,
		},
		{
			name: "PushBlock:Transactions<0 : broadcast true",
			fields: fields{
				Chaintype:               &chaintype.SpineChain{},
				QueryExecutor:           &mockSpineQueryExecutorSuccess{},
				BlockQuery:              query.NewBlockQuery(&chaintype.SpineChain{}),
				AccountBalanceQuery:     query.NewAccountBalanceQuery(),
				NodeRegistrationService: &mockSpineNodeRegistrationServiceSuccess{},
				NodeRegistrationQuery:   query.NewNodeRegistrationQuery(),
				MempoolQuery:            query.NewMempoolQuery(&chaintype.SpineChain{}),
				ParticipationScoreQuery: query.NewParticipationScoreQuery(),
				SkippedBlocksmithQuery:  query.NewSkippedBlocksmithQuery(),
				Observer:                observer.NewObserver(),
				BlocksmithStrategy:      &mockSpineBlocksmithServicePushBlock{},
				SpinePublicKeyService: &BlockSpinePublicKeyService{
					Logger:                log.New(),
					NodeRegistrationQuery: query.NewNodeRegistrationQuery(),
					QueryExecutor:         &mockSpineQueryExecutorSuccess{},
					Signature:             nil,
					SpinePublicKeyQuery:   query.NewSpinePublicKeyQuery(),
				},
				SpineBlockManifestService: &mockSpineBlockManifestService{
					ResSpineBlockManifests: []*model.SpineBlockManifest{
						{
							ID:                      1,
							FullFileHash:            make([]byte, 64),
							FileChunkHashes:         make([]byte, 0),
							ManifestReferenceHeight: 720,
							SpineBlockManifestType:  model.SpineBlockManifestType_Snapshot,
							ExpirationTimestamp:     int64(1000),
						},
					},
				},
<<<<<<< HEAD
				BlockStateCache: storage.NewBlockStateStorage((&chaintype.SpineChain{}).GetTypeInt(), model.Block{}),
=======
				BlockchainStatusService: &mockBlockchainStatusService{},
>>>>>>> 28375970
			},
			args: args{
				previousBlock: &model.Block{
					ID:                   0,
					Timestamp:            10000,
					CumulativeDifficulty: "10000",
					Version:              1,
					PreviousBlockHash:    []byte{},
					BlockSeed:            []byte{},
					BlocksmithPublicKey:  bcsNodePubKey1,
					TotalAmount:          0,
					TotalFee:             0,
					TotalCoinBase:        0,
					Transactions:         []*model.Transaction{},
					PayloadHash:          []byte{},
					BlockSignature:       []byte{},
				},
				block: &model.Block{
					ID:                  1,
					Timestamp:           12000,
					Version:             1,
					PreviousBlockHash:   []byte{},
					BlockSeed:           []byte{},
					BlocksmithPublicKey: bcsNodePubKey1,
					TotalAmount:         0,
					TotalFee:            0,
					TotalCoinBase:       0,
					Transactions:        []*model.Transaction{},
					PayloadHash:         []byte{},
					BlockSignature:      []byte{},
				},
				broadcast: true,
			},
			wantErr: false,
		},
	}
	for _, tt := range tests {
		t.Run(tt.name, func(t *testing.T) {
			bs := &BlockSpineService{
				Chaintype:                 tt.fields.Chaintype,
				QueryExecutor:             tt.fields.QueryExecutor,
				BlockQuery:                tt.fields.BlockQuery,
				Signature:                 tt.fields.Signature,
				Observer:                  tt.fields.Observer,
				Logger:                    log.New(),
				BlocksmithStrategy:        tt.fields.BlocksmithStrategy,
				SpinePublicKeyService:     tt.fields.SpinePublicKeyService,
				SpineBlockManifestService: tt.fields.SpineBlockManifestService,
<<<<<<< HEAD
				BlockStateCache:           tt.fields.BlockStateCache,
=======
				BlockchainStatusService:   tt.fields.BlockchainStatusService,
>>>>>>> 28375970
			}
			if err := bs.PushBlock(tt.args.previousBlock, tt.args.block, tt.args.broadcast, true); (err != nil) != tt.wantErr {
				t.Errorf("BlockSpineService.PushBlock() error = %v, wantErr %v", err, tt.wantErr)
			}
		})
	}
}

func TestBlockSpineService_GetLastBlock(t *testing.T) {
	var (
		mockSpineBlockGetLastBlock = mockSpineBlockData
	)
	mockSpineBlockGetLastBlock.SpinePublicKeys = []*model.SpinePublicKey{
		mockSpinePublicKey,
	}
	mockSpineBlockGetLastBlock.SpineBlockManifests = make([]*model.SpineBlockManifest, 0)

	type fields struct {
		Chaintype                 chaintype.ChainType
		QueryExecutor             query.ExecutorInterface
		BlockQuery                query.BlockQueryInterface
		MempoolQuery              query.MempoolQueryInterface
		TransactionQuery          query.TransactionQueryInterface
		SpinePublicKeyQuery       query.SpinePublicKeyQueryInterface
		Signature                 crypto.SignatureInterface
		ActionTypeSwitcher        transaction.TypeActionSwitcher
		SpinePublicKeyService     BlockSpinePublicKeyServiceInterface
		SpineBlockManifestService SpineBlockManifestServiceInterface
	}
	tests := []struct {
		name    string
		fields  fields
		want    *model.Block
		wantErr bool
	}{
		{
			name: "GetLastBlock:Success", // All is good
			fields: fields{
				Chaintype:           &chaintype.SpineChain{},
				QueryExecutor:       &mockSpineQueryExecutorSuccess{},
				TransactionQuery:    query.NewTransactionQuery(&chaintype.SpineChain{}),
				SpinePublicKeyQuery: query.NewSpinePublicKeyQuery(),
				BlockQuery:          query.NewBlockQuery(&chaintype.SpineChain{}),
				SpinePublicKeyService: &BlockSpinePublicKeyService{
					Logger:                log.New(),
					NodeRegistrationQuery: query.NewNodeRegistrationQuery(),
					QueryExecutor:         &mockSpineQueryExecutorSuccess{},
					Signature:             nil,
					SpinePublicKeyQuery:   query.NewSpinePublicKeyQuery(),
				},
				SpineBlockManifestService: &mockSpineBlockManifestService{},
			},
			want:    &mockSpineBlockGetLastBlock,
			wantErr: false,
		},
		{
			name: "GetLastBlock:SelectFail",
			fields: fields{
				Chaintype:                 &chaintype.SpineChain{},
				QueryExecutor:             &mockSpineQueryExecutorFail{},
				BlockQuery:                query.NewBlockQuery(&chaintype.SpineChain{}),
				SpinePublicKeyQuery:       query.NewSpinePublicKeyQuery(),
				SpineBlockManifestService: &mockSpineBlockManifestService{},
			},
			want:    nil,
			wantErr: true,
		},
	}
	for _, tt := range tests {
		t.Run(tt.name, func(t *testing.T) {
			bs := &BlockSpineService{
				Chaintype:                 tt.fields.Chaintype,
				QueryExecutor:             tt.fields.QueryExecutor,
				BlockQuery:                tt.fields.BlockQuery,
				Signature:                 tt.fields.Signature,
				SpinePublicKeyService:     tt.fields.SpinePublicKeyService,
				SpineBlockManifestService: tt.fields.SpineBlockManifestService,
			}
			got, err := bs.GetLastBlock()
			if (err != nil) != tt.wantErr {
				t.Errorf("BlockSpineService.GetLastBlock() error = %v, wantErr %v", err, tt.wantErr)
				return
			}
			if !reflect.DeepEqual(got, tt.want) {
				t.Errorf("BlockSpineService.GetLastBlock() = \n%v, want \n%v", got, tt.want)
			}
		})
	}
}

type (
	mockSpineQueryExecutorGetGenesisBlockSuccess struct {
		query.Executor
	}

	mockSpineQueryExecutorGetGenesisBlockFail struct {
		query.Executor
	}
)

func (*mockSpineQueryExecutorGetGenesisBlockSuccess) ExecuteSelectRow(qStr string, tx bool, args ...interface{}) (*sql.Row, error) {
	db, mockSpine, _ := sqlmock.New()
	mockSpine.ExpectQuery(regexp.QuoteMeta(qStr)).
		WillReturnRows(sqlmock.NewRows(
			query.NewBlockQuery(&chaintype.SpineChain{}).Fields,
		).AddRow(
			mockSpineBlockData.GetID(),
			mockSpineBlockData.GetBlockHash(),
			mockSpineBlockData.GetPreviousBlockHash(),
			mockSpineBlockData.GetHeight(),
			mockSpineBlockData.GetTimestamp(),
			mockSpineBlockData.GetBlockSeed(),
			mockSpineBlockData.GetBlockSignature(),
			mockSpineBlockData.GetCumulativeDifficulty(),
			mockSpineBlockData.GetPayloadLength(),
			mockSpineBlockData.GetPayloadHash(),
			mockSpineBlockData.GetBlocksmithPublicKey(),
			mockSpineBlockData.GetTotalAmount(),
			mockSpineBlockData.GetTotalFee(),
			mockSpineBlockData.GetTotalCoinBase(),
			mockSpineBlockData.GetVersion(),
		))
	return db.QueryRow(qStr), nil
}

func (*mockSpineQueryExecutorGetGenesisBlockFail) ExecuteSelectRow(qStr string, tx bool, args ...interface{}) (*sql.Row, error) {
	return nil, nil
}

func TestBlockSpineService_GetGenesisBlock(t *testing.T) {
	type fields struct {
		Chaintype          chaintype.ChainType
		QueryExecutor      query.ExecutorInterface
		BlockQuery         query.BlockQueryInterface
		MempoolQuery       query.MempoolQueryInterface
		TransactionQuery   query.TransactionQueryInterface
		Signature          crypto.SignatureInterface
		ActionTypeSwitcher transaction.TypeActionSwitcher
	}
	tests := []struct {
		name    string
		fields  fields
		want    *model.Block
		wantErr bool
	}{
		{
			name: "GetGenesisBlock:success",
			fields: fields{
				Chaintype:     &chaintype.SpineChain{},
				QueryExecutor: &mockSpineQueryExecutorGetGenesisBlockSuccess{},
				BlockQuery:    query.NewBlockQuery(&chaintype.SpineChain{}),
			},
			want:    &mockSpineBlockData,
			wantErr: false,
		},
		{
			name: "GetGenesis:fail",
			fields: fields{
				Chaintype:     &chaintype.SpineChain{},
				QueryExecutor: &mockSpineQueryExecutorGetGenesisBlockFail{},
				BlockQuery:    query.NewBlockQuery(&chaintype.SpineChain{}),
			},
			want:    nil,
			wantErr: true,
		},
	}
	for _, tt := range tests {
		t.Run(tt.name, func(t *testing.T) {
			bs := &BlockSpineService{
				Chaintype:     tt.fields.Chaintype,
				QueryExecutor: tt.fields.QueryExecutor,
				BlockQuery:    tt.fields.BlockQuery,
				Signature:     tt.fields.Signature,
			}
			got, err := bs.GetGenesisBlock()
			if (err != nil) != tt.wantErr {
				t.Errorf("BlockSpineService.GetGenesisBlock() error = %v, wantErr %v", err, tt.wantErr)
				return
			}
			if !reflect.DeepEqual(got, tt.want) {
				t.Errorf("BlockSpineService.GetGenesisBlock() = %v, want %v", got, tt.want)
			}
		})
	}
}

type (
	mockSpineQueryExecutorGetBlocksSuccess struct {
		query.Executor
	}

	mockSpineQueryExecutorGetBlocksFail struct {
		query.Executor
	}
)

func (*mockSpineQueryExecutorGetBlocksSuccess) ExecuteSelect(qStr string, tx bool, args ...interface{}) (*sql.Rows, error) {
	db, mockSpine, err := sqlmock.New()
	if err != nil {
		return nil, err
	}
	defer db.Close()
	mockSpine.ExpectQuery(qStr).WillReturnRows(sqlmock.NewRows(
		query.NewBlockQuery(&chaintype.SpineChain{}).Fields,
	).AddRow(
		mockSpineBlockData.GetID(),
		mockSpineBlockData.GetBlockHash(),
		mockSpineBlockData.GetPreviousBlockHash(),
		mockSpineBlockData.GetHeight(),
		mockSpineBlockData.GetTimestamp(),
		mockSpineBlockData.GetBlockSeed(),
		mockSpineBlockData.GetBlockSignature(),
		mockSpineBlockData.GetCumulativeDifficulty(),
		mockSpineBlockData.GetPayloadLength(),
		mockSpineBlockData.GetPayloadHash(),
		mockSpineBlockData.GetBlocksmithPublicKey(),
		mockSpineBlockData.GetTotalAmount(),
		mockSpineBlockData.GetTotalFee(),
		mockSpineBlockData.GetTotalCoinBase(),
		mockSpineBlockData.GetVersion(),
	))
	return db.Query(qStr)
}

func (*mockSpineQueryExecutorGetBlocksFail) ExecuteSelect(query string, tx bool, args ...interface{}) (*sql.Rows, error) {
	return nil, errors.New("MockedError")
}

func TestBlockSpineService_GetBlocks(t *testing.T) {
	mockSpineBlockData.SpineBlockManifests = nil
	type fields struct {
		Chaintype          chaintype.ChainType
		QueryExecutor      query.ExecutorInterface
		BlockQuery         query.BlockQueryInterface
		MempoolQuery       query.MempoolQueryInterface
		TransactionQuery   query.TransactionQueryInterface
		Signature          crypto.SignatureInterface
		ActionTypeSwitcher transaction.TypeActionSwitcher
	}
	tests := []struct {
		name    string
		fields  fields
		want    []*model.Block
		wantErr bool
	}{
		{
			name: "GetBlocks:success",
			fields: fields{
				Chaintype:     &chaintype.SpineChain{},
				QueryExecutor: &mockSpineQueryExecutorGetBlocksSuccess{},
				BlockQuery:    query.NewBlockQuery(&chaintype.SpineChain{}),
			},
			want: []*model.Block{
				&mockSpineBlockData,
			},
			wantErr: false,
		},
		{
			name: "GetBlocks:fail",
			fields: fields{
				Chaintype:     &chaintype.SpineChain{},
				QueryExecutor: &mockSpineQueryExecutorGetBlocksFail{},
				BlockQuery:    query.NewBlockQuery(&chaintype.SpineChain{}),
			},
			want:    nil,
			wantErr: true,
		},
	}
	for _, tt := range tests {
		t.Run(tt.name, func(t *testing.T) {
			bs := &BlockSpineService{
				Chaintype:     tt.fields.Chaintype,
				QueryExecutor: tt.fields.QueryExecutor,
				BlockQuery:    tt.fields.BlockQuery,
				Signature:     tt.fields.Signature,
			}
			got, err := bs.GetBlocks()
			if (err != nil) != tt.wantErr {
				t.Errorf("BlockSpineService.GetBlocks() error = %v, wantErr %v", err, tt.wantErr)
				return
			}
			if !reflect.DeepEqual(got, tt.want) {
				t.Errorf("BlockSpineService.GetBlocks() = %v, want %v", got, tt.want)
			}
		})
	}
}

type (
	mockSpineMempoolServiceSelectFail struct {
		MempoolService
	}
	mockSpineMempoolServiceSelectWrongTransactionBytes struct {
		MempoolService
	}
	mockSpineMempoolServiceSelectSuccess struct {
		MempoolService
	}
	mockSpineQueryExecutorMempoolSuccess struct {
		query.Executor
	}
	mockSpineReceiptServiceReturnEmpty struct {
		ReceiptService
	}
	mockSpineBlockManifestService struct {
		SpineBlockManifestService
		ResSpineBlockManifests     []*model.SpineBlockManifest
		ResError                   error
		ResSpineBlockManifestBytes []byte
	}
)

func (ss *mockSpineBlockManifestService) GetSpineBlockManifestsForSpineBlock(
	spineHeight uint32,
	spineTimestamp int64,
) ([]*model.SpineBlockManifest, error) {
	var (
		spineBlockManifests = make([]*model.SpineBlockManifest, 0)
		err                 error
	)
	if ss.ResSpineBlockManifests != nil {
		spineBlockManifests = ss.ResSpineBlockManifests
	}
	if ss.ResError != nil {
		err = ss.ResError
	}
	return spineBlockManifests, err
}

func (ss *mockSpineBlockManifestService) GetSpineBlockManifestBySpineBlockHeight(
	spineHeight uint32,
) ([]*model.SpineBlockManifest, error) {
	var (
		spineBlockManifests = make([]*model.SpineBlockManifest, 0)
		err                 error
	)
	if ss.ResSpineBlockManifests != nil {
		spineBlockManifests = ss.ResSpineBlockManifests
	}
	if ss.ResError != nil {
		err = ss.ResError
	}
	return spineBlockManifests, err
}

func (*mockSpineReceiptServiceReturnEmpty) SelectReceipts(int64, uint32, uint32) ([]*model.PublishedReceipt, error) {
	return []*model.PublishedReceipt{}, nil
}

// mockSpineQueryExecutorMempoolSuccess
func (*mockSpineQueryExecutorMempoolSuccess) ExecuteSelect(string, bool, ...interface{}) (*sql.Rows, error) {
	db, mockSpine, err := sqlmock.New()
	if err != nil {
		return nil, err
	}
	mockSpine.ExpectQuery("").WillReturnRows(sqlmock.NewRows([]string{
		"id",
		"fee_per_byte",
		"arrival_timestamp",
		"transaction_bytes",
	}).AddRow(
		1,
		1,
		123456,
		transaction.GetFixturesForSignedMempoolTransaction(
			1,
			1562893305,
			"BCZEGOb3WNx3fDOVf9ZS4EjvOIv_UeW4TVBQJ_6tHKlE",
			"BCZnSfqpP5tqFQlMTYkDeBVFWnbyVK7vLr5ORFpTjgtN",
			false,
		).TransactionBytes),
	)
	return db.Query("")
}

// mockSpineMempoolServiceSelectSuccess
func (*mockSpineMempoolServiceSelectSuccess) SelectTransactionFromMempool() ([]*model.MempoolTransaction, error) {
	return []*model.MempoolTransaction{
		{
			FeePerByte: 1,
			TransactionBytes: transaction.GetFixturesForSignedMempoolTransaction(
				1,
				1562893305,
				"BCZEGOb3WNx3fDOVf9ZS4EjvOIv_UeW4TVBQJ_6tHKlE",
				"BCZnSfqpP5tqFQlMTYkDeBVFWnbyVK7vLr5ORFpTjgtN",
				false,
			).TransactionBytes,
		},
	}, nil
}

// mockSpineMempoolServiceSelectSuccess
func (*mockSpineMempoolServiceSelectSuccess) SelectTransactionsFromMempool(int64) ([]*model.Transaction, error) {
	txByte := transaction.GetFixturesForSignedMempoolTransaction(
		1,
		1562893305,
		"BCZEGOb3WNx3fDOVf9ZS4EjvOIv_UeW4TVBQJ_6tHKlE",
		"BCZnSfqpP5tqFQlMTYkDeBVFWnbyVK7vLr5ORFpTjgtN",
		false,
	).TransactionBytes
	txHash := sha3.Sum256(txByte)
	return []*model.Transaction{
		{
			ID:              1,
			TransactionHash: txHash[:],
		},
	}, nil
}

// mockSpineMempoolServiceSelectFail
func (*mockSpineMempoolServiceSelectFail) SelectTransactionsFromMempool(int64) ([]*model.Transaction, error) {
	return nil, errors.New("want error on select")
}

// mockSpineMempoolServiceSelectSuccess
func (*mockSpineMempoolServiceSelectWrongTransactionBytes) SelectTransactionsFromMempool(int64) ([]*model.Transaction, error) {
	return []*model.Transaction{
		{
			ID: 1,
		},
	}, nil
}

func TestBlockSpineService_GenerateBlock(t *testing.T) {
	type fields struct {
		Chaintype                 chaintype.ChainType
		QueryExecutor             query.ExecutorInterface
		BlockQuery                query.BlockQueryInterface
		MempoolQuery              query.MempoolQueryInterface
		TransactionQuery          query.TransactionQueryInterface
		NodeRegistrationQuery     query.NodeRegistrationQueryInterface
		Signature                 crypto.SignatureInterface
		MempoolService            MempoolServiceInterface
		ReceiptService            ReceiptServiceInterface
		BlocksmithStrategy        strategy.BlocksmithStrategyInterface
		ActionTypeSwitcher        transaction.TypeActionSwitcher
		SpinePublicKeyService     BlockSpinePublicKeyServiceInterface
		SpineBlockManifestService SpineBlockManifestServiceInterface
	}
	type args struct {
		previousBlock *model.Block
		secretPhrase  string
		timestamp     int64
		empty         bool
	}
	tests := []struct {
		name    string
		fields  fields
		args    args
		want    *model.Block
		wantErr bool
	}{
		{
			name: "wantSuccess",
			fields: fields{
				Chaintype:             &chaintype.SpineChain{},
				Signature:             &mockSpineSignature{},
				BlockQuery:            query.NewBlockQuery(&chaintype.SpineChain{}),
				MempoolQuery:          query.NewMempoolQuery(&chaintype.SpineChain{}),
				NodeRegistrationQuery: query.NewNodeRegistrationQuery(),
				QueryExecutor:         &mockSpineQueryExecutorSuccess{},
				MempoolService: &mockSpineMempoolServiceSelectSuccess{
					MempoolService{
						QueryExecutor:      &mockSpineQueryExecutorMempoolSuccess{},
						ActionTypeSwitcher: &mockSpineTypeActionSuccess{},
					},
				},
				BlocksmithStrategy: &mockSpineBlocksmithServicePushBlock{},
				ReceiptService:     &mockSpineReceiptServiceReturnEmpty{},
				ActionTypeSwitcher: &mockSpineTypeActionSuccess{},
				SpinePublicKeyService: &BlockSpinePublicKeyService{
					Logger:                log.New(),
					NodeRegistrationQuery: query.NewNodeRegistrationQuery(),
					QueryExecutor:         &mockSpineQueryExecutorSuccess{},
					Signature:             nil,
					SpinePublicKeyQuery:   query.NewSpinePublicKeyQuery(),
				},
				SpineBlockManifestService: &mockSpineBlockManifestService{
					ResSpineBlockManifests: []*model.SpineBlockManifest{
						{
							ID:                      1,
							FullFileHash:            make([]byte, 64),
							FileChunkHashes:         make([]byte, 0),
							ManifestReferenceHeight: 720,
							SpineBlockManifestType:  model.SpineBlockManifestType_Snapshot,
							ExpirationTimestamp:     int64(1000),
						},
					},
				},
			},
			args: args{
				previousBlock: &model.Block{
					Version:             1,
					PreviousBlockHash:   []byte{},
					BlockSeed:           []byte{},
					BlocksmithPublicKey: bcsNodePubKey1,
					Timestamp:           12345600,
					TotalAmount:         0,
					TotalFee:            0,
					TotalCoinBase:       0,
					Transactions:        []*model.Transaction{},
					PayloadHash:         []byte{},
					PayloadLength:       0,
					BlockSignature:      []byte{},
				},
				secretPhrase: "",
				timestamp:    12345678,
			},
			wantErr: false,
		},
	}
	for _, tt := range tests {
		t.Run(tt.name, func(t *testing.T) {
			bs := &BlockSpineService{
				Chaintype:                 tt.fields.Chaintype,
				QueryExecutor:             tt.fields.QueryExecutor,
				BlockQuery:                tt.fields.BlockQuery,
				Signature:                 tt.fields.Signature,
				BlocksmithStrategy:        tt.fields.BlocksmithStrategy,
				SpinePublicKeyService:     tt.fields.SpinePublicKeyService,
				SpineBlockManifestService: tt.fields.SpineBlockManifestService,
			}
			_, err := bs.GenerateBlock(
				tt.args.previousBlock,
				tt.args.secretPhrase,
				tt.args.timestamp,
				tt.args.empty,
			)
			if (err != nil) != tt.wantErr {
				t.Errorf("BlockSpineService.GenerateBlock() error = %v, wantErr %v", err, tt.wantErr)
				return
			}
		})
	}
}

type (
	mockSpineAddGenesisExecutor struct {
		query.Executor
	}
)

func (*mockSpineAddGenesisExecutor) BeginTx() error    { return nil }
func (*mockSpineAddGenesisExecutor) RollbackTx() error { return nil }
func (*mockSpineAddGenesisExecutor) CommitTx() error   { return nil }
func (*mockSpineAddGenesisExecutor) ExecuteTransaction(qStr string, args ...interface{}) error {
	return nil
}
func (*mockSpineAddGenesisExecutor) ExecuteTransactions(queries [][]interface{}) error {
	return nil
}
func (*mockSpineAddGenesisExecutor) ExecuteSelect(qStr string, tx bool, args ...interface{}) (*sql.Rows, error) {
	db, mockSpine, _ := sqlmock.New()
	defer db.Close()
	mockSpine.ExpectQuery(regexp.QuoteMeta(qStr)).WillReturnRows(
		sqlmock.NewRows(query.NewMempoolQuery(chaintype.GetChainType(0)).Fields),
	)
	return db.Query(qStr)
}

type (
	mockSpineBlocksmithServiceAddGenesisSuccess struct {
		strategy.BlocksmithStrategyMain
	}
)

func (*mockSpineBlocksmithServiceAddGenesisSuccess) SortBlocksmiths(block *model.Block, withLock bool) {

}

func TestBlockSpineService_AddGenesis(t *testing.T) {
	type fields struct {
		Chaintype                 chaintype.ChainType
		QueryExecutor             query.ExecutorInterface
		BlockQuery                query.BlockQueryInterface
		MempoolQuery              query.MempoolQueryInterface
		TransactionQuery          query.TransactionQueryInterface
		SpinePublicKeyQuery       query.SpinePublicKeyQueryInterface
		AccountBalanceQuery       query.AccountBalanceQueryInterface
		Signature                 crypto.SignatureInterface
		MempoolService            MempoolServiceInterface
		ActionTypeSwitcher        transaction.TypeActionSwitcher
		Observer                  *observer.Observer
		NodeRegistrationService   NodeRegistrationServiceInterface
		BlocksmithStrategy        strategy.BlocksmithStrategyInterface
		Logger                    *log.Logger
		SpinePublicKeyService     BlockSpinePublicKeyServiceInterface
		SpineBlockManifestService SpineBlockManifestServiceInterface
<<<<<<< HEAD
		BlockStateCache           storage.CacheStorageInterface
=======
		BlockchainStatusService   BlockchainStatusServiceInterface
>>>>>>> 28375970
	}
	tests := []struct {
		name    string
		fields  fields
		wantErr bool
	}{
		{
			name: "wantSuccess",
			fields: fields{
				Chaintype:               &chaintype.SpineChain{},
				Signature:               &mockSpineSignature{},
				MempoolQuery:            query.NewMempoolQuery(&chaintype.SpineChain{}),
				AccountBalanceQuery:     query.NewAccountBalanceQuery(),
				MempoolService:          &mockSpineMempoolServiceSelectFail{},
				ActionTypeSwitcher:      &mockSpineTypeActionSuccess{},
				QueryExecutor:           &mockSpineAddGenesisExecutor{},
				BlockQuery:              query.NewBlockQuery(&chaintype.SpineChain{}),
				TransactionQuery:        query.NewTransactionQuery(&chaintype.SpineChain{}),
				SpinePublicKeyQuery:     query.NewSpinePublicKeyQuery(),
				Observer:                observer.NewObserver(),
				NodeRegistrationService: &mockSpineNodeRegistrationServiceSuccess{},
				BlocksmithStrategy:      &mockSpineBlocksmithServiceAddGenesisSuccess{},
				Logger:                  log.New(),
				SpinePublicKeyService: &BlockSpinePublicKeyService{
					Logger:                log.New(),
					NodeRegistrationQuery: query.NewNodeRegistrationQuery(),
					QueryExecutor:         &mockSpineAddGenesisExecutor{},
					Signature:             nil,
					SpinePublicKeyQuery:   query.NewSpinePublicKeyQuery(),
				},
				SpineBlockManifestService: &SpineBlockManifestService{
					QueryExecutor:           &mockSpineAddGenesisExecutor{},
					Logger:                  log.New(),
					SpineBlockManifestQuery: query.NewSpineBlockManifestQuery(),
					SpineBlockQuery:         query.NewBlockQuery(&chaintype.SpineChain{}),
				},
<<<<<<< HEAD
				BlockStateCache: storage.NewBlockStateStorage((&chaintype.SpineChain{}).GetTypeInt(), model.Block{}),
=======
				BlockchainStatusService: &mockBlockchainStatusService{},
>>>>>>> 28375970
			},
			wantErr: false,
		},
	}
	for _, tt := range tests {
		t.Run(tt.name, func(t *testing.T) {
			bs := &BlockSpineService{
				Chaintype:                 tt.fields.Chaintype,
				QueryExecutor:             tt.fields.QueryExecutor,
				BlockQuery:                tt.fields.BlockQuery,
				Signature:                 tt.fields.Signature,
				Observer:                  tt.fields.Observer,
				BlocksmithStrategy:        tt.fields.BlocksmithStrategy,
				Logger:                    tt.fields.Logger,
				SpinePublicKeyService:     tt.fields.SpinePublicKeyService,
				SpineBlockManifestService: tt.fields.SpineBlockManifestService,
<<<<<<< HEAD
				BlockStateCache:           tt.fields.BlockStateCache,
=======
				BlockchainStatusService:   tt.fields.BlockchainStatusService,
>>>>>>> 28375970
			}
			if err := bs.AddGenesis(); (err != nil) != tt.wantErr {
				t.Errorf("BlockSpineService.AddGenesis() error = %v, wantErr %v", err, tt.wantErr)
			}
		})
	}
}

type (
	mockSpineQueryExecutorCheckGenesisTrue struct {
		query.Executor
	}
	mockSpineQueryExecutorCheckGenesisFalse struct {
		query.Executor
	}
)

func (*mockSpineQueryExecutorCheckGenesisFalse) ExecuteSelect(query string, tx bool, args ...interface{}) (*sql.Rows, error) {
	db, mockSpine, err := sqlmock.New()
	if err != nil {
		return nil, err
	}
	defer db.Close()
	mockSpine.ExpectQuery("").WillReturnRows(sqlmock.NewRows([]string{
		"ID", "PreviousBlockHash", "Height", "Timestamp", "BlockSeed", "BlockSignature", "CumulativeDifficulty",
		"PayloadLength", "PayloadHash", "BlocksmithPublicKey", "TotalAmount", "TotalFee", "TotalCoinBase",
		"Version",
	}))
	return db.Query("")
}

func (*mockSpineQueryExecutorCheckGenesisFalse) ExecuteSelectRow(qStr string, tx bool, args ...interface{}) (*sql.Row, error) {
	return nil, nil
}

func (*mockSpineQueryExecutorCheckGenesisTrue) ExecuteSelect(qStr string, tx bool, args ...interface{}) (*sql.Rows, error) {
	db, mockSpine, err := sqlmock.New()
	if err != nil {
		return nil, err
	}
	defer db.Close()
	mockSpine.ExpectQuery("").WillReturnRows(sqlmock.NewRows(
		query.NewBlockQuery(&chaintype.SpineChain{}).Fields,
	).AddRow(
		mockSpineBlockData.GetID(),
		mockSpineBlockData.GetBlockHash(),
		mockSpineBlockData.GetPreviousBlockHash(),
		mockSpineBlockData.GetHeight(),
		mockSpineBlockData.GetTimestamp(),
		mockSpineBlockData.GetBlockSeed(),
		mockSpineBlockData.GetBlockSignature(),
		mockSpineBlockData.GetCumulativeDifficulty(),
		mockSpineBlockData.GetPayloadLength(),
		mockSpineBlockData.GetPayloadHash(),
		mockSpineBlockData.GetBlocksmithPublicKey(),
		mockSpineBlockData.GetTotalAmount(),
		mockSpineBlockData.GetTotalFee(),
		mockSpineBlockData.GetTotalCoinBase(),
		mockSpineBlockData.GetVersion(),
	))
	return db.Query("")
}

func (*mockSpineQueryExecutorCheckGenesisTrue) ExecuteSelectRow(qStr string, tx bool, args ...interface{}) (*sql.Row, error) {
	db, mockSpine, _ := sqlmock.New()
	mockSpine.ExpectQuery(regexp.QuoteMeta(qStr)).
		WillReturnRows(sqlmock.NewRows(
			query.NewBlockQuery(&chaintype.SpineChain{}).Fields,
		).AddRow(
			constant.SpinechainGenesisBlockID,
			mockSpineBlockData.GetBlockHash(),
			mockSpineBlockData.GetPreviousBlockHash(),
			mockSpineBlockData.GetHeight(),
			mockSpineBlockData.GetTimestamp(),
			mockSpineBlockData.GetBlockSeed(),
			mockSpineBlockData.GetBlockSignature(),
			mockSpineBlockData.GetCumulativeDifficulty(),
			mockSpineBlockData.GetPayloadLength(),
			mockSpineBlockData.GetPayloadHash(),
			mockSpineBlockData.GetBlocksmithPublicKey(),
			mockSpineBlockData.GetTotalAmount(),
			mockSpineBlockData.GetTotalFee(),
			mockSpineBlockData.GetTotalCoinBase(),
			mockSpineBlockData.GetVersion(),
		))
	return db.QueryRow(qStr), nil
}

func TestBlockSpineService_CheckGenesis(t *testing.T) {
	type fields struct {
		Chaintype          chaintype.ChainType
		QueryExecutor      query.ExecutorInterface
		BlockQuery         query.BlockQueryInterface
		MempoolQuery       query.MempoolQueryInterface
		TransactionQuery   query.TransactionQueryInterface
		Signature          crypto.SignatureInterface
		MempoolService     MempoolServiceInterface
		ActionTypeSwitcher transaction.TypeActionSwitcher
		Logger             *log.Logger
	}
	tests := []struct {
		name   string
		fields fields
		want   bool
	}{
		{
			name: "wantTrue",
			fields: fields{
				Chaintype:     &chaintype.SpineChain{},
				QueryExecutor: &mockSpineQueryExecutorCheckGenesisTrue{},
				BlockQuery:    query.NewBlockQuery(&chaintype.SpineChain{}),
				Logger:        log.New(),
			},
			want: true,
		},
		{
			name: "wantFalse",
			fields: fields{
				Chaintype:     &chaintype.SpineChain{},
				QueryExecutor: &mockSpineQueryExecutorCheckGenesisFalse{},
				BlockQuery:    query.NewBlockQuery(&chaintype.SpineChain{}),
				Logger:        log.New(),
			},
			want: false,
		},
	}
	for _, tt := range tests {
		t.Run(tt.name, func(t *testing.T) {
			bs := &BlockSpineService{
				Chaintype:     tt.fields.Chaintype,
				QueryExecutor: tt.fields.QueryExecutor,
				BlockQuery:    tt.fields.BlockQuery,
				Signature:     tt.fields.Signature,
				Logger:        tt.fields.Logger,
			}
			if got := bs.CheckGenesis(); got != tt.want {
				t.Errorf("BlockSpineService.CheckGenesis() = %v, want %v", got, tt.want)
			}
		})
	}
}

type (
	mockSpineQueryExecutorGetBlockByHeightSuccess struct {
		query.Executor
	}
	mockSpineQueryExecutorGetBlockByHeightFail struct {
		query.Executor
	}
)

func (*mockSpineQueryExecutorGetBlockByHeightSuccess) ExecuteSelectRow(qStr string, _ bool, _ ...interface{}) (*sql.Row, error) {
	db, mockSpine, _ := sqlmock.New()
	defer db.Close()

	mockSpine.ExpectQuery(regexp.QuoteMeta(qStr)).WillReturnRows(sqlmock.NewRows(
		query.NewBlockQuery(&chaintype.SpineChain{}).Fields).AddRow(
		mockSpineBlockData.GetID(),
		mockSpineBlockData.GetBlockHash(),
		mockSpineBlockData.GetPreviousBlockHash(),
		mockSpineBlockData.GetHeight(),
		mockSpineBlockData.GetTimestamp(),
		mockSpineBlockData.GetBlockSeed(),
		mockSpineBlockData.GetBlockSignature(),
		mockSpineBlockData.GetCumulativeDifficulty(),
		mockSpineBlockData.GetPayloadLength(),
		mockSpineBlockData.GetPayloadHash(),
		mockSpineBlockData.GetBlocksmithPublicKey(),
		mockSpineBlockData.GetTotalAmount(),
		mockSpineBlockData.GetTotalFee(),
		mockSpineBlockData.GetTotalCoinBase(),
		mockSpineBlockData.GetVersion(),
	))
	return db.QueryRow(qStr), nil
}

func (*mockSpineQueryExecutorGetBlockByHeightSuccess) ExecuteSelect(qStr string, tx bool, args ...interface{}) (*sql.Rows, error) {
	db, mockSpine, _ := sqlmock.New()
	defer db.Close()

	switch qStr {

	case "SELECT node_public_key, node_id, public_key_action, latest, height FROM spine_public_key " +
		"WHERE height >= 0 AND height <= 0 AND public_key_action=0 AND latest=1 ORDER BY height":
		mockSpine.ExpectQuery(regexp.QuoteMeta(qStr)).WillReturnRows(sqlmock.NewRows(
			query.NewSpinePublicKeyQuery().Fields))
	case "SELECT node_public_key, node_id, public_key_action, main_block_height, latest, height FROM spine_public_key WHERE height = 1":
		mockSpine.ExpectQuery(regexp.QuoteMeta(qStr)).WillReturnRows(sqlmock.NewRows(
			query.NewSpinePublicKeyQuery().Fields))
	case "SELECT id, block_id, block_height, sender_account_address, recipient_account_address, transaction_type, " +
		"fee, timestamp, transaction_hash, transaction_body_length, transaction_body_bytes, " +
		"signature, version, transaction_index FROM \"transaction\" WHERE block_id = ? ORDER BY transaction_index ASC":
		mockSpine.ExpectQuery(regexp.QuoteMeta(qStr)).WillReturnRows(sqlmock.NewRows(
			query.NewTransactionQuery(&chaintype.SpineChain{}).Fields))
	}
	return db.Query(qStr)
}

func (*mockSpineQueryExecutorGetBlockByHeightFail) ExecuteSelectRow(qStr string, _ bool, _ ...interface{}) (*sql.Row, error) {
	db, mockSpine, _ := sqlmock.New()
	defer db.Close()

	mockSpine.ExpectQuery(regexp.QuoteMeta(qStr)).WillReturnRows(sqlmock.NewRows(
		query.NewBlockQuery(&chaintype.SpineChain{}).Fields))
	return db.QueryRow(qStr), nil
}

func (*mockSpineQueryExecutorGetBlockByHeightFail) ExecuteSelect(string, bool, ...interface{}) (*sql.Rows, error) {
	return nil, errors.New("MockedError")
}

func TestBlockSpineService_GetBlockByHeight(t *testing.T) {
	type fields struct {
		Chaintype                 chaintype.ChainType
		QueryExecutor             query.ExecutorInterface
		BlockQuery                query.BlockQueryInterface
		MempoolQuery              query.MempoolQueryInterface
		TransactionQuery          query.TransactionQueryInterface
		SpinePublicKeyQuery       query.SpinePublicKeyQueryInterface
		Signature                 crypto.SignatureInterface
		MempoolService            MempoolServiceInterface
		ActionTypeSwitcher        transaction.TypeActionSwitcher
		AccountBalanceQuery       query.AccountBalanceQueryInterface
		Observer                  *observer.Observer
		SpinePublicKeyService     BlockSpinePublicKeyServiceInterface
		SpineBlockManifestService SpineBlockManifestServiceInterface
	}
	type args struct {
		height uint32
	}
	mockSpineBlockData.SpineBlockManifests = make([]*model.SpineBlockManifest, 0)
	tests := []struct {
		name    string
		fields  fields
		args    args
		want    *model.Block
		wantErr bool
	}{
		{
			name: "GetBlockByHeight:Success", // All is good
			fields: fields{
				Chaintype:        &chaintype.SpineChain{},
				QueryExecutor:    &mockSpineQueryExecutorGetBlockByHeightSuccess{},
				BlockQuery:       query.NewBlockQuery(&chaintype.SpineChain{}),
				TransactionQuery: query.NewTransactionQuery(&chaintype.SpineChain{}),
				SpinePublicKeyService: &BlockSpinePublicKeyService{
					Logger:                log.New(),
					NodeRegistrationQuery: query.NewNodeRegistrationQuery(),
					QueryExecutor:         &mockSpineQueryExecutorGetBlockByHeightSuccess{},
					Signature:             nil,
					SpinePublicKeyQuery:   query.NewSpinePublicKeyQuery(),
				},
				SpineBlockManifestService: &mockSpineBlockManifestService{},
			},
			want:    &mockSpineBlockData,
			wantErr: false,
		},
		{
			name: "GetBlockByHeight:FailNoEntryFound", // All is good
			fields: fields{
				Chaintype:        &chaintype.SpineChain{},
				QueryExecutor:    &mockSpineQueryExecutorGetBlockByHeightFail{},
				BlockQuery:       query.NewBlockQuery(&chaintype.SpineChain{}),
				TransactionQuery: query.NewTransactionQuery(&chaintype.SpineChain{}),
				SpinePublicKeyService: &BlockSpinePublicKeyService{
					Logger:                log.New(),
					NodeRegistrationQuery: query.NewNodeRegistrationQuery(),
					QueryExecutor:         &mockSpineQueryExecutorGetBlockByHeightFail{},
					Signature:             nil,
					SpinePublicKeyQuery:   query.NewSpinePublicKeyQuery(),
				},
			},
			want:    nil,
			wantErr: true,
		},
	}
	for _, tt := range tests {
		t.Run(tt.name, func(t *testing.T) {
			bs := &BlockSpineService{
				Chaintype:                 tt.fields.Chaintype,
				QueryExecutor:             tt.fields.QueryExecutor,
				BlockQuery:                tt.fields.BlockQuery,
				Signature:                 tt.fields.Signature,
				Observer:                  tt.fields.Observer,
				SpinePublicKeyService:     tt.fields.SpinePublicKeyService,
				SpineBlockManifestService: tt.fields.SpineBlockManifestService,
			}
			got, err := bs.GetBlockByHeight(tt.args.height)
			if (err != nil) != tt.wantErr {
				t.Errorf("BlockSpineService.GetBlockByHeight() error = %v, wantErr %v", err, tt.wantErr)
				return
			}
			if !reflect.DeepEqual(got, tt.want) {
				t.Errorf("BlockSpineService.GetBlockByHeight() = %v, want %v", got, tt.want)
			}
		})
	}
}

type (
	mockSpineQueryExecutorGetBlockByIDSuccess struct {
		query.Executor
	}
	mockSpineQueryExecutorGetBlockByIDFail struct {
		query.Executor
	}
)

func (*mockSpineQueryExecutorGetBlockByIDSuccess) ExecuteSelect(qStr string, tx bool, args ...interface{}) (*sql.Rows, error) {
	db, mockSpine, _ := sqlmock.New()
	defer db.Close()

	switch qStr {
	case "SELECT node_public_key, node_id, public_key_action, latest, height FROM spine_public_key " +
		"WHERE height >= 0 AND height <= 1 AND public_key_action=0 AND latest=1 ORDER BY height":
		mockSpine.ExpectQuery(regexp.QuoteMeta(qStr)).WillReturnRows(
			sqlmock.NewRows(query.NewSpinePublicKeyQuery().Fields))
	case "SELECT node_public_key, node_id, public_key_action, main_block_height, latest, height FROM spine_public_key WHERE height = 1":
		mockSpine.ExpectQuery(regexp.QuoteMeta(qStr)).WillReturnRows(
			sqlmock.NewRows(query.NewSpinePublicKeyQuery().Fields))
	case "SELECT id, block_hash, previous_block_hash, height, timestamp, block_seed, block_signature, cumulative_difficulty, " +
		"payload_length, payload_hash, blocksmith_public_key, total_amount, total_fee, total_coinbase, " +
		"version FROM spine_block WHERE id = 1":
		mockSpine.ExpectQuery(regexp.QuoteMeta(qStr)).WillReturnRows(sqlmock.NewRows(
			query.NewBlockQuery(&chaintype.SpineChain{}).Fields).AddRow(
			mockSpineBlockData.GetID(),
			mockSpineBlockData.GetBlockHash(),
			mockSpineBlockData.GetPreviousBlockHash(),
			mockSpineBlockData.GetHeight(),
			mockSpineBlockData.GetTimestamp(),
			mockSpineBlockData.GetBlockSeed(),
			mockSpineBlockData.GetBlockSignature(),
			mockSpineBlockData.GetCumulativeDifficulty(),
			mockSpineBlockData.GetPayloadLength(),
			mockSpineBlockData.GetPayloadHash(),
			mockSpineBlockData.GetBlocksmithPublicKey(),
			mockSpineBlockData.GetTotalAmount(),
			mockSpineBlockData.GetTotalFee(),
			mockSpineBlockData.GetTotalCoinBase(),
			mockSpineBlockData.GetVersion(),
		))
	case "SELECT id, block_id, block_height, sender_account_address, recipient_account_address, transaction_type, " +
		"fee, timestamp, transaction_hash, transaction_body_length, transaction_body_bytes, " +
		"signature, version, transaction_index FROM \"transaction\" WHERE block_id = ? ORDER BY transaction_index ASC":
		mockSpine.ExpectQuery(regexp.QuoteMeta(qStr)).WillReturnRows(sqlmock.NewRows(
			query.NewTransactionQuery(&chaintype.SpineChain{}).Fields))
	}
	return db.Query(qStr)
}

func (*mockSpineQueryExecutorGetBlockByIDFail) ExecuteSelect(query string, tx bool, args ...interface{}) (*sql.Rows, error) {
	return nil, errors.New("MockedError")
}

func (*mockSpineQueryExecutorGetBlockByIDSuccess) ExecuteSelectRow(qStr string, tx bool, args ...interface{}) (*sql.Row, error) {
	db, mockSpine, _ := sqlmock.New()
	defer db.Close()
	mockSpine.ExpectQuery(regexp.QuoteMeta(qStr)).
		WillReturnRows(sqlmock.NewRows(query.NewBlockQuery(&chaintype.SpineChain{}).Fields).AddRow(
			mockSpineBlockData.GetID(),
			mockSpineBlockData.GetBlockHash(),
			mockSpineBlockData.GetPreviousBlockHash(),
			mockSpineBlockData.GetHeight(),
			mockSpineBlockData.GetTimestamp(),
			mockSpineBlockData.GetBlockSeed(),
			mockSpineBlockData.GetBlockSignature(),
			mockSpineBlockData.GetCumulativeDifficulty(),
			mockSpineBlockData.GetPayloadLength(),
			mockSpineBlockData.GetPayloadHash(),
			mockSpineBlockData.GetBlocksmithPublicKey(),
			mockSpineBlockData.GetTotalAmount(),
			mockSpineBlockData.GetTotalFee(),
			mockSpineBlockData.GetTotalCoinBase(),
			mockSpineBlockData.GetVersion(),
		))
	return db.QueryRow(qStr), nil
}

func (*mockSpineQueryExecutorGetBlockByIDFail) ExecuteSelectRow(query string, tx bool, args ...interface{}) (*sql.Row, error) {
	return nil, errors.New("MockedError")
}

func TestBlockSpineService_GetBlockByID(t *testing.T) {
	var mockData = mockSpineBlockData
	mockData.SpineBlockManifests = []*model.SpineBlockManifest{
		ssMockSpineBlockManifest,
	}
	type fields struct {
		Chaintype                 chaintype.ChainType
		QueryExecutor             query.ExecutorInterface
		BlockQuery                query.BlockQueryInterface
		MempoolQuery              query.MempoolQueryInterface
		TransactionQuery          query.TransactionQueryInterface
		SpinePublicKeyQuery       query.SpinePublicKeyQueryInterface
		Signature                 crypto.SignatureInterface
		MempoolService            MempoolServiceInterface
		ActionTypeSwitcher        transaction.TypeActionSwitcher
		AccountBalanceQuery       query.AccountBalanceQueryInterface
		Observer                  *observer.Observer
		SpinePublicKeyService     BlockSpinePublicKeyServiceInterface
		SpineBlockManifestService SpineBlockManifestServiceInterface
	}
	type args struct {
		ID               int64
		withAttachedData bool
	}
	tests := []struct {
		name    string
		fields  fields
		args    args
		want    *model.Block
		wantErr bool
	}{
		{
			name: "GetBlockByID:Success", // All is good
			fields: fields{
				Chaintype:        &chaintype.SpineChain{},
				QueryExecutor:    &mockSpineQueryExecutorGetBlockByIDSuccess{},
				BlockQuery:       query.NewBlockQuery(&chaintype.SpineChain{}),
				TransactionQuery: query.NewTransactionQuery(&chaintype.SpineChain{}),
				SpinePublicKeyService: &BlockSpinePublicKeyService{
					Logger:                log.New(),
					NodeRegistrationQuery: query.NewNodeRegistrationQuery(),
					QueryExecutor:         &mockSpineQueryExecutorGetBlockByIDSuccess{},
					Signature:             nil,
					SpinePublicKeyQuery:   query.NewSpinePublicKeyQuery(),
				},
				SpineBlockManifestService: &mockSpineBlockManifestService{
					ResSpineBlockManifests: []*model.SpineBlockManifest{
						ssMockSpineBlockManifest,
					},
				},
			},
			args: args{
				ID:               int64(1),
				withAttachedData: true,
			},
			want:    &mockData,
			wantErr: false,
		},
		{
			name: "GetBlockByID:FailNoEntryFound", // All is good
			fields: fields{
				Chaintype:     &chaintype.SpineChain{},
				QueryExecutor: &mockSpineQueryExecutorGetBlockByIDFail{},
				BlockQuery:    query.NewBlockQuery(&chaintype.SpineChain{}),
				SpinePublicKeyService: &BlockSpinePublicKeyService{
					Logger:                log.New(),
					NodeRegistrationQuery: query.NewNodeRegistrationQuery(),
					QueryExecutor:         &mockSpineQueryExecutorGetBlockByIDFail{},
					Signature:             nil,
					SpinePublicKeyQuery:   query.NewSpinePublicKeyQuery(),
				},
			},
			want:    nil,
			wantErr: true,
		},
	}
	for _, tt := range tests {
		t.Run(tt.name, func(t *testing.T) {
			bs := &BlockSpineService{
				Chaintype:                 tt.fields.Chaintype,
				QueryExecutor:             tt.fields.QueryExecutor,
				BlockQuery:                tt.fields.BlockQuery,
				Signature:                 tt.fields.Signature,
				Observer:                  tt.fields.Observer,
				SpinePublicKeyService:     tt.fields.SpinePublicKeyService,
				SpineBlockManifestService: tt.fields.SpineBlockManifestService,
			}
			got, err := bs.GetBlockByID(tt.args.ID, tt.args.withAttachedData)
			if (err != nil) != tt.wantErr {
				t.Errorf("BlockSpineService.GetBlockByID() error = %v, wantErr %v", err, tt.wantErr)
				return
			}
			if !reflect.DeepEqual(got, tt.want) {
				t.Errorf("BlockSpineService.GetBlockByID() = %v, want %v", got, tt.want)
			}
		})
	}
}

type (
	mockSpineQueryExecutorGetBlocksFromHeightSuccess struct {
		query.Executor
	}

	mockSpineQueryExecutorGetBlocksFromHeightFail struct {
		query.Executor
	}
)

func (*mockSpineQueryExecutorGetBlocksFromHeightSuccess) ExecuteSelect(qStr string, tx bool, args ...interface{}) (*sql.Rows, error) {
	db, mockSpine, err := sqlmock.New()
	if err != nil {
		return nil, err
	}
	defer db.Close()
	mockSpine.ExpectQuery(qStr).WillReturnRows(sqlmock.NewRows(
		query.NewBlockQuery(&chaintype.SpineChain{}).Fields,
	).AddRow(
		mockSpineBlockData.GetID(),
		mockSpineBlockData.GetBlockHash(),
		mockSpineBlockData.GetPreviousBlockHash(),
		mockSpineBlockData.GetHeight(),
		mockSpineBlockData.GetTimestamp(),
		mockSpineBlockData.GetBlockSeed(),
		mockSpineBlockData.GetBlockSignature(),
		mockSpineBlockData.GetCumulativeDifficulty(),
		mockSpineBlockData.GetPayloadLength(),
		mockSpineBlockData.GetPayloadHash(),
		mockSpineBlockData.GetBlocksmithPublicKey(),
		mockSpineBlockData.GetTotalAmount(),
		mockSpineBlockData.GetTotalFee(),
		mockSpineBlockData.GetTotalCoinBase(),
		mockSpineBlockData.GetVersion(),
	).AddRow(
		mockSpineBlockData.GetID(),
		mockSpineBlockData.GetBlockHash(),
		mockSpineBlockData.GetPreviousBlockHash(),
		mockSpineBlockData.GetHeight(),
		mockSpineBlockData.GetTimestamp(),
		mockSpineBlockData.GetBlockSeed(),
		mockSpineBlockData.GetBlockSignature(),
		mockSpineBlockData.GetCumulativeDifficulty(),
		mockSpineBlockData.GetPayloadLength(),
		mockSpineBlockData.GetPayloadHash(),
		mockSpineBlockData.GetBlocksmithPublicKey(),
		mockSpineBlockData.GetTotalAmount(),
		mockSpineBlockData.GetTotalFee(),
		mockSpineBlockData.GetTotalCoinBase(),
		mockSpineBlockData.GetVersion(),
	),
	)
	return db.Query(qStr)
}

func (*mockSpineQueryExecutorGetBlocksFromHeightFail) ExecuteSelect(query string, tx bool, args ...interface{}) (*sql.Rows, error) {
	return nil, errors.New("MockedError")
}

func TestBlockSpineService_GetBlocksFromHeight(t *testing.T) {
	mockSpineBlockData.SpineBlockManifests = nil
	type fields struct {
		Chaintype           chaintype.ChainType
		QueryExecutor       query.ExecutorInterface
		BlockQuery          query.BlockQueryInterface
		MempoolQuery        query.MempoolQueryInterface
		TransactionQuery    query.TransactionQueryInterface
		Signature           crypto.SignatureInterface
		MempoolService      MempoolServiceInterface
		ActionTypeSwitcher  transaction.TypeActionSwitcher
		AccountBalanceQuery query.AccountBalanceQueryInterface
		Observer            *observer.Observer
	}
	type args struct {
		startHeight, limit uint32
		withAttachedData   bool
	}
	tests := []struct {
		name    string
		fields  fields
		args    args
		want    []*model.Block
		wantErr bool
	}{
		{
			name: "GetBlocksFromHeight:Success", // All is good
			fields: fields{
				Chaintype:     &chaintype.SpineChain{},
				QueryExecutor: &mockSpineQueryExecutorGetBlocksFromHeightSuccess{},
				BlockQuery:    query.NewBlockQuery(&chaintype.SpineChain{}),
			},
			args: args{
				startHeight:      0,
				limit:            2,
				withAttachedData: false,
			},
			want: []*model.Block{
				&mockSpineBlockData,
				&mockSpineBlockData,
			},
			wantErr: false,
		},
		{
			name: "GetBlocksFromHeight:FailNoEntryFound", // All is good
			fields: fields{
				Chaintype:     &chaintype.SpineChain{},
				QueryExecutor: &mockSpineQueryExecutorGetBlocksFromHeightFail{},
				BlockQuery:    query.NewBlockQuery(&chaintype.SpineChain{}),
			},
			want:    nil,
			wantErr: true,
		},
	}
	for _, tt := range tests {
		t.Run(tt.name, func(t *testing.T) {
			bs := &BlockSpineService{
				Chaintype:     tt.fields.Chaintype,
				QueryExecutor: tt.fields.QueryExecutor,
				BlockQuery:    tt.fields.BlockQuery,
				Signature:     tt.fields.Signature,
				Observer:      tt.fields.Observer,
			}
			got, err := bs.GetBlocksFromHeight(tt.args.startHeight, tt.args.limit, tt.args.withAttachedData)
			if (err != nil) != tt.wantErr {
				t.Errorf("BlockSpineService.GetBlocksFromHeight() error = %v, wantErr %v", err, tt.wantErr)
				return
			}
			if len(got) == 0 && len(tt.want) == 0 {
				return
			}
			if !reflect.DeepEqual(got, tt.want) {
				t.Errorf("BlockSpineService.GetBlocksFromHeight() = %v, want %v", got, tt.want)
			}
		})
	}
}

func TestBlockSpineService_ReceiveBlock(t *testing.T) {

	mockSpineLastBlockData := model.Block{
		ID: -1701929749060110283,
		BlockHash: []byte{131, 164, 247, 141, 242, 130, 3, 197, 8, 43, 22, 189, 169, 240, 6, 44, 150, 12, 173, 148, 255, 230, 50,
			16, 166, 136, 75, 12, 106, 33, 93, 78},
		PreviousBlockHash: []byte{204, 131, 181, 204, 170, 112, 249, 115, 172, 193, 120, 7, 166, 200, 160, 138, 32, 0, 163, 161,
			45, 128, 173, 123, 252, 203, 199, 224, 249, 124, 168, 41},
		Height:    1,
		Timestamp: 1,
		BlockSeed: []byte{153, 58, 50, 200, 7, 61, 108, 229, 204, 48, 199, 145, 21, 99, 125, 75, 49,
			45, 118, 97, 219, 80, 242, 244, 100, 134, 144, 246, 37, 144, 213, 135},
		BlockSignature:       []byte{144, 246, 37, 144, 213, 135},
		CumulativeDifficulty: "1000",
		BlocksmithPublicKey: []byte{1, 2, 3, 200, 7, 61, 108, 229, 204, 48, 199, 145, 21, 99, 125, 75, 49,
			45, 118, 97, 219, 80, 242, 244, 100, 134, 144, 246, 37, 144, 213, 135},
		Version:       0,
		PayloadLength: 1,
		PayloadHash:   []byte{},
		SpinePublicKeys: []*model.SpinePublicKey{
			mockSpinePublicKey,
		},
	}

	mockSpineGoodLastBlockHash, _ := util.GetBlockHash(&mockSpineLastBlockData, &chaintype.SpineChain{})
	mockSpineGoodIncomingBlock := &model.Block{
		PreviousBlockHash:    mockSpineGoodLastBlockHash,
		BlockSignature:       nil,
		CumulativeDifficulty: "200",
		Timestamp:            10000,
		BlocksmithPublicKey:  mockSpineBlocksmiths[0].NodePublicKey,
		SpinePublicKeys: []*model.SpinePublicKey{
			mockSpinePublicKey,
		},
		PayloadLength: 44,
		PayloadHash: []byte{55, 140, 121, 255, 150, 51, 177, 63, 86, 185, 40, 206, 151, 168, 77, 67, 61, 43, 54, 73, 162, 230,
			10, 202, 83, 1, 185, 208, 203, 232, 73, 215},
	}
	mockSpineBlockData.BlockHash = mockSpineGoodLastBlockHash

	type fields struct {
		Chaintype                 chaintype.ChainType
		KVExecutor                kvdb.KVExecutorInterface
		QueryExecutor             query.ExecutorInterface
		BlockQuery                query.BlockQueryInterface
		MempoolQuery              query.MempoolQueryInterface
		TransactionQuery          query.TransactionQueryInterface
		SpinePublicKeyQuery       query.SpinePublicKeyQueryInterface
		MerkleTreeQuery           query.MerkleTreeQueryInterface
		NodeRegistrationQuery     query.NodeRegistrationQueryInterface
		ParticipationScoreQuery   query.ParticipationScoreQueryInterface
		SkippedBlocksmithQuery    query.SkippedBlocksmithQueryInterface
		Signature                 crypto.SignatureInterface
		MempoolService            MempoolServiceInterface
		ActionTypeSwitcher        transaction.TypeActionSwitcher
		AccountBalanceQuery       query.AccountBalanceQueryInterface
		BlocksmithStrategy        strategy.BlocksmithStrategyInterface
		Observer                  *observer.Observer
		NodeRegistrationService   NodeRegistrationServiceInterface
		SpinePublicKeyService     BlockSpinePublicKeyServiceInterface
		SpineBlockManifestService SpineBlockManifestServiceInterface
<<<<<<< HEAD
		BlockStateCache           storage.CacheStorageInterface
=======
		BlockchainStatusService   BlockchainStatusServiceInterface
>>>>>>> 28375970
	}
	type args struct {
		senderPublicKey  []byte
		lastBlock        *model.Block
		block            *model.Block
		nodeSecretPhrase string
	}
	tests := []struct {
		name    string
		fields  fields
		args    args
		want    *model.BatchReceipt
		wantErr bool
	}{
		{
			name: "ReceiveBlock:fail - {incoming block.previousBlockHash == nil}",
			args: args{
				senderPublicKey: nil,
				lastBlock:       nil,
				block: &model.Block{
					PreviousBlockHash: nil,
				},
				nodeSecretPhrase: "",
			},
			fields: fields{
				Chaintype:           &chaintype.SpineChain{},
				QueryExecutor:       nil,
				BlockQuery:          nil,
				MempoolQuery:        query.NewMempoolQuery(&chaintype.SpineChain{}),
				TransactionQuery:    nil,
				Signature:           nil,
				MempoolService:      nil,
				ActionTypeSwitcher:  nil,
				AccountBalanceQuery: nil,
				Observer:            nil,
				BlocksmithStrategy:  &mockSpineBlocksmithService{},
				SpinePublicKeyService: &BlockSpinePublicKeyService{
					Logger:                log.New(),
					NodeRegistrationQuery: query.NewNodeRegistrationQuery(),
					QueryExecutor:         nil,
					Signature:             nil,
					SpinePublicKeyQuery:   query.NewSpinePublicKeyQuery(),
				},
				SpineBlockManifestService: &mockSpineBlockManifestService{},
<<<<<<< HEAD
				BlockStateCache:           storage.NewBlockStateStorage((&chaintype.SpineChain{}).GetTypeInt(), model.Block{}),
=======
				BlockchainStatusService:   &mockBlockchainStatusService{},
>>>>>>> 28375970
			},
			wantErr: true,
			want:    nil,
		},
		{
			name: "ReceiveBlock:fail - {last block hash != previousBlockHash}",
			args: args{
				senderPublicKey: nil,
				lastBlock: &model.Block{
					BlockHash:      []byte{1},
					BlockSignature: []byte{},
				},
				block: &model.Block{
					PreviousBlockHash: []byte{},
					BlockSignature:    nil,
				},
				nodeSecretPhrase: "",
			},
			fields: fields{
				Chaintype:               &chaintype.SpineChain{},
				KVExecutor:              &mockSpineKVExecutorSuccess{},
				QueryExecutor:           nil,
				BlockQuery:              nil,
				MempoolQuery:            query.NewMempoolQuery(&chaintype.SpineChain{}),
				TransactionQuery:        nil,
				Signature:               &mockSpineSignature{},
				MempoolService:          nil,
				ActionTypeSwitcher:      nil,
				AccountBalanceQuery:     nil,
				Observer:                nil,
				BlocksmithStrategy:      &mockSpineBlocksmithService{},
				NodeRegistrationService: nil,
				SpinePublicKeyService: &BlockSpinePublicKeyService{
					Logger:                log.New(),
					NodeRegistrationQuery: query.NewNodeRegistrationQuery(),
					QueryExecutor:         nil,
					Signature:             nil,
					SpinePublicKeyQuery:   query.NewSpinePublicKeyQuery(),
				},
				SpineBlockManifestService: &mockSpineBlockManifestService{},
<<<<<<< HEAD
				BlockStateCache:           storage.NewBlockStateStorage((&chaintype.SpineChain{}).GetTypeInt(), model.Block{}),
=======
				BlockchainStatusService:   &mockBlockchainStatusService{},
>>>>>>> 28375970
			},
			wantErr: true,
			want:    nil,
		},
		{
			name: "ReceiveBlock:pushBlockFail",
			args: args{
				senderPublicKey:  []byte{1, 3, 4, 5, 6},
				lastBlock:        &mockSpineBlockData,
				block:            mockSpineGoodIncomingBlock,
				nodeSecretPhrase: "",
			},
			fields: fields{
				Chaintype:               &chaintype.SpineChain{},
				QueryExecutor:           &mockSpineQueryExecutorFail{},
				BlockQuery:              query.NewBlockQuery(&chaintype.SpineChain{}),
				MempoolQuery:            query.NewMempoolQuery(&chaintype.SpineChain{}),
				SpinePublicKeyQuery:     query.NewSpinePublicKeyQuery(),
				TransactionQuery:        nil,
				Signature:               &mockSpineSignature{},
				MempoolService:          nil,
				ActionTypeSwitcher:      nil,
				AccountBalanceQuery:     nil,
				Observer:                observer.NewObserver(),
				NodeRegistrationService: nil,
				BlocksmithStrategy:      &mockSpineBlocksmithService{},
				SpinePublicKeyService: &BlockSpinePublicKeyService{
					Logger:                log.New(),
					NodeRegistrationQuery: query.NewNodeRegistrationQuery(),
					QueryExecutor:         &mockSpineQueryExecutorFail{},
					Signature:             &mockSpineSignature{},
					SpinePublicKeyQuery:   query.NewSpinePublicKeyQuery(),
				},
				SpineBlockManifestService: &mockSpineBlockManifestService{},
<<<<<<< HEAD
				BlockStateCache:           storage.NewBlockStateStorage((&chaintype.SpineChain{}).GetTypeInt(), model.Block{}),
=======
				BlockchainStatusService:   &mockBlockchainStatusService{},
>>>>>>> 28375970
			},
			wantErr: true,
			want:    nil,
		},
		{
			name: "ReceiveBlock:fail - {last block hash != previousBlockHash - kvExecutor other error - generate batch receipt success}",
			args: args{
				senderPublicKey: []byte{1, 3, 4, 5, 6},
				lastBlock: &model.Block{
					BlockSignature: []byte{},
				},
				block: &model.Block{
					PreviousBlockHash: []byte{133, 198, 93, 19, 200, 113, 155, 159, 136, 63, 230, 29, 21, 173, 160, 40,
						169, 25, 61, 85, 203, 79, 43, 182, 5, 236, 141, 124, 46, 193, 223, 255, 0},
					BlockSignature:      nil,
					BlocksmithPublicKey: []byte{1, 3, 4, 5, 6},
				},
				nodeSecretPhrase: "",
			},
			fields: fields{
				Chaintype:               &chaintype.SpineChain{},
				KVExecutor:              &mockSpineKVExecutorFailOtherError{},
				QueryExecutor:           &mockSpineQueryExecutorSuccess{},
				BlockQuery:              nil,
				MempoolQuery:            query.NewMempoolQuery(&chaintype.SpineChain{}),
				SpinePublicKeyQuery:     query.NewSpinePublicKeyQuery(),
				TransactionQuery:        nil,
				Signature:               &mockSpineSignature{},
				MempoolService:          nil,
				ActionTypeSwitcher:      nil,
				AccountBalanceQuery:     nil,
				Observer:                nil,
				NodeRegistrationService: nil,
				BlocksmithStrategy:      &mockSpineBlocksmithService{},
				SpinePublicKeyService: &BlockSpinePublicKeyService{
					Logger:                log.New(),
					NodeRegistrationQuery: query.NewNodeRegistrationQuery(),
					QueryExecutor:         &mockSpineQueryExecutorSuccess{},
					Signature:             &mockSpineSignature{},
					SpinePublicKeyQuery:   query.NewSpinePublicKeyQuery(),
				},
				SpineBlockManifestService: &mockSpineBlockManifestService{},
<<<<<<< HEAD
				BlockStateCache:           storage.NewBlockStateStorage((&chaintype.SpineChain{}).GetTypeInt(), model.Block{}),
=======
				BlockchainStatusService:   &mockBlockchainStatusService{},
>>>>>>> 28375970
			},
			wantErr: true,
			want:    nil,
		},
		{
			name: "ReceiveBlock:pushBlockFail",
			args: args{
				senderPublicKey:  []byte{1, 3, 4, 5, 6},
				lastBlock:        &mockSpineBlockData,
				block:            mockSpineGoodIncomingBlock,
				nodeSecretPhrase: "",
			},
			fields: fields{
				Chaintype:               &chaintype.SpineChain{},
				QueryExecutor:           &mockSpineQueryExecutorFail{},
				BlockQuery:              query.NewBlockQuery(&chaintype.SpineChain{}),
				MempoolQuery:            query.NewMempoolQuery(&chaintype.SpineChain{}),
				SpinePublicKeyQuery:     query.NewSpinePublicKeyQuery(),
				TransactionQuery:        nil,
				Signature:               &mockSpineSignature{},
				MempoolService:          nil,
				ActionTypeSwitcher:      nil,
				AccountBalanceQuery:     nil,
				Observer:                observer.NewObserver(),
				NodeRegistrationService: nil,
				BlocksmithStrategy:      &mockSpineBlocksmithService{},
				SpinePublicKeyService: &BlockSpinePublicKeyService{
					Logger:                log.New(),
					NodeRegistrationQuery: query.NewNodeRegistrationQuery(),
					QueryExecutor:         &mockSpineQueryExecutorFail{},
					Signature:             &mockSpineSignature{},
					SpinePublicKeyQuery:   query.NewSpinePublicKeyQuery(),
				},
				SpineBlockManifestService: &mockSpineBlockManifestService{},
<<<<<<< HEAD
				BlockStateCache:           storage.NewBlockStateStorage((&chaintype.SpineChain{}).GetTypeInt(), model.Block{}),
=======
				BlockchainStatusService:   &mockBlockchainStatusService{},
>>>>>>> 28375970
			},
			wantErr: true,
			want:    nil,
		},
		{
			name: "ReceiveBlock:success",
			args: args{
				senderPublicKey:  []byte{1, 3, 4, 5, 6},
				lastBlock:        &mockSpineLastBlockData,
				block:            mockSpineGoodIncomingBlock,
				nodeSecretPhrase: "",
			},
			fields: fields{
				Chaintype:               &chaintype.SpineChain{},
				KVExecutor:              &mockSpineKVExecutorSuccess{},
				QueryExecutor:           &mockSpineQueryExecutorSuccess{},
				BlockQuery:              query.NewBlockQuery(&chaintype.SpineChain{}),
				MempoolQuery:            query.NewMempoolQuery(&chaintype.SpineChain{}),
				SpinePublicKeyQuery:     query.NewSpinePublicKeyQuery(),
				NodeRegistrationQuery:   query.NewNodeRegistrationQuery(),
				TransactionQuery:        query.NewTransactionQuery(&chaintype.SpineChain{}),
				MerkleTreeQuery:         query.NewMerkleTreeQuery(),
				ParticipationScoreQuery: query.NewParticipationScoreQuery(),
				SkippedBlocksmithQuery:  query.NewSkippedBlocksmithQuery(),
				Signature:               &mockSpineSignature{},
				MempoolService:          nil,
				ActionTypeSwitcher:      nil,
				AccountBalanceQuery:     query.NewAccountBalanceQuery(),
				Observer:                observer.NewObserver(),
				BlocksmithStrategy:      &mockSpineBlocksmithServicePushBlock{},
				NodeRegistrationService: &mockSpineNodeRegistrationServiceSuccess{},
				SpinePublicKeyService: &BlockSpinePublicKeyService{
					Logger:                log.New(),
					NodeRegistrationQuery: query.NewNodeRegistrationQuery(),
					QueryExecutor:         &mockSpineQueryExecutorSuccess{},
					Signature:             &mockSpineSignature{},
					SpinePublicKeyQuery:   query.NewSpinePublicKeyQuery(),
				},
				SpineBlockManifestService: &mockSpineBlockManifestService{},
<<<<<<< HEAD
				BlockStateCache:           storage.NewBlockStateStorage((&chaintype.SpineChain{}).GetTypeInt(), model.Block{}),
=======
				BlockchainStatusService:   &mockBlockchainStatusService{},
>>>>>>> 28375970
			},
			wantErr: false,
			want:    nil,
		},
	}
	for _, tt := range tests {
		t.Run(tt.name, func(t *testing.T) {
			bs := &BlockSpineService{
				Chaintype:                 tt.fields.Chaintype,
				QueryExecutor:             tt.fields.QueryExecutor,
				BlockQuery:                tt.fields.BlockQuery,
				Signature:                 tt.fields.Signature,
				Observer:                  tt.fields.Observer,
				BlocksmithStrategy:        tt.fields.BlocksmithStrategy,
				Logger:                    log.New(),
				SpinePublicKeyService:     tt.fields.SpinePublicKeyService,
				SpineBlockManifestService: tt.fields.SpineBlockManifestService,
<<<<<<< HEAD
				BlockStateCache:           tt.fields.BlockStateCache,
=======
				BlockchainStatusService:   tt.fields.BlockchainStatusService,
>>>>>>> 28375970
			}
			got, err := bs.ReceiveBlock(
				tt.args.senderPublicKey, tt.args.lastBlock, tt.args.block, tt.args.nodeSecretPhrase,
				&model.Peer{},
			)
			if (err != nil) != tt.wantErr {
				t.Errorf("ReceiveBlock() error = \n%v, wantErr \n%v", err, tt.wantErr)
				return
			}
			if !reflect.DeepEqual(got, tt.want) {
				t.Errorf("ReceiveBlock() got = \n%v want \n%v", got, tt.want)
			}
		})
	}
}

func TestBlockSpineService_GetBlockExtendedInfo(t *testing.T) {
	block := &model.Block{
		ID:                   999,
		PreviousBlockHash:    []byte{1, 1, 1, 1, 1, 1, 1, 1},
		Height:               1,
		Timestamp:            1562806389280,
		BlockSeed:            []byte{},
		BlockSignature:       []byte{},
		CumulativeDifficulty: string(100000000),
		PayloadLength:        0,
		PayloadHash:          []byte{},
		BlocksmithPublicKey:  bcsNodePubKey1,
		Version:              0,
	}
	genesisBlock := &model.Block{
		ID:                   999,
		PreviousBlockHash:    []byte{1, 1, 1, 1, 1, 1, 1, 1},
		Height:               0,
		Timestamp:            1562806389280,
		BlockSeed:            []byte{},
		BlockSignature:       []byte{},
		CumulativeDifficulty: string(100000000),
		PayloadLength:        0,
		PayloadHash:          []byte{},
		BlocksmithPublicKey:  bcsNodePubKey1,
		Version:              0,
	}
	type fields struct {
		Chaintype               chaintype.ChainType
		QueryExecutor           query.ExecutorInterface
		BlockQuery              query.BlockQueryInterface
		MempoolQuery            query.MempoolQueryInterface
		TransactionQuery        query.TransactionQueryInterface
		Signature               crypto.SignatureInterface
		MempoolService          MempoolServiceInterface
		PublishedReceiptQuery   query.PublishedReceiptQueryInterface
		SkippedBlocksmithQuery  query.SkippedBlocksmithQueryInterface
		ActionTypeSwitcher      transaction.TypeActionSwitcher
		AccountBalanceQuery     query.AccountBalanceQueryInterface
		ParticipationScoreQuery query.ParticipationScoreQueryInterface
		NodeRegistrationQuery   query.NodeRegistrationQueryInterface
		Observer                *observer.Observer
	}
	type args struct {
		block *model.Block
	}
	tests := []struct {
		name    string
		fields  fields
		args    args
		want    *model.BlockExtendedInfo
		wantErr bool
	}{
		{
			name: "GetBlockExtendedInfo:success-{genesisBlock}",
			args: args{
				block: genesisBlock,
			},
			fields: fields{
				QueryExecutor:          &mockSpineQueryExecutorSuccess{},
				NodeRegistrationQuery:  query.NewNodeRegistrationQuery(),
				PublishedReceiptQuery:  query.NewPublishedReceiptQuery(),
				SkippedBlocksmithQuery: query.NewSkippedBlocksmithQuery(),
			},
			wantErr: false,
			want: &model.BlockExtendedInfo{
				Block: &model.Block{
					ID:                   999,
					PreviousBlockHash:    []byte{1, 1, 1, 1, 1, 1, 1, 1},
					Height:               0,
					Timestamp:            1562806389280,
					BlockSeed:            []byte{},
					BlockSignature:       []byte{},
					CumulativeDifficulty: string(100000000),
					PayloadLength:        0,
					PayloadHash:          []byte{},
					BlocksmithPublicKey:  bcsNodePubKey1,
					Version:              0,
				},
			},
		},
		{
			name: "GetBlockExtendedInfo:success",
			args: args{
				block: block,
			},
			fields: fields{
				QueryExecutor:          &mockSpineQueryExecutorSuccess{},
				NodeRegistrationQuery:  query.NewNodeRegistrationQuery(),
				PublishedReceiptQuery:  query.NewPublishedReceiptQuery(),
				SkippedBlocksmithQuery: query.NewSkippedBlocksmithQuery(),
			},
			wantErr: false,
			want: &model.BlockExtendedInfo{
				Block: &model.Block{
					ID:                   999,
					PreviousBlockHash:    []byte{1, 1, 1, 1, 1, 1, 1, 1},
					Height:               1,
					Timestamp:            1562806389280,
					BlockSeed:            []byte{},
					BlockSignature:       []byte{},
					CumulativeDifficulty: string(100000000),
					PayloadLength:        0,
					PayloadHash:          []byte{},
					BlocksmithPublicKey:  bcsNodePubKey1,
					Version:              0,
				},
			},
		},
	}
	for _, tt := range tests {
		t.Run(tt.name, func(t *testing.T) {
			bs := &BlockSpineService{
				Chaintype:     tt.fields.Chaintype,
				QueryExecutor: tt.fields.QueryExecutor,
				BlockQuery:    tt.fields.BlockQuery,
				Signature:     tt.fields.Signature,
				Observer:      tt.fields.Observer,
			}
			got, err := bs.GetBlockExtendedInfo(tt.args.block, false)
			if (err != nil) != tt.wantErr {
				t.Errorf("BlockSpineService.GetBlockExtendedInfo() error = \n%v, wantErr \n%v", err, tt.wantErr)
				return
			}
			if !reflect.DeepEqual(got, tt.want) {
				t.Errorf("BlockSpineService.GetBlockExtendedInfo() = \n%v, want \n%v", got, tt.want)
			}
		})
	}
}

type (
	mockSpineBlocksmithService struct {
		strategy.BlocksmithStrategyMain
	}
)

func (*mockSpineBlocksmithService) GetSortedBlocksmiths(block *model.Block) []*model.Blocksmith {
	return []*model.Blocksmith{
		{
			NodeID:        1,
			NodeOrder:     new(big.Int).SetInt64(8000),
			NodePublicKey: []byte{1, 3, 4, 5, 6},
		},
		{
			NodeID:    2,
			NodeOrder: new(big.Int).SetInt64(1000),
		},
		{
			NodeID:    3,
			NodeOrder: new(big.Int).SetInt64(5000),
		},
	}
}
func TestBlockSpineService_GenerateGenesisBlock(t *testing.T) {
	type fields struct {
		Chaintype               chaintype.ChainType
		KVExecutor              kvdb.KVExecutorInterface
		QueryExecutor           query.ExecutorInterface
		BlockQuery              query.BlockQueryInterface
		MempoolQuery            query.MempoolQueryInterface
		TransactionQuery        query.TransactionQueryInterface
		MerkleTreeQuery         query.MerkleTreeQueryInterface
		Signature               crypto.SignatureInterface
		MempoolService          MempoolServiceInterface
		ActionTypeSwitcher      transaction.TypeActionSwitcher
		AccountBalanceQuery     query.AccountBalanceQueryInterface
		ParticipationScoreQuery query.ParticipationScoreQueryInterface
		NodeRegistrationQuery   query.NodeRegistrationQueryInterface
		Observer                *observer.Observer
		Logger                  *log.Logger
	}
	type args struct {
		genesisEntries []constant.GenesisConfigEntry
	}
	tests := []struct {
		name    string
		fields  fields
		args    args
		want    int64
		wantErr bool
	}{
		{
			name: "GenerateGenesisBlock:success",
			fields: fields{
				Chaintype:               &chaintype.SpineChain{},
				KVExecutor:              nil,
				QueryExecutor:           nil,
				BlockQuery:              nil,
				MempoolQuery:            nil,
				TransactionQuery:        nil,
				MerkleTreeQuery:         nil,
				Signature:               nil,
				MempoolService:          nil,
				ActionTypeSwitcher:      &transaction.TypeSwitcher{},
				AccountBalanceQuery:     nil,
				ParticipationScoreQuery: nil,
				NodeRegistrationQuery:   nil,
				Observer:                nil,
			},
			args: args{
				genesisEntries: constant.GenesisConfig,
			},
			wantErr: false,
			want:    constant.SpinechainGenesisBlockID,
		},
	}
	for _, tt := range tests {
		t.Run(tt.name, func(t *testing.T) {
			bs := &BlockSpineService{
				Chaintype:     tt.fields.Chaintype,
				QueryExecutor: tt.fields.QueryExecutor,
				BlockQuery:    tt.fields.BlockQuery,
				Signature:     tt.fields.Signature,
				Observer:      tt.fields.Observer,
				Logger:        tt.fields.Logger,
			}
			got, err := bs.GenerateGenesisBlock(tt.args.genesisEntries)
			if (err != nil) != tt.wantErr {
				t.Errorf("BlockSpineService.GenerateGenesisBlock() error = %v, wantErr %v", err, tt.wantErr)
				return
			}
			if got.ID != tt.want {
				t.Errorf("BlockSpineService.GenerateGenesisBlock() got %v, want %v", got.GetID(), tt.want)
			}
		})
	}
}

type mockSpineQueryExecutorValidateBlockSuccess struct {
	query.Executor
}

func (*mockSpineQueryExecutorValidateBlockSuccess) ExecuteSelect(qStr string, tx bool, args ...interface{}) (*sql.Rows, error) {
	db, mockSpine, _ := sqlmock.New()
	defer db.Close()
	mockSpine.ExpectQuery(regexp.QuoteMeta(qStr)).
		WillReturnRows(sqlmock.NewRows(
			query.NewBlockQuery(&chaintype.SpineChain{}).Fields,
		).AddRow(
			mockSpineBlockData.GetID(),
			mockSpineBlockData.GetBlockHash(),
			mockSpineBlockData.GetPreviousBlockHash(),
			mockSpineBlockData.GetHeight(),
			mockSpineBlockData.GetTimestamp(),
			mockSpineBlockData.GetBlockSeed(),
			mockSpineBlockData.GetBlockSignature(),
			mockSpineBlockData.GetCumulativeDifficulty(),
			mockSpineBlockData.GetPayloadLength(),
			mockSpineBlockData.GetPayloadHash(),
			mockSpineBlockData.GetBlocksmithPublicKey(),
			mockSpineBlockData.GetTotalAmount(),
			mockSpineBlockData.GetTotalFee(),
			mockSpineBlockData.GetTotalCoinBase(),
			mockSpineBlockData.GetVersion(),
		))
	rows, _ := db.Query(qStr)
	return rows, nil
}

var (
	mockSpineValidateBadBlockInvalidBlockHash = &model.Block{
		Timestamp:           1572246820,
		BlockSignature:      []byte{},
		BlocksmithPublicKey: []byte{1, 2, 3, 4},
		PreviousBlockHash:   []byte{},
	}

	mockSpineValidateBlockSuccess = &model.Block{
		Timestamp: 1572246820,
		ID:        constant.MainchainGenesisBlockID,
		BlockHash: make([]byte, 32),
		PreviousBlockHash: []byte{167, 255, 198, 248, 191, 30, 215, 102, 81, 193, 71, 86, 160, 97, 214, 98, 245, 128, 255, 77, 228,
			59, 73, 250, 130, 216, 10, 75, 128, 248, 67, 74},
		Height: 1,
		BlockSeed: []byte{153, 58, 50, 200, 7, 61, 108, 229, 204, 48, 199, 145, 21, 99, 125, 75, 49,
			45, 118, 97, 219, 80, 242, 244, 100, 134, 144, 246, 37, 144, 213, 135},
		BlockSignature:       []byte{144, 246, 37, 144, 213, 135},
		CumulativeDifficulty: "1000",
		PayloadLength:        0,
		PayloadHash: []byte{167, 255, 198, 248, 191, 30, 215, 102, 81, 193, 71, 86, 160, 97, 214, 98, 245, 128, 255, 77,
			228, 59, 73, 250, 130, 216, 10, 75, 128, 248, 67, 74},
		BlocksmithPublicKey: []byte{1, 2, 3, 200, 7, 61, 108, 229, 204, 48, 199, 145, 21, 99, 125, 75, 49,
			45, 118, 97, 219, 80, 242, 244, 100, 134, 144, 246, 37, 144, 213, 135},
		TotalAmount:   1000,
		TotalFee:      0,
		TotalCoinBase: 1,
		Version:       0,
	}
)

type (
	mockSpineBlocksmithServiceValidateBlockSuccess struct {
		strategy.BlocksmithStrategyMain
	}
)

func (*mockSpineBlocksmithServiceValidateBlockSuccess) GetSortedBlocksmithsMap(*model.Block) map[string]*int64 {
	firstIndex := int64(0)
	secondIndex := int64(1)
	return map[string]*int64{
		string(mockSpineValidateBadBlockInvalidBlockHash.BlocksmithPublicKey): &firstIndex,
		string(mockSpineBlockData.BlocksmithPublicKey):                        &secondIndex,
	}
}
func (*mockSpineBlocksmithServiceValidateBlockSuccess) IsBlockTimestampValid(blocksmithIndex, numberOfBlocksmiths int64, previousBlock,
	currentBlock *model.Block) error {
	return nil
}

func TestBlockSpineService_ValidateBlock(t *testing.T) {
	type fields struct {
		Chaintype               chaintype.ChainType
		KVExecutor              kvdb.KVExecutorInterface
		QueryExecutor           query.ExecutorInterface
		BlockQuery              query.BlockQueryInterface
		MempoolQuery            query.MempoolQueryInterface
		TransactionQuery        query.TransactionQueryInterface
		MerkleTreeQuery         query.MerkleTreeQueryInterface
		PublishedReceiptQuery   query.PublishedReceiptQueryInterface
		Signature               crypto.SignatureInterface
		MempoolService          MempoolServiceInterface
		ReceiptService          ReceiptServiceInterface
		ActionTypeSwitcher      transaction.TypeActionSwitcher
		AccountBalanceQuery     query.AccountBalanceQueryInterface
		ParticipationScoreQuery query.ParticipationScoreQueryInterface
		NodeRegistrationQuery   query.NodeRegistrationQueryInterface
		BlocksmithStrategy      strategy.BlocksmithStrategyInterface
		Observer                *observer.Observer
		Logger                  *log.Logger
	}
	type args struct {
		block             *model.Block
		previousLastBlock *model.Block
	}
	tests := []struct {
		name    string
		fields  fields
		args    args
		wantErr bool
	}{
		{
			name: "ValidateBlock:fail-{InvalidTimestamp}",
			args: args{
				block: &model.Block{
					Timestamp: 1572246820 + constant.GenerateBlockTimeoutSec + 1,
				},
			},
			fields:  fields{},
			wantErr: true,
		},
		{
			name: "ValidateBlock:fail-{notInBlocksmithList}",
			args: args{
				block: &model.Block{
					Timestamp:           1572246820,
					BlockSignature:      []byte{},
					BlocksmithPublicKey: []byte{},
				},
			},
			fields: fields{
				Signature:          &mockSpineSignatureFail{},
				BlocksmithStrategy: &mockSpineBlocksmithServiceValidateBlockSuccess{},
			},
			wantErr: true,
		},
		{
			name: "ValidateBlock:fail-{InvalidSignature}",
			args: args{
				block: mockSpineValidateBadBlockInvalidBlockHash,
			},
			fields: fields{
				Signature:          &mockSpineSignatureFail{},
				BlocksmithStrategy: &mockSpineBlocksmithServiceValidateBlockSuccess{},
			},
			wantErr: true,
		},
		{
			name: "ValidateBlock:fail-{InvalidBlockHash}",
			args: args{
				block:             mockSpineValidateBadBlockInvalidBlockHash,
				previousLastBlock: &model.Block{},
			},
			fields: fields{
				Signature:          &mockSpineSignature{},
				BlocksmithStrategy: &mockSpineBlocksmithServiceValidateBlockSuccess{},
			},
			wantErr: true,
		},
		{
			name: "ValidateBlock:fail-{InvalidCumulativeDifficulty}",
			args: args{
				block: &model.Block{
					Timestamp:           1572246820,
					BlockSignature:      []byte{},
					BlocksmithPublicKey: []byte{},
					PreviousBlockHash: []byte{204, 131, 181, 204, 170, 112, 249, 115, 172, 193, 120, 7, 166, 200, 160,
						138, 32, 0, 163, 161, 45, 128, 173, 123, 252, 203, 199, 224, 249, 124, 168, 41},
					CumulativeDifficulty: "10",
				},
				previousLastBlock: &model.Block{},
			},
			fields: fields{
				Signature:          &mockSpineSignature{},
				BlockQuery:         query.NewBlockQuery(&chaintype.SpineChain{}),
				QueryExecutor:      &mockSpineQueryExecutorValidateBlockSuccess{},
				BlocksmithStrategy: &mockSpineBlocksmithServiceValidateBlockSuccess{},
			},
			wantErr: true,
		},
		{
			name: "ValidateBlock:success",
			args: args{
				block:             mockSpineValidateBlockSuccess,
				previousLastBlock: &model.Block{},
			},
			fields: fields{
				Signature:          &mockSpineSignature{},
				BlockQuery:         query.NewBlockQuery(&chaintype.SpineChain{}),
				QueryExecutor:      &mockSpineQueryExecutorValidateBlockSuccess{},
				BlocksmithStrategy: &mockSpineBlocksmithServiceValidateBlockSuccess{},
			},
		},
	}
	for _, tt := range tests {
		t.Run(tt.name, func(t *testing.T) {
			bs := &BlockSpineService{
				Chaintype:          tt.fields.Chaintype,
				QueryExecutor:      tt.fields.QueryExecutor,
				BlockQuery:         tt.fields.BlockQuery,
				Signature:          tt.fields.Signature,
				BlocksmithStrategy: tt.fields.BlocksmithStrategy,
				Observer:           tt.fields.Observer,
				Logger:             tt.fields.Logger,
			}
			if err := bs.ValidateBlock(tt.args.block, tt.args.previousLastBlock); (err != nil) != tt.wantErr {
				t.Errorf("BlockSpineService.ValidateBlock() error = %v, wantErr %v", err, tt.wantErr)
			}
		})
	}
}

type (
	mockSpinePopOffToBlockReturnCommonBlock struct {
		query.Executor
	}
	mockSpinePopOffToBlockReturnBeginTxFunc struct {
		query.Executor
	}
	mockSpinePopOffToBlockReturnWantFailOnCommit struct {
		query.Executor
	}
	mockSpinePopOffToBlockReturnWantFailOnExecuteTransactions struct {
		query.Executor
	}
)

func (*mockSpinePopOffToBlockReturnCommonBlock) BeginTx() error {
	return nil
}
func (*mockSpinePopOffToBlockReturnCommonBlock) CommitTx() error {
	return nil
}
func (*mockSpinePopOffToBlockReturnCommonBlock) ExecuteTransactions(queries [][]interface{}) error {
	return nil
}
func (*mockSpinePopOffToBlockReturnCommonBlock) ExecuteSelect(qSrt string, tx bool, args ...interface{}) (*sql.Rows, error) {
	db, mockSpine, _ := sqlmock.New()
	defer db.Close()

	mockSpine.ExpectQuery("").WillReturnRows(
		sqlmock.NewRows(query.NewMempoolQuery(chaintype.GetChainType(0)).Fields).AddRow(
			1,
			0,
			10,
			1000,
			[]byte{2, 0, 0, 0, 1, 112, 240, 249, 74, 0, 0, 0, 0, 44, 0, 0, 0, 66, 67, 90, 69, 71, 79, 98, 51, 87, 78, 120, 51,
				102, 68, 79, 86, 102, 57, 90, 83, 52, 69, 106, 118, 79, 73, 118, 95, 85, 101, 87, 52, 84, 86, 66, 81, 74, 95, 54,
				116, 72, 75, 108, 69, 0, 0, 0, 0, 0, 0, 0, 0, 0, 0, 0, 0, 0, 0, 0, 0, 0, 0, 0, 0, 0, 0, 0, 0, 0, 0, 0, 0, 0, 0, 0,
				0, 0, 0, 0, 0, 0, 0, 0, 0, 0, 0, 0, 0, 0, 0, 0, 0, 1, 0, 0, 0, 0, 0, 0, 0, 201, 0, 0, 0, 153, 58, 50, 200, 7, 61,
				108, 229, 204, 48, 199, 145, 21, 99, 125, 75, 49, 45, 118, 97, 219, 80, 242, 244, 100, 134, 144, 246, 37, 144, 213,
				135, 0, 0, 0, 0, 9, 0, 0, 0, 49, 50, 55, 46, 48, 46, 48, 46, 49, 0, 202, 154, 59, 0, 0, 0, 0, 86, 90, 118, 89, 100,
				56, 48, 112, 53, 83, 45, 114, 120, 83, 78, 81, 109, 77, 90, 119, 89, 88, 67, 55, 76, 121, 65, 122, 66, 109, 99, 102,
				99, 106, 52, 77, 85, 85, 65, 100, 117, 100, 87, 77, 198, 224, 91, 94, 235, 56, 96, 236, 211, 155, 119, 159, 171, 196,
				10, 175, 144, 215, 90, 167, 3, 27, 88, 212, 233, 202, 31, 112, 45, 147, 34, 18, 1, 0, 0, 0, 48, 128, 236, 38, 196, 0,
				66, 232, 114, 70, 30, 220, 206, 222, 141, 50, 152, 151, 150, 235, 72, 86, 150, 96, 70, 162, 253, 128, 108, 95, 26, 175,
				178, 108, 74, 76, 98, 68, 141, 131, 57, 209, 224, 251, 129, 224, 47, 156, 120, 9, 77, 251, 236, 230, 212, 109, 193, 67,
				250, 166, 49, 249, 198, 11, 0, 0, 0, 0, 162, 190, 223, 52, 221, 118, 195, 111, 129, 166, 99, 216, 213, 202, 203, 118, 28,
				231, 39, 137, 123, 228, 86, 52, 100, 8, 124, 254, 19, 181, 202, 139, 211, 184, 202, 54, 8, 166, 131, 96, 244, 101, 76,
				167, 176, 172, 85, 88, 93, 32, 173, 123, 229, 109, 128, 26, 192, 70, 155, 217, 107, 210, 254, 15},
			"BCZ",
			"ZCB",
		),
	)
	return db.Query("")
}
func (*mockSpinePopOffToBlockReturnCommonBlock) ExecuteTransaction(query string, args ...interface{}) error {
	return nil
}
func (*mockSpinePopOffToBlockReturnBeginTxFunc) BeginTx() error {
	return errors.New("i want this")
}
func (*mockSpinePopOffToBlockReturnBeginTxFunc) CommitTx() error {
	return nil
}
func (*mockSpinePopOffToBlockReturnWantFailOnCommit) BeginTx() error {
	return nil
}
func (*mockSpinePopOffToBlockReturnWantFailOnCommit) CommitTx() error {
	return errors.New("i want this")
}
func (*mockSpinePopOffToBlockReturnWantFailOnCommit) ExecuteSelect(qSrt string, tx bool, args ...interface{}) (*sql.Rows, error) {
	db, mockSpine, _ := sqlmock.New()
	defer db.Close()
	mockSpine.ExpectQuery("").WillReturnRows(
		sqlmock.NewRows(query.NewMempoolQuery(chaintype.GetChainType(0)).Fields).AddRow(
			1,
			0,
			10,
			1000,
			[]byte{1, 2, 3, 4, 5},
			"BCZ",
			"ZCB",
		),
	)
	return db.Query("")

}
func (*mockSpinePopOffToBlockReturnWantFailOnExecuteTransactions) BeginTx() error {
	return nil
}
func (*mockSpinePopOffToBlockReturnWantFailOnExecuteTransactions) CommitTx() error {
	return nil
}
func (*mockSpinePopOffToBlockReturnWantFailOnExecuteTransactions) ExecuteTransactions(queries [][]interface{}) error {
	return errors.New("i want this")
}
func (*mockSpinePopOffToBlockReturnWantFailOnExecuteTransactions) RollbackTx() error {
	return nil
}

var (
	mockSpineGoodBlock = &model.Block{
		ID:                   1,
		BlockHash:            nil,
		PreviousBlockHash:    nil,
		Height:               1000,
		Timestamp:            0,
		BlockSeed:            nil,
		BlockSignature:       nil,
		CumulativeDifficulty: "",
		BlocksmithPublicKey:  nil,
		TotalAmount:          0,
		TotalFee:             0,
		TotalCoinBase:        0,
		Version:              0,
		PayloadLength:        0,
		PayloadHash:          nil,
		Transactions:         nil,
		PublishedReceipts:    nil,
	}
	mockSpineGoodCommonBlock = &model.Block{
		ID:                   1,
		BlockHash:            nil,
		PreviousBlockHash:    nil,
		Height:               900,
		Timestamp:            0,
		BlockSeed:            nil,
		BlockSignature:       nil,
		CumulativeDifficulty: "",
		BlocksmithPublicKey:  nil,
		TotalAmount:          0,
		TotalFee:             0,
		TotalCoinBase:        0,
		Version:              0,
		PayloadLength:        0,
		PayloadHash:          nil,
		Transactions:         nil,
		PublishedReceipts:    nil,
	}
	mockSpineBadCommonBlockHardFork = &model.Block{
		ID:                   1,
		BlockHash:            nil,
		PreviousBlockHash:    nil,
		Height:               100,
		Timestamp:            0,
		BlockSeed:            nil,
		BlockSignature:       nil,
		CumulativeDifficulty: "",
		BlocksmithPublicKey:  nil,
		TotalAmount:          0,
		TotalFee:             0,
		TotalCoinBase:        0,
		Version:              0,
		PayloadLength:        0,
		PayloadHash:          nil,
		Transactions:         nil,
		PublishedReceipts:    nil,
	}
)

type (
	mockSpineExecutorBlockPopGetLastBlockFail struct {
		query.Executor
	}
	mockSpineExecutorBlockPopSuccess struct {
		query.Executor
	}
	mockSpineExecutorBlockPopFailCommonNotFound struct {
		mockSpineExecutorBlockPopSuccess
	}
	mockSpineReceiptSuccess struct {
		ReceiptService
	}
	mockSpineReceiptFail struct {
		ReceiptService
	}
	mockSpineMempoolServiceBlockPopSuccess struct {
		MempoolService
	}
	mockSpineMempoolServiceBlockPopFail struct {
		MempoolService
	}
)

func (*mockSpineExecutorBlockPopFailCommonNotFound) ExecuteSelectRow(
	qStr string, tx bool, args ...interface{},
) (*sql.Row, error) {
	db, mock, _ := sqlmock.New()
	defer db.Close()
	blockQ := query.NewBlockQuery(&chaintype.SpineChain{})
	switch qStr {
	case "SELECT id, block_hash, previous_block_hash, height, timestamp, block_seed, block_signature, " +
		"cumulative_difficulty, payload_length, payload_hash, blocksmith_public_key, total_amount, " +
		"total_fee, total_coinbase, version FROM spine_block ORDER BY height DESC LIMIT 1":
		mock.ExpectQuery(regexp.QuoteMeta(qStr)).WillReturnRows(
			sqlmock.NewRows(blockQ.Fields))
	case "SELECT id, block_hash, previous_block_hash, height, timestamp, block_seed, block_signature, " +
		"cumulative_difficulty, payload_length, payload_hash, blocksmith_public_key, total_amount, " +
		"total_fee, total_coinbase, version FROM spine_block WHERE id = 1":
		mock.ExpectQuery(regexp.QuoteMeta(qStr)).WillReturnRows(
			sqlmock.NewRows(blockQ.Fields))
	default:
		return nil, fmt.Errorf("unmocked query: %s", qStr)
	}
	return db.QueryRow(qStr), nil
}

func (*mockSpineExecutorBlockPopFailCommonNotFound) ExecuteSelect(
	qStr string, tx bool, args ...interface{},
) (*sql.Rows, error) {
	db, mock, _ := sqlmock.New()
	defer db.Close()

	transactionQ := query.NewTransactionQuery(&chaintype.SpineChain{})
	blockQ := query.NewBlockQuery(&chaintype.SpineChain{})
	switch qStr {
	case "SELECT id, block_hash, previous_block_hash, height, timestamp, block_seed, block_signature, " +
		"cumulative_difficulty, payload_length, payload_hash, blocksmith_public_key, total_amount, " +
		"total_fee, total_coinbase, version FROM spine_block ORDER BY height DESC LIMIT 1":
		mock.ExpectQuery(regexp.QuoteMeta(qStr)).WillReturnRows(
			sqlmock.NewRows(blockQ.Fields).AddRow(
				mockSpineGoodBlock.GetID(),
				mockSpineGoodBlock.GetBlockHash(),
				mockSpineGoodBlock.GetPreviousBlockHash(),
				mockSpineGoodBlock.GetHeight(),
				mockSpineGoodBlock.GetTimestamp(),
				mockSpineGoodBlock.GetBlockSeed(),
				mockSpineGoodBlock.GetBlockSignature(),
				mockSpineGoodBlock.GetCumulativeDifficulty(),
				mockSpineGoodBlock.GetPayloadLength(),
				mockSpineGoodBlock.GetPayloadHash(),
				mockSpineGoodBlock.GetBlocksmithPublicKey(),
				mockSpineGoodBlock.GetTotalAmount(),
				mockSpineGoodBlock.GetTotalFee(),
				mockSpineGoodBlock.GetTotalCoinBase(),
			),
		)
	case "SELECT id, block_hash, previous_block_hash, height, timestamp, block_seed, block_signature, " +
		"cumulative_difficulty, payload_length, payload_hash, blocksmith_public_key, total_amount, " +
		"total_fee, total_coinbase, version FROM spine_block WHERE id = 0":
		mock.ExpectQuery(regexp.QuoteMeta(qStr)).WillReturnRows(
			sqlmock.NewRows(blockQ.Fields))
	case "SELECT id, block_id, block_height, sender_account_address, recipient_account_address, transaction_type, fee, " +
		"timestamp, transaction_hash, transaction_body_length, transaction_body_bytes, signature, version, " +
		"transaction_index FROM \"transaction\" WHERE block_id = ? ORDER BY transaction_index ASC":
		mock.ExpectQuery(regexp.QuoteMeta(qStr)).WillReturnRows(
			sqlmock.NewRows(transactionQ.Fields))
	}

	return db.Query(qStr)
}

func (*mockSpineExecutorBlockPopGetLastBlockFail) ExecuteSelectRow(qStr string, tx bool, args ...interface{}) (*sql.Row, error) {
	db, mock, _ := sqlmock.New()
	defer db.Close()

	blockQ := query.NewBlockQuery(&chaintype.SpineChain{})
	switch qStr {
	case "SELECT id, block_hash, previous_block_hash, height, timestamp, block_seed, block_signature, " +
		"cumulative_difficulty, payload_length, payload_hash, blocksmith_public_key, total_amount, " +
		"total_fee, total_coinbase, version FROM main_block WHERE id = 0":
		mock.ExpectQuery(regexp.QuoteMeta(qStr)).WillReturnRows(
			sqlmock.NewRows(blockQ.Fields))
	default:
		mock.ExpectQuery(regexp.QuoteMeta(qStr)).WillReturnRows(
			sqlmock.NewRows(blockQ.Fields[:len(blockQ.Fields)-1]).AddRow(
				mockSpineGoodBlock.GetID(),
				mockSpineGoodBlock.GetBlockHash(),
				mockSpineGoodBlock.GetPreviousBlockHash(),
				mockSpineGoodBlock.GetHeight(),
				mockSpineGoodBlock.GetTimestamp(),
				mockSpineGoodBlock.GetBlockSeed(),
				mockSpineGoodBlock.GetBlockSignature(),
				mockSpineGoodBlock.GetCumulativeDifficulty(),
				mockSpineGoodBlock.GetPayloadLength(),
				mockSpineGoodBlock.GetPayloadHash(),
				mockSpineGoodBlock.GetBlocksmithPublicKey(),
				mockSpineGoodBlock.GetTotalAmount(),
				mockSpineGoodBlock.GetTotalFee(),
				mockSpineGoodBlock.GetTotalCoinBase(),
			),
		)
	}
	return db.QueryRow(qStr), nil
}

func (*mockSpineMempoolServiceBlockPopSuccess) GetMempoolTransactionsWantToBackup(
	height uint32,
) ([]*model.MempoolTransaction, error) {
	return make([]*model.MempoolTransaction, 0), nil
}

func (*mockSpineMempoolServiceBlockPopFail) GetMempoolTransactionsWantToBackup(
	height uint32,
) ([]*model.MempoolTransaction, error) {
	return nil, errors.New("mockSpineedError")
}

func (*mockSpineReceiptSuccess) GetPublishedReceiptsByHeight(blockHeight uint32) ([]*model.PublishedReceipt, error) {
	return make([]*model.PublishedReceipt, 0), nil
}

func (*mockSpineReceiptFail) GetPublishedReceiptsByHeight(blockHeight uint32) ([]*model.PublishedReceipt, error) {
	return nil, errors.New("mockSpineError")
}

func (*mockSpineExecutorBlockPopSuccess) BeginTx() error {
	return nil
}

func (*mockSpineExecutorBlockPopSuccess) CommitTx() error {
	return nil
}

func (*mockSpineExecutorBlockPopSuccess) ExecuteTransactions(queries [][]interface{}) error {
	return nil
}
func (*mockSpineExecutorBlockPopSuccess) RollbackTx() error {
	return nil
}
func (*mockSpineExecutorBlockPopSuccess) ExecuteSelect(qStr string, tx bool, args ...interface{}) (*sql.Rows, error) {
	db, mockSpine, _ := sqlmock.New()
	defer db.Close()

	transactionQ := query.NewTransactionQuery(&chaintype.SpineChain{})
	blockQ := query.NewBlockQuery(&chaintype.SpineChain{})
	spinePubKeyQ := query.NewSpinePublicKeyQuery()
	switch qStr {
	case "SELECT id, block_hash, previous_block_hash, height, timestamp, block_seed, block_signature, " +
		"cumulative_difficulty, payload_length, payload_hash, blocksmith_public_key, total_amount, " +
		"total_fee, total_coinbase, version FROM spine_block WHERE id = 0":
		mockSpine.ExpectQuery(regexp.QuoteMeta(qStr)).WillReturnRows(
			sqlmock.NewRows(blockQ.Fields).AddRow(
				mockSpineGoodCommonBlock.GetID(),
				mockSpineGoodCommonBlock.GetBlockHash(),
				mockSpineGoodCommonBlock.GetPreviousBlockHash(),
				mockSpineGoodCommonBlock.GetHeight(),
				mockSpineGoodCommonBlock.GetTimestamp(),
				mockSpineGoodCommonBlock.GetBlockSeed(),
				mockSpineGoodCommonBlock.GetBlockSignature(),
				mockSpineGoodCommonBlock.GetCumulativeDifficulty(),
				mockSpineGoodCommonBlock.GetPayloadLength(),
				mockSpineGoodCommonBlock.GetPayloadHash(),
				mockSpineGoodCommonBlock.GetBlocksmithPublicKey(),
				mockSpineGoodCommonBlock.GetTotalAmount(),
				mockSpineGoodCommonBlock.GetTotalFee(),
				mockSpineGoodCommonBlock.GetTotalCoinBase(),
				mockSpineGoodCommonBlock.GetVersion(),
			),
		)
	case "SELECT node_public_key, node_id, public_key_action, latest, height FROM spine_public_key " +
		"WHERE height >= 0 AND height <= 1000 AND public_key_action=0 AND latest=1 ORDER BY height":
		mockSpine.ExpectQuery(regexp.QuoteMeta(qStr)).WillReturnRows(
			sqlmock.NewRows(spinePubKeyQ.Fields))
	case "SELECT node_public_key, node_id, public_key_action, main_block_height, latest, height FROM spine_public_key WHERE height = 1000":
		mockSpine.ExpectQuery(regexp.QuoteMeta(qStr)).WillReturnRows(
			sqlmock.NewRows(spinePubKeyQ.Fields))
	case "SELECT id, block_id, block_height, sender_account_address, recipient_account_address, transaction_type, fee, " +
		"timestamp, transaction_hash, transaction_body_length, transaction_body_bytes, signature, version, " +
		"transaction_index FROM \"transaction\" WHERE block_id = ? ORDER BY transaction_index ASC":
		mockSpine.ExpectQuery(regexp.QuoteMeta(qStr)).WillReturnRows(
			sqlmock.NewRows(transactionQ.Fields))
	}

	return db.Query(qStr)
}

func (*mockSpineExecutorBlockPopSuccess) ExecuteSelectRow(qStr string, tx bool, args ...interface{}) (*sql.Row, error) {
	db, mockSpine, _ := sqlmock.New()
	defer db.Close()

	blockQ := query.NewBlockQuery(&chaintype.SpineChain{})

	mockSpine.ExpectQuery(regexp.QuoteMeta(qStr)).WillReturnRows(
		sqlmock.NewRows(blockQ.Fields).AddRow(
			mockSpineGoodBlock.GetID(),
			mockSpineGoodBlock.GetBlockHash(),
			mockSpineGoodBlock.GetPreviousBlockHash(),
			mockSpineGoodBlock.GetHeight(),
			mockSpineGoodBlock.GetTimestamp(),
			mockSpineGoodBlock.GetBlockSeed(),
			mockSpineGoodBlock.GetBlockSignature(),
			mockSpineGoodBlock.GetCumulativeDifficulty(),
			mockSpineGoodBlock.GetPayloadLength(),
			mockSpineGoodBlock.GetPayloadHash(),
			mockSpineGoodBlock.GetBlocksmithPublicKey(),
			mockSpineGoodBlock.GetTotalAmount(),
			mockSpineGoodBlock.GetTotalFee(),
			mockSpineGoodBlock.GetTotalCoinBase(),
			mockSpineGoodBlock.GetVersion(),
		),
	)
	return db.QueryRow(qStr), nil
}

type (
	// mock PopOffToBlock
	mockSnapshotMainBlockServiceDeleteFail struct {
		SnapshotMainBlockService
	}
	mockSnapshotMainBlockServiceDeleteSuccess struct {
		SnapshotMainBlockService
	}

	mockSpineBlockManifestServiceFailGetManifestFromHeight struct {
		SpineBlockManifestServiceInterface
	}

	mockSpineBlockManifestServiceSuccesGetManifestFromHeight struct {
		SpineBlockManifestServiceInterface
	}
	mockSpineExecutorBlockPopSuccessPoppedBlocks struct {
		query.Executor
	}
)

func (*mockSnapshotMainBlockServiceDeleteFail) DeleteFileByChunkHashes([]byte) error {
	return errors.New("mockedError")
}

func (*mockSnapshotMainBlockServiceDeleteSuccess) DeleteFileByChunkHashes([]byte) error {
	return nil
}

func (*mockSpineBlockManifestServiceFailGetManifestFromHeight) GetSpineBlockManifestsFromSpineBlockHeight(
	uint32,
) ([]*model.SpineBlockManifest, error) {
	return []*model.SpineBlockManifest{}, errors.New("mockedError")
}

func (*mockSpineBlockManifestServiceFailGetManifestFromHeight) GetSpineBlockManifestBySpineBlockHeight(uint32) (
	[]*model.SpineBlockManifest, error,
) {
	return make([]*model.SpineBlockManifest, 0), nil
}

func (*mockSpineBlockManifestServiceSuccesGetManifestFromHeight) GetSpineBlockManifestsFromSpineBlockHeight(
	uint32,
) ([]*model.SpineBlockManifest, error) {
	return []*model.SpineBlockManifest{
		ssMockSpineBlockManifest,
	}, nil
}

func (*mockSpineBlockManifestServiceSuccesGetManifestFromHeight) GetSpineBlockManifestBySpineBlockHeight(uint32) (
	[]*model.SpineBlockManifest, error,
) {
	return make([]*model.SpineBlockManifest, 0), nil
}

func (*mockSpineExecutorBlockPopSuccessPoppedBlocks) BeginTx() error {
	return nil
}

func (*mockSpineExecutorBlockPopSuccessPoppedBlocks) CommitTx() error {
	return nil
}
func (*mockSpineExecutorBlockPopSuccessPoppedBlocks) ExecuteTransactions([][]interface{}) error {
	return nil
}
func (*mockSpineExecutorBlockPopSuccessPoppedBlocks) RollbackTx() error {
	return nil
}

func (*mockSpineExecutorBlockPopSuccessPoppedBlocks) ExecuteSelectRow(qStr string, _ bool, _ ...interface{}) (*sql.Row, error) {
	db, mock, _ := sqlmock.New()
	defer db.Close()

	blockQ := query.NewBlockQuery(&chaintype.MainChain{})
	mockedRows := mock.NewRows(blockQ.Fields)
	switch {
	case strings.Contains(qStr, "WHERE height ="):
		mockedRows.AddRow(
			mockGoodBlock.GetID(),
			mockGoodBlock.GetBlockHash(),
			mockGoodBlock.GetPreviousBlockHash(),
			mockGoodBlock.GetHeight(),
			mockGoodBlock.GetTimestamp(),
			mockGoodBlock.GetBlockSeed(),
			mockGoodBlock.GetBlockSignature(),
			mockGoodBlock.GetCumulativeDifficulty(),
			mockGoodBlock.GetPayloadLength(),
			mockGoodBlock.GetPayloadHash(),
			mockGoodBlock.GetBlocksmithPublicKey(),
			mockGoodBlock.GetTotalAmount(),
			mockGoodBlock.GetTotalFee(),
			mockGoodBlock.GetTotalCoinBase(),
			mockGoodBlock.GetVersion(),
		)
	default:
		mockedRows.AddRow(
			int64(100),
			mockGoodBlock.GetBlockHash(),
			mockGoodBlock.GetPreviousBlockHash(),
			mockGoodBlock.GetHeight(),
			mockGoodBlock.GetTimestamp(),
			mockGoodBlock.GetBlockSeed(),
			mockGoodBlock.GetBlockSignature(),
			mockGoodBlock.GetCumulativeDifficulty(),
			mockGoodBlock.GetPayloadLength(),
			mockGoodBlock.GetPayloadHash(),
			mockGoodBlock.GetBlocksmithPublicKey(),
			mockGoodBlock.GetTotalAmount(),
			mockGoodBlock.GetTotalFee(),
			mockGoodBlock.GetTotalCoinBase(),
			mockGoodBlock.GetVersion(),
		)

	}
	mock.ExpectQuery(regexp.QuoteMeta(qStr)).WillReturnRows(mockedRows)
	return db.QueryRow(qStr), nil
}

func TestBlockSpineService_PopOffToBlock(t *testing.T) {
	type fields struct {
		RWMutex                   sync.RWMutex
		Chaintype                 chaintype.ChainType
		KVExecutor                kvdb.KVExecutorInterface
		QueryExecutor             query.ExecutorInterface
		BlockQuery                query.BlockQueryInterface
		SpinePublicKeyQuery       query.SpinePublicKeyQueryInterface
		MempoolQuery              query.MempoolQueryInterface
		TransactionQuery          query.TransactionQueryInterface
		MerkleTreeQuery           query.MerkleTreeQueryInterface
		PublishedReceiptQuery     query.PublishedReceiptQueryInterface
		SkippedBlocksmithQuery    query.SkippedBlocksmithQueryInterface
		Signature                 crypto.SignatureInterface
		MempoolService            MempoolServiceInterface
		ReceiptService            ReceiptServiceInterface
		NodeRegistrationService   NodeRegistrationServiceInterface
		ActionTypeSwitcher        transaction.TypeActionSwitcher
		AccountBalanceQuery       query.AccountBalanceQueryInterface
		ParticipationScoreQuery   query.ParticipationScoreQueryInterface
		NodeRegistrationQuery     query.NodeRegistrationQueryInterface
		Observer                  *observer.Observer
		Logger                    *log.Logger
		SpinePublicKeyService     BlockSpinePublicKeyServiceInterface
		SpineBlockManifestService SpineBlockManifestServiceInterface
		SnapshotMainBlockService  SnapshotBlockServiceInterface
		BlockStateCache           storage.CacheStorageInterface
	}
	type args struct {
		commonBlock *model.Block
	}
	tests := []struct {
		name    string
		fields  fields
		args    args
		want    []*model.Block
		wantErr bool
	}{
		{
			name: "Fail - GetLastBlock",
			fields: fields{
				Chaintype:               &chaintype.SpineChain{},
				KVExecutor:              nil,
				QueryExecutor:           &mockSpineExecutorBlockPopGetLastBlockFail{},
				BlockQuery:              query.NewBlockQuery(&chaintype.SpineChain{}),
				MempoolQuery:            nil,
				TransactionQuery:        query.NewTransactionQuery(&chaintype.SpineChain{}),
				MerkleTreeQuery:         nil,
				PublishedReceiptQuery:   nil,
				SkippedBlocksmithQuery:  nil,
				Signature:               nil,
				MempoolService:          &mockSpineMempoolServiceBlockPopSuccess{},
				ReceiptService:          &mockSpineReceiptSuccess{},
				ActionTypeSwitcher:      nil,
				AccountBalanceQuery:     nil,
				ParticipationScoreQuery: nil,
				Observer:                nil,
				Logger:                  log.New(),
				SpinePublicKeyService: &BlockSpinePublicKeyService{
					Logger:                log.New(),
					NodeRegistrationQuery: query.NewNodeRegistrationQuery(),
					QueryExecutor:         &mockSpineExecutorBlockPopGetLastBlockFail{},
					Signature:             nil,
					SpinePublicKeyQuery:   query.NewSpinePublicKeyQuery(),
				},
				SpineBlockManifestService: &mockSpineBlockManifestService{},
			},
			args: args{
				commonBlock: mockSpineGoodCommonBlock,
			},
			want:    make([]*model.Block, 0),
			wantErr: true,
		},
		{
			name: "Fail - HardFork",
			fields: fields{
				RWMutex:                 sync.RWMutex{},
				Chaintype:               &chaintype.SpineChain{},
				KVExecutor:              nil,
				QueryExecutor:           &mockSpineExecutorBlockPopSuccess{},
				BlockQuery:              query.NewBlockQuery(&chaintype.SpineChain{}),
				MempoolQuery:            nil,
				TransactionQuery:        query.NewTransactionQuery(&chaintype.SpineChain{}),
				MerkleTreeQuery:         nil,
				PublishedReceiptQuery:   nil,
				SkippedBlocksmithQuery:  nil,
				Signature:               nil,
				MempoolService:          &mockSpineMempoolServiceBlockPopSuccess{},
				ReceiptService:          &mockSpineReceiptSuccess{},
				ActionTypeSwitcher:      nil,
				AccountBalanceQuery:     nil,
				ParticipationScoreQuery: nil,
				Observer:                nil,
				Logger:                  log.New(),
				SpinePublicKeyService: &BlockSpinePublicKeyService{
					Logger:                log.New(),
					NodeRegistrationQuery: query.NewNodeRegistrationQuery(),
					QueryExecutor:         &mockSpineExecutorBlockPopSuccess{},
					Signature:             nil,
					SpinePublicKeyQuery:   query.NewSpinePublicKeyQuery(),
				},
				SpineBlockManifestService: &mockSpineBlockManifestService{},
			},
			args: args{
				commonBlock: mockSpineBadCommonBlockHardFork,
			},
			want:    make([]*model.Block, 0),
			wantErr: false,
		},
		{
			name: "Fail - CommonBlockNotFound",
			fields: fields{
				Chaintype:               &chaintype.SpineChain{},
				KVExecutor:              nil,
				QueryExecutor:           &mockSpineExecutorBlockPopFailCommonNotFound{},
				BlockQuery:              query.NewBlockQuery(&chaintype.SpineChain{}),
				MempoolQuery:            nil,
				TransactionQuery:        query.NewTransactionQuery(&chaintype.SpineChain{}),
				MerkleTreeQuery:         nil,
				PublishedReceiptQuery:   nil,
				SkippedBlocksmithQuery:  nil,
				Signature:               nil,
				MempoolService:          &mockSpineMempoolServiceBlockPopSuccess{},
				ReceiptService:          &mockSpineReceiptSuccess{},
				ActionTypeSwitcher:      nil,
				AccountBalanceQuery:     nil,
				ParticipationScoreQuery: nil,
				NodeRegistrationQuery:   nil,
				Observer:                nil,
				Logger:                  log.New(),
				SpinePublicKeyService: &BlockSpinePublicKeyService{
					Logger:                log.New(),
					NodeRegistrationQuery: query.NewNodeRegistrationQuery(),
					QueryExecutor:         &mockSpineExecutorBlockPopFailCommonNotFound{},
					Signature:             nil,
					SpinePublicKeyQuery:   query.NewSpinePublicKeyQuery(),
				},
				SpineBlockManifestService: &mockSpineBlockManifestService{},
			},
			args: args{
				commonBlock: mockSpineGoodCommonBlock,
			},
			want:    make([]*model.Block, 0),
			wantErr: true,
		},
		{
			name: "GetManifestFromSpineBlockHeight-Success",
			fields: fields{
				RWMutex:                   sync.RWMutex{},
				Chaintype:                 &chaintype.SpineChain{},
				KVExecutor:                nil,
				QueryExecutor:             &mockSpineExecutorBlockPopSuccess{},
				BlockQuery:                query.NewBlockQuery(&chaintype.SpineChain{}),
				MempoolQuery:              nil,
				TransactionQuery:          query.NewTransactionQuery(&chaintype.SpineChain{}),
				MerkleTreeQuery:           nil,
				PublishedReceiptQuery:     nil,
				SkippedBlocksmithQuery:    nil,
				Signature:                 nil,
				MempoolService:            &mockSpineMempoolServiceBlockPopSuccess{},
				ReceiptService:            &mockSpineReceiptSuccess{},
				ActionTypeSwitcher:        nil,
				AccountBalanceQuery:       nil,
				ParticipationScoreQuery:   nil,
				Observer:                  nil,
				Logger:                    log.New(),
				SpinePublicKeyService:     &mockBlockSpinePublicKeyService{},
				SpineBlockManifestService: &mockSpineBlockManifestServiceSuccesGetManifestFromHeight{},
				SnapshotMainBlockService:  &mockSnapshotMainBlockServiceDeleteSuccess{},
				BlockStateCache:           storage.NewBlockStateStorage((&chaintype.SpineChain{}).GetTypeInt(), model.Block{}),
			},
			args: args{
				commonBlock: mockSpineGoodCommonBlock,
			},
			want:    nil,
			wantErr: false,
		},
		{
			name: "GetManifestFromSpineBlockHeightPoppedOffBlocks",
			fields: fields{
				RWMutex:                   sync.RWMutex{},
				Chaintype:                 &chaintype.SpineChain{},
				KVExecutor:                nil,
				QueryExecutor:             &mockSpineExecutorBlockPopSuccessPoppedBlocks{},
				BlockQuery:                query.NewBlockQuery(&chaintype.SpineChain{}),
				MempoolQuery:              nil,
				TransactionQuery:          query.NewTransactionQuery(&chaintype.SpineChain{}),
				MerkleTreeQuery:           nil,
				PublishedReceiptQuery:     nil,
				SkippedBlocksmithQuery:    nil,
				Signature:                 nil,
				MempoolService:            &mockSpineMempoolServiceBlockPopSuccess{},
				ReceiptService:            &mockSpineReceiptSuccess{},
				ActionTypeSwitcher:        nil,
				AccountBalanceQuery:       nil,
				ParticipationScoreQuery:   nil,
				Observer:                  nil,
				Logger:                    log.New(),
				SpinePublicKeyService:     &mockBlockSpinePublicKeyService{},
				SpineBlockManifestService: &mockSpineBlockManifestServiceSuccesGetManifestFromHeight{},
				SnapshotMainBlockService:  &mockSnapshotMainBlockServiceDeleteSuccess{},
				BlockStateCache:           storage.NewBlockStateStorage((&chaintype.SpineChain{}).GetTypeInt(), model.Block{}),
			},
			args: args{
				commonBlock: mockSpineGoodCommonBlock,
			},
			want: []*model.Block{
				{
					ID:                  int64(100),
					Height:              mockGoodBlock.GetHeight(),
					SpineBlockManifests: make([]*model.SpineBlockManifest, 0),
				},
			},
			wantErr: false,
		},
	}

	for _, tt := range tests {
		t.Run(tt.name, func(t *testing.T) {
			bs := &BlockSpineService{
				Chaintype:                 tt.fields.Chaintype,
				QueryExecutor:             tt.fields.QueryExecutor,
				BlockQuery:                tt.fields.BlockQuery,
				Signature:                 tt.fields.Signature,
				Observer:                  tt.fields.Observer,
				Logger:                    tt.fields.Logger,
				SpinePublicKeyService:     tt.fields.SpinePublicKeyService,
				SpineBlockManifestService: tt.fields.SpineBlockManifestService,
				SnapshotMainBlockService:  tt.fields.SnapshotMainBlockService,
				BlockStateCache:           tt.fields.BlockStateCache,
			}
			got, err := bs.PopOffToBlock(tt.args.commonBlock)
			if (err != nil) != tt.wantErr {
				t.Errorf("PopOffToBlock() error = %v, wantErr %v", err, tt.wantErr)
				return
			}
			if !reflect.DeepEqual(got, tt.want) {
				t.Errorf("PopOffToBlock() got = \n%v, want \n%v", got, tt.want)
			}
		})
	}
}

type (
	mockSpineExecutorPopulateBlockDataFail struct {
		query.Executor
	}
	mockSpineExecutorPopulateBlockDataSuccess struct {
		query.Executor
	}
)

func (*mockSpineExecutorPopulateBlockDataFail) ExecuteSelect(qStr string, tx bool, args ...interface{}) (*sql.Rows, error) {
	return nil, errors.New("MockError")
}

func (*mockSpineExecutorPopulateBlockDataSuccess) ExecuteSelect(qStr string, tx bool, args ...interface{}) (*sql.Rows, error) {
	db, mockSpine, _ := sqlmock.New()
	defer db.Close()
	switch qStr {
	case "SELECT node_public_key, node_id, public_key_action, main_block_height, latest, height FROM spine_public_key " +
		"WHERE height = 0":
		mockSpine.ExpectQuery(regexp.QuoteMeta(qStr)).
			WillReturnRows(sqlmock.NewRows(
				query.NewSpinePublicKeyQuery().Fields,
			).AddRow(
				mockSpinePublicKey.NodePublicKey,
				mockSpinePublicKey.NodeID,
				mockSpinePublicKey.PublicKeyAction,
				mockSpinePublicKey.MainBlockHeight,
				mockSpinePublicKey.Latest,
				mockSpinePublicKey.Height,
			))
	default:
		return nil, fmt.Errorf("unmocked sql query in mockSpineExecutorPopulateBlockDataSuccess: %s", qStr)
	}
	rows, _ := db.Query(qStr)
	return rows, nil
}

func TestBlockSpineService_PopulateBlockData(t *testing.T) {
	type fields struct {
		Chaintype                 chaintype.ChainType
		KVExecutor                kvdb.KVExecutorInterface
		QueryExecutor             query.ExecutorInterface
		BlockQuery                query.BlockQueryInterface
		SpinePublicKeyQuery       query.SpinePublicKeyQueryInterface
		Signature                 crypto.SignatureInterface
		NodeRegistrationQuery     query.NodeRegistrationQueryInterface
		BlocksmithStrategy        strategy.BlocksmithStrategyInterface
		Observer                  *observer.Observer
		Logger                    *log.Logger
		SpinePublicKeyService     BlockSpinePublicKeyServiceInterface
		SpineBlockManifestService SpineBlockManifestServiceInterface
	}
	type args struct {
		block *model.Block
	}
	tests := []struct {
		name    string
		fields  fields
		args    args
		wantErr bool
		expects *model.Block
	}{
		{
			name: "PopulateBlockData:fail-{dbErr}",
			fields: fields{
				Chaintype:     &chaintype.SpineChain{},
				QueryExecutor: &mockSpineExecutorPopulateBlockDataFail{},
				Logger:        log.New(),
				SpinePublicKeyService: &BlockSpinePublicKeyService{
					Logger:                log.New(),
					NodeRegistrationQuery: query.NewNodeRegistrationQuery(),
					QueryExecutor:         &mockSpineExecutorPopulateBlockDataFail{},
					Signature:             nil,
					SpinePublicKeyQuery:   query.NewSpinePublicKeyQuery(),
				},
				SpineBlockManifestService: &mockSpineBlockManifestService{},
			},
			args: args{
				block: &model.Block{},
			},
			wantErr: true,
		},
		{
			name: "PopulateBlockData:success",
			fields: fields{
				Chaintype:     &chaintype.SpineChain{},
				QueryExecutor: &mockSpineExecutorPopulateBlockDataSuccess{},
				Logger:        log.New(),
				SpinePublicKeyService: &BlockSpinePublicKeyService{
					Logger:                log.New(),
					NodeRegistrationQuery: query.NewNodeRegistrationQuery(),
					QueryExecutor:         &mockSpineExecutorPopulateBlockDataSuccess{},
					Signature:             nil,
					SpinePublicKeyQuery:   query.NewSpinePublicKeyQuery(),
				},
				SpineBlockManifestService: &mockSpineBlockManifestService{},
			},
			args: args{
				block: &model.Block{
					ID: int64(-1701929749060110283),
				},
			},
			wantErr: false,
			expects: &model.Block{
				ID: int64(-1701929749060110283),
				SpinePublicKeys: []*model.SpinePublicKey{
					mockSpinePublicKey,
				},
				SpineBlockManifests: make([]*model.SpineBlockManifest, 0),
			},
		},
	}
	for _, tt := range tests {
		t.Run(tt.name, func(t *testing.T) {
			bs := &BlockSpineService{
				Chaintype:                 tt.fields.Chaintype,
				QueryExecutor:             tt.fields.QueryExecutor,
				BlockQuery:                tt.fields.BlockQuery,
				Signature:                 tt.fields.Signature,
				BlocksmithStrategy:        tt.fields.BlocksmithStrategy,
				Observer:                  tt.fields.Observer,
				Logger:                    tt.fields.Logger,
				SpinePublicKeyService:     tt.fields.SpinePublicKeyService,
				SpineBlockManifestService: tt.fields.SpineBlockManifestService,
			}
			if err := bs.PopulateBlockData(tt.args.block); (err != nil) != tt.wantErr {
				t.Errorf("BlockSpineService.PopulateBlockData() error = %v, wantErr %v", err, tt.wantErr)
			}
			if tt.expects != nil && !reflect.DeepEqual(tt.args.block, tt.expects) {
				t.Errorf("BlockSpineService.PopulateBlockData() = %v, want %v", tt.expects, tt.args.block)
			}
		})
	}
}

type (
	mockSpineExecutorValidateSpineBlockManifest struct {
		query.Executor
		success bool
		noRows  bool
	}
)

func (msExQ *mockSpineExecutorValidateSpineBlockManifest) ExecuteSelectRow(qStr string, tx bool, args ...interface{}) (*sql.Row, error) {
	db, mock, _ := sqlmock.New()
	defer db.Close()

	if !msExQ.success {
		return nil, errors.New("ExecuteSelectRowFailed")
	}
	if msExQ.noRows {
		mock.ExpectQuery(regexp.QuoteMeta(qStr)).WillReturnRows(sqlmock.NewRows(query.NewBlockQuery(&chaintype.SpineChain{}).Fields))
	}
	switch qStr {
	case "SELECT id, block_hash, previous_block_hash, height, timestamp, block_seed, block_signature, cumulative_difficulty, " +
		"payload_length, payload_hash, blocksmith_public_key, total_amount, total_fee, total_coinbase, " +
		"version FROM spine_block WHERE timestamp >= 15875392 ORDER BY timestamp LIMIT 1":
		mock.ExpectQuery(regexp.QuoteMeta(qStr)).WillReturnRows(sqlmock.NewRows(query.NewBlockQuery(&chaintype.SpineChain{}).Fields).
			AddRow(
				mockSpineBlockData.GetID(),
				mockSpineBlockData.GetBlockHash(),
				mockSpineBlockData.GetPreviousBlockHash(),
				mockSpineBlockData.GetHeight(),
				mockSpineBlockData.GetTimestamp(),
				mockSpineBlockData.GetBlockSeed(),
				mockSpineBlockData.GetBlockSignature(),
				mockSpineBlockData.GetCumulativeDifficulty(),
				uint32(8),
				[]byte{28, 122, 181, 212, 11, 147, 147, 173, 220, 102, 150, 8, 100, 164, 82, 120, 228, 253, 53, 160, 5, 21,
					103, 1, 127, 243, 215, 57, 88, 97, 137, 113},
				mockSpineBlockData.GetBlocksmithPublicKey(),
				mockSpineBlockData.GetTotalAmount(),
				mockSpineBlockData.GetTotalFee(),
				mockSpineBlockData.GetTotalCoinBase(),
				mockSpineBlockData.GetVersion(),
			))
	default:
		return nil, errors.New("UnmockedQuery")
	}
	row := db.QueryRow(qStr)
	return row, nil
}

func (ss *mockSpineBlockManifestService) GetSpineBlockManifestBytes(spineBlockManifest *model.SpineBlockManifest) []byte {
	if spineBlockManifest.ID == 12345678 || ss.ResSpineBlockManifestBytes != nil {
		return ss.ResSpineBlockManifestBytes
	}
	return []byte{}
}

func TestBlockSpineService_ValidateSpineBlockManifest(t *testing.T) {
	type fields struct {
		RWMutex                   sync.RWMutex
		Chaintype                 chaintype.ChainType
		QueryExecutor             query.ExecutorInterface
		BlockQuery                query.BlockQueryInterface
		Signature                 crypto.SignatureInterface
		BlocksmithStrategy        strategy.BlocksmithStrategyInterface
		Observer                  *observer.Observer
		Logger                    *log.Logger
		SpinePublicKeyService     BlockSpinePublicKeyServiceInterface
		SpineBlockManifestService SpineBlockManifestServiceInterface
	}
	type args struct {
		spineBlockManifest *model.SpineBlockManifest
	}
	tests := []struct {
		name    string
		fields  fields
		args    args
		wantErr bool
	}{
		{
			name: "ValidateSpineBlockManifest:success",
			fields: fields{
				QueryExecutor: &mockSpineExecutorValidateSpineBlockManifest{
					success: true,
				},
				BlockQuery:            query.NewBlockQuery(&chaintype.SpineChain{}),
				Logger:                log.New(),
				SpinePublicKeyService: &mockBlockSpinePublicKeyService{},
				SpineBlockManifestService: &mockSpineBlockManifestService{
					ResSpineBlockManifestBytes: []byte{1, 1, 1, 1, 1, 1, 1, 1},
					ResSpineBlockManifests: []*model.SpineBlockManifest{
						{
							ID:                      12345678,
							FullFileHash:            make([]byte, 64),
							FileChunkHashes:         make([]byte, 0),
							ManifestReferenceHeight: 720,
							SpineBlockManifestType:  model.SpineBlockManifestType_Snapshot,
							ExpirationTimestamp:     int64(1000),
						},
					},
				},
			},
			args: args{
				spineBlockManifest: &model.SpineBlockManifest{
					ID:                  12345678,
					ExpirationTimestamp: 15875392,
				},
			},
			wantErr: false,
		},
		{
			name: "ValidateSpineBlockManifest:fail-{InvalidSpineBlockManifestTimestamp}",
			fields: fields{
				QueryExecutor: &mockSpineExecutorValidateSpineBlockManifest{
					success: true,
					noRows:  true,
				},
				BlockQuery:            query.NewBlockQuery(&chaintype.SpineChain{}),
				Logger:                log.New(),
				SpinePublicKeyService: &mockBlockSpinePublicKeyService{},
				SpineBlockManifestService: &mockSpineBlockManifestService{
					ResSpineBlockManifestBytes: []byte{1, 1, 1, 1, 1, 1, 1, 1},
					ResSpineBlockManifests: []*model.SpineBlockManifest{
						{
							ID:                     12345678,
							SpineBlockManifestType: model.SpineBlockManifestType_Snapshot,
							ExpirationTimestamp:    int64(1000),
						},
					},
				},
			},
			args: args{
				spineBlockManifest: &model.SpineBlockManifest{
					ID:                  12345678,
					ExpirationTimestamp: 15875392,
				},
			},
			wantErr: true,
		},
		{
			name: "ValidateSpineBlockManifest:fail-{InvalidSpineBlockManifestData}",
			fields: fields{
				QueryExecutor: &mockSpineExecutorValidateSpineBlockManifest{
					success: true,
				},
				BlockQuery:            query.NewBlockQuery(&chaintype.SpineChain{}),
				Logger:                log.New(),
				SpinePublicKeyService: &mockBlockSpinePublicKeyService{},
				SpineBlockManifestService: &mockSpineBlockManifestService{
					ResSpineBlockManifestBytes: []byte{1, 1, 1, 1, 1, 1, 1, 1},
				},
			},
			args: args{
				spineBlockManifest: &model.SpineBlockManifest{
					ID:                  11111111,
					ExpirationTimestamp: 15875392,
				},
			},
			wantErr: true,
		},
		{
			name: "ValidateSpineBlockManifest:fail-{InvalidComputedSpineBlockPayloadHash}",
			fields: fields{
				QueryExecutor: &mockSpineExecutorValidateSpineBlockManifest{
					success: true,
				},
				BlockQuery:            query.NewBlockQuery(&chaintype.SpineChain{}),
				Logger:                log.New(),
				SpinePublicKeyService: &mockBlockSpinePublicKeyService{},
				SpineBlockManifestService: &mockSpineBlockManifestService{
					ResSpineBlockManifestBytes: []byte{1, 1, 1, 1, 1, 1, 1, 1},
					ResSpineBlockManifests: []*model.SpineBlockManifest{
						{
							ID:                     11111111,
							SpineBlockManifestType: model.SpineBlockManifestType_Snapshot,
							ExpirationTimestamp:    int64(1000),
						},
						{
							ID:                     22222222,
							SpineBlockManifestType: model.SpineBlockManifestType_Snapshot,
							ExpirationTimestamp:    int64(1000),
						},
					},
				},
			},
			args: args{
				spineBlockManifest: &model.SpineBlockManifest{
					ID:                  11111111,
					ExpirationTimestamp: 15875392,
				},
			},
			wantErr: true,
		},
	}
	for _, tt := range tests {
		t.Run(tt.name, func(t *testing.T) {
			bs := &BlockSpineService{
				RWMutex:                   tt.fields.RWMutex,
				Chaintype:                 tt.fields.Chaintype,
				QueryExecutor:             tt.fields.QueryExecutor,
				BlockQuery:                tt.fields.BlockQuery,
				Signature:                 tt.fields.Signature,
				BlocksmithStrategy:        tt.fields.BlocksmithStrategy,
				Observer:                  tt.fields.Observer,
				Logger:                    tt.fields.Logger,
				SpinePublicKeyService:     tt.fields.SpinePublicKeyService,
				SpineBlockManifestService: tt.fields.SpineBlockManifestService,
			}
			if err := bs.ValidateSpineBlockManifest(tt.args.spineBlockManifest); (err != nil) != tt.wantErr {
				t.Errorf("BlockSpineService.ValidateSpineBlockManifest() error = %v, wantErr %v", err, tt.wantErr)
			}
		})
	}
}<|MERGE_RESOLUTION|>--- conflicted
+++ resolved
@@ -827,11 +827,8 @@
 		ParticipationScoreQuery   query.ParticipationScoreQueryInterface
 		SpinePublicKeyService     BlockSpinePublicKeyServiceInterface
 		SpineBlockManifestService SpineBlockManifestServiceInterface
-<<<<<<< HEAD
 		BlockStateCache           storage.CacheStorageInterface
-=======
 		BlockchainStatusService   BlockchainStatusServiceInterface
->>>>>>> 28375970
 	}
 	type args struct {
 		previousBlock *model.Block
@@ -877,11 +874,8 @@
 						},
 					},
 				},
-<<<<<<< HEAD
-				BlockStateCache: storage.NewBlockStateStorage((&chaintype.SpineChain{}).GetTypeInt(), model.Block{}),
-=======
+				BlockStateCache:         storage.NewBlockStateStorage((&chaintype.SpineChain{}).GetTypeInt(), model.Block{}),
 				BlockchainStatusService: &mockBlockchainStatusService{},
->>>>>>> 28375970
 			},
 			args: args{
 				previousBlock: &model.Block{
@@ -950,11 +944,8 @@
 						},
 					},
 				},
-<<<<<<< HEAD
-				BlockStateCache: storage.NewBlockStateStorage((&chaintype.SpineChain{}).GetTypeInt(), model.Block{}),
-=======
+				BlockStateCache:         storage.NewBlockStateStorage((&chaintype.SpineChain{}).GetTypeInt(), model.Block{}),
 				BlockchainStatusService: &mockBlockchainStatusService{},
->>>>>>> 28375970
 			},
 			args: args{
 				previousBlock: &model.Block{
@@ -1003,11 +994,8 @@
 				BlocksmithStrategy:        tt.fields.BlocksmithStrategy,
 				SpinePublicKeyService:     tt.fields.SpinePublicKeyService,
 				SpineBlockManifestService: tt.fields.SpineBlockManifestService,
-<<<<<<< HEAD
 				BlockStateCache:           tt.fields.BlockStateCache,
-=======
 				BlockchainStatusService:   tt.fields.BlockchainStatusService,
->>>>>>> 28375970
 			}
 			if err := bs.PushBlock(tt.args.previousBlock, tt.args.block, tt.args.broadcast, true); (err != nil) != tt.wantErr {
 				t.Errorf("BlockSpineService.PushBlock() error = %v, wantErr %v", err, tt.wantErr)
@@ -1596,11 +1584,8 @@
 		Logger                    *log.Logger
 		SpinePublicKeyService     BlockSpinePublicKeyServiceInterface
 		SpineBlockManifestService SpineBlockManifestServiceInterface
-<<<<<<< HEAD
 		BlockStateCache           storage.CacheStorageInterface
-=======
 		BlockchainStatusService   BlockchainStatusServiceInterface
->>>>>>> 28375970
 	}
 	tests := []struct {
 		name    string
@@ -1637,11 +1622,8 @@
 					SpineBlockManifestQuery: query.NewSpineBlockManifestQuery(),
 					SpineBlockQuery:         query.NewBlockQuery(&chaintype.SpineChain{}),
 				},
-<<<<<<< HEAD
-				BlockStateCache: storage.NewBlockStateStorage((&chaintype.SpineChain{}).GetTypeInt(), model.Block{}),
-=======
+				BlockStateCache:         storage.NewBlockStateStorage((&chaintype.SpineChain{}).GetTypeInt(), model.Block{}),
 				BlockchainStatusService: &mockBlockchainStatusService{},
->>>>>>> 28375970
 			},
 			wantErr: false,
 		},
@@ -1658,11 +1640,8 @@
 				Logger:                    tt.fields.Logger,
 				SpinePublicKeyService:     tt.fields.SpinePublicKeyService,
 				SpineBlockManifestService: tt.fields.SpineBlockManifestService,
-<<<<<<< HEAD
 				BlockStateCache:           tt.fields.BlockStateCache,
-=======
 				BlockchainStatusService:   tt.fields.BlockchainStatusService,
->>>>>>> 28375970
 			}
 			if err := bs.AddGenesis(); (err != nil) != tt.wantErr {
 				t.Errorf("BlockSpineService.AddGenesis() error = %v, wantErr %v", err, tt.wantErr)
@@ -2342,11 +2321,8 @@
 		NodeRegistrationService   NodeRegistrationServiceInterface
 		SpinePublicKeyService     BlockSpinePublicKeyServiceInterface
 		SpineBlockManifestService SpineBlockManifestServiceInterface
-<<<<<<< HEAD
 		BlockStateCache           storage.CacheStorageInterface
-=======
 		BlockchainStatusService   BlockchainStatusServiceInterface
->>>>>>> 28375970
 	}
 	type args struct {
 		senderPublicKey  []byte
@@ -2391,11 +2367,8 @@
 					SpinePublicKeyQuery:   query.NewSpinePublicKeyQuery(),
 				},
 				SpineBlockManifestService: &mockSpineBlockManifestService{},
-<<<<<<< HEAD
 				BlockStateCache:           storage.NewBlockStateStorage((&chaintype.SpineChain{}).GetTypeInt(), model.Block{}),
-=======
 				BlockchainStatusService:   &mockBlockchainStatusService{},
->>>>>>> 28375970
 			},
 			wantErr: true,
 			want:    nil,
@@ -2436,11 +2409,8 @@
 					SpinePublicKeyQuery:   query.NewSpinePublicKeyQuery(),
 				},
 				SpineBlockManifestService: &mockSpineBlockManifestService{},
-<<<<<<< HEAD
 				BlockStateCache:           storage.NewBlockStateStorage((&chaintype.SpineChain{}).GetTypeInt(), model.Block{}),
-=======
 				BlockchainStatusService:   &mockBlockchainStatusService{},
->>>>>>> 28375970
 			},
 			wantErr: true,
 			want:    nil,
@@ -2475,11 +2445,8 @@
 					SpinePublicKeyQuery:   query.NewSpinePublicKeyQuery(),
 				},
 				SpineBlockManifestService: &mockSpineBlockManifestService{},
-<<<<<<< HEAD
 				BlockStateCache:           storage.NewBlockStateStorage((&chaintype.SpineChain{}).GetTypeInt(), model.Block{}),
-=======
 				BlockchainStatusService:   &mockBlockchainStatusService{},
->>>>>>> 28375970
 			},
 			wantErr: true,
 			want:    nil,
@@ -2522,11 +2489,8 @@
 					SpinePublicKeyQuery:   query.NewSpinePublicKeyQuery(),
 				},
 				SpineBlockManifestService: &mockSpineBlockManifestService{},
-<<<<<<< HEAD
 				BlockStateCache:           storage.NewBlockStateStorage((&chaintype.SpineChain{}).GetTypeInt(), model.Block{}),
-=======
 				BlockchainStatusService:   &mockBlockchainStatusService{},
->>>>>>> 28375970
 			},
 			wantErr: true,
 			want:    nil,
@@ -2561,11 +2525,8 @@
 					SpinePublicKeyQuery:   query.NewSpinePublicKeyQuery(),
 				},
 				SpineBlockManifestService: &mockSpineBlockManifestService{},
-<<<<<<< HEAD
 				BlockStateCache:           storage.NewBlockStateStorage((&chaintype.SpineChain{}).GetTypeInt(), model.Block{}),
-=======
 				BlockchainStatusService:   &mockBlockchainStatusService{},
->>>>>>> 28375970
 			},
 			wantErr: true,
 			want:    nil,
@@ -2605,11 +2566,8 @@
 					SpinePublicKeyQuery:   query.NewSpinePublicKeyQuery(),
 				},
 				SpineBlockManifestService: &mockSpineBlockManifestService{},
-<<<<<<< HEAD
 				BlockStateCache:           storage.NewBlockStateStorage((&chaintype.SpineChain{}).GetTypeInt(), model.Block{}),
-=======
 				BlockchainStatusService:   &mockBlockchainStatusService{},
->>>>>>> 28375970
 			},
 			wantErr: false,
 			want:    nil,
@@ -2627,11 +2585,8 @@
 				Logger:                    log.New(),
 				SpinePublicKeyService:     tt.fields.SpinePublicKeyService,
 				SpineBlockManifestService: tt.fields.SpineBlockManifestService,
-<<<<<<< HEAD
 				BlockStateCache:           tt.fields.BlockStateCache,
-=======
 				BlockchainStatusService:   tt.fields.BlockchainStatusService,
->>>>>>> 28375970
 			}
 			got, err := bs.ReceiveBlock(
 				tt.args.senderPublicKey, tt.args.lastBlock, tt.args.block, tt.args.nodeSecretPhrase,
