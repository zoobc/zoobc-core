package service

import (
	"database/sql"
	"errors"
	"fmt"
	"math/big"
	"reflect"
	"regexp"
	"strings"
	"sync"
	"testing"

	"github.com/DATA-DOG/go-sqlmock"
	"github.com/dgraph-io/badger"
	log "github.com/sirupsen/logrus"
	"github.com/zoobc/zoobc-core/common/chaintype"
	"github.com/zoobc/zoobc-core/common/constant"
	"github.com/zoobc/zoobc-core/common/crypto"
	"github.com/zoobc/zoobc-core/common/kvdb"
	"github.com/zoobc/zoobc-core/common/model"
	"github.com/zoobc/zoobc-core/common/query"
	"github.com/zoobc/zoobc-core/common/transaction"
	"github.com/zoobc/zoobc-core/common/util"
	"github.com/zoobc/zoobc-core/core/smith/strategy"
	"github.com/zoobc/zoobc-core/observer"
	"golang.org/x/crypto/sha3"
)

var (
	mockSpineBlockData = model.Block{
		ID:        -1701929749060110283,
		BlockHash: make([]byte, 32),
		PreviousBlockHash: []byte{204, 131, 181, 204, 170, 112, 249, 115, 172, 193, 120, 7, 166, 200, 160, 138, 32, 0, 163, 161,
			45, 128, 173, 123, 252, 203, 199, 224, 249, 124, 168, 41},
		Height:    1,
		Timestamp: 1,
		BlockSeed: []byte{153, 58, 50, 200, 7, 61, 108, 229, 204, 48, 199, 145, 21, 99, 125, 75, 49,
			45, 118, 97, 219, 80, 242, 244, 100, 134, 144, 246, 37, 144, 213, 135},
		BlockSignature:       []byte{144, 246, 37, 144, 213, 135},
		CumulativeDifficulty: "1000",
		BlocksmithPublicKey: []byte{1, 2, 3, 200, 7, 61, 108, 229, 204, 48, 199, 145, 21, 99, 125, 75, 49,
			45, 118, 97, 219, 80, 242, 244, 100, 134, 144, 246, 37, 144, 213, 135},
		TotalAmount:         0,
		TotalFee:            0,
		TotalCoinBase:       0,
		Version:             0,
		PayloadLength:       1,
		PayloadHash:         []byte{},
		SpineBlockManifests: make([]*model.SpineBlockManifest, 0),
	}
	mockSpinePublicKey = &model.SpinePublicKey{
		NodePublicKey:   nrsNodePubKey1,
		MainBlockHeight: 1,
		PublicKeyAction: model.SpinePublicKeyAction_AddKey,
		Height:          1,
		Latest:          true,
	}
)

type (
	mockSpineSignature struct {
		crypto.Signature
	}
	mockSpineSignatureFail struct {
		crypto.Signature
	}
	mockSpineQueryExecutorSuccess struct {
		query.Executor
	}
	mockSpineQueryExecuteNotNil struct {
		query.Executor
	}
	mockSpineQueryExecutorScanFail struct {
		query.Executor
	}
	mockSpineQueryExecutorFail struct {
		query.Executor
	}
	mockSpineQueryExecutorNotFound struct {
		query.Executor
	}
	mockSpineTypeAction struct {
		transaction.SendMoney
	}
	mockSpineTypeActionSuccess struct {
		mockSpineTypeAction
	}

	mockSpineKVExecutorSuccess struct {
		kvdb.KVExecutor
	}

	mockSpineKVExecutorSuccessKeyNotFound struct {
		mockSpineKVExecutorSuccess
	}

	mockSpineKVExecutorFailOtherError struct {
		mockSpineKVExecutorSuccess
	}

	mockSpineNodeRegistrationServiceSuccess struct {
		NodeRegistrationService
	}

	mockSpineNodeRegistrationServiceFail struct {
		NodeRegistrationService
	}

	mockBlockSpinePublicKeyService struct {
		BlockSpinePublicKeyService
	}
)

func (*mockBlockSpinePublicKeyService) GetSpinePublicKeysByBlockHeight(height uint32) (spinePublicKeys []*model.SpinePublicKey, err error) {
	return nil, nil
}

func (*mockSpineNodeRegistrationServiceSuccess) AddParticipationScore(
	nodeID, scoreDelta int64,
	height uint32,
	tx bool,
) (newScore int64, err error) {
	return 100000, nil
}

func (*mockSpineNodeRegistrationServiceSuccess) SelectNodesToBeAdmitted(limit uint32) ([]*model.NodeRegistration, error) {
	return []*model.NodeRegistration{
		{
			AccountAddress: "TESTADMITTED",
		},
	}, nil
}

func (*mockSpineNodeRegistrationServiceSuccess) AdmitNodes(nodeRegistrations []*model.NodeRegistration, height uint32) error {
	return nil
}

func (*mockSpineNodeRegistrationServiceSuccess) SelectNodesToBeExpelled() ([]*model.NodeRegistration, error) {
	return []*model.NodeRegistration{
		{
			AccountAddress: "TESTEXPELLED",
		},
	}, nil
}

func (*mockSpineNodeRegistrationServiceFail) AddParticipationScore(
	nodeID, scoreDelta int64,
	height uint32,
	tx bool,
) (newScore int64, err error) {
	return 100000, nil
}

func (*mockSpineNodeRegistrationServiceFail) SelectNodesToBeExpelled() ([]*model.NodeRegistration, error) {
	return []*model.NodeRegistration{
		{
			AccountAddress: "TESTEXPELLED",
		},
	}, nil
}
func (*mockSpineNodeRegistrationServiceFail) ExpelNodes(nodeRegistrations []*model.NodeRegistration, height uint32) error {
	return nil
}
func (*mockSpineNodeRegistrationServiceSuccess) GetNodeAdmittanceCycle() uint32 {
	return 1
}

func (*mockSpineNodeRegistrationServiceSuccess) ExpelNodes(nodeRegistrations []*model.NodeRegistration, height uint32) error {
	return nil
}

func (*mockSpineNodeRegistrationServiceSuccess) BuildScrambledNodes(block *model.Block) error {
	return nil
}

func (*mockSpineNodeRegistrationServiceSuccess) GetBlockHeightToBuildScrambleNodes(lastBlockHeight uint32) uint32 {
	return lastBlockHeight
}

func (*mockSpineNodeRegistrationServiceFail) BuildScrambledNodes(block *model.Block) error {
	return errors.New("mockSpine Error")
}

func (*mockSpineNodeRegistrationServiceFail) GetBlockHeightToBuildScrambleNodes(lastBlockHeight uint32) uint32 {
	return lastBlockHeight
}

func (*mockSpineKVExecutorSuccess) Get(key string) ([]byte, error) {
	return nil, nil
}

func (*mockSpineKVExecutorSuccess) Insert(key string, value []byte, expiry int) error {
	return nil
}

func (*mockSpineKVExecutorSuccessKeyNotFound) Get(key string) ([]byte, error) {
	return nil, badger.ErrKeyNotFound
}

func (*mockSpineKVExecutorFailOtherError) Get(key string) ([]byte, error) {
	return nil, badger.ErrInvalidKey
}

func (*mockSpineKVExecutorFailOtherError) Insert(key string, value []byte, expiry int) error {
	return badger.ErrInvalidKey
}

// mockSpineTypeAction
func (*mockSpineTypeAction) ApplyConfirmed(int64) error {
	return nil
}
func (*mockSpineTypeAction) Validate(bool) error {
	return nil
}
func (*mockSpineTypeAction) GetAmount() int64 {
	return 10
}
func (*mockSpineTypeActionSuccess) GetTransactionType(tx *model.Transaction) (transaction.TypeAction, error) {
	return &mockSpineTypeAction{}, nil
}

// mockSpineSignature
func (*mockSpineSignature) SignByNode(payload []byte, nodeSeed string) []byte {
	return []byte{}
}

func (*mockSpineSignature) VerifyNodeSignature(
	payload, signature, nodePublicKey []byte,
) bool {
	return true
}

func (*mockSpineSignatureFail) VerifyNodeSignature(
	payload, signature, nodePublicKey []byte,
) bool {
	return false
}

// mockSpineQueryExecutorScanFail
func (*mockSpineQueryExecutorScanFail) ExecuteSelect(qe string, tx bool, args ...interface{}) (*sql.Rows, error) {
	db, mockSpine, _ := sqlmock.New()
	defer db.Close()
	mockSpine.ExpectQuery(regexp.QuoteMeta(`SELECT`)).WillReturnRows(sqlmock.NewRows([]string{
		"ID", "PreviousBlockHash", "Height", "Timestamp", "BlockSeed", "BlockSignature", "CumulativeDifficulty",
		"PayloadLength", "PayloadHash", "BlocksmithPublicKey", "TotalAmount", "TotalFee", "TotalCoinBase"}))
	rows, _ := db.Query(qe)
	return rows, nil
}

// mockSpineQueryExecutorNotFound
func (*mockSpineQueryExecutorNotFound) ExecuteSelect(qe string, tx bool, args ...interface{}) (*sql.Rows, error) {
	db, mockSpine, _ := sqlmock.New()
	defer db.Close()
	switch qe {
	case "SELECT id, node_public_key, account_address, registration_height, node_address, locked_balance, " +
		"registration_status, latest, height  FROM node_registry WHERE node_public_key = ? AND height <= ? " +
		"ORDER BY height DESC LIMIT 1":
		mockSpine.ExpectQuery(regexp.QuoteMeta(qe)).WillReturnRows(sqlmock.NewRows([]string{
			"ID", "PreviousBlockHash", "Height", "Timestamp", "BlockSeed", "BlockSignature", "CumulativeDifficulty",
			"PayloadLength", "PayloadHash", "BlocksmithPublicKey", "TotalAmount", "TotalFee", "TotalCoinBase",
			"Version"},
		))
	default:
		return nil, errors.New("mockSpineQueryExecutorNotFound - InvalidQuery")
	}
	rows, _ := db.Query(qe)
	return rows, nil
}

// mockSpineQueryExecutorNotNil
func (*mockSpineQueryExecuteNotNil) ExecuteSelect(query string, tx bool, args ...interface{}) (*sql.Rows, error) {
	db, mockSpine, err := sqlmock.New()
	if err != nil {
		return nil, err
	}
	mockSpine.ExpectQuery("").
		WillReturnRows(sqlmock.NewRows([]string{"ID"}))
	return db.Query("")
}

// mockSpineQueryExecutorFail
func (*mockSpineQueryExecutorFail) ExecuteSelect(query string, tx bool, args ...interface{}) (*sql.Rows, error) {
	return nil, errors.New("MockedError")
}
func (*mockSpineQueryExecutorFail) ExecuteStatement(qe string, args ...interface{}) (sql.Result, error) {
	return nil, errors.New("MockedError")
}
func (*mockSpineQueryExecutorFail) BeginTx() error { return nil }

func (*mockSpineQueryExecutorFail) RollbackTx() error { return nil }

func (*mockSpineQueryExecutorFail) ExecuteTransaction(qStr string, args ...interface{}) error {
	return errors.New("mockSpineError:deleteMempoolFail")
}
func (*mockSpineQueryExecutorFail) ExecuteSelectRow(qStr string, tx bool, args ...interface{}) (*sql.Row, error) {
	db, mockSpine, _ := sqlmock.New()
	mockSpineRows := mockSpine.NewRows([]string{"fake"})
	mockSpineRows.AddRow("1")
	mockSpine.ExpectQuery(qStr).WillReturnRows(mockSpineRows)
	return db.QueryRow(qStr), nil
}
func (*mockSpineQueryExecutorFail) CommitTx() error { return errors.New("mockSpineError:commitFail") }

// mockSpineQueryExecutorSuccess
func (*mockSpineQueryExecutorSuccess) BeginTx() error { return nil }

func (*mockSpineQueryExecutorSuccess) RollbackTx() error { return nil }

func (*mockSpineQueryExecutorSuccess) ExecuteTransaction(qStr string, args ...interface{}) error {
	return nil
}
func (*mockSpineQueryExecutorSuccess) ExecuteTransactions(queries [][]interface{}) error {
	return nil
}
func (*mockSpineQueryExecutorSuccess) CommitTx() error { return nil }

func (*mockSpineQueryExecutorSuccess) ExecuteSelectRow(qStr string, tx bool, args ...interface{}) (*sql.Row, error) {
	db, mockSpine, _ := sqlmock.New()
	defer db.Close()

	switch qStr {
	case "SELECT id, node_public_key, account_address, registration_height, node_address, locked_balance, " +
		"registration_status, latest, height FROM node_registry WHERE node_public_key = ? AND latest=1":
		mockSpine.ExpectQuery(regexp.QuoteMeta(qStr)).WillReturnRows(sqlmock.NewRows([]string{
			"ID", "NodePublicKey", "AccountAddress", "RegistrationHeight", "NodeAddress", "LockedBalance", "RegistrationStatus",
			"Latest", "Height",
		}).AddRow(1, bcsNodePubKey1, bcsAddress1, 10, "10.10.10.1", 100000000, uint32(model.NodeRegistrationState_NodeQueued), true, 100))
	case "SELECT id, block_height, tree, timestamp FROM merkle_tree ORDER BY timestamp DESC LIMIT 1":
		mockSpine.ExpectQuery(regexp.QuoteMeta(qStr)).WillReturnRows(sqlmock.NewRows([]string{
			"ID", "BlockHeight", "Tree", "Timestamp",
		}))
	case "SELECT id, block_hash, previous_block_hash, height, timestamp, block_seed, block_signature, cumulative_difficulty, " +
		"payload_length, payload_hash, blocksmith_public_key, total_amount, total_fee, total_coinbase, version " +
		"FROM spine_block ORDER BY height DESC LIMIT 1":
		mockSpineRows := mockSpine.NewRows(query.NewBlockQuery(&chaintype.SpineChain{}).Fields)
		mockSpineRows.AddRow(
			mockSpineBlockData.GetID(),
			mockSpineBlockData.GetBlockHash(),
			mockSpineBlockData.GetPreviousBlockHash(),
			mockSpineBlockData.GetHeight(),
			mockSpineBlockData.GetTimestamp(),
			mockSpineBlockData.GetBlockSeed(),
			mockSpineBlockData.GetBlockSignature(),
			mockSpineBlockData.GetCumulativeDifficulty(),
			mockSpineBlockData.GetPayloadLength(),
			mockSpineBlockData.GetPayloadHash(),
			mockSpineBlockData.GetBlocksmithPublicKey(),
			mockSpineBlockData.GetTotalAmount(),
			mockSpineBlockData.GetTotalFee(),
			mockSpineBlockData.GetTotalCoinBase(),
			mockSpineBlockData.GetVersion(),
		)
		mockSpine.ExpectQuery(regexp.QuoteMeta(qStr)).WillReturnRows(mockSpineRows)
	default:
		return nil, fmt.Errorf("unmoked query for mockSpineQueryExecutorSuccess selectrow %s", qStr)
	}
	row := db.QueryRow(qStr)
	return row, nil
}

func (*mockSpineQueryExecutorSuccess) ExecuteSelect(qe string, tx bool, args ...interface{}) (*sql.Rows, error) {
	db, mockSpine, _ := sqlmock.New()
	defer db.Close()
	switch qe {
	case "SELECT id, node_public_key, account_address, registration_height, node_address, locked_balance, " +
		"registration_status, latest, height FROM node_registry WHERE id = ? AND latest=1":
		for idx, arg := range args {
			if idx == 0 {
				nodeID := fmt.Sprintf("%d", arg)
				switch nodeID {
				case "1":
					mockSpine.ExpectQuery(regexp.QuoteMeta(qe)).WillReturnRows(sqlmock.NewRows([]string{"id", "node_public_key",
						"account_address", "registration_height", "node_address", "locked_balance", "registration_status", "latest", "height",
					}).AddRow(1, bcsNodePubKey1, bcsAddress1, 10, "10.10.10.1", 100000000, uint32(model.NodeRegistrationState_NodeRegistered), true, 100))
				case "2":
					mockSpine.ExpectQuery(regexp.QuoteMeta(qe)).WillReturnRows(sqlmock.NewRows([]string{"id", "node_public_key",
						"account_address", "registration_height", "node_address", "locked_balance", "registration_status", "latest", "height",
					}).AddRow(2, bcsNodePubKey2, bcsAddress2, 20, "10.10.10.2", 100000000, uint32(model.NodeRegistrationState_NodeRegistered), true, 200))
				case "3":
					mockSpine.ExpectQuery(regexp.QuoteMeta(qe)).WillReturnRows(sqlmock.NewRows([]string{"id", "node_public_key",
						"account_address", "registration_height", "node_address", "locked_balance", "registration_status", "latest", "height",
					}).AddRow(3, bcsNodePubKey3, bcsAddress3, 30, "10.10.10.3", 100000000, uint32(model.NodeRegistrationState_NodeRegistered), true, 300))
				case "4":
					mockSpine.ExpectQuery(regexp.QuoteMeta(qe)).WillReturnRows(sqlmock.NewRows([]string{"id", "node_public_key",
						"account_address", "registration_height", "node_address", "locked_balance", "registration_status", "latest", "height",
					}).AddRow(3, mockSpineGoodBlock.BlocksmithPublicKey, bcsAddress3, 30, "10.10.10.3", 100000000,
						uint32(model.NodeRegistrationState_NodeRegistered), true, 300))
				}
			}
		}
	case "SELECT id, node_public_key, account_address, registration_height, node_address, locked_balance, " +
		"registration_status, latest, height FROM node_registry WHERE height >= (SELECT MIN(height) " +
		"FROM main_block AS mb1 WHERE mb1.timestamp >= 12345600) AND height <= (SELECT MAX(height) " +
		"FROM main_block AS mb2 WHERE mb2.timestamp < 12345678) AND registration_status != 1 AND latest=1 ORDER BY height":
		mockSpine.ExpectQuery(regexp.QuoteMeta(qe)).WillReturnRows(sqlmock.NewRows(query.NewNodeRegistrationQuery().Fields))
	case "SELECT id, node_public_key, account_address, registration_height, node_address, locked_balance, " +
		"registration_status, latest, height FROM node_registry WHERE height >= (SELECT MIN(height) " +
		"FROM main_block AS mb1 WHERE mb1.timestamp >= 0) AND height <= (SELECT MAX(height) " +
		"FROM main_block AS mb2 WHERE mb2.timestamp < 12345678) AND registration_status != 1 AND latest=1 ORDER BY height":
		mockSpine.ExpectQuery(regexp.QuoteMeta(qe)).WillReturnRows(sqlmock.NewRows(query.NewNodeRegistrationQuery().Fields))
	case "SELECT id, node_public_key, account_address, registration_height, node_address, locked_balance, " +
		"registration_status, latest, height FROM node_registry WHERE node_public_key = ? AND height <= ? " +
		"ORDER BY height DESC LIMIT 1":
		mockSpine.ExpectQuery(regexp.QuoteMeta(qe)).WillReturnRows(sqlmock.NewRows([]string{"id", "node_public_key",
			"account_address", "registration_height", "node_address", "locked_balance", "registration_status", "latest", "height",
		}).AddRow(1, bcsNodePubKey1, bcsAddress1, 10, "10.10.10.10", 100000000, uint32(model.NodeRegistrationState_NodeQueued), true, 100))
	case "SELECT id, block_hash, previous_block_hash, height, timestamp, block_seed, block_signature, cumulative_difficulty, " +
		"payload_length, payload_hash, blocksmith_public_key, total_amount, total_fee, total_coinbase, version FROM spine_block WHERE height = 0":
		mockSpine.ExpectQuery(regexp.QuoteMeta(qe)).WillReturnRows(sqlmock.NewRows([]string{
			"ID", "BlockHash", "PreviousBlockHash", "Height", "Timestamp", "BlockSeed", "BlockSignature", "CumulativeDifficulty",
			"PayloadLength", "PayloadHash", "BlocksmithPublicKey", "TotalAmount", "TotalFee", "TotalCoinBase",
			"Version"},
		).AddRow(1, []byte{}, []byte{}, 1, 10000, []byte{}, []byte{}, "", 2, []byte{}, bcsNodePubKey1, 0, 0, 0, 1))
	case "SELECT A.node_id, A.score, A.latest, A.height FROM participation_score as A INNER JOIN node_registry as B " +
		"ON A.node_id = B.id WHERE B.node_public_key=? AND B.latest=1 AND B.registration_status=0 AND A.latest=1":
		mockSpine.ExpectQuery(regexp.QuoteMeta(qe)).WillReturnRows(sqlmock.NewRows([]string{
			"node_id",
			"score",
			"latest",
			"height",
		},
		).AddRow(-1, 100000, true, 0))
	case "SELECT id, block_hash, previous_block_hash, height, timestamp, block_seed, block_signature, cumulative_difficulty, " +
		"payload_length, payload_hash, blocksmith_public_key, total_amount, total_fee, total_coinbase, version FROM spine_block ORDER BY " +
		"height DESC LIMIT 1":
		mockSpine.ExpectQuery(regexp.QuoteMeta(qe)).
			WillReturnRows(sqlmock.NewRows(
				query.NewBlockQuery(&chaintype.SpineChain{}).Fields,
			).AddRow(
				mockSpineBlockData.GetID(),
				mockSpineBlockData.GetBlockHash(),
				mockSpineBlockData.GetPreviousBlockHash(),
				mockSpineBlockData.GetHeight(),
				mockSpineBlockData.GetTimestamp(),
				mockSpineBlockData.GetBlockSeed(),
				mockSpineBlockData.GetBlockSignature(),
				mockSpineBlockData.GetCumulativeDifficulty(),
				mockSpineBlockData.GetPayloadLength(),
				mockSpineBlockData.GetPayloadHash(),
				mockSpineBlockData.GetBlocksmithPublicKey(),
				mockSpineBlockData.GetTotalAmount(),
				mockSpineBlockData.GetTotalFee(),
				mockSpineBlockData.GetTotalCoinBase(),
				mockSpineBlockData.GetVersion(),
			))
	case "SELECT node_public_key, public_key_action, main_block_height, latest, height FROM spine_public_key WHERE height = 1":
		mockSpine.ExpectQuery(regexp.QuoteMeta(qe)).
			WillReturnRows(sqlmock.NewRows(
				query.NewSpinePublicKeyQuery().Fields,
			).AddRow(
				mockSpinePublicKey.NodePublicKey,
				mockSpinePublicKey.PublicKeyAction,
				mockSpinePublicKey.MainBlockHeight,
				mockSpinePublicKey.Latest,
				mockSpinePublicKey.Height,
			))
	case "SELECT id, fee_per_byte, arrival_timestamp, transaction_bytes, sender_account_address, recipient_account_address " +
		"FROM mempool WHERE id = :id":
		mockSpine.ExpectQuery(regexp.QuoteMeta(qe)).WillReturnRows(sqlmock.NewRows([]string{
			"ID", "FeePerByte", "ArrivalTimestamp", "TransactionBytes", "SenderAccountAddress", "RecipientAccountAddress",
		}))
	case "SELECT nr.id AS nodeID, nr.node_public_key AS node_public_key, ps.score AS participation_score FROM node_registry " +
		"AS nr INNER JOIN participation_score AS ps ON nr.id = ps.node_id WHERE nr.registration_status = 0 AND nr.latest " +
		"= 1 AND ps.score > 0 AND ps.latest = 1":
		mockSpine.ExpectQuery(regexp.QuoteMeta(qe)).WillReturnRows(sqlmock.NewRows([]string{
			"node_id", "node_public_key", "score",
		}).AddRow(
			mockSpineBlocksmiths[0].NodeID,
			mockSpineBlocksmiths[0].NodePublicKey,
			"1000",
		).AddRow(
			mockSpineBlocksmiths[1].NodeID,
			mockSpineBlocksmiths[1].NodePublicKey,
			"1000",
		))
	case "SELECT blocksmith_public_key, pop_change, block_height, blocksmith_index FROM skipped_blocksmith WHERE block_height = 0":
		mockSpine.ExpectQuery(regexp.QuoteMeta(qe)).WillReturnRows(sqlmock.NewRows([]string{
			"blocksmith_public_key", "pop_change", "block_height", "blocksmith_index",
		}).AddRow(
			mockSpineBlocksmiths[0].NodePublicKey,
			5000,
			mockSpinePublishedReceipt[0].BlockHeight,
			0,
		))
	case "SELECT blocksmith_public_key, pop_change, block_height, blocksmith_index FROM skipped_blocksmith WHERE block_height = 1":
		mockSpine.ExpectQuery(regexp.QuoteMeta(qe)).WillReturnRows(sqlmock.NewRows([]string{
			"blocksmith_public_key", "pop_change", "block_height", "blocksmith_index",
		}).AddRow(
			mockSpineBlocksmiths[0].NodePublicKey,
			5000,
			mockSpinePublishedReceipt[0].BlockHeight,
			0,
		))
	case "SELECT sender_public_key, recipient_public_key, datum_type, datum_hash, reference_block_height, " +
		"reference_block_hash, rmr_linked, recipient_signature, intermediate_hashes, block_height, receipt_index, " +
		"published_index FROM published_receipt WHERE block_height = ? ORDER BY published_index ASC":
		mockSpine.ExpectQuery(regexp.QuoteMeta(qe)).WillReturnRows(sqlmock.NewRows([]string{
			"sender_public_key", "recipient_public_key", "datum_type", "datum_hash", "reference_block_height",
			"reference_block_hash", "rmr_linked", "recipient_signature", "intermediate_hashes", "block_height",
			"receipt_index", "published_index",
		}).AddRow(
			mockSpinePublishedReceipt[0].BatchReceipt.SenderPublicKey,
			mockSpinePublishedReceipt[0].BatchReceipt.RecipientPublicKey,
			mockSpinePublishedReceipt[0].BatchReceipt.DatumType,
			mockSpinePublishedReceipt[0].BatchReceipt.DatumHash,
			mockSpinePublishedReceipt[0].BatchReceipt.ReferenceBlockHeight,
			mockSpinePublishedReceipt[0].BatchReceipt.ReferenceBlockHash,
			mockSpinePublishedReceipt[0].BatchReceipt.RMRLinked,
			mockSpinePublishedReceipt[0].BatchReceipt.RecipientSignature,
			mockSpinePublishedReceipt[0].IntermediateHashes,
			mockSpinePublishedReceipt[0].BlockHeight,
			mockSpinePublishedReceipt[0].ReceiptIndex,
			mockSpinePublishedReceipt[0].PublishedIndex,
		))
	case "SELECT id, node_public_key, account_address, registration_height, node_address, locked_balance, " +
		"registration_status, latest, height, max(height) AS max_height FROM node_registry where height <= 0 AND " +
		"registration_status = 0 GROUP BY id ORDER BY height DESC":
		mockSpine.ExpectQuery(regexp.QuoteMeta(qe)).WillReturnRows(sqlmock.NewRows([]string{
			"id", "node_public_key", "account_address", "registration_height", "node_address", "locked_balance",
			"registration_status", "latest", "height",
		}))
	case "SELECT id, node_public_key, account_address, registration_height, node_address, locked_balance, " +
		"registration_status, latest, height, max(height) AS max_height FROM node_registry where height <= 1 " +
		"AND registration_status = 0 GROUP BY id ORDER BY height DESC":
		mockSpine.ExpectQuery(regexp.QuoteMeta(qe)).WillReturnRows(sqlmock.NewRows([]string{
			"id", "node_public_key", "account_address", "registration_height", "node_address", "locked_balance",
			"registration_status", "latest", "height",
		}))
	}
	rows, _ := db.Query(qe)
	return rows, nil
}

var mockSpinePublishedReceipt = []*model.PublishedReceipt{
	{
		BatchReceipt: &model.BatchReceipt{
			SenderPublicKey:      make([]byte, 32),
			RecipientPublicKey:   make([]byte, 32),
			DatumType:            0,
			DatumHash:            make([]byte, 32),
			ReferenceBlockHeight: 0,
			ReferenceBlockHash:   make([]byte, 32),
			RMRLinked:            nil,
			RecipientSignature:   make([]byte, 64),
		},
		IntermediateHashes: nil,
		BlockHeight:        1,
		ReceiptIndex:       0,
		PublishedIndex:     0,
	},
}

func (*mockSpineQueryExecutorSuccess) ExecuteStatement(qe string, args ...interface{}) (sql.Result, error) {
	return nil, nil
}

func TestBlockSpineService_NewSpineBlock(t *testing.T) {
	var (
		mockSpineBlock = &model.Block{
			Version:             1,
			PreviousBlockHash:   []byte{},
			BlockSeed:           []byte{},
			BlocksmithPublicKey: bcsNodePubKey1,
			Timestamp:           15875392,
			SpinePublicKeys:     []*model.SpinePublicKey{},
			PayloadHash: []byte{167, 255, 198, 248, 191, 30, 215, 102, 81, 193, 71, 86, 160, 97, 214, 98, 245, 128,
				255, 77, 228, 59, 73, 250, 130, 216, 10, 75, 128, 248, 67, 74},
			PayloadLength:  0,
			BlockSignature: []byte{},
		}
		mockSpineBlockHash, _ = util.GetBlockHash(mockSpineBlock, &chaintype.SpineChain{})
	)
	mockSpineBlock.BlockHash = mockSpineBlockHash

	type fields struct {
		Chaintype          chaintype.ChainType
		QueryExecutor      query.ExecutorInterface
		BlockQuery         query.BlockQueryInterface
		MempoolQuery       query.MempoolQueryInterface
		TransactionQuery   query.TransactionQueryInterface
		Signature          crypto.SignatureInterface
		ActionTypeSwitcher transaction.TypeActionSwitcher
	}
	type args struct {
		version             uint32
		previousBlockHash   []byte
		blockSeed           []byte
		blockSmithPublicKey []byte
		previousBlockHeight uint32
		timestamp           int64
		spinePublicKeys     []*model.SpinePublicKey
		secretPhrase        string
		spineBlockManifests []*model.SpineBlockManifest
	}
	tests := []struct {
		name    string
		fields  fields
		args    args
		want    *model.Block
		wantErr bool
	}{
		{
			name: "wantSuccess",
			fields: fields{
				Chaintype: &chaintype.SpineChain{},
				Signature: &mockSpineSignature{},
			},
			args: args{
				version:             1,
				previousBlockHash:   []byte{},
				blockSeed:           []byte{},
				blockSmithPublicKey: bcsNodePubKey1,
				previousBlockHeight: 0,
				timestamp:           15875392,
				spinePublicKeys:     []*model.SpinePublicKey{},
				secretPhrase:        "secretphrase",
			},
			want: mockSpineBlock,
		},
	}
	for _, tt := range tests {
		t.Run(tt.name, func(t *testing.T) {
			bs := &BlockSpineService{
				Chaintype:     tt.fields.Chaintype,
				QueryExecutor: tt.fields.QueryExecutor,
				BlockQuery:    tt.fields.BlockQuery,
				Signature:     tt.fields.Signature,
			}
			got, err := bs.NewSpineBlock(
				tt.args.version,
				tt.args.previousBlockHash,
				tt.args.blockSeed,
				tt.args.blockSmithPublicKey,
				tt.args.previousBlockHeight,
				tt.args.timestamp,
				tt.args.secretPhrase,
				tt.args.spinePublicKeys,
				tt.args.spineBlockManifests,
			)
			if (err != nil) != tt.wantErr {
				t.Errorf("BlockSpineService.NewBlock() error = %v, wantErr %v", err, tt.wantErr)
				return
			}
			if !reflect.DeepEqual(got, tt.want) {
				t.Errorf("BlockSpineService.NewBlock() = %v, want %v", got, tt.want)
			}
		})
	}
}

func TestBlockSpineService_NewGenesisBlock(t *testing.T) {
	type fields struct {
		Chaintype          chaintype.ChainType
		QueryExecutor      query.ExecutorInterface
		BlockQuery         query.BlockQueryInterface
		MempoolQuery       query.MempoolQueryInterface
		TransactionQuery   query.TransactionQueryInterface
		Signature          crypto.SignatureInterface
		ActionTypeSwitcher transaction.TypeActionSwitcher
	}
	type args struct {
		version              uint32
		previousBlockHash    []byte
		blockSeed            []byte
		blockSmithPublicKey  []byte
		previousBlockHeight  uint32
		timestamp            int64
		totalAmount          int64
		totalFee             int64
		totalCoinBase        int64
		transactions         []*model.Transaction
		publishedReceipts    []*model.PublishedReceipt
		spinePublicKeys      []*model.SpinePublicKey
		payloadHash          []byte
		payloadLength        uint32
		cumulativeDifficulty *big.Int
		genesisSignature     []byte
	}
	tests := []struct {
		name   string
		fields fields
		args   args
		want   *model.Block
	}{
		{
			name: "wantSuccess",
			fields: fields{
				Chaintype: &chaintype.SpineChain{},
				Signature: &mockSpineSignature{},
			},
			args: args{
				version:              1,
				previousBlockHash:    []byte{},
				blockSeed:            []byte{},
				blockSmithPublicKey:  bcsNodePubKey1,
				previousBlockHeight:  0,
				timestamp:            15875392,
				totalAmount:          0,
				totalFee:             0,
				totalCoinBase:        0,
				transactions:         []*model.Transaction{},
				publishedReceipts:    []*model.PublishedReceipt{},
				spinePublicKeys:      []*model.SpinePublicKey{},
				payloadHash:          []byte{},
				payloadLength:        8,
				cumulativeDifficulty: big.NewInt(1),
				genesisSignature:     []byte{},
			},
			want: &model.Block{
				Version:              1,
				PreviousBlockHash:    []byte{},
				BlockSeed:            []byte{},
				BlocksmithPublicKey:  bcsNodePubKey1,
				Timestamp:            15875392,
				TotalAmount:          0,
				TotalFee:             0,
				TotalCoinBase:        0,
				Transactions:         []*model.Transaction{},
				PublishedReceipts:    []*model.PublishedReceipt{},
				SpinePublicKeys:      []*model.SpinePublicKey{},
				PayloadHash:          []byte{},
				PayloadLength:        8,
				CumulativeDifficulty: "1",
				BlockSignature:       []byte{},
				BlockHash: []byte{222, 81, 44, 228, 147, 156, 145, 104, 1, 97, 62, 138, 253, 90, 55, 41, 29, 150, 230, 196,
					68, 216, 14, 244, 224, 161, 132, 157, 229, 68, 33, 147},
			},
		},
	}
	for _, tt := range tests {
		t.Run(tt.name, func(t *testing.T) {
			bs := &BlockSpineService{
				Chaintype:     tt.fields.Chaintype,
				QueryExecutor: tt.fields.QueryExecutor,
				BlockQuery:    tt.fields.BlockQuery,
				Signature:     tt.fields.Signature,
			}
			if got, _ := bs.NewGenesisBlock(
				tt.args.version,
				tt.args.previousBlockHash,
				tt.args.blockSeed,
				tt.args.blockSmithPublicKey,
				tt.args.previousBlockHeight,
				tt.args.timestamp,
				tt.args.totalAmount,
				tt.args.totalFee,
				tt.args.totalCoinBase,
				tt.args.transactions,
				tt.args.publishedReceipts,
				tt.args.spinePublicKeys,
				tt.args.payloadHash,
				tt.args.payloadLength,
				tt.args.cumulativeDifficulty,
				tt.args.genesisSignature,
			); !reflect.DeepEqual(got, tt.want) {
				t.Errorf("BlockSpineService.NewGenesisBlock() = %v, want %v", got, tt.want)
			}
		})
	}
}

var (
	mockSpineBlocksmiths = []*model.Blocksmith{
		{
			NodePublicKey: bcsNodePubKey1,
			NodeID:        2,
			NodeOrder:     new(big.Int).SetInt64(1000),
			Score:         new(big.Int).SetInt64(1000),
		},
		{
			NodePublicKey: bcsNodePubKey2,
			NodeID:        3,
			NodeOrder:     new(big.Int).SetInt64(2000),
			Score:         new(big.Int).SetInt64(2000),
		},
		{
			NodePublicKey: mockSpineBlockData.BlocksmithPublicKey,
			NodeID:        4,
			NodeOrder:     new(big.Int).SetInt64(3000),
			Score:         new(big.Int).SetInt64(3000),
		},
	}
)

type (
	mockSpineBlocksmithServicePushBlock struct {
		strategy.BlocksmithStrategyMain
	}
)

func (*mockSpineBlocksmithServicePushBlock) GetSortedBlocksmiths(*model.Block) []*model.Blocksmith {
	return mockSpineBlocksmiths
}
func (*mockSpineBlocksmithServicePushBlock) GetSortedBlocksmithsMap(*model.Block) map[string]*int64 {
	var result = make(map[string]*int64)
	for index, mockSpine := range mockSpineBlocksmiths {
		mockSpineIndex := int64(index)
		result[string(mockSpine.NodePublicKey)] = &mockSpineIndex
	}
	return result
}
func (*mockSpineBlocksmithServicePushBlock) SortBlocksmiths(block *model.Block, withLock bool) {
}
func (*mockSpineBlocksmithServicePushBlock) IsBlockTimestampValid(blocksmithIndex, numberOfBlocksmiths int64, previousBlock,
	currentBlock *model.Block) error {
	return nil
}
func TestBlockSpineService_PushBlock(t *testing.T) {
	type fields struct {
		Chaintype                 chaintype.ChainType
		QueryExecutor             query.ExecutorInterface
		BlockQuery                query.BlockQueryInterface
		MempoolQuery              query.MempoolQueryInterface
		TransactionQuery          query.TransactionQueryInterface
		AccountBalanceQuery       query.AccountBalanceQueryInterface
		NodeRegistrationQuery     query.NodeRegistrationQueryInterface
		Signature                 crypto.SignatureInterface
		SkippedBlocksmithQuery    query.SkippedBlocksmithQueryInterface
		ActionTypeSwitcher        transaction.TypeActionSwitcher
		Observer                  *observer.Observer
		NodeRegistrationService   NodeRegistrationServiceInterface
		BlocksmithStrategy        strategy.BlocksmithStrategyInterface
		ParticipationScoreQuery   query.ParticipationScoreQueryInterface
		SpinePublicKeyService     BlockSpinePublicKeyServiceInterface
		SpineBlockManifestService SpineBlockManifestServiceInterface
	}
	type args struct {
		previousBlock *model.Block
		block         *model.Block
		broadcast     bool
	}
	tests := []struct {
		name    string
		fields  fields
		args    args
		wantErr bool
	}{
		{
			name: "PushBlock:Transactions<0",
			fields: fields{
				Chaintype:               &chaintype.SpineChain{},
				QueryExecutor:           &mockSpineQueryExecutorSuccess{},
				BlockQuery:              query.NewBlockQuery(&chaintype.SpineChain{}),
				AccountBalanceQuery:     query.NewAccountBalanceQuery(),
				NodeRegistrationQuery:   query.NewNodeRegistrationQuery(),
				Observer:                observer.NewObserver(),
				MempoolQuery:            query.NewMempoolQuery(&chaintype.SpineChain{}),
				SkippedBlocksmithQuery:  query.NewSkippedBlocksmithQuery(),
				NodeRegistrationService: &mockSpineNodeRegistrationServiceSuccess{},
				BlocksmithStrategy:      &mockSpineBlocksmithServicePushBlock{},
				ParticipationScoreQuery: query.NewParticipationScoreQuery(),
				SpinePublicKeyService: &BlockSpinePublicKeyService{
					Logger:                log.New(),
					NodeRegistrationQuery: query.NewNodeRegistrationQuery(),
					QueryExecutor:         &mockSpineQueryExecutorSuccess{},
					Signature:             nil,
					SpinePublicKeyQuery:   query.NewSpinePublicKeyQuery(),
				},
				SpineBlockManifestService: &mockSpineBlockManifestService{
					ResSpineBlockManifests: []*model.SpineBlockManifest{
						{
							ID:                      1,
							FullFileHash:            make([]byte, 64),
							FileChunkHashes:         make([]byte, 0),
							ManifestReferenceHeight: 720,
							SpineBlockManifestType:  model.SpineBlockManifestType_Snapshot,
							ExpirationTimestamp:     int64(1000),
						},
					},
				},
			},
			args: args{
				previousBlock: &model.Block{
					ID:                   0,
					Timestamp:            10000,
					CumulativeDifficulty: "10000",
					Version:              1,
					PreviousBlockHash:    []byte{},
					BlockSeed:            []byte{},
					BlocksmithPublicKey:  bcsNodePubKey1,
					TotalAmount:          0,
					TotalFee:             0,
					TotalCoinBase:        0,
					Transactions:         []*model.Transaction{},
					PayloadHash:          []byte{},
					BlockSignature:       []byte{},
				},
				block: &model.Block{
					ID:                  1,
					Timestamp:           12000,
					Version:             1,
					PreviousBlockHash:   []byte{},
					BlockSeed:           []byte{},
					BlocksmithPublicKey: bcsNodePubKey1,
					TotalAmount:         0,
					TotalFee:            0,
					TotalCoinBase:       0,
					Transactions:        []*model.Transaction{},
					PayloadHash:         []byte{},
					BlockSignature:      []byte{},
				},
				broadcast: false,
			},
			wantErr: false,
		},
		{
			name: "PushBlock:Transactions<0 : broadcast true",
			fields: fields{
				Chaintype:               &chaintype.SpineChain{},
				QueryExecutor:           &mockSpineQueryExecutorSuccess{},
				BlockQuery:              query.NewBlockQuery(&chaintype.SpineChain{}),
				AccountBalanceQuery:     query.NewAccountBalanceQuery(),
				NodeRegistrationService: &mockSpineNodeRegistrationServiceSuccess{},
				NodeRegistrationQuery:   query.NewNodeRegistrationQuery(),
				MempoolQuery:            query.NewMempoolQuery(&chaintype.SpineChain{}),
				ParticipationScoreQuery: query.NewParticipationScoreQuery(),
				SkippedBlocksmithQuery:  query.NewSkippedBlocksmithQuery(),
				Observer:                observer.NewObserver(),
				BlocksmithStrategy:      &mockSpineBlocksmithServicePushBlock{},
				SpinePublicKeyService: &BlockSpinePublicKeyService{
					Logger:                log.New(),
					NodeRegistrationQuery: query.NewNodeRegistrationQuery(),
					QueryExecutor:         &mockSpineQueryExecutorSuccess{},
					Signature:             nil,
					SpinePublicKeyQuery:   query.NewSpinePublicKeyQuery(),
				},
				SpineBlockManifestService: &mockSpineBlockManifestService{
					ResSpineBlockManifests: []*model.SpineBlockManifest{
						{
							ID:                      1,
							FullFileHash:            make([]byte, 64),
							FileChunkHashes:         make([]byte, 0),
							ManifestReferenceHeight: 720,
							SpineBlockManifestType:  model.SpineBlockManifestType_Snapshot,
							ExpirationTimestamp:     int64(1000),
						},
					},
				},
			},
			args: args{
				previousBlock: &model.Block{
					ID:                   0,
					Timestamp:            10000,
					CumulativeDifficulty: "10000",
					Version:              1,
					PreviousBlockHash:    []byte{},
					BlockSeed:            []byte{},
					BlocksmithPublicKey:  bcsNodePubKey1,
					TotalAmount:          0,
					TotalFee:             0,
					TotalCoinBase:        0,
					Transactions:         []*model.Transaction{},
					PayloadHash:          []byte{},
					BlockSignature:       []byte{},
				},
				block: &model.Block{
					ID:                  1,
					Timestamp:           12000,
					Version:             1,
					PreviousBlockHash:   []byte{},
					BlockSeed:           []byte{},
					BlocksmithPublicKey: bcsNodePubKey1,
					TotalAmount:         0,
					TotalFee:            0,
					TotalCoinBase:       0,
					Transactions:        []*model.Transaction{},
					PayloadHash:         []byte{},
					BlockSignature:      []byte{},
				},
				broadcast: true,
			},
			wantErr: false,
		},
	}
	for _, tt := range tests {
		t.Run(tt.name, func(t *testing.T) {
			bs := &BlockSpineService{
				Chaintype:                 tt.fields.Chaintype,
				QueryExecutor:             tt.fields.QueryExecutor,
				BlockQuery:                tt.fields.BlockQuery,
				Signature:                 tt.fields.Signature,
				Observer:                  tt.fields.Observer,
				Logger:                    log.New(),
				BlocksmithStrategy:        tt.fields.BlocksmithStrategy,
				SpinePublicKeyService:     tt.fields.SpinePublicKeyService,
				SpineBlockManifestService: tt.fields.SpineBlockManifestService,
			}
			if err := bs.PushBlock(tt.args.previousBlock, tt.args.block, tt.args.broadcast, true); (err != nil) != tt.wantErr {
				t.Errorf("BlockSpineService.PushBlock() error = %v, wantErr %v", err, tt.wantErr)
			}
		})
	}
}

func TestBlockSpineService_GetLastBlock(t *testing.T) {
	var (
		mockSpineBlockGetLastBlock = mockSpineBlockData
	)
	mockSpineBlockGetLastBlock.SpinePublicKeys = []*model.SpinePublicKey{
		mockSpinePublicKey,
	}
	mockSpineBlockGetLastBlock.SpineBlockManifests = make([]*model.SpineBlockManifest, 0)

	type fields struct {
		Chaintype                 chaintype.ChainType
		QueryExecutor             query.ExecutorInterface
		BlockQuery                query.BlockQueryInterface
		MempoolQuery              query.MempoolQueryInterface
		TransactionQuery          query.TransactionQueryInterface
		SpinePublicKeyQuery       query.SpinePublicKeyQueryInterface
		Signature                 crypto.SignatureInterface
		ActionTypeSwitcher        transaction.TypeActionSwitcher
		SpinePublicKeyService     BlockSpinePublicKeyServiceInterface
		SpineBlockManifestService SpineBlockManifestServiceInterface
	}
	tests := []struct {
		name    string
		fields  fields
		want    *model.Block
		wantErr bool
	}{
		{
			name: "GetLastBlock:Success", // All is good
			fields: fields{
				Chaintype:           &chaintype.SpineChain{},
				QueryExecutor:       &mockSpineQueryExecutorSuccess{},
				TransactionQuery:    query.NewTransactionQuery(&chaintype.SpineChain{}),
				SpinePublicKeyQuery: query.NewSpinePublicKeyQuery(),
				BlockQuery:          query.NewBlockQuery(&chaintype.SpineChain{}),
				SpinePublicKeyService: &BlockSpinePublicKeyService{
					Logger:                log.New(),
					NodeRegistrationQuery: query.NewNodeRegistrationQuery(),
					QueryExecutor:         &mockSpineQueryExecutorSuccess{},
					Signature:             nil,
					SpinePublicKeyQuery:   query.NewSpinePublicKeyQuery(),
				},
				SpineBlockManifestService: &mockSpineBlockManifestService{},
			},
			want:    &mockSpineBlockGetLastBlock,
			wantErr: false,
		},
		{
			name: "GetLastBlock:SelectFail",
			fields: fields{
				Chaintype:                 &chaintype.SpineChain{},
				QueryExecutor:             &mockSpineQueryExecutorFail{},
				BlockQuery:                query.NewBlockQuery(&chaintype.SpineChain{}),
				SpinePublicKeyQuery:       query.NewSpinePublicKeyQuery(),
				SpineBlockManifestService: &mockSpineBlockManifestService{},
			},
			want:    nil,
			wantErr: true,
		},
	}
	for _, tt := range tests {
		t.Run(tt.name, func(t *testing.T) {
			bs := &BlockSpineService{
				Chaintype:                 tt.fields.Chaintype,
				QueryExecutor:             tt.fields.QueryExecutor,
				BlockQuery:                tt.fields.BlockQuery,
				Signature:                 tt.fields.Signature,
				SpinePublicKeyService:     tt.fields.SpinePublicKeyService,
				SpineBlockManifestService: tt.fields.SpineBlockManifestService,
			}
			got, err := bs.GetLastBlock()
			if (err != nil) != tt.wantErr {
				t.Errorf("BlockSpineService.GetLastBlock() error = %v, wantErr %v", err, tt.wantErr)
				return
			}
			if !reflect.DeepEqual(got, tt.want) {
				t.Errorf("BlockSpineService.GetLastBlock() = \n%v, want \n%v", got, tt.want)
			}
		})
	}
}

type (
	mockSpineQueryExecutorGetGenesisBlockSuccess struct {
		query.Executor
	}

	mockSpineQueryExecutorGetGenesisBlockFail struct {
		query.Executor
	}
)

func (*mockSpineQueryExecutorGetGenesisBlockSuccess) ExecuteSelectRow(qStr string, tx bool, args ...interface{}) (*sql.Row, error) {
	db, mockSpine, _ := sqlmock.New()
	mockSpine.ExpectQuery(regexp.QuoteMeta(qStr)).
		WillReturnRows(sqlmock.NewRows(
			query.NewBlockQuery(&chaintype.SpineChain{}).Fields,
		).AddRow(
			mockSpineBlockData.GetID(),
			mockSpineBlockData.GetBlockHash(),
			mockSpineBlockData.GetPreviousBlockHash(),
			mockSpineBlockData.GetHeight(),
			mockSpineBlockData.GetTimestamp(),
			mockSpineBlockData.GetBlockSeed(),
			mockSpineBlockData.GetBlockSignature(),
			mockSpineBlockData.GetCumulativeDifficulty(),
			mockSpineBlockData.GetPayloadLength(),
			mockSpineBlockData.GetPayloadHash(),
			mockSpineBlockData.GetBlocksmithPublicKey(),
			mockSpineBlockData.GetTotalAmount(),
			mockSpineBlockData.GetTotalFee(),
			mockSpineBlockData.GetTotalCoinBase(),
			mockSpineBlockData.GetVersion(),
		))
	return db.QueryRow(qStr), nil
}

func (*mockSpineQueryExecutorGetGenesisBlockFail) ExecuteSelectRow(qStr string, tx bool, args ...interface{}) (*sql.Row, error) {
	return nil, nil
}

func TestBlockSpineService_GetGenesisBlock(t *testing.T) {
	type fields struct {
		Chaintype          chaintype.ChainType
		QueryExecutor      query.ExecutorInterface
		BlockQuery         query.BlockQueryInterface
		MempoolQuery       query.MempoolQueryInterface
		TransactionQuery   query.TransactionQueryInterface
		Signature          crypto.SignatureInterface
		ActionTypeSwitcher transaction.TypeActionSwitcher
	}
	tests := []struct {
		name    string
		fields  fields
		want    *model.Block
		wantErr bool
	}{
		{
			name: "GetGenesisBlock:success",
			fields: fields{
				Chaintype:     &chaintype.SpineChain{},
				QueryExecutor: &mockSpineQueryExecutorGetGenesisBlockSuccess{},
				BlockQuery:    query.NewBlockQuery(&chaintype.SpineChain{}),
			},
			want:    &mockSpineBlockData,
			wantErr: false,
		},
		{
			name: "GetGenesis:fail",
			fields: fields{
				Chaintype:     &chaintype.SpineChain{},
				QueryExecutor: &mockSpineQueryExecutorGetGenesisBlockFail{},
				BlockQuery:    query.NewBlockQuery(&chaintype.SpineChain{}),
			},
			want:    nil,
			wantErr: true,
		},
	}
	for _, tt := range tests {
		t.Run(tt.name, func(t *testing.T) {
			bs := &BlockSpineService{
				Chaintype:     tt.fields.Chaintype,
				QueryExecutor: tt.fields.QueryExecutor,
				BlockQuery:    tt.fields.BlockQuery,
				Signature:     tt.fields.Signature,
			}
			got, err := bs.GetGenesisBlock()
			if (err != nil) != tt.wantErr {
				t.Errorf("BlockSpineService.GetGenesisBlock() error = %v, wantErr %v", err, tt.wantErr)
				return
			}
			if !reflect.DeepEqual(got, tt.want) {
				t.Errorf("BlockSpineService.GetGenesisBlock() = %v, want %v", got, tt.want)
			}
		})
	}
}

type (
	mockSpineQueryExecutorGetBlocksSuccess struct {
		query.Executor
	}

	mockSpineQueryExecutorGetBlocksFail struct {
		query.Executor
	}
)

func (*mockSpineQueryExecutorGetBlocksSuccess) ExecuteSelect(qStr string, tx bool, args ...interface{}) (*sql.Rows, error) {
	db, mockSpine, err := sqlmock.New()
	if err != nil {
		return nil, err
	}
	defer db.Close()
	mockSpine.ExpectQuery(qStr).WillReturnRows(sqlmock.NewRows(
		query.NewBlockQuery(&chaintype.SpineChain{}).Fields,
	).AddRow(
		mockSpineBlockData.GetID(),
		mockSpineBlockData.GetBlockHash(),
		mockSpineBlockData.GetPreviousBlockHash(),
		mockSpineBlockData.GetHeight(),
		mockSpineBlockData.GetTimestamp(),
		mockSpineBlockData.GetBlockSeed(),
		mockSpineBlockData.GetBlockSignature(),
		mockSpineBlockData.GetCumulativeDifficulty(),
		mockSpineBlockData.GetPayloadLength(),
		mockSpineBlockData.GetPayloadHash(),
		mockSpineBlockData.GetBlocksmithPublicKey(),
		mockSpineBlockData.GetTotalAmount(),
		mockSpineBlockData.GetTotalFee(),
		mockSpineBlockData.GetTotalCoinBase(),
		mockSpineBlockData.GetVersion(),
	))
	return db.Query(qStr)
}

func (*mockSpineQueryExecutorGetBlocksFail) ExecuteSelect(query string, tx bool, args ...interface{}) (*sql.Rows, error) {
	return nil, errors.New("MockedError")
}

func TestBlockSpineService_GetBlocks(t *testing.T) {
	mockSpineBlockData.SpineBlockManifests = nil
	type fields struct {
		Chaintype          chaintype.ChainType
		QueryExecutor      query.ExecutorInterface
		BlockQuery         query.BlockQueryInterface
		MempoolQuery       query.MempoolQueryInterface
		TransactionQuery   query.TransactionQueryInterface
		Signature          crypto.SignatureInterface
		ActionTypeSwitcher transaction.TypeActionSwitcher
	}
	tests := []struct {
		name    string
		fields  fields
		want    []*model.Block
		wantErr bool
	}{
		{
			name: "GetBlocks:success",
			fields: fields{
				Chaintype:     &chaintype.SpineChain{},
				QueryExecutor: &mockSpineQueryExecutorGetBlocksSuccess{},
				BlockQuery:    query.NewBlockQuery(&chaintype.SpineChain{}),
			},
			want: []*model.Block{
				&mockSpineBlockData,
			},
			wantErr: false,
		},
		{
			name: "GetBlocks:fail",
			fields: fields{
				Chaintype:     &chaintype.SpineChain{},
				QueryExecutor: &mockSpineQueryExecutorGetBlocksFail{},
				BlockQuery:    query.NewBlockQuery(&chaintype.SpineChain{}),
			},
			want:    nil,
			wantErr: true,
		},
	}
	for _, tt := range tests {
		t.Run(tt.name, func(t *testing.T) {
			bs := &BlockSpineService{
				Chaintype:     tt.fields.Chaintype,
				QueryExecutor: tt.fields.QueryExecutor,
				BlockQuery:    tt.fields.BlockQuery,
				Signature:     tt.fields.Signature,
			}
			got, err := bs.GetBlocks()
			if (err != nil) != tt.wantErr {
				t.Errorf("BlockSpineService.GetBlocks() error = %v, wantErr %v", err, tt.wantErr)
				return
			}
			if !reflect.DeepEqual(got, tt.want) {
				t.Errorf("BlockSpineService.GetBlocks() = %v, want %v", got, tt.want)
			}
		})
	}
}

type (
	mockSpineMempoolServiceSelectFail struct {
		MempoolService
	}
	mockSpineMempoolServiceSelectWrongTransactionBytes struct {
		MempoolService
	}
	mockSpineMempoolServiceSelectSuccess struct {
		MempoolService
	}
	mockSpineQueryExecutorMempoolSuccess struct {
		query.Executor
	}
	mockSpineReceiptServiceReturnEmpty struct {
		ReceiptService
	}
	mockSpineBlockManifestService struct {
		SpineBlockManifestService
		ResSpineBlockManifests     []*model.SpineBlockManifest
		ResError                   error
		ResSpineBlockManifestBytes []byte
	}
)

func (ss *mockSpineBlockManifestService) GetSpineBlockManifestsForSpineBlock(
	spineHeight uint32,
	spineTimestamp int64,
) ([]*model.SpineBlockManifest, error) {
	var (
		spineBlockManifests = make([]*model.SpineBlockManifest, 0)
		err                 error
	)
	if ss.ResSpineBlockManifests != nil {
		spineBlockManifests = ss.ResSpineBlockManifests
	}
	if ss.ResError != nil {
		err = ss.ResError
	}
	return spineBlockManifests, err
}

func (ss *mockSpineBlockManifestService) GetSpineBlockManifestBySpineBlockHeight(
	spineHeight uint32,
) ([]*model.SpineBlockManifest, error) {
	var (
		spineBlockManifests = make([]*model.SpineBlockManifest, 0)
		err                 error
	)
	if ss.ResSpineBlockManifests != nil {
		spineBlockManifests = ss.ResSpineBlockManifests
	}
	if ss.ResError != nil {
		err = ss.ResError
	}
	return spineBlockManifests, err
}

func (*mockSpineReceiptServiceReturnEmpty) SelectReceipts(int64, uint32, uint32) ([]*model.PublishedReceipt, error) {
	return []*model.PublishedReceipt{}, nil
}

// mockSpineQueryExecutorMempoolSuccess
func (*mockSpineQueryExecutorMempoolSuccess) ExecuteSelect(string, bool, ...interface{}) (*sql.Rows, error) {
	db, mockSpine, err := sqlmock.New()
	if err != nil {
		return nil, err
	}
	mockSpine.ExpectQuery("").WillReturnRows(sqlmock.NewRows([]string{
		"id",
		"fee_per_byte",
		"arrival_timestamp",
		"transaction_bytes",
	}).AddRow(
		1,
		1,
		123456,
		transaction.GetFixturesForSignedMempoolTransaction(
			1,
			1562893305,
			"BCZEGOb3WNx3fDOVf9ZS4EjvOIv_UeW4TVBQJ_6tHKlE",
			"BCZnSfqpP5tqFQlMTYkDeBVFWnbyVK7vLr5ORFpTjgtN",
			false,
		).TransactionBytes),
	)
	return db.Query("")
}

// mockSpineMempoolServiceSelectSuccess
func (*mockSpineMempoolServiceSelectSuccess) SelectTransactionFromMempool() ([]*model.MempoolTransaction, error) {
	return []*model.MempoolTransaction{
		{
			FeePerByte: 1,
			TransactionBytes: transaction.GetFixturesForSignedMempoolTransaction(
				1,
				1562893305,
				"BCZEGOb3WNx3fDOVf9ZS4EjvOIv_UeW4TVBQJ_6tHKlE",
				"BCZnSfqpP5tqFQlMTYkDeBVFWnbyVK7vLr5ORFpTjgtN",
				false,
			).TransactionBytes,
		},
	}, nil
}

// mockSpineMempoolServiceSelectSuccess
func (*mockSpineMempoolServiceSelectSuccess) SelectTransactionsFromMempool(int64) ([]*model.Transaction, error) {
	txByte := transaction.GetFixturesForSignedMempoolTransaction(
		1,
		1562893305,
		"BCZEGOb3WNx3fDOVf9ZS4EjvOIv_UeW4TVBQJ_6tHKlE",
		"BCZnSfqpP5tqFQlMTYkDeBVFWnbyVK7vLr5ORFpTjgtN",
		false,
	).TransactionBytes
	txHash := sha3.Sum256(txByte)
	return []*model.Transaction{
		{
			ID:              1,
			TransactionHash: txHash[:],
		},
	}, nil
}

// mockSpineMempoolServiceSelectFail
func (*mockSpineMempoolServiceSelectFail) SelectTransactionsFromMempool(int64) ([]*model.Transaction, error) {
	return nil, errors.New("want error on select")
}

// mockSpineMempoolServiceSelectSuccess
func (*mockSpineMempoolServiceSelectWrongTransactionBytes) SelectTransactionsFromMempool(int64) ([]*model.Transaction, error) {
	return []*model.Transaction{
		{
			ID: 1,
		},
	}, nil
}

func TestBlockSpineService_GenerateBlock(t *testing.T) {
	type fields struct {
		Chaintype                 chaintype.ChainType
		QueryExecutor             query.ExecutorInterface
		BlockQuery                query.BlockQueryInterface
		MempoolQuery              query.MempoolQueryInterface
		TransactionQuery          query.TransactionQueryInterface
		NodeRegistrationQuery     query.NodeRegistrationQueryInterface
		Signature                 crypto.SignatureInterface
		MempoolService            MempoolServiceInterface
		ReceiptService            ReceiptServiceInterface
		BlocksmithStrategy        strategy.BlocksmithStrategyInterface
		ActionTypeSwitcher        transaction.TypeActionSwitcher
		SpinePublicKeyService     BlockSpinePublicKeyServiceInterface
		SpineBlockManifestService SpineBlockManifestServiceInterface
	}
	type args struct {
		previousBlock *model.Block
		secretPhrase  string
		timestamp     int64
		empty         bool
	}
	tests := []struct {
		name    string
		fields  fields
		args    args
		want    *model.Block
		wantErr bool
	}{
		{
			name: "wantSuccess",
			fields: fields{
				Chaintype:             &chaintype.SpineChain{},
				Signature:             &mockSpineSignature{},
				BlockQuery:            query.NewBlockQuery(&chaintype.SpineChain{}),
				MempoolQuery:          query.NewMempoolQuery(&chaintype.SpineChain{}),
				NodeRegistrationQuery: query.NewNodeRegistrationQuery(),
				QueryExecutor:         &mockSpineQueryExecutorSuccess{},
				MempoolService: &mockSpineMempoolServiceSelectSuccess{
					MempoolService{
						QueryExecutor:      &mockSpineQueryExecutorMempoolSuccess{},
						ActionTypeSwitcher: &mockSpineTypeActionSuccess{},
					},
				},
				BlocksmithStrategy: &mockSpineBlocksmithServicePushBlock{},
				ReceiptService:     &mockSpineReceiptServiceReturnEmpty{},
				ActionTypeSwitcher: &mockSpineTypeActionSuccess{},
				SpinePublicKeyService: &BlockSpinePublicKeyService{
					Logger:                log.New(),
					NodeRegistrationQuery: query.NewNodeRegistrationQuery(),
					QueryExecutor:         &mockSpineQueryExecutorSuccess{},
					Signature:             nil,
					SpinePublicKeyQuery:   query.NewSpinePublicKeyQuery(),
				},
				SpineBlockManifestService: &mockSpineBlockManifestService{
					ResSpineBlockManifests: []*model.SpineBlockManifest{
						{
							ID:                      1,
							FullFileHash:            make([]byte, 64),
							FileChunkHashes:         make([]byte, 0),
							ManifestReferenceHeight: 720,
							SpineBlockManifestType:  model.SpineBlockManifestType_Snapshot,
							ExpirationTimestamp:     int64(1000),
						},
					},
				},
			},
			args: args{
				previousBlock: &model.Block{
					Version:             1,
					PreviousBlockHash:   []byte{},
					BlockSeed:           []byte{},
					BlocksmithPublicKey: bcsNodePubKey1,
					Timestamp:           12345600,
					TotalAmount:         0,
					TotalFee:            0,
					TotalCoinBase:       0,
					Transactions:        []*model.Transaction{},
					PayloadHash:         []byte{},
					PayloadLength:       0,
					BlockSignature:      []byte{},
				},
				secretPhrase: "",
				timestamp:    12345678,
			},
			wantErr: false,
		},
	}
	for _, tt := range tests {
		t.Run(tt.name, func(t *testing.T) {
			bs := &BlockSpineService{
				Chaintype:                 tt.fields.Chaintype,
				QueryExecutor:             tt.fields.QueryExecutor,
				BlockQuery:                tt.fields.BlockQuery,
				Signature:                 tt.fields.Signature,
				BlocksmithStrategy:        tt.fields.BlocksmithStrategy,
				SpinePublicKeyService:     tt.fields.SpinePublicKeyService,
				SpineBlockManifestService: tt.fields.SpineBlockManifestService,
			}
			_, err := bs.GenerateBlock(
				tt.args.previousBlock,
				tt.args.secretPhrase,
				tt.args.timestamp,
				tt.args.empty,
			)
			if (err != nil) != tt.wantErr {
				t.Errorf("BlockSpineService.GenerateBlock() error = %v, wantErr %v", err, tt.wantErr)
				return
			}
		})
	}
}

type (
	mockSpineAddGenesisExecutor struct {
		query.Executor
	}
)

func (*mockSpineAddGenesisExecutor) BeginTx() error    { return nil }
func (*mockSpineAddGenesisExecutor) RollbackTx() error { return nil }
func (*mockSpineAddGenesisExecutor) CommitTx() error   { return nil }
func (*mockSpineAddGenesisExecutor) ExecuteTransaction(qStr string, args ...interface{}) error {
	return nil
}
func (*mockSpineAddGenesisExecutor) ExecuteTransactions(queries [][]interface{}) error {
	return nil
}
func (*mockSpineAddGenesisExecutor) ExecuteSelect(qStr string, tx bool, args ...interface{}) (*sql.Rows, error) {
	db, mockSpine, _ := sqlmock.New()
	defer db.Close()
	mockSpine.ExpectQuery(regexp.QuoteMeta(qStr)).WillReturnRows(
		sqlmock.NewRows(query.NewMempoolQuery(chaintype.GetChainType(0)).Fields),
	)
	return db.Query(qStr)
}

type (
	mockSpineBlocksmithServiceAddGenesisSuccess struct {
		strategy.BlocksmithStrategyMain
	}
)

func (*mockSpineBlocksmithServiceAddGenesisSuccess) SortBlocksmiths(block *model.Block, withLock bool) {

}

func TestBlockSpineService_AddGenesis(t *testing.T) {
	type fields struct {
		Chaintype                 chaintype.ChainType
		QueryExecutor             query.ExecutorInterface
		BlockQuery                query.BlockQueryInterface
		MempoolQuery              query.MempoolQueryInterface
		TransactionQuery          query.TransactionQueryInterface
		SpinePublicKeyQuery       query.SpinePublicKeyQueryInterface
		AccountBalanceQuery       query.AccountBalanceQueryInterface
		Signature                 crypto.SignatureInterface
		MempoolService            MempoolServiceInterface
		ActionTypeSwitcher        transaction.TypeActionSwitcher
		Observer                  *observer.Observer
		NodeRegistrationService   NodeRegistrationServiceInterface
		BlocksmithStrategy        strategy.BlocksmithStrategyInterface
		Logger                    *log.Logger
		SpinePublicKeyService     BlockSpinePublicKeyServiceInterface
		SpineBlockManifestService SpineBlockManifestServiceInterface
	}
	tests := []struct {
		name    string
		fields  fields
		wantErr bool
	}{
		{
			name: "wantSuccess",
			fields: fields{
				Chaintype:               &chaintype.SpineChain{},
				Signature:               &mockSpineSignature{},
				MempoolQuery:            query.NewMempoolQuery(&chaintype.SpineChain{}),
				AccountBalanceQuery:     query.NewAccountBalanceQuery(),
				MempoolService:          &mockSpineMempoolServiceSelectFail{},
				ActionTypeSwitcher:      &mockSpineTypeActionSuccess{},
				QueryExecutor:           &mockSpineAddGenesisExecutor{},
				BlockQuery:              query.NewBlockQuery(&chaintype.SpineChain{}),
				TransactionQuery:        query.NewTransactionQuery(&chaintype.SpineChain{}),
				SpinePublicKeyQuery:     query.NewSpinePublicKeyQuery(),
				Observer:                observer.NewObserver(),
				NodeRegistrationService: &mockSpineNodeRegistrationServiceSuccess{},
				BlocksmithStrategy:      &mockSpineBlocksmithServiceAddGenesisSuccess{},
				Logger:                  log.New(),
				SpinePublicKeyService: &BlockSpinePublicKeyService{
					Logger:                log.New(),
					NodeRegistrationQuery: query.NewNodeRegistrationQuery(),
					QueryExecutor:         &mockSpineAddGenesisExecutor{},
					Signature:             nil,
					SpinePublicKeyQuery:   query.NewSpinePublicKeyQuery(),
				},
				SpineBlockManifestService: &SpineBlockManifestService{
					QueryExecutor:           &mockSpineAddGenesisExecutor{},
					Logger:                  log.New(),
					SpineBlockManifestQuery: query.NewSpineBlockManifestQuery(),
					SpineBlockQuery:         query.NewBlockQuery(&chaintype.SpineChain{}),
				},
			},
			wantErr: false,
		},
	}
	for _, tt := range tests {
		t.Run(tt.name, func(t *testing.T) {
			bs := &BlockSpineService{
				Chaintype:                 tt.fields.Chaintype,
				QueryExecutor:             tt.fields.QueryExecutor,
				BlockQuery:                tt.fields.BlockQuery,
				Signature:                 tt.fields.Signature,
				Observer:                  tt.fields.Observer,
				BlocksmithStrategy:        tt.fields.BlocksmithStrategy,
				Logger:                    tt.fields.Logger,
				SpinePublicKeyService:     tt.fields.SpinePublicKeyService,
				SpineBlockManifestService: tt.fields.SpineBlockManifestService,
			}
			if err := bs.AddGenesis(); (err != nil) != tt.wantErr {
				t.Errorf("BlockSpineService.AddGenesis() error = %v, wantErr %v", err, tt.wantErr)
			}
		})
	}
}

type (
	mockSpineQueryExecutorCheckGenesisTrue struct {
		query.Executor
	}
	mockSpineQueryExecutorCheckGenesisFalse struct {
		query.Executor
	}
)

func (*mockSpineQueryExecutorCheckGenesisFalse) ExecuteSelect(query string, tx bool, args ...interface{}) (*sql.Rows, error) {
	db, mockSpine, err := sqlmock.New()
	if err != nil {
		return nil, err
	}
	defer db.Close()
	mockSpine.ExpectQuery("").WillReturnRows(sqlmock.NewRows([]string{
		"ID", "PreviousBlockHash", "Height", "Timestamp", "BlockSeed", "BlockSignature", "CumulativeDifficulty",
		"PayloadLength", "PayloadHash", "BlocksmithPublicKey", "TotalAmount", "TotalFee", "TotalCoinBase",
		"Version",
	}))
	return db.Query("")
}

func (*mockSpineQueryExecutorCheckGenesisFalse) ExecuteSelectRow(qStr string, tx bool, args ...interface{}) (*sql.Row, error) {
	return nil, nil
}

func (*mockSpineQueryExecutorCheckGenesisTrue) ExecuteSelect(qStr string, tx bool, args ...interface{}) (*sql.Rows, error) {
	db, mockSpine, err := sqlmock.New()
	if err != nil {
		return nil, err
	}
	defer db.Close()
	mockSpine.ExpectQuery("").WillReturnRows(sqlmock.NewRows(
		query.NewBlockQuery(&chaintype.SpineChain{}).Fields,
	).AddRow(
		mockSpineBlockData.GetID(),
		mockSpineBlockData.GetBlockHash(),
		mockSpineBlockData.GetPreviousBlockHash(),
		mockSpineBlockData.GetHeight(),
		mockSpineBlockData.GetTimestamp(),
		mockSpineBlockData.GetBlockSeed(),
		mockSpineBlockData.GetBlockSignature(),
		mockSpineBlockData.GetCumulativeDifficulty(),
		mockSpineBlockData.GetPayloadLength(),
		mockSpineBlockData.GetPayloadHash(),
		mockSpineBlockData.GetBlocksmithPublicKey(),
		mockSpineBlockData.GetTotalAmount(),
		mockSpineBlockData.GetTotalFee(),
		mockSpineBlockData.GetTotalCoinBase(),
		mockSpineBlockData.GetVersion(),
	))
	return db.Query("")
}

func (*mockSpineQueryExecutorCheckGenesisTrue) ExecuteSelectRow(qStr string, tx bool, args ...interface{}) (*sql.Row, error) {
	db, mockSpine, _ := sqlmock.New()
	mockSpine.ExpectQuery(regexp.QuoteMeta(qStr)).
		WillReturnRows(sqlmock.NewRows(
			query.NewBlockQuery(&chaintype.SpineChain{}).Fields,
		).AddRow(
			constant.SpinechainGenesisBlockID,
			mockSpineBlockData.GetBlockHash(),
			mockSpineBlockData.GetPreviousBlockHash(),
			mockSpineBlockData.GetHeight(),
			mockSpineBlockData.GetTimestamp(),
			mockSpineBlockData.GetBlockSeed(),
			mockSpineBlockData.GetBlockSignature(),
			mockSpineBlockData.GetCumulativeDifficulty(),
			mockSpineBlockData.GetPayloadLength(),
			mockSpineBlockData.GetPayloadHash(),
			mockSpineBlockData.GetBlocksmithPublicKey(),
			mockSpineBlockData.GetTotalAmount(),
			mockSpineBlockData.GetTotalFee(),
			mockSpineBlockData.GetTotalCoinBase(),
			mockSpineBlockData.GetVersion(),
		))
	return db.QueryRow(qStr), nil
}

func TestBlockSpineService_CheckGenesis(t *testing.T) {
	type fields struct {
		Chaintype          chaintype.ChainType
		QueryExecutor      query.ExecutorInterface
		BlockQuery         query.BlockQueryInterface
		MempoolQuery       query.MempoolQueryInterface
		TransactionQuery   query.TransactionQueryInterface
		Signature          crypto.SignatureInterface
		MempoolService     MempoolServiceInterface
		ActionTypeSwitcher transaction.TypeActionSwitcher
		Logger             *log.Logger
	}
	tests := []struct {
		name   string
		fields fields
		want   bool
	}{
		{
			name: "wantTrue",
			fields: fields{
				Chaintype:     &chaintype.SpineChain{},
				QueryExecutor: &mockSpineQueryExecutorCheckGenesisTrue{},
				BlockQuery:    query.NewBlockQuery(&chaintype.SpineChain{}),
				Logger:        log.New(),
			},
			want: true,
		},
		{
			name: "wantFalse",
			fields: fields{
				Chaintype:     &chaintype.SpineChain{},
				QueryExecutor: &mockSpineQueryExecutorCheckGenesisFalse{},
				BlockQuery:    query.NewBlockQuery(&chaintype.SpineChain{}),
				Logger:        log.New(),
			},
			want: false,
		},
	}
	for _, tt := range tests {
		t.Run(tt.name, func(t *testing.T) {
			bs := &BlockSpineService{
				Chaintype:     tt.fields.Chaintype,
				QueryExecutor: tt.fields.QueryExecutor,
				BlockQuery:    tt.fields.BlockQuery,
				Signature:     tt.fields.Signature,
				Logger:        tt.fields.Logger,
			}
			if got := bs.CheckGenesis(); got != tt.want {
				t.Errorf("BlockSpineService.CheckGenesis() = %v, want %v", got, tt.want)
			}
		})
	}
}

type (
	mockSpineQueryExecutorGetBlockByHeightSuccess struct {
		query.Executor
	}
	mockSpineQueryExecutorGetBlockByHeightFail struct {
		query.Executor
	}
)

func (*mockSpineQueryExecutorGetBlockByHeightSuccess) ExecuteSelectRow(qStr string, _ bool, _ ...interface{}) (*sql.Row, error) {
	db, mockSpine, _ := sqlmock.New()
	defer db.Close()

	mockSpine.ExpectQuery(regexp.QuoteMeta(qStr)).WillReturnRows(sqlmock.NewRows(
		query.NewBlockQuery(&chaintype.SpineChain{}).Fields).AddRow(
		mockSpineBlockData.GetID(),
		mockSpineBlockData.GetBlockHash(),
		mockSpineBlockData.GetPreviousBlockHash(),
		mockSpineBlockData.GetHeight(),
		mockSpineBlockData.GetTimestamp(),
		mockSpineBlockData.GetBlockSeed(),
		mockSpineBlockData.GetBlockSignature(),
		mockSpineBlockData.GetCumulativeDifficulty(),
		mockSpineBlockData.GetPayloadLength(),
		mockSpineBlockData.GetPayloadHash(),
		mockSpineBlockData.GetBlocksmithPublicKey(),
		mockSpineBlockData.GetTotalAmount(),
		mockSpineBlockData.GetTotalFee(),
		mockSpineBlockData.GetTotalCoinBase(),
		mockSpineBlockData.GetVersion(),
	))
	return db.QueryRow(qStr), nil
}

func (*mockSpineQueryExecutorGetBlockByHeightSuccess) ExecuteSelect(qStr string, tx bool, args ...interface{}) (*sql.Rows, error) {
	db, mockSpine, _ := sqlmock.New()
	defer db.Close()

	switch qStr {

	case "SELECT node_public_key, public_key_action, latest, height FROM spine_public_key " +
		"WHERE height >= 0 AND height <= 0 AND public_key_action=0 AND latest=1 ORDER BY height":
		mockSpine.ExpectQuery(regexp.QuoteMeta(qStr)).WillReturnRows(sqlmock.NewRows(
			query.NewSpinePublicKeyQuery().Fields))
	case "SELECT node_public_key, public_key_action, main_block_height, latest, height FROM spine_public_key WHERE height = 1":
		mockSpine.ExpectQuery(regexp.QuoteMeta(qStr)).WillReturnRows(sqlmock.NewRows(
			query.NewSpinePublicKeyQuery().Fields))
	case "SELECT id, block_id, block_height, sender_account_address, recipient_account_address, transaction_type, " +
		"fee, timestamp, transaction_hash, transaction_body_length, transaction_body_bytes, " +
		"signature, version, transaction_index FROM \"transaction\" WHERE block_id = ? ORDER BY transaction_index ASC":
		mockSpine.ExpectQuery(regexp.QuoteMeta(qStr)).WillReturnRows(sqlmock.NewRows(
			query.NewTransactionQuery(&chaintype.SpineChain{}).Fields))
	}
	return db.Query(qStr)
}

func (*mockSpineQueryExecutorGetBlockByHeightFail) ExecuteSelectRow(qStr string, _ bool, _ ...interface{}) (*sql.Row, error) {
	db, mockSpine, _ := sqlmock.New()
	defer db.Close()

	mockSpine.ExpectQuery(regexp.QuoteMeta(qStr)).WillReturnRows(sqlmock.NewRows(
		query.NewBlockQuery(&chaintype.SpineChain{}).Fields))
	return db.QueryRow(qStr), nil
}

func (*mockSpineQueryExecutorGetBlockByHeightFail) ExecuteSelect(string, bool, ...interface{}) (*sql.Rows, error) {
	return nil, errors.New("MockedError")
}

func TestBlockSpineService_GetBlockByHeight(t *testing.T) {
	type fields struct {
		Chaintype                 chaintype.ChainType
		QueryExecutor             query.ExecutorInterface
		BlockQuery                query.BlockQueryInterface
		MempoolQuery              query.MempoolQueryInterface
		TransactionQuery          query.TransactionQueryInterface
		SpinePublicKeyQuery       query.SpinePublicKeyQueryInterface
		Signature                 crypto.SignatureInterface
		MempoolService            MempoolServiceInterface
		ActionTypeSwitcher        transaction.TypeActionSwitcher
		AccountBalanceQuery       query.AccountBalanceQueryInterface
		Observer                  *observer.Observer
		SpinePublicKeyService     BlockSpinePublicKeyServiceInterface
		SpineBlockManifestService SpineBlockManifestServiceInterface
	}
	type args struct {
		height uint32
	}
	mockSpineBlockData.SpineBlockManifests = make([]*model.SpineBlockManifest, 0)
	tests := []struct {
		name    string
		fields  fields
		args    args
		want    *model.Block
		wantErr bool
	}{
		{
			name: "GetBlockByHeight:Success", // All is good
			fields: fields{
				Chaintype:        &chaintype.SpineChain{},
				QueryExecutor:    &mockSpineQueryExecutorGetBlockByHeightSuccess{},
				BlockQuery:       query.NewBlockQuery(&chaintype.SpineChain{}),
				TransactionQuery: query.NewTransactionQuery(&chaintype.SpineChain{}),
				SpinePublicKeyService: &BlockSpinePublicKeyService{
					Logger:                log.New(),
					NodeRegistrationQuery: query.NewNodeRegistrationQuery(),
					QueryExecutor:         &mockSpineQueryExecutorGetBlockByHeightSuccess{},
					Signature:             nil,
					SpinePublicKeyQuery:   query.NewSpinePublicKeyQuery(),
				},
				SpineBlockManifestService: &mockSpineBlockManifestService{},
			},
			want:    &mockSpineBlockData,
			wantErr: false,
		},
		{
			name: "GetBlockByHeight:FailNoEntryFound", // All is good
			fields: fields{
				Chaintype:        &chaintype.SpineChain{},
				QueryExecutor:    &mockSpineQueryExecutorGetBlockByHeightFail{},
				BlockQuery:       query.NewBlockQuery(&chaintype.SpineChain{}),
				TransactionQuery: query.NewTransactionQuery(&chaintype.SpineChain{}),
				SpinePublicKeyService: &BlockSpinePublicKeyService{
					Logger:                log.New(),
					NodeRegistrationQuery: query.NewNodeRegistrationQuery(),
					QueryExecutor:         &mockSpineQueryExecutorGetBlockByHeightFail{},
					Signature:             nil,
					SpinePublicKeyQuery:   query.NewSpinePublicKeyQuery(),
				},
			},
			want:    nil,
			wantErr: true,
		},
	}
	for _, tt := range tests {
		t.Run(tt.name, func(t *testing.T) {
			bs := &BlockSpineService{
				Chaintype:                 tt.fields.Chaintype,
				QueryExecutor:             tt.fields.QueryExecutor,
				BlockQuery:                tt.fields.BlockQuery,
				Signature:                 tt.fields.Signature,
				Observer:                  tt.fields.Observer,
				SpinePublicKeyService:     tt.fields.SpinePublicKeyService,
				SpineBlockManifestService: tt.fields.SpineBlockManifestService,
			}
			got, err := bs.GetBlockByHeight(tt.args.height)
			if (err != nil) != tt.wantErr {
				t.Errorf("BlockSpineService.GetBlockByHeight() error = %v, wantErr %v", err, tt.wantErr)
				return
			}
			if !reflect.DeepEqual(got, tt.want) {
				t.Errorf("BlockSpineService.GetBlockByHeight() = %v, want %v", got, tt.want)
			}
		})
	}
}

type (
	mockSpineQueryExecutorGetBlockByIDSuccess struct {
		query.Executor
	}
	mockSpineQueryExecutorGetBlockByIDFail struct {
		query.Executor
	}
)

func (*mockSpineQueryExecutorGetBlockByIDSuccess) ExecuteSelect(qStr string, tx bool, args ...interface{}) (*sql.Rows, error) {
	db, mockSpine, _ := sqlmock.New()
	defer db.Close()

	switch qStr {
	case "SELECT node_public_key, public_key_action, latest, height FROM spine_public_key " +
		"WHERE height >= 0 AND height <= 1 AND public_key_action=0 AND latest=1 ORDER BY height":
		mockSpine.ExpectQuery(regexp.QuoteMeta(qStr)).WillReturnRows(
			sqlmock.NewRows(query.NewSpinePublicKeyQuery().Fields))
	case "SELECT node_public_key, public_key_action, main_block_height, latest, height FROM spine_public_key WHERE height = 1":
		mockSpine.ExpectQuery(regexp.QuoteMeta(qStr)).WillReturnRows(
			sqlmock.NewRows(query.NewSpinePublicKeyQuery().Fields))
	case "SELECT id, block_hash, previous_block_hash, height, timestamp, block_seed, block_signature, cumulative_difficulty, " +
		"payload_length, payload_hash, blocksmith_public_key, total_amount, total_fee, total_coinbase, " +
		"version FROM spine_block WHERE id = 1":
		mockSpine.ExpectQuery(regexp.QuoteMeta(qStr)).WillReturnRows(sqlmock.NewRows(
			query.NewBlockQuery(&chaintype.SpineChain{}).Fields).AddRow(
			mockSpineBlockData.GetID(),
			mockSpineBlockData.GetBlockHash(),
			mockSpineBlockData.GetPreviousBlockHash(),
			mockSpineBlockData.GetHeight(),
			mockSpineBlockData.GetTimestamp(),
			mockSpineBlockData.GetBlockSeed(),
			mockSpineBlockData.GetBlockSignature(),
			mockSpineBlockData.GetCumulativeDifficulty(),
			mockSpineBlockData.GetPayloadLength(),
			mockSpineBlockData.GetPayloadHash(),
			mockSpineBlockData.GetBlocksmithPublicKey(),
			mockSpineBlockData.GetTotalAmount(),
			mockSpineBlockData.GetTotalFee(),
			mockSpineBlockData.GetTotalCoinBase(),
			mockSpineBlockData.GetVersion(),
		))
	case "SELECT id, block_id, block_height, sender_account_address, recipient_account_address, transaction_type, " +
		"fee, timestamp, transaction_hash, transaction_body_length, transaction_body_bytes, " +
		"signature, version, transaction_index FROM \"transaction\" WHERE block_id = ? ORDER BY transaction_index ASC":
		mockSpine.ExpectQuery(regexp.QuoteMeta(qStr)).WillReturnRows(sqlmock.NewRows(
			query.NewTransactionQuery(&chaintype.SpineChain{}).Fields))
	}
	return db.Query(qStr)
}

func (*mockSpineQueryExecutorGetBlockByIDFail) ExecuteSelect(query string, tx bool, args ...interface{}) (*sql.Rows, error) {
	return nil, errors.New("MockedError")
}

func (*mockSpineQueryExecutorGetBlockByIDSuccess) ExecuteSelectRow(qStr string, tx bool, args ...interface{}) (*sql.Row, error) {
	db, mockSpine, _ := sqlmock.New()
	defer db.Close()
	mockSpine.ExpectQuery(regexp.QuoteMeta(qStr)).
		WillReturnRows(sqlmock.NewRows(query.NewBlockQuery(&chaintype.SpineChain{}).Fields).AddRow(
			mockSpineBlockData.GetID(),
			mockSpineBlockData.GetBlockHash(),
			mockSpineBlockData.GetPreviousBlockHash(),
			mockSpineBlockData.GetHeight(),
			mockSpineBlockData.GetTimestamp(),
			mockSpineBlockData.GetBlockSeed(),
			mockSpineBlockData.GetBlockSignature(),
			mockSpineBlockData.GetCumulativeDifficulty(),
			mockSpineBlockData.GetPayloadLength(),
			mockSpineBlockData.GetPayloadHash(),
			mockSpineBlockData.GetBlocksmithPublicKey(),
			mockSpineBlockData.GetTotalAmount(),
			mockSpineBlockData.GetTotalFee(),
			mockSpineBlockData.GetTotalCoinBase(),
			mockSpineBlockData.GetVersion(),
		))
	return db.QueryRow(qStr), nil
}

func (*mockSpineQueryExecutorGetBlockByIDFail) ExecuteSelectRow(query string, tx bool, args ...interface{}) (*sql.Row, error) {
	return nil, errors.New("MockedError")
}

func TestBlockSpineService_GetBlockByID(t *testing.T) {
	var mockData = mockSpineBlockData
	mockData.SpineBlockManifests = []*model.SpineBlockManifest{
		ssMockSpineBlockManifest,
	}
	type fields struct {
		Chaintype                 chaintype.ChainType
		QueryExecutor             query.ExecutorInterface
		BlockQuery                query.BlockQueryInterface
		MempoolQuery              query.MempoolQueryInterface
		TransactionQuery          query.TransactionQueryInterface
		SpinePublicKeyQuery       query.SpinePublicKeyQueryInterface
		Signature                 crypto.SignatureInterface
		MempoolService            MempoolServiceInterface
		ActionTypeSwitcher        transaction.TypeActionSwitcher
		AccountBalanceQuery       query.AccountBalanceQueryInterface
		Observer                  *observer.Observer
		SpinePublicKeyService     BlockSpinePublicKeyServiceInterface
		SpineBlockManifestService SpineBlockManifestServiceInterface
	}
	type args struct {
		ID               int64
		withAttachedData bool
	}
	tests := []struct {
		name    string
		fields  fields
		args    args
		want    *model.Block
		wantErr bool
	}{
		{
			name: "GetBlockByID:Success", // All is good
			fields: fields{
				Chaintype:        &chaintype.SpineChain{},
				QueryExecutor:    &mockSpineQueryExecutorGetBlockByIDSuccess{},
				BlockQuery:       query.NewBlockQuery(&chaintype.SpineChain{}),
				TransactionQuery: query.NewTransactionQuery(&chaintype.SpineChain{}),
				SpinePublicKeyService: &BlockSpinePublicKeyService{
					Logger:                log.New(),
					NodeRegistrationQuery: query.NewNodeRegistrationQuery(),
					QueryExecutor:         &mockSpineQueryExecutorGetBlockByIDSuccess{},
					Signature:             nil,
					SpinePublicKeyQuery:   query.NewSpinePublicKeyQuery(),
				},
				SpineBlockManifestService: &mockSpineBlockManifestService{
					ResSpineBlockManifests: []*model.SpineBlockManifest{
						ssMockSpineBlockManifest,
					},
				},
			},
			args: args{
				ID:               int64(1),
				withAttachedData: true,
			},
			want:    &mockData,
			wantErr: false,
		},
		{
			name: "GetBlockByID:FailNoEntryFound", // All is good
			fields: fields{
				Chaintype:     &chaintype.SpineChain{},
				QueryExecutor: &mockSpineQueryExecutorGetBlockByIDFail{},
				BlockQuery:    query.NewBlockQuery(&chaintype.SpineChain{}),
				SpinePublicKeyService: &BlockSpinePublicKeyService{
					Logger:                log.New(),
					NodeRegistrationQuery: query.NewNodeRegistrationQuery(),
					QueryExecutor:         &mockSpineQueryExecutorGetBlockByIDFail{},
					Signature:             nil,
					SpinePublicKeyQuery:   query.NewSpinePublicKeyQuery(),
				},
			},
			want:    nil,
			wantErr: true,
		},
	}
	for _, tt := range tests {
		t.Run(tt.name, func(t *testing.T) {
			bs := &BlockSpineService{
				Chaintype:                 tt.fields.Chaintype,
				QueryExecutor:             tt.fields.QueryExecutor,
				BlockQuery:                tt.fields.BlockQuery,
				Signature:                 tt.fields.Signature,
				Observer:                  tt.fields.Observer,
				SpinePublicKeyService:     tt.fields.SpinePublicKeyService,
				SpineBlockManifestService: tt.fields.SpineBlockManifestService,
			}
			got, err := bs.GetBlockByID(tt.args.ID, tt.args.withAttachedData)
			if (err != nil) != tt.wantErr {
				t.Errorf("BlockSpineService.GetBlockByID() error = %v, wantErr %v", err, tt.wantErr)
				return
			}
			if !reflect.DeepEqual(got, tt.want) {
				t.Errorf("BlockSpineService.GetBlockByID() = %v, want %v", got, tt.want)
			}
		})
	}
}

type (
	mockSpineQueryExecutorGetBlocksFromHeightSuccess struct {
		query.Executor
	}

	mockSpineQueryExecutorGetBlocksFromHeightFail struct {
		query.Executor
	}
)

func (*mockSpineQueryExecutorGetBlocksFromHeightSuccess) ExecuteSelect(qStr string, tx bool, args ...interface{}) (*sql.Rows, error) {
	db, mockSpine, err := sqlmock.New()
	if err != nil {
		return nil, err
	}
	defer db.Close()
	mockSpine.ExpectQuery(qStr).WillReturnRows(sqlmock.NewRows(
		query.NewBlockQuery(&chaintype.SpineChain{}).Fields,
	).AddRow(
		mockSpineBlockData.GetID(),
		mockSpineBlockData.GetBlockHash(),
		mockSpineBlockData.GetPreviousBlockHash(),
		mockSpineBlockData.GetHeight(),
		mockSpineBlockData.GetTimestamp(),
		mockSpineBlockData.GetBlockSeed(),
		mockSpineBlockData.GetBlockSignature(),
		mockSpineBlockData.GetCumulativeDifficulty(),
		mockSpineBlockData.GetPayloadLength(),
		mockSpineBlockData.GetPayloadHash(),
		mockSpineBlockData.GetBlocksmithPublicKey(),
		mockSpineBlockData.GetTotalAmount(),
		mockSpineBlockData.GetTotalFee(),
		mockSpineBlockData.GetTotalCoinBase(),
		mockSpineBlockData.GetVersion(),
	).AddRow(
		mockSpineBlockData.GetID(),
		mockSpineBlockData.GetBlockHash(),
		mockSpineBlockData.GetPreviousBlockHash(),
		mockSpineBlockData.GetHeight(),
		mockSpineBlockData.GetTimestamp(),
		mockSpineBlockData.GetBlockSeed(),
		mockSpineBlockData.GetBlockSignature(),
		mockSpineBlockData.GetCumulativeDifficulty(),
		mockSpineBlockData.GetPayloadLength(),
		mockSpineBlockData.GetPayloadHash(),
		mockSpineBlockData.GetBlocksmithPublicKey(),
		mockSpineBlockData.GetTotalAmount(),
		mockSpineBlockData.GetTotalFee(),
		mockSpineBlockData.GetTotalCoinBase(),
		mockSpineBlockData.GetVersion(),
	),
	)
	return db.Query(qStr)
}

func (*mockSpineQueryExecutorGetBlocksFromHeightFail) ExecuteSelect(query string, tx bool, args ...interface{}) (*sql.Rows, error) {
	return nil, errors.New("MockedError")
}

func TestBlockSpineService_GetBlocksFromHeight(t *testing.T) {
	mockSpineBlockData.SpineBlockManifests = nil
	type fields struct {
		Chaintype           chaintype.ChainType
		QueryExecutor       query.ExecutorInterface
		BlockQuery          query.BlockQueryInterface
		MempoolQuery        query.MempoolQueryInterface
		TransactionQuery    query.TransactionQueryInterface
		Signature           crypto.SignatureInterface
		MempoolService      MempoolServiceInterface
		ActionTypeSwitcher  transaction.TypeActionSwitcher
		AccountBalanceQuery query.AccountBalanceQueryInterface
		Observer            *observer.Observer
	}
	type args struct {
		startHeight, limit uint32
		withAttachedData   bool
	}
	tests := []struct {
		name    string
		fields  fields
		args    args
		want    []*model.Block
		wantErr bool
	}{
		{
			name: "GetBlocksFromHeight:Success", // All is good
			fields: fields{
				Chaintype:     &chaintype.SpineChain{},
				QueryExecutor: &mockSpineQueryExecutorGetBlocksFromHeightSuccess{},
				BlockQuery:    query.NewBlockQuery(&chaintype.SpineChain{}),
			},
			args: args{
				startHeight:      0,
				limit:            2,
				withAttachedData: false,
			},
			want: []*model.Block{
				&mockSpineBlockData,
				&mockSpineBlockData,
			},
			wantErr: false,
		},
		{
			name: "GetBlocksFromHeight:FailNoEntryFound", // All is good
			fields: fields{
				Chaintype:     &chaintype.SpineChain{},
				QueryExecutor: &mockSpineQueryExecutorGetBlocksFromHeightFail{},
				BlockQuery:    query.NewBlockQuery(&chaintype.SpineChain{}),
			},
			want:    nil,
			wantErr: true,
		},
	}
	for _, tt := range tests {
		t.Run(tt.name, func(t *testing.T) {
			bs := &BlockSpineService{
				Chaintype:     tt.fields.Chaintype,
				QueryExecutor: tt.fields.QueryExecutor,
				BlockQuery:    tt.fields.BlockQuery,
				Signature:     tt.fields.Signature,
				Observer:      tt.fields.Observer,
			}
			got, err := bs.GetBlocksFromHeight(tt.args.startHeight, tt.args.limit, tt.args.withAttachedData)
			if (err != nil) != tt.wantErr {
				t.Errorf("BlockSpineService.GetBlocksFromHeight() error = %v, wantErr %v", err, tt.wantErr)
				return
			}
			if len(got) == 0 && len(tt.want) == 0 {
				return
			}
			if !reflect.DeepEqual(got, tt.want) {
				t.Errorf("BlockSpineService.GetBlocksFromHeight() = %v, want %v", got, tt.want)
			}
		})
	}
}

func TestBlockSpineService_ReceiveBlock(t *testing.T) {

	mockSpineLastBlockData := model.Block{
		ID: -1701929749060110283,
		BlockHash: []byte{131, 164, 247, 141, 242, 130, 3, 197, 8, 43, 22, 189, 169, 240, 6, 44, 150, 12, 173, 148, 255, 230, 50,
			16, 166, 136, 75, 12, 106, 33, 93, 78},
		PreviousBlockHash: []byte{204, 131, 181, 204, 170, 112, 249, 115, 172, 193, 120, 7, 166, 200, 160, 138, 32, 0, 163, 161,
			45, 128, 173, 123, 252, 203, 199, 224, 249, 124, 168, 41},
		Height:    1,
		Timestamp: 1,
		BlockSeed: []byte{153, 58, 50, 200, 7, 61, 108, 229, 204, 48, 199, 145, 21, 99, 125, 75, 49,
			45, 118, 97, 219, 80, 242, 244, 100, 134, 144, 246, 37, 144, 213, 135},
		BlockSignature:       []byte{144, 246, 37, 144, 213, 135},
		CumulativeDifficulty: "1000",
		BlocksmithPublicKey: []byte{1, 2, 3, 200, 7, 61, 108, 229, 204, 48, 199, 145, 21, 99, 125, 75, 49,
			45, 118, 97, 219, 80, 242, 244, 100, 134, 144, 246, 37, 144, 213, 135},
		Version:       0,
		PayloadLength: 1,
		PayloadHash:   []byte{},
		SpinePublicKeys: []*model.SpinePublicKey{
			mockSpinePublicKey,
		},
	}

	mockSpineGoodLastBlockHash, _ := util.GetBlockHash(&mockSpineLastBlockData, &chaintype.SpineChain{})
	mockSpineGoodIncomingBlock := &model.Block{
		PreviousBlockHash:    mockSpineGoodLastBlockHash,
		BlockSignature:       nil,
		CumulativeDifficulty: "200",
		Timestamp:            10000,
		BlocksmithPublicKey:  mockSpineBlocksmiths[0].NodePublicKey,
		SpinePublicKeys: []*model.SpinePublicKey{
			mockSpinePublicKey,
		},
		PayloadLength: 44,
		PayloadHash: []byte{55, 140, 121, 255, 150, 51, 177, 63, 86, 185, 40, 206, 151, 168, 77, 67, 61, 43, 54, 73, 162, 230,
			10, 202, 83, 1, 185, 208, 203, 232, 73, 215},
	}
	mockSpineBlockData.BlockHash = mockSpineGoodLastBlockHash

	type fields struct {
		Chaintype                 chaintype.ChainType
		KVExecutor                kvdb.KVExecutorInterface
		QueryExecutor             query.ExecutorInterface
		BlockQuery                query.BlockQueryInterface
		MempoolQuery              query.MempoolQueryInterface
		TransactionQuery          query.TransactionQueryInterface
		SpinePublicKeyQuery       query.SpinePublicKeyQueryInterface
		MerkleTreeQuery           query.MerkleTreeQueryInterface
		NodeRegistrationQuery     query.NodeRegistrationQueryInterface
		ParticipationScoreQuery   query.ParticipationScoreQueryInterface
		SkippedBlocksmithQuery    query.SkippedBlocksmithQueryInterface
		Signature                 crypto.SignatureInterface
		MempoolService            MempoolServiceInterface
		ActionTypeSwitcher        transaction.TypeActionSwitcher
		AccountBalanceQuery       query.AccountBalanceQueryInterface
		BlocksmithStrategy        strategy.BlocksmithStrategyInterface
		Observer                  *observer.Observer
		NodeRegistrationService   NodeRegistrationServiceInterface
		SpinePublicKeyService     BlockSpinePublicKeyServiceInterface
		SpineBlockManifestService SpineBlockManifestServiceInterface
	}
	type args struct {
		senderPublicKey  []byte
		lastBlock        *model.Block
		block            *model.Block
		nodeSecretPhrase string
	}
	tests := []struct {
		name    string
		fields  fields
		args    args
		want    *model.BatchReceipt
		wantErr bool
	}{
		{
			name: "ReceiveBlock:fail - {incoming block.previousBlockHash == nil}",
			args: args{
				senderPublicKey: nil,
				lastBlock:       nil,
				block: &model.Block{
					PreviousBlockHash: nil,
				},
				nodeSecretPhrase: "",
			},
			fields: fields{
				Chaintype:           &chaintype.SpineChain{},
				QueryExecutor:       nil,
				BlockQuery:          nil,
				MempoolQuery:        query.NewMempoolQuery(&chaintype.SpineChain{}),
				TransactionQuery:    nil,
				Signature:           nil,
				MempoolService:      nil,
				ActionTypeSwitcher:  nil,
				AccountBalanceQuery: nil,
				Observer:            nil,
				BlocksmithStrategy:  &mockSpineBlocksmithService{},
				SpinePublicKeyService: &BlockSpinePublicKeyService{
					Logger:                log.New(),
					NodeRegistrationQuery: query.NewNodeRegistrationQuery(),
					QueryExecutor:         nil,
					Signature:             nil,
					SpinePublicKeyQuery:   query.NewSpinePublicKeyQuery(),
				},
				SpineBlockManifestService: &mockSpineBlockManifestService{},
			},
			wantErr: true,
			want:    nil,
		},
		{
			name: "ReceiveBlock:fail - {last block hash != previousBlockHash}",
			args: args{
				senderPublicKey: nil,
				lastBlock: &model.Block{
					BlockHash:      []byte{1},
					BlockSignature: []byte{},
				},
				block: &model.Block{
					PreviousBlockHash: []byte{},
					BlockSignature:    nil,
				},
				nodeSecretPhrase: "",
			},
			fields: fields{
				Chaintype:               &chaintype.SpineChain{},
				KVExecutor:              &mockSpineKVExecutorSuccess{},
				QueryExecutor:           nil,
				BlockQuery:              nil,
				MempoolQuery:            query.NewMempoolQuery(&chaintype.SpineChain{}),
				TransactionQuery:        nil,
				Signature:               &mockSpineSignature{},
				MempoolService:          nil,
				ActionTypeSwitcher:      nil,
				AccountBalanceQuery:     nil,
				Observer:                nil,
				BlocksmithStrategy:      &mockSpineBlocksmithService{},
				NodeRegistrationService: nil,
				SpinePublicKeyService: &BlockSpinePublicKeyService{
					Logger:                log.New(),
					NodeRegistrationQuery: query.NewNodeRegistrationQuery(),
					QueryExecutor:         nil,
					Signature:             nil,
					SpinePublicKeyQuery:   query.NewSpinePublicKeyQuery(),
				},
				SpineBlockManifestService: &mockSpineBlockManifestService{},
			},
			wantErr: true,
			want:    nil,
		},
		{
			name: "ReceiveBlock:pushBlockFail",
			args: args{
				senderPublicKey:  []byte{1, 3, 4, 5, 6},
				lastBlock:        &mockSpineBlockData,
				block:            mockSpineGoodIncomingBlock,
				nodeSecretPhrase: "",
			},
			fields: fields{
				Chaintype:               &chaintype.SpineChain{},
				QueryExecutor:           &mockSpineQueryExecutorFail{},
				BlockQuery:              query.NewBlockQuery(&chaintype.SpineChain{}),
				MempoolQuery:            query.NewMempoolQuery(&chaintype.SpineChain{}),
				SpinePublicKeyQuery:     query.NewSpinePublicKeyQuery(),
				TransactionQuery:        nil,
				Signature:               &mockSpineSignature{},
				MempoolService:          nil,
				ActionTypeSwitcher:      nil,
				AccountBalanceQuery:     nil,
				Observer:                observer.NewObserver(),
				NodeRegistrationService: nil,
				BlocksmithStrategy:      &mockSpineBlocksmithService{},
				SpinePublicKeyService: &BlockSpinePublicKeyService{
					Logger:                log.New(),
					NodeRegistrationQuery: query.NewNodeRegistrationQuery(),
					QueryExecutor:         &mockSpineQueryExecutorFail{},
					Signature:             &mockSpineSignature{},
					SpinePublicKeyQuery:   query.NewSpinePublicKeyQuery(),
				},
				SpineBlockManifestService: &mockSpineBlockManifestService{},
			},
			wantErr: true,
			want:    nil,
		},
		{
			name: "ReceiveBlock:fail - {last block hash != previousBlockHash - kvExecutor other error - generate batch receipt success}",
			args: args{
				senderPublicKey: []byte{1, 3, 4, 5, 6},
				lastBlock: &model.Block{
					BlockSignature: []byte{},
				},
				block: &model.Block{
					PreviousBlockHash: []byte{133, 198, 93, 19, 200, 113, 155, 159, 136, 63, 230, 29, 21, 173, 160, 40,
						169, 25, 61, 85, 203, 79, 43, 182, 5, 236, 141, 124, 46, 193, 223, 255, 0},
					BlockSignature:      nil,
					BlocksmithPublicKey: []byte{1, 3, 4, 5, 6},
				},
				nodeSecretPhrase: "",
			},
			fields: fields{
				Chaintype:               &chaintype.SpineChain{},
				KVExecutor:              &mockSpineKVExecutorFailOtherError{},
				QueryExecutor:           &mockSpineQueryExecutorSuccess{},
				BlockQuery:              nil,
				MempoolQuery:            query.NewMempoolQuery(&chaintype.SpineChain{}),
				SpinePublicKeyQuery:     query.NewSpinePublicKeyQuery(),
				TransactionQuery:        nil,
				Signature:               &mockSpineSignature{},
				MempoolService:          nil,
				ActionTypeSwitcher:      nil,
				AccountBalanceQuery:     nil,
				Observer:                nil,
				NodeRegistrationService: nil,
				BlocksmithStrategy:      &mockSpineBlocksmithService{},
				SpinePublicKeyService: &BlockSpinePublicKeyService{
					Logger:                log.New(),
					NodeRegistrationQuery: query.NewNodeRegistrationQuery(),
					QueryExecutor:         &mockSpineQueryExecutorSuccess{},
					Signature:             &mockSpineSignature{},
					SpinePublicKeyQuery:   query.NewSpinePublicKeyQuery(),
				},
				SpineBlockManifestService: &mockSpineBlockManifestService{},
			},
			wantErr: true,
			want:    nil,
		},
		{
			name: "ReceiveBlock:pushBlockFail",
			args: args{
				senderPublicKey:  []byte{1, 3, 4, 5, 6},
				lastBlock:        &mockSpineBlockData,
				block:            mockSpineGoodIncomingBlock,
				nodeSecretPhrase: "",
			},
			fields: fields{
				Chaintype:               &chaintype.SpineChain{},
				QueryExecutor:           &mockSpineQueryExecutorFail{},
				BlockQuery:              query.NewBlockQuery(&chaintype.SpineChain{}),
				MempoolQuery:            query.NewMempoolQuery(&chaintype.SpineChain{}),
				SpinePublicKeyQuery:     query.NewSpinePublicKeyQuery(),
				TransactionQuery:        nil,
				Signature:               &mockSpineSignature{},
				MempoolService:          nil,
				ActionTypeSwitcher:      nil,
				AccountBalanceQuery:     nil,
				Observer:                observer.NewObserver(),
				NodeRegistrationService: nil,
				BlocksmithStrategy:      &mockSpineBlocksmithService{},
				SpinePublicKeyService: &BlockSpinePublicKeyService{
					Logger:                log.New(),
					NodeRegistrationQuery: query.NewNodeRegistrationQuery(),
					QueryExecutor:         &mockSpineQueryExecutorFail{},
					Signature:             &mockSpineSignature{},
					SpinePublicKeyQuery:   query.NewSpinePublicKeyQuery(),
				},
				SpineBlockManifestService: &mockSpineBlockManifestService{},
			},
			wantErr: true,
			want:    nil,
		},
		{
			name: "ReceiveBlock:success",
			args: args{
				senderPublicKey:  []byte{1, 3, 4, 5, 6},
				lastBlock:        &mockSpineLastBlockData,
				block:            mockSpineGoodIncomingBlock,
				nodeSecretPhrase: "",
			},
			fields: fields{
				Chaintype:               &chaintype.SpineChain{},
				KVExecutor:              &mockSpineKVExecutorSuccess{},
				QueryExecutor:           &mockSpineQueryExecutorSuccess{},
				BlockQuery:              query.NewBlockQuery(&chaintype.SpineChain{}),
				MempoolQuery:            query.NewMempoolQuery(&chaintype.SpineChain{}),
				SpinePublicKeyQuery:     query.NewSpinePublicKeyQuery(),
				NodeRegistrationQuery:   query.NewNodeRegistrationQuery(),
				TransactionQuery:        query.NewTransactionQuery(&chaintype.SpineChain{}),
				MerkleTreeQuery:         query.NewMerkleTreeQuery(),
				ParticipationScoreQuery: query.NewParticipationScoreQuery(),
				SkippedBlocksmithQuery:  query.NewSkippedBlocksmithQuery(),
				Signature:               &mockSpineSignature{},
				MempoolService:          nil,
				ActionTypeSwitcher:      nil,
				AccountBalanceQuery:     query.NewAccountBalanceQuery(),
				Observer:                observer.NewObserver(),
				BlocksmithStrategy:      &mockSpineBlocksmithServicePushBlock{},
				NodeRegistrationService: &mockSpineNodeRegistrationServiceSuccess{},
				SpinePublicKeyService: &BlockSpinePublicKeyService{
					Logger:                log.New(),
					NodeRegistrationQuery: query.NewNodeRegistrationQuery(),
					QueryExecutor:         &mockSpineQueryExecutorSuccess{},
					Signature:             &mockSpineSignature{},
					SpinePublicKeyQuery:   query.NewSpinePublicKeyQuery(),
				},
				SpineBlockManifestService: &mockSpineBlockManifestService{},
			},
			wantErr: false,
			want:    nil,
		},
	}
	for _, tt := range tests {
		t.Run(tt.name, func(t *testing.T) {
			bs := &BlockSpineService{
				Chaintype:                 tt.fields.Chaintype,
				QueryExecutor:             tt.fields.QueryExecutor,
				BlockQuery:                tt.fields.BlockQuery,
				Signature:                 tt.fields.Signature,
				Observer:                  tt.fields.Observer,
				BlocksmithStrategy:        tt.fields.BlocksmithStrategy,
				Logger:                    log.New(),
				SpinePublicKeyService:     tt.fields.SpinePublicKeyService,
				SpineBlockManifestService: tt.fields.SpineBlockManifestService,
			}
			got, err := bs.ReceiveBlock(
				tt.args.senderPublicKey, tt.args.lastBlock, tt.args.block, tt.args.nodeSecretPhrase,
				&model.Peer{},
			)
			if (err != nil) != tt.wantErr {
				t.Errorf("ReceiveBlock() error = \n%v, wantErr \n%v", err, tt.wantErr)
				return
			}
			if !reflect.DeepEqual(got, tt.want) {
				t.Errorf("ReceiveBlock() got = \n%v want \n%v", got, tt.want)
			}
		})
	}
}

func TestBlockSpineService_GetBlockExtendedInfo(t *testing.T) {
	block := &model.Block{
		ID:                   999,
		PreviousBlockHash:    []byte{1, 1, 1, 1, 1, 1, 1, 1},
		Height:               1,
		Timestamp:            1562806389280,
		BlockSeed:            []byte{},
		BlockSignature:       []byte{},
		CumulativeDifficulty: string(100000000),
		PayloadLength:        0,
		PayloadHash:          []byte{},
		BlocksmithPublicKey:  bcsNodePubKey1,
		Version:              0,
	}
	genesisBlock := &model.Block{
		ID:                   999,
		PreviousBlockHash:    []byte{1, 1, 1, 1, 1, 1, 1, 1},
		Height:               0,
		Timestamp:            1562806389280,
		BlockSeed:            []byte{},
		BlockSignature:       []byte{},
		CumulativeDifficulty: string(100000000),
		PayloadLength:        0,
		PayloadHash:          []byte{},
		BlocksmithPublicKey:  bcsNodePubKey1,
		Version:              0,
	}
	type fields struct {
		Chaintype               chaintype.ChainType
		QueryExecutor           query.ExecutorInterface
		BlockQuery              query.BlockQueryInterface
		MempoolQuery            query.MempoolQueryInterface
		TransactionQuery        query.TransactionQueryInterface
		Signature               crypto.SignatureInterface
		MempoolService          MempoolServiceInterface
		PublishedReceiptQuery   query.PublishedReceiptQueryInterface
		SkippedBlocksmithQuery  query.SkippedBlocksmithQueryInterface
		ActionTypeSwitcher      transaction.TypeActionSwitcher
		AccountBalanceQuery     query.AccountBalanceQueryInterface
		ParticipationScoreQuery query.ParticipationScoreQueryInterface
		NodeRegistrationQuery   query.NodeRegistrationQueryInterface
		Observer                *observer.Observer
	}
	type args struct {
		block *model.Block
	}
	tests := []struct {
		name    string
		fields  fields
		args    args
		want    *model.BlockExtendedInfo
		wantErr bool
	}{
		{
			name: "GetBlockExtendedInfo:success-{genesisBlock}",
			args: args{
				block: genesisBlock,
			},
			fields: fields{
				QueryExecutor:          &mockSpineQueryExecutorSuccess{},
				NodeRegistrationQuery:  query.NewNodeRegistrationQuery(),
				PublishedReceiptQuery:  query.NewPublishedReceiptQuery(),
				SkippedBlocksmithQuery: query.NewSkippedBlocksmithQuery(),
			},
			wantErr: false,
			want: &model.BlockExtendedInfo{
				Block: &model.Block{
					ID:                   999,
					PreviousBlockHash:    []byte{1, 1, 1, 1, 1, 1, 1, 1},
					Height:               0,
					Timestamp:            1562806389280,
					BlockSeed:            []byte{},
					BlockSignature:       []byte{},
					CumulativeDifficulty: string(100000000),
					PayloadLength:        0,
					PayloadHash:          []byte{},
					BlocksmithPublicKey:  bcsNodePubKey1,
					Version:              0,
				},
			},
		},
		{
			name: "GetBlockExtendedInfo:success",
			args: args{
				block: block,
			},
			fields: fields{
				QueryExecutor:          &mockSpineQueryExecutorSuccess{},
				NodeRegistrationQuery:  query.NewNodeRegistrationQuery(),
				PublishedReceiptQuery:  query.NewPublishedReceiptQuery(),
				SkippedBlocksmithQuery: query.NewSkippedBlocksmithQuery(),
			},
			wantErr: false,
			want: &model.BlockExtendedInfo{
				Block: &model.Block{
					ID:                   999,
					PreviousBlockHash:    []byte{1, 1, 1, 1, 1, 1, 1, 1},
					Height:               1,
					Timestamp:            1562806389280,
					BlockSeed:            []byte{},
					BlockSignature:       []byte{},
					CumulativeDifficulty: string(100000000),
					PayloadLength:        0,
					PayloadHash:          []byte{},
					BlocksmithPublicKey:  bcsNodePubKey1,
					Version:              0,
				},
			},
		},
	}
	for _, tt := range tests {
		t.Run(tt.name, func(t *testing.T) {
			bs := &BlockSpineService{
				Chaintype:     tt.fields.Chaintype,
				QueryExecutor: tt.fields.QueryExecutor,
				BlockQuery:    tt.fields.BlockQuery,
				Signature:     tt.fields.Signature,
				Observer:      tt.fields.Observer,
			}
			got, err := bs.GetBlockExtendedInfo(tt.args.block, false)
			if (err != nil) != tt.wantErr {
				t.Errorf("BlockSpineService.GetBlockExtendedInfo() error = \n%v, wantErr \n%v", err, tt.wantErr)
				return
			}
			if !reflect.DeepEqual(got, tt.want) {
				t.Errorf("BlockSpineService.GetBlockExtendedInfo() = \n%v, want \n%v", got, tt.want)
			}
		})
	}
}

type (
	mockSpineBlocksmithService struct {
		strategy.BlocksmithStrategyMain
	}
)

func (*mockSpineBlocksmithService) GetSortedBlocksmiths(block *model.Block) []*model.Blocksmith {
	return []*model.Blocksmith{
		{
			NodeID:        1,
			NodeOrder:     new(big.Int).SetInt64(8000),
			NodePublicKey: []byte{1, 3, 4, 5, 6},
		},
		{
			NodeID:    2,
			NodeOrder: new(big.Int).SetInt64(1000),
		},
		{
			NodeID:    3,
			NodeOrder: new(big.Int).SetInt64(5000),
		},
	}
}
func TestBlockSpineService_GenerateGenesisBlock(t *testing.T) {
	type fields struct {
		Chaintype               chaintype.ChainType
		KVExecutor              kvdb.KVExecutorInterface
		QueryExecutor           query.ExecutorInterface
		BlockQuery              query.BlockQueryInterface
		MempoolQuery            query.MempoolQueryInterface
		TransactionQuery        query.TransactionQueryInterface
		MerkleTreeQuery         query.MerkleTreeQueryInterface
		Signature               crypto.SignatureInterface
		MempoolService          MempoolServiceInterface
		ActionTypeSwitcher      transaction.TypeActionSwitcher
		AccountBalanceQuery     query.AccountBalanceQueryInterface
		ParticipationScoreQuery query.ParticipationScoreQueryInterface
		NodeRegistrationQuery   query.NodeRegistrationQueryInterface
		Observer                *observer.Observer
		Logger                  *log.Logger
	}
	type args struct {
		genesisEntries []constant.GenesisConfigEntry
	}
	tests := []struct {
		name    string
		fields  fields
		args    args
		want    int64
		wantErr bool
	}{
		{
			name: "GenerateGenesisBlock:success",
			fields: fields{
				Chaintype:               &chaintype.SpineChain{},
				KVExecutor:              nil,
				QueryExecutor:           nil,
				BlockQuery:              nil,
				MempoolQuery:            nil,
				TransactionQuery:        nil,
				MerkleTreeQuery:         nil,
				Signature:               nil,
				MempoolService:          nil,
				ActionTypeSwitcher:      &transaction.TypeSwitcher{},
				AccountBalanceQuery:     nil,
				ParticipationScoreQuery: nil,
				NodeRegistrationQuery:   nil,
				Observer:                nil,
			},
			args: args{
				genesisEntries: constant.GenesisConfig,
			},
			wantErr: false,
			want:    constant.SpinechainGenesisBlockID,
		},
	}
	for _, tt := range tests {
		t.Run(tt.name, func(t *testing.T) {
			bs := &BlockSpineService{
				Chaintype:     tt.fields.Chaintype,
				QueryExecutor: tt.fields.QueryExecutor,
				BlockQuery:    tt.fields.BlockQuery,
				Signature:     tt.fields.Signature,
				Observer:      tt.fields.Observer,
				Logger:        tt.fields.Logger,
			}
			got, err := bs.GenerateGenesisBlock(tt.args.genesisEntries)
			if (err != nil) != tt.wantErr {
				t.Errorf("BlockSpineService.GenerateGenesisBlock() error = %v, wantErr %v", err, tt.wantErr)
				return
			}
			if got.ID != tt.want {
				t.Errorf("BlockSpineService.GenerateGenesisBlock() got %v, want %v", got.GetID(), tt.want)
			}
		})
	}
}

type mockSpineQueryExecutorValidateBlockSuccess struct {
	query.Executor
}

func (*mockSpineQueryExecutorValidateBlockSuccess) ExecuteSelect(qStr string, tx bool, args ...interface{}) (*sql.Rows, error) {
	db, mockSpine, _ := sqlmock.New()
	defer db.Close()
	mockSpine.ExpectQuery(regexp.QuoteMeta(qStr)).
		WillReturnRows(sqlmock.NewRows(
			query.NewBlockQuery(&chaintype.SpineChain{}).Fields,
		).AddRow(
			mockSpineBlockData.GetID(),
			mockSpineBlockData.GetBlockHash(),
			mockSpineBlockData.GetPreviousBlockHash(),
			mockSpineBlockData.GetHeight(),
			mockSpineBlockData.GetTimestamp(),
			mockSpineBlockData.GetBlockSeed(),
			mockSpineBlockData.GetBlockSignature(),
			mockSpineBlockData.GetCumulativeDifficulty(),
			mockSpineBlockData.GetPayloadLength(),
			mockSpineBlockData.GetPayloadHash(),
			mockSpineBlockData.GetBlocksmithPublicKey(),
			mockSpineBlockData.GetTotalAmount(),
			mockSpineBlockData.GetTotalFee(),
			mockSpineBlockData.GetTotalCoinBase(),
			mockSpineBlockData.GetVersion(),
		))
	rows, _ := db.Query(qStr)
	return rows, nil
}

var (
	mockSpineValidateBadBlockInvalidBlockHash = &model.Block{
		Timestamp:           1572246820,
		BlockSignature:      []byte{},
		BlocksmithPublicKey: []byte{1, 2, 3, 4},
		PreviousBlockHash:   []byte{},
	}

	mockSpineValidateBlockSuccess = &model.Block{
		Timestamp: 1572246820,
		ID:        constant.MainchainGenesisBlockID,
		BlockHash: make([]byte, 32),
		PreviousBlockHash: []byte{167, 255, 198, 248, 191, 30, 215, 102, 81, 193, 71, 86, 160, 97, 214, 98, 245, 128, 255, 77, 228,
			59, 73, 250, 130, 216, 10, 75, 128, 248, 67, 74},
		Height: 1,
		BlockSeed: []byte{153, 58, 50, 200, 7, 61, 108, 229, 204, 48, 199, 145, 21, 99, 125, 75, 49,
			45, 118, 97, 219, 80, 242, 244, 100, 134, 144, 246, 37, 144, 213, 135},
		BlockSignature:       []byte{144, 246, 37, 144, 213, 135},
		CumulativeDifficulty: "1000",
		PayloadLength:        0,
		PayloadHash: []byte{167, 255, 198, 248, 191, 30, 215, 102, 81, 193, 71, 86, 160, 97, 214, 98, 245, 128, 255, 77,
			228, 59, 73, 250, 130, 216, 10, 75, 128, 248, 67, 74},
		BlocksmithPublicKey: []byte{1, 2, 3, 200, 7, 61, 108, 229, 204, 48, 199, 145, 21, 99, 125, 75, 49,
			45, 118, 97, 219, 80, 242, 244, 100, 134, 144, 246, 37, 144, 213, 135},
		TotalAmount:   1000,
		TotalFee:      0,
		TotalCoinBase: 1,
		Version:       0,
	}
)

type (
	mockSpineBlocksmithServiceValidateBlockSuccess struct {
		strategy.BlocksmithStrategyMain
	}
)

func (*mockSpineBlocksmithServiceValidateBlockSuccess) GetSortedBlocksmithsMap(*model.Block) map[string]*int64 {
	firstIndex := int64(0)
	secondIndex := int64(1)
	return map[string]*int64{
		string(mockSpineValidateBadBlockInvalidBlockHash.BlocksmithPublicKey): &firstIndex,
		string(mockSpineBlockData.BlocksmithPublicKey):                        &secondIndex,
	}
}
func (*mockSpineBlocksmithServiceValidateBlockSuccess) IsBlockTimestampValid(blocksmithIndex, numberOfBlocksmiths int64, previousBlock,
	currentBlock *model.Block) error {
	return nil
}

func TestBlockSpineService_ValidateBlock(t *testing.T) {
	type fields struct {
		Chaintype               chaintype.ChainType
		KVExecutor              kvdb.KVExecutorInterface
		QueryExecutor           query.ExecutorInterface
		BlockQuery              query.BlockQueryInterface
		MempoolQuery            query.MempoolQueryInterface
		TransactionQuery        query.TransactionQueryInterface
		MerkleTreeQuery         query.MerkleTreeQueryInterface
		PublishedReceiptQuery   query.PublishedReceiptQueryInterface
		Signature               crypto.SignatureInterface
		MempoolService          MempoolServiceInterface
		ReceiptService          ReceiptServiceInterface
		ActionTypeSwitcher      transaction.TypeActionSwitcher
		AccountBalanceQuery     query.AccountBalanceQueryInterface
		ParticipationScoreQuery query.ParticipationScoreQueryInterface
		NodeRegistrationQuery   query.NodeRegistrationQueryInterface
		BlocksmithStrategy      strategy.BlocksmithStrategyInterface
		Observer                *observer.Observer
		Logger                  *log.Logger
	}
	type args struct {
		block             *model.Block
		previousLastBlock *model.Block
	}
	tests := []struct {
		name    string
		fields  fields
		args    args
		wantErr bool
	}{
		{
			name: "ValidateBlock:fail-{InvalidTimestamp}",
			args: args{
				block: &model.Block{
					Timestamp: 1572246820 + constant.GenerateBlockTimeoutSec + 1,
				},
			},
			fields:  fields{},
			wantErr: true,
		},
		{
			name: "ValidateBlock:fail-{notInBlocksmithList}",
			args: args{
				block: &model.Block{
					Timestamp:           1572246820,
					BlockSignature:      []byte{},
					BlocksmithPublicKey: []byte{},
				},
			},
			fields: fields{
				Signature:          &mockSpineSignatureFail{},
				BlocksmithStrategy: &mockSpineBlocksmithServiceValidateBlockSuccess{},
			},
			wantErr: true,
		},
		{
			name: "ValidateBlock:fail-{InvalidSignature}",
			args: args{
				block: mockSpineValidateBadBlockInvalidBlockHash,
			},
			fields: fields{
				Signature:          &mockSpineSignatureFail{},
				BlocksmithStrategy: &mockSpineBlocksmithServiceValidateBlockSuccess{},
			},
			wantErr: true,
		},
		{
			name: "ValidateBlock:fail-{InvalidBlockHash}",
			args: args{
				block:             mockSpineValidateBadBlockInvalidBlockHash,
				previousLastBlock: &model.Block{},
			},
			fields: fields{
				Signature:          &mockSpineSignature{},
				BlocksmithStrategy: &mockSpineBlocksmithServiceValidateBlockSuccess{},
			},
			wantErr: true,
		},
		{
			name: "ValidateBlock:fail-{InvalidCumulativeDifficulty}",
			args: args{
				block: &model.Block{
					Timestamp:           1572246820,
					BlockSignature:      []byte{},
					BlocksmithPublicKey: []byte{},
					PreviousBlockHash: []byte{204, 131, 181, 204, 170, 112, 249, 115, 172, 193, 120, 7, 166, 200, 160,
						138, 32, 0, 163, 161, 45, 128, 173, 123, 252, 203, 199, 224, 249, 124, 168, 41},
					CumulativeDifficulty: "10",
				},
				previousLastBlock: &model.Block{},
			},
			fields: fields{
				Signature:          &mockSpineSignature{},
				BlockQuery:         query.NewBlockQuery(&chaintype.SpineChain{}),
				QueryExecutor:      &mockSpineQueryExecutorValidateBlockSuccess{},
				BlocksmithStrategy: &mockSpineBlocksmithServiceValidateBlockSuccess{},
			},
			wantErr: true,
		},
		{
			name: "ValidateBlock:success",
			args: args{
				block:             mockSpineValidateBlockSuccess,
				previousLastBlock: &model.Block{},
			},
			fields: fields{
				Signature:          &mockSpineSignature{},
				BlockQuery:         query.NewBlockQuery(&chaintype.SpineChain{}),
				QueryExecutor:      &mockSpineQueryExecutorValidateBlockSuccess{},
				BlocksmithStrategy: &mockSpineBlocksmithServiceValidateBlockSuccess{},
			},
		},
	}
	for _, tt := range tests {
		t.Run(tt.name, func(t *testing.T) {
			bs := &BlockSpineService{
				Chaintype:          tt.fields.Chaintype,
				QueryExecutor:      tt.fields.QueryExecutor,
				BlockQuery:         tt.fields.BlockQuery,
				Signature:          tt.fields.Signature,
				BlocksmithStrategy: tt.fields.BlocksmithStrategy,
				Observer:           tt.fields.Observer,
				Logger:             tt.fields.Logger,
			}
			if err := bs.ValidateBlock(tt.args.block, tt.args.previousLastBlock); (err != nil) != tt.wantErr {
				t.Errorf("BlockSpineService.ValidateBlock() error = %v, wantErr %v", err, tt.wantErr)
			}
		})
	}
}

type (
	mockSpinePopOffToBlockReturnCommonBlock struct {
		query.Executor
	}
	mockSpinePopOffToBlockReturnBeginTxFunc struct {
		query.Executor
	}
	mockSpinePopOffToBlockReturnWantFailOnCommit struct {
		query.Executor
	}
	mockSpinePopOffToBlockReturnWantFailOnExecuteTransactions struct {
		query.Executor
	}
)

func (*mockSpinePopOffToBlockReturnCommonBlock) BeginTx() error {
	return nil
}
func (*mockSpinePopOffToBlockReturnCommonBlock) CommitTx() error {
	return nil
}
func (*mockSpinePopOffToBlockReturnCommonBlock) ExecuteTransactions(queries [][]interface{}) error {
	return nil
}
func (*mockSpinePopOffToBlockReturnCommonBlock) ExecuteSelect(qSrt string, tx bool, args ...interface{}) (*sql.Rows, error) {
	db, mockSpine, _ := sqlmock.New()
	defer db.Close()

	mockSpine.ExpectQuery("").WillReturnRows(
		sqlmock.NewRows(query.NewMempoolQuery(chaintype.GetChainType(0)).Fields).AddRow(
			1,
			0,
			10,
			1000,
			[]byte{2, 0, 0, 0, 1, 112, 240, 249, 74, 0, 0, 0, 0, 44, 0, 0, 0, 66, 67, 90, 69, 71, 79, 98, 51, 87, 78, 120, 51,
				102, 68, 79, 86, 102, 57, 90, 83, 52, 69, 106, 118, 79, 73, 118, 95, 85, 101, 87, 52, 84, 86, 66, 81, 74, 95, 54,
				116, 72, 75, 108, 69, 0, 0, 0, 0, 0, 0, 0, 0, 0, 0, 0, 0, 0, 0, 0, 0, 0, 0, 0, 0, 0, 0, 0, 0, 0, 0, 0, 0, 0, 0, 0,
				0, 0, 0, 0, 0, 0, 0, 0, 0, 0, 0, 0, 0, 0, 0, 0, 0, 1, 0, 0, 0, 0, 0, 0, 0, 201, 0, 0, 0, 153, 58, 50, 200, 7, 61,
				108, 229, 204, 48, 199, 145, 21, 99, 125, 75, 49, 45, 118, 97, 219, 80, 242, 244, 100, 134, 144, 246, 37, 144, 213,
				135, 0, 0, 0, 0, 9, 0, 0, 0, 49, 50, 55, 46, 48, 46, 48, 46, 49, 0, 202, 154, 59, 0, 0, 0, 0, 86, 90, 118, 89, 100,
				56, 48, 112, 53, 83, 45, 114, 120, 83, 78, 81, 109, 77, 90, 119, 89, 88, 67, 55, 76, 121, 65, 122, 66, 109, 99, 102,
				99, 106, 52, 77, 85, 85, 65, 100, 117, 100, 87, 77, 198, 224, 91, 94, 235, 56, 96, 236, 211, 155, 119, 159, 171, 196,
				10, 175, 144, 215, 90, 167, 3, 27, 88, 212, 233, 202, 31, 112, 45, 147, 34, 18, 1, 0, 0, 0, 48, 128, 236, 38, 196, 0,
				66, 232, 114, 70, 30, 220, 206, 222, 141, 50, 152, 151, 150, 235, 72, 86, 150, 96, 70, 162, 253, 128, 108, 95, 26, 175,
				178, 108, 74, 76, 98, 68, 141, 131, 57, 209, 224, 251, 129, 224, 47, 156, 120, 9, 77, 251, 236, 230, 212, 109, 193, 67,
				250, 166, 49, 249, 198, 11, 0, 0, 0, 0, 162, 190, 223, 52, 221, 118, 195, 111, 129, 166, 99, 216, 213, 202, 203, 118, 28,
				231, 39, 137, 123, 228, 86, 52, 100, 8, 124, 254, 19, 181, 202, 139, 211, 184, 202, 54, 8, 166, 131, 96, 244, 101, 76,
				167, 176, 172, 85, 88, 93, 32, 173, 123, 229, 109, 128, 26, 192, 70, 155, 217, 107, 210, 254, 15},
			"BCZ",
			"ZCB",
		),
	)
	return db.Query("")
}
func (*mockSpinePopOffToBlockReturnCommonBlock) ExecuteTransaction(query string, args ...interface{}) error {
	return nil
}
func (*mockSpinePopOffToBlockReturnBeginTxFunc) BeginTx() error {
	return errors.New("i want this")
}
func (*mockSpinePopOffToBlockReturnBeginTxFunc) CommitTx() error {
	return nil
}
func (*mockSpinePopOffToBlockReturnWantFailOnCommit) BeginTx() error {
	return nil
}
func (*mockSpinePopOffToBlockReturnWantFailOnCommit) CommitTx() error {
	return errors.New("i want this")
}
func (*mockSpinePopOffToBlockReturnWantFailOnCommit) ExecuteSelect(qSrt string, tx bool, args ...interface{}) (*sql.Rows, error) {
	db, mockSpine, _ := sqlmock.New()
	defer db.Close()
	mockSpine.ExpectQuery("").WillReturnRows(
		sqlmock.NewRows(query.NewMempoolQuery(chaintype.GetChainType(0)).Fields).AddRow(
			1,
			0,
			10,
			1000,
			[]byte{1, 2, 3, 4, 5},
			"BCZ",
			"ZCB",
		),
	)
	return db.Query("")

}
func (*mockSpinePopOffToBlockReturnWantFailOnExecuteTransactions) BeginTx() error {
	return nil
}
func (*mockSpinePopOffToBlockReturnWantFailOnExecuteTransactions) CommitTx() error {
	return nil
}
func (*mockSpinePopOffToBlockReturnWantFailOnExecuteTransactions) ExecuteTransactions(queries [][]interface{}) error {
	return errors.New("i want this")
}
func (*mockSpinePopOffToBlockReturnWantFailOnExecuteTransactions) RollbackTx() error {
	return nil
}

var (
	mockSpineGoodBlock = &model.Block{
		ID:                   1,
		BlockHash:            nil,
		PreviousBlockHash:    nil,
		Height:               1000,
		Timestamp:            0,
		BlockSeed:            nil,
		BlockSignature:       nil,
		CumulativeDifficulty: "",
		BlocksmithPublicKey:  nil,
		TotalAmount:          0,
		TotalFee:             0,
		TotalCoinBase:        0,
		Version:              0,
		PayloadLength:        0,
		PayloadHash:          nil,
		Transactions:         nil,
		PublishedReceipts:    nil,
	}
	mockSpineGoodCommonBlock = &model.Block{
		ID:                   1,
		BlockHash:            nil,
		PreviousBlockHash:    nil,
		Height:               900,
		Timestamp:            0,
		BlockSeed:            nil,
		BlockSignature:       nil,
		CumulativeDifficulty: "",
		BlocksmithPublicKey:  nil,
		TotalAmount:          0,
		TotalFee:             0,
		TotalCoinBase:        0,
		Version:              0,
		PayloadLength:        0,
		PayloadHash:          nil,
		Transactions:         nil,
		PublishedReceipts:    nil,
	}
	mockSpineBadCommonBlockHardFork = &model.Block{
		ID:                   1,
		BlockHash:            nil,
		PreviousBlockHash:    nil,
		Height:               100,
		Timestamp:            0,
		BlockSeed:            nil,
		BlockSignature:       nil,
		CumulativeDifficulty: "",
		BlocksmithPublicKey:  nil,
		TotalAmount:          0,
		TotalFee:             0,
		TotalCoinBase:        0,
		Version:              0,
		PayloadLength:        0,
		PayloadHash:          nil,
		Transactions:         nil,
		PublishedReceipts:    nil,
	}
)

type (
	mockSpineExecutorBlockPopGetLastBlockFail struct {
		query.Executor
	}
	mockSpineExecutorBlockPopSuccess struct {
		query.Executor
	}
	mockSpineExecutorBlockPopFailCommonNotFound struct {
		mockSpineExecutorBlockPopSuccess
	}
	mockSpineReceiptSuccess struct {
		ReceiptService
	}
	mockSpineReceiptFail struct {
		ReceiptService
	}
	mockSpineMempoolServiceBlockPopSuccess struct {
		MempoolService
	}
	mockSpineMempoolServiceBlockPopFail struct {
		MempoolService
	}
)

func (*mockSpineExecutorBlockPopFailCommonNotFound) ExecuteSelectRow(
	qStr string, tx bool, args ...interface{},
) (*sql.Row, error) {
	db, mock, _ := sqlmock.New()
	defer db.Close()
	blockQ := query.NewBlockQuery(&chaintype.SpineChain{})
	switch qStr {
	case "SELECT id, block_hash, previous_block_hash, height, timestamp, block_seed, block_signature, " +
		"cumulative_difficulty, payload_length, payload_hash, blocksmith_public_key, total_amount, " +
		"total_fee, total_coinbase, version FROM spine_block ORDER BY height DESC LIMIT 1":
		mock.ExpectQuery(regexp.QuoteMeta(qStr)).WillReturnRows(
			sqlmock.NewRows(blockQ.Fields))
	case "SELECT id, block_hash, previous_block_hash, height, timestamp, block_seed, block_signature, " +
		"cumulative_difficulty, payload_length, payload_hash, blocksmith_public_key, total_amount, " +
		"total_fee, total_coinbase, version FROM spine_block WHERE id = 1":
		mock.ExpectQuery(regexp.QuoteMeta(qStr)).WillReturnRows(
			sqlmock.NewRows(blockQ.Fields))
	default:
		return nil, fmt.Errorf("unmocked query: %s", qStr)
	}
	return db.QueryRow(qStr), nil
}

func (*mockSpineExecutorBlockPopFailCommonNotFound) ExecuteSelect(
	qStr string, tx bool, args ...interface{},
) (*sql.Rows, error) {
	db, mock, _ := sqlmock.New()
	defer db.Close()

	transactionQ := query.NewTransactionQuery(&chaintype.SpineChain{})
	blockQ := query.NewBlockQuery(&chaintype.SpineChain{})
	switch qStr {
	case "SELECT id, block_hash, previous_block_hash, height, timestamp, block_seed, block_signature, " +
		"cumulative_difficulty, payload_length, payload_hash, blocksmith_public_key, total_amount, " +
		"total_fee, total_coinbase, version FROM spine_block ORDER BY height DESC LIMIT 1":
		mock.ExpectQuery(regexp.QuoteMeta(qStr)).WillReturnRows(
			sqlmock.NewRows(blockQ.Fields).AddRow(
				mockSpineGoodBlock.GetID(),
				mockSpineGoodBlock.GetBlockHash(),
				mockSpineGoodBlock.GetPreviousBlockHash(),
				mockSpineGoodBlock.GetHeight(),
				mockSpineGoodBlock.GetTimestamp(),
				mockSpineGoodBlock.GetBlockSeed(),
				mockSpineGoodBlock.GetBlockSignature(),
				mockSpineGoodBlock.GetCumulativeDifficulty(),
				mockSpineGoodBlock.GetPayloadLength(),
				mockSpineGoodBlock.GetPayloadHash(),
				mockSpineGoodBlock.GetBlocksmithPublicKey(),
				mockSpineGoodBlock.GetTotalAmount(),
				mockSpineGoodBlock.GetTotalFee(),
				mockSpineGoodBlock.GetTotalCoinBase(),
			),
		)
	case "SELECT id, block_hash, previous_block_hash, height, timestamp, block_seed, block_signature, " +
		"cumulative_difficulty, payload_length, payload_hash, blocksmith_public_key, total_amount, " +
		"total_fee, total_coinbase, version FROM spine_block WHERE id = 0":
		mock.ExpectQuery(regexp.QuoteMeta(qStr)).WillReturnRows(
			sqlmock.NewRows(blockQ.Fields))
	case "SELECT id, block_id, block_height, sender_account_address, recipient_account_address, transaction_type, fee, " +
		"timestamp, transaction_hash, transaction_body_length, transaction_body_bytes, signature, version, " +
		"transaction_index FROM \"transaction\" WHERE block_id = ? ORDER BY transaction_index ASC":
		mock.ExpectQuery(regexp.QuoteMeta(qStr)).WillReturnRows(
			sqlmock.NewRows(transactionQ.Fields))
	}

	return db.Query(qStr)
}

func (*mockSpineExecutorBlockPopGetLastBlockFail) ExecuteSelectRow(qStr string, tx bool, args ...interface{}) (*sql.Row, error) {
	db, mock, _ := sqlmock.New()
	defer db.Close()

	blockQ := query.NewBlockQuery(&chaintype.SpineChain{})
	switch qStr {
	case "SELECT id, block_hash, previous_block_hash, height, timestamp, block_seed, block_signature, " +
		"cumulative_difficulty, payload_length, payload_hash, blocksmith_public_key, total_amount, " +
		"total_fee, total_coinbase, version FROM main_block WHERE id = 0":
		mock.ExpectQuery(regexp.QuoteMeta(qStr)).WillReturnRows(
			sqlmock.NewRows(blockQ.Fields))
	default:
		mock.ExpectQuery(regexp.QuoteMeta(qStr)).WillReturnRows(
			sqlmock.NewRows(blockQ.Fields[:len(blockQ.Fields)-1]).AddRow(
				mockSpineGoodBlock.GetID(),
				mockSpineGoodBlock.GetBlockHash(),
				mockSpineGoodBlock.GetPreviousBlockHash(),
				mockSpineGoodBlock.GetHeight(),
				mockSpineGoodBlock.GetTimestamp(),
				mockSpineGoodBlock.GetBlockSeed(),
				mockSpineGoodBlock.GetBlockSignature(),
				mockSpineGoodBlock.GetCumulativeDifficulty(),
				mockSpineGoodBlock.GetPayloadLength(),
				mockSpineGoodBlock.GetPayloadHash(),
				mockSpineGoodBlock.GetBlocksmithPublicKey(),
				mockSpineGoodBlock.GetTotalAmount(),
				mockSpineGoodBlock.GetTotalFee(),
				mockSpineGoodBlock.GetTotalCoinBase(),
			),
		)
	}
	return db.QueryRow(qStr), nil
}

func (*mockSpineMempoolServiceBlockPopSuccess) GetMempoolTransactionsWantToBackup(
	height uint32,
) ([]*model.MempoolTransaction, error) {
	return make([]*model.MempoolTransaction, 0), nil
}

func (*mockSpineMempoolServiceBlockPopFail) GetMempoolTransactionsWantToBackup(
	height uint32,
) ([]*model.MempoolTransaction, error) {
	return nil, errors.New("mockSpineedError")
}

func (*mockSpineReceiptSuccess) GetPublishedReceiptsByHeight(blockHeight uint32) ([]*model.PublishedReceipt, error) {
	return make([]*model.PublishedReceipt, 0), nil
}

func (*mockSpineReceiptFail) GetPublishedReceiptsByHeight(blockHeight uint32) ([]*model.PublishedReceipt, error) {
	return nil, errors.New("mockSpineError")
}

func (*mockSpineExecutorBlockPopSuccess) BeginTx() error {
	return nil
}

func (*mockSpineExecutorBlockPopSuccess) CommitTx() error {
	return nil
}

func (*mockSpineExecutorBlockPopSuccess) ExecuteTransactions(queries [][]interface{}) error {
	return nil
}
func (*mockSpineExecutorBlockPopSuccess) RollbackTx() error {
	return nil
}
func (*mockSpineExecutorBlockPopSuccess) ExecuteSelect(qStr string, tx bool, args ...interface{}) (*sql.Rows, error) {
	db, mockSpine, _ := sqlmock.New()
	defer db.Close()

	transactionQ := query.NewTransactionQuery(&chaintype.SpineChain{})
	blockQ := query.NewBlockQuery(&chaintype.SpineChain{})
	spinePubKeyQ := query.NewSpinePublicKeyQuery()
	switch qStr {
	case "SELECT id, block_hash, previous_block_hash, height, timestamp, block_seed, block_signature, " +
		"cumulative_difficulty, payload_length, payload_hash, blocksmith_public_key, total_amount, " +
		"total_fee, total_coinbase, version FROM spine_block WHERE id = 0":
		mockSpine.ExpectQuery(regexp.QuoteMeta(qStr)).WillReturnRows(
			sqlmock.NewRows(blockQ.Fields).AddRow(
				mockSpineGoodCommonBlock.GetID(),
				mockSpineGoodCommonBlock.GetBlockHash(),
				mockSpineGoodCommonBlock.GetPreviousBlockHash(),
				mockSpineGoodCommonBlock.GetHeight(),
				mockSpineGoodCommonBlock.GetTimestamp(),
				mockSpineGoodCommonBlock.GetBlockSeed(),
				mockSpineGoodCommonBlock.GetBlockSignature(),
				mockSpineGoodCommonBlock.GetCumulativeDifficulty(),
				mockSpineGoodCommonBlock.GetPayloadLength(),
				mockSpineGoodCommonBlock.GetPayloadHash(),
				mockSpineGoodCommonBlock.GetBlocksmithPublicKey(),
				mockSpineGoodCommonBlock.GetTotalAmount(),
				mockSpineGoodCommonBlock.GetTotalFee(),
				mockSpineGoodCommonBlock.GetTotalCoinBase(),
				mockSpineGoodCommonBlock.GetVersion(),
			),
		)
	case "SELECT node_public_key, public_key_action, latest, height FROM spine_public_key " +
		"WHERE height >= 0 AND height <= 1000 AND public_key_action=0 AND latest=1 ORDER BY height":
		mockSpine.ExpectQuery(regexp.QuoteMeta(qStr)).WillReturnRows(
			sqlmock.NewRows(spinePubKeyQ.Fields))
	case "SELECT node_public_key, public_key_action, main_block_height, latest, height FROM spine_public_key WHERE height = 1000":
		mockSpine.ExpectQuery(regexp.QuoteMeta(qStr)).WillReturnRows(
			sqlmock.NewRows(spinePubKeyQ.Fields))
	case "SELECT id, block_id, block_height, sender_account_address, recipient_account_address, transaction_type, fee, " +
		"timestamp, transaction_hash, transaction_body_length, transaction_body_bytes, signature, version, " +
		"transaction_index FROM \"transaction\" WHERE block_id = ? ORDER BY transaction_index ASC":
		mockSpine.ExpectQuery(regexp.QuoteMeta(qStr)).WillReturnRows(
			sqlmock.NewRows(transactionQ.Fields))
	}

	return db.Query(qStr)
}

func (*mockSpineExecutorBlockPopSuccess) ExecuteSelectRow(qStr string, tx bool, args ...interface{}) (*sql.Row, error) {
	db, mockSpine, _ := sqlmock.New()
	defer db.Close()

	blockQ := query.NewBlockQuery(&chaintype.SpineChain{})

	mockSpine.ExpectQuery(regexp.QuoteMeta(qStr)).WillReturnRows(
		sqlmock.NewRows(blockQ.Fields).AddRow(
			mockSpineGoodBlock.GetID(),
			mockSpineGoodBlock.GetBlockHash(),
			mockSpineGoodBlock.GetPreviousBlockHash(),
			mockSpineGoodBlock.GetHeight(),
			mockSpineGoodBlock.GetTimestamp(),
			mockSpineGoodBlock.GetBlockSeed(),
			mockSpineGoodBlock.GetBlockSignature(),
			mockSpineGoodBlock.GetCumulativeDifficulty(),
			mockSpineGoodBlock.GetPayloadLength(),
			mockSpineGoodBlock.GetPayloadHash(),
			mockSpineGoodBlock.GetBlocksmithPublicKey(),
			mockSpineGoodBlock.GetTotalAmount(),
			mockSpineGoodBlock.GetTotalFee(),
			mockSpineGoodBlock.GetTotalCoinBase(),
			mockSpineGoodBlock.GetVersion(),
		),
	)
	return db.QueryRow(qStr), nil
}

type (
	// mock PopOffToBlock
	mockSnapshotMainBlockServiceDeleteFail struct {
		SnapshotMainBlockService
	}
	mockSnapshotMainBlockServiceDeleteSuccess struct {
		SnapshotMainBlockService
	}

	mockSpineBlockManifestServiceFailGetManifestFromHeight struct {
		SpineBlockManifestServiceInterface
	}

	mockSpineBlockManifestServiceSuccesGetManifestFromHeight struct {
		SpineBlockManifestServiceInterface
	}
	mockSpineExecutorBlockPopSuccessPoppedBlocks struct {
		query.Executor
	}
)

func (*mockSnapshotMainBlockServiceDeleteFail) DeleteFileByChunkHashes([]byte) error {
	return errors.New("mockedError")
}

func (*mockSnapshotMainBlockServiceDeleteSuccess) DeleteFileByChunkHashes([]byte) error {
	return nil
}

func (*mockSpineBlockManifestServiceFailGetManifestFromHeight) GetSpineBlockManifestsFromSpineBlockHeight(
	uint32,
) ([]*model.SpineBlockManifest, error) {
	return []*model.SpineBlockManifest{}, errors.New("mockedError")
}

func (*mockSpineBlockManifestServiceFailGetManifestFromHeight) GetSpineBlockManifestBySpineBlockHeight(uint32) (
	[]*model.SpineBlockManifest, error,
) {
	return make([]*model.SpineBlockManifest, 0), nil
}

func (*mockSpineBlockManifestServiceSuccesGetManifestFromHeight) GetSpineBlockManifestsFromSpineBlockHeight(
	uint32,
) ([]*model.SpineBlockManifest, error) {
	return []*model.SpineBlockManifest{
		ssMockSpineBlockManifest,
	}, nil
}

func (*mockSpineBlockManifestServiceSuccesGetManifestFromHeight) GetSpineBlockManifestBySpineBlockHeight(uint32) (
	[]*model.SpineBlockManifest, error,
) {
	return make([]*model.SpineBlockManifest, 0), nil
}

func (*mockSpineExecutorBlockPopSuccessPoppedBlocks) BeginTx() error {
	return nil
}

func (*mockSpineExecutorBlockPopSuccessPoppedBlocks) CommitTx() error {
	return nil
}
func (*mockSpineExecutorBlockPopSuccessPoppedBlocks) ExecuteTransactions([][]interface{}) error {
	return nil
}
func (*mockSpineExecutorBlockPopSuccessPoppedBlocks) RollbackTx() error {
	return nil
}

func (*mockSpineExecutorBlockPopSuccessPoppedBlocks) ExecuteSelectRow(qStr string, _ bool, _ ...interface{}) (*sql.Row, error) {
	db, mock, _ := sqlmock.New()
	defer db.Close()

	blockQ := query.NewBlockQuery(&chaintype.MainChain{})
	mockedRows := mock.NewRows(blockQ.Fields)
	switch {
	case strings.Contains(qStr, "WHERE height ="):
		mockedRows.AddRow(
			mockGoodBlock.GetID(),
			mockGoodBlock.GetBlockHash(),
			mockGoodBlock.GetPreviousBlockHash(),
			mockGoodBlock.GetHeight(),
			mockGoodBlock.GetTimestamp(),
			mockGoodBlock.GetBlockSeed(),
			mockGoodBlock.GetBlockSignature(),
			mockGoodBlock.GetCumulativeDifficulty(),
			mockGoodBlock.GetPayloadLength(),
			mockGoodBlock.GetPayloadHash(),
			mockGoodBlock.GetBlocksmithPublicKey(),
			mockGoodBlock.GetTotalAmount(),
			mockGoodBlock.GetTotalFee(),
			mockGoodBlock.GetTotalCoinBase(),
			mockGoodBlock.GetVersion(),
		)
	default:
		mockedRows.AddRow(
			int64(100),
			mockGoodBlock.GetBlockHash(),
			mockGoodBlock.GetPreviousBlockHash(),
			mockGoodBlock.GetHeight(),
			mockGoodBlock.GetTimestamp(),
			mockGoodBlock.GetBlockSeed(),
			mockGoodBlock.GetBlockSignature(),
			mockGoodBlock.GetCumulativeDifficulty(),
			mockGoodBlock.GetPayloadLength(),
			mockGoodBlock.GetPayloadHash(),
			mockGoodBlock.GetBlocksmithPublicKey(),
			mockGoodBlock.GetTotalAmount(),
			mockGoodBlock.GetTotalFee(),
			mockGoodBlock.GetTotalCoinBase(),
			mockGoodBlock.GetVersion(),
		)

	}
	mock.ExpectQuery(regexp.QuoteMeta(qStr)).WillReturnRows(mockedRows)
	return db.QueryRow(qStr), nil
}

func TestBlockSpineService_PopOffToBlock(t *testing.T) {
	type fields struct {
		RWMutex                   sync.RWMutex
		Chaintype                 chaintype.ChainType
		KVExecutor                kvdb.KVExecutorInterface
		QueryExecutor             query.ExecutorInterface
		BlockQuery                query.BlockQueryInterface
		SpinePublicKeyQuery       query.SpinePublicKeyQueryInterface
		MempoolQuery              query.MempoolQueryInterface
		TransactionQuery          query.TransactionQueryInterface
		MerkleTreeQuery           query.MerkleTreeQueryInterface
		PublishedReceiptQuery     query.PublishedReceiptQueryInterface
		SkippedBlocksmithQuery    query.SkippedBlocksmithQueryInterface
		Signature                 crypto.SignatureInterface
		MempoolService            MempoolServiceInterface
		ReceiptService            ReceiptServiceInterface
		NodeRegistrationService   NodeRegistrationServiceInterface
		ActionTypeSwitcher        transaction.TypeActionSwitcher
		AccountBalanceQuery       query.AccountBalanceQueryInterface
		ParticipationScoreQuery   query.ParticipationScoreQueryInterface
		NodeRegistrationQuery     query.NodeRegistrationQueryInterface
		Observer                  *observer.Observer
		Logger                    *log.Logger
		SpinePublicKeyService     BlockSpinePublicKeyServiceInterface
		SpineBlockManifestService SpineBlockManifestServiceInterface
		SnapshotMainBlockService  SnapshotBlockServiceInterface
	}
	type args struct {
		commonBlock *model.Block
	}
	tests := []struct {
		name    string
		fields  fields
		args    args
		want    []*model.Block
		wantErr bool
	}{
		{
			name: "Fail - GetLastBlock",
			fields: fields{
				Chaintype:               &chaintype.SpineChain{},
				KVExecutor:              nil,
				QueryExecutor:           &mockSpineExecutorBlockPopGetLastBlockFail{},
				BlockQuery:              query.NewBlockQuery(&chaintype.SpineChain{}),
				MempoolQuery:            nil,
				TransactionQuery:        query.NewTransactionQuery(&chaintype.SpineChain{}),
				MerkleTreeQuery:         nil,
				PublishedReceiptQuery:   nil,
				SkippedBlocksmithQuery:  nil,
				Signature:               nil,
				MempoolService:          &mockSpineMempoolServiceBlockPopSuccess{},
				ReceiptService:          &mockSpineReceiptSuccess{},
				ActionTypeSwitcher:      nil,
				AccountBalanceQuery:     nil,
				ParticipationScoreQuery: nil,
				Observer:                nil,
				Logger:                  log.New(),
				SpinePublicKeyService: &BlockSpinePublicKeyService{
					Logger:                log.New(),
					NodeRegistrationQuery: query.NewNodeRegistrationQuery(),
					QueryExecutor:         &mockSpineExecutorBlockPopGetLastBlockFail{},
					Signature:             nil,
					SpinePublicKeyQuery:   query.NewSpinePublicKeyQuery(),
				},
				SpineBlockManifestService: &mockSpineBlockManifestService{},
			},
			args: args{
				commonBlock: mockSpineGoodCommonBlock,
			},
			want:    make([]*model.Block, 0),
			wantErr: true,
		},
		{
			name: "Fail - HardFork",
			fields: fields{
				RWMutex:                 sync.RWMutex{},
				Chaintype:               &chaintype.SpineChain{},
				KVExecutor:              nil,
				QueryExecutor:           &mockSpineExecutorBlockPopSuccess{},
				BlockQuery:              query.NewBlockQuery(&chaintype.SpineChain{}),
				MempoolQuery:            nil,
				TransactionQuery:        query.NewTransactionQuery(&chaintype.SpineChain{}),
				MerkleTreeQuery:         nil,
				PublishedReceiptQuery:   nil,
				SkippedBlocksmithQuery:  nil,
				Signature:               nil,
				MempoolService:          &mockSpineMempoolServiceBlockPopSuccess{},
				ReceiptService:          &mockSpineReceiptSuccess{},
				ActionTypeSwitcher:      nil,
				AccountBalanceQuery:     nil,
				ParticipationScoreQuery: nil,
				Observer:                nil,
				Logger:                  log.New(),
				SpinePublicKeyService: &BlockSpinePublicKeyService{
					Logger:                log.New(),
					NodeRegistrationQuery: query.NewNodeRegistrationQuery(),
					QueryExecutor:         &mockSpineExecutorBlockPopSuccess{},
					Signature:             nil,
					SpinePublicKeyQuery:   query.NewSpinePublicKeyQuery(),
				},
				SpineBlockManifestService: &mockSpineBlockManifestService{},
			},
			args: args{
				commonBlock: mockSpineBadCommonBlockHardFork,
			},
			want:    make([]*model.Block, 0),
			wantErr: false,
		},
		{
			name: "Fail - CommonBlockNotFound",
			fields: fields{
				Chaintype:               &chaintype.SpineChain{},
				KVExecutor:              nil,
				QueryExecutor:           &mockSpineExecutorBlockPopFailCommonNotFound{},
				BlockQuery:              query.NewBlockQuery(&chaintype.SpineChain{}),
				MempoolQuery:            nil,
				TransactionQuery:        query.NewTransactionQuery(&chaintype.SpineChain{}),
				MerkleTreeQuery:         nil,
				PublishedReceiptQuery:   nil,
				SkippedBlocksmithQuery:  nil,
				Signature:               nil,
				MempoolService:          &mockSpineMempoolServiceBlockPopSuccess{},
				ReceiptService:          &mockSpineReceiptSuccess{},
				ActionTypeSwitcher:      nil,
				AccountBalanceQuery:     nil,
				ParticipationScoreQuery: nil,
				NodeRegistrationQuery:   nil,
				Observer:                nil,
				Logger:                  log.New(),
				SpinePublicKeyService: &BlockSpinePublicKeyService{
					Logger:                log.New(),
					NodeRegistrationQuery: query.NewNodeRegistrationQuery(),
					QueryExecutor:         &mockSpineExecutorBlockPopFailCommonNotFound{},
					Signature:             nil,
					SpinePublicKeyQuery:   query.NewSpinePublicKeyQuery(),
				},
				SpineBlockManifestService: &mockSpineBlockManifestService{},
			},
			args: args{
				commonBlock: mockSpineGoodCommonBlock,
			},
			want:    make([]*model.Block, 0),
			wantErr: true,
		},
		{
			name: "GetManifestFromSpineBlockHeight-Success",
			fields: fields{
				RWMutex:                 sync.RWMutex{},
				Chaintype:               &chaintype.SpineChain{},
				KVExecutor:              nil,
				QueryExecutor:           &mockSpineExecutorBlockPopSuccess{},
				BlockQuery:              query.NewBlockQuery(&chaintype.SpineChain{}),
				MempoolQuery:            nil,
				TransactionQuery:        query.NewTransactionQuery(&chaintype.SpineChain{}),
				MerkleTreeQuery:         nil,
				PublishedReceiptQuery:   nil,
				SkippedBlocksmithQuery:  nil,
				Signature:               nil,
				MempoolService:          &mockSpineMempoolServiceBlockPopSuccess{},
				ReceiptService:          &mockSpineReceiptSuccess{},
				ActionTypeSwitcher:      nil,
				AccountBalanceQuery:     nil,
				ParticipationScoreQuery: nil,
				Observer:                nil,
				Logger:                  log.New(),
				SpinePublicKeyService: &BlockSpinePublicKeyService{
					Logger:                log.New(),
					NodeRegistrationQuery: query.NewNodeRegistrationQuery(),
					QueryExecutor:         &mockSpineExecutorBlockPopSuccess{},
					Signature:             nil,
					SpinePublicKeyQuery:   query.NewSpinePublicKeyQuery(),
				},
				SpineBlockManifestService: &mockSpineBlockManifestServiceSuccesGetManifestFromHeight{},
				SnapshotMainBlockService:  &mockSnapshotMainBlockServiceDeleteSuccess{},
			},
			args: args{
				commonBlock: mockSpineGoodCommonBlock,
			},
			want:    nil,
			wantErr: false,
		},
		{
			name: "GetManifestFromSpineBlockHeightPoppedOffBlocks",
			fields: fields{
				RWMutex:                 sync.RWMutex{},
				Chaintype:               &chaintype.SpineChain{},
				KVExecutor:              nil,
				QueryExecutor:           &mockSpineExecutorBlockPopSuccessPoppedBlocks{},
				BlockQuery:              query.NewBlockQuery(&chaintype.SpineChain{}),
				MempoolQuery:            nil,
				TransactionQuery:        query.NewTransactionQuery(&chaintype.SpineChain{}),
				MerkleTreeQuery:         nil,
				PublishedReceiptQuery:   nil,
				SkippedBlocksmithQuery:  nil,
				Signature:               nil,
				MempoolService:          &mockSpineMempoolServiceBlockPopSuccess{},
				ReceiptService:          &mockSpineReceiptSuccess{},
				ActionTypeSwitcher:      nil,
				AccountBalanceQuery:     nil,
				ParticipationScoreQuery: nil,
				Observer:                nil,
				Logger:                  log.New(),
				SpinePublicKeyService: &BlockSpinePublicKeyService{
					Logger:                log.New(),
					NodeRegistrationQuery: query.NewNodeRegistrationQuery(),
					QueryExecutor:         &mockSpineExecutorBlockPopSuccess{},
					Signature:             nil,
					SpinePublicKeyQuery:   query.NewSpinePublicKeyQuery(),
				},
				SpineBlockManifestService: &mockSpineBlockManifestServiceSuccesGetManifestFromHeight{},
				SnapshotMainBlockService:  &mockSnapshotMainBlockServiceDeleteSuccess{},
			},
			args: args{
				commonBlock: mockSpineGoodCommonBlock,
			},
			want: []*model.Block{
				{
					ID:                  int64(100),
					Height:              mockGoodBlock.GetHeight(),
					SpineBlockManifests: make([]*model.SpineBlockManifest, 0),
				},
			},
			wantErr: false,
		},
	}

	for _, tt := range tests {
		t.Run(tt.name, func(t *testing.T) {
			bs := &BlockSpineService{
				Chaintype:                 tt.fields.Chaintype,
				QueryExecutor:             tt.fields.QueryExecutor,
				BlockQuery:                tt.fields.BlockQuery,
				Signature:                 tt.fields.Signature,
				Observer:                  tt.fields.Observer,
				Logger:                    tt.fields.Logger,
				SpinePublicKeyService:     tt.fields.SpinePublicKeyService,
				SpineBlockManifestService: tt.fields.SpineBlockManifestService,
				SnapshotMainBlockService:  tt.fields.SnapshotMainBlockService,
			}
			got, err := bs.PopOffToBlock(tt.args.commonBlock)
			if (err != nil) != tt.wantErr {
				t.Errorf("PopOffToBlock() error = %v, wantErr %v", err, tt.wantErr)
				return
			}
			if !reflect.DeepEqual(got, tt.want) {
				t.Errorf("PopOffToBlock() got = \n%v, want \n%v", got, tt.want)
			}
		})
	}
}

type (
	mockSpineExecutorPopulateBlockDataFail struct {
		query.Executor
	}
	mockSpineExecutorPopulateBlockDataSuccess struct {
		query.Executor
	}
)

func (*mockSpineExecutorPopulateBlockDataFail) ExecuteSelect(qStr string, tx bool, args ...interface{}) (*sql.Rows, error) {
	return nil, errors.New("MockError")
}

func (*mockSpineExecutorPopulateBlockDataSuccess) ExecuteSelect(qStr string, tx bool, args ...interface{}) (*sql.Rows, error) {
	db, mockSpine, _ := sqlmock.New()
	defer db.Close()
	switch qStr {
	case "SELECT node_public_key, public_key_action, main_block_height, latest, height FROM spine_public_key WHERE height = 0":
		mockSpine.ExpectQuery(regexp.QuoteMeta(qStr)).
			WillReturnRows(sqlmock.NewRows(
				query.NewSpinePublicKeyQuery().Fields,
			).AddRow(
				mockSpinePublicKey.NodePublicKey,
				mockSpinePublicKey.PublicKeyAction,
				mockSpinePublicKey.MainBlockHeight,
				mockSpinePublicKey.Latest,
				mockSpinePublicKey.Height,
			))
	default:
		return nil, fmt.Errorf("unmocked sql query in mockSpineExecutorPopulateBlockDataSuccess: %s", qStr)
	}
	rows, _ := db.Query(qStr)
	return rows, nil
}

func TestBlockSpineService_PopulateBlockData(t *testing.T) {
	type fields struct {
		Chaintype                 chaintype.ChainType
		KVExecutor                kvdb.KVExecutorInterface
		QueryExecutor             query.ExecutorInterface
		BlockQuery                query.BlockQueryInterface
		SpinePublicKeyQuery       query.SpinePublicKeyQueryInterface
		Signature                 crypto.SignatureInterface
		NodeRegistrationQuery     query.NodeRegistrationQueryInterface
		BlocksmithStrategy        strategy.BlocksmithStrategyInterface
		Observer                  *observer.Observer
		Logger                    *log.Logger
		SpinePublicKeyService     BlockSpinePublicKeyServiceInterface
		SpineBlockManifestService SpineBlockManifestServiceInterface
	}
	type args struct {
		block *model.Block
	}
	tests := []struct {
		name    string
		fields  fields
		args    args
		wantErr bool
		expects *model.Block
	}{
		{
			name: "PopulateBlockData:fail-{dbErr}",
			fields: fields{
				Chaintype:     &chaintype.SpineChain{},
				QueryExecutor: &mockSpineExecutorPopulateBlockDataFail{},
				Logger:        log.New(),
				SpinePublicKeyService: &BlockSpinePublicKeyService{
					Logger:                log.New(),
					NodeRegistrationQuery: query.NewNodeRegistrationQuery(),
					QueryExecutor:         &mockSpineExecutorPopulateBlockDataFail{},
					Signature:             nil,
					SpinePublicKeyQuery:   query.NewSpinePublicKeyQuery(),
				},
				SpineBlockManifestService: &mockSpineBlockManifestService{},
			},
			args: args{
				block: &model.Block{},
			},
			wantErr: true,
		},
		{
			name: "PopulateBlockData:success",
			fields: fields{
				Chaintype:     &chaintype.SpineChain{},
				QueryExecutor: &mockSpineExecutorPopulateBlockDataSuccess{},
				Logger:        log.New(),
				SpinePublicKeyService: &BlockSpinePublicKeyService{
					Logger:                log.New(),
					NodeRegistrationQuery: query.NewNodeRegistrationQuery(),
					QueryExecutor:         &mockSpineExecutorPopulateBlockDataSuccess{},
					Signature:             nil,
					SpinePublicKeyQuery:   query.NewSpinePublicKeyQuery(),
				},
				SpineBlockManifestService: &mockSpineBlockManifestService{},
			},
			args: args{
				block: &model.Block{
					ID: int64(-1701929749060110283),
				},
			},
			wantErr: false,
			expects: &model.Block{
				ID: int64(-1701929749060110283),
				SpinePublicKeys: []*model.SpinePublicKey{
					mockSpinePublicKey,
				},
				SpineBlockManifests: make([]*model.SpineBlockManifest, 0),
			},
		},
	}
	for _, tt := range tests {
		t.Run(tt.name, func(t *testing.T) {
			bs := &BlockSpineService{
				Chaintype:                 tt.fields.Chaintype,
				QueryExecutor:             tt.fields.QueryExecutor,
				BlockQuery:                tt.fields.BlockQuery,
				Signature:                 tt.fields.Signature,
				BlocksmithStrategy:        tt.fields.BlocksmithStrategy,
				Observer:                  tt.fields.Observer,
				Logger:                    tt.fields.Logger,
				SpinePublicKeyService:     tt.fields.SpinePublicKeyService,
				SpineBlockManifestService: tt.fields.SpineBlockManifestService,
			}
			if err := bs.PopulateBlockData(tt.args.block); (err != nil) != tt.wantErr {
				t.Errorf("BlockSpineService.PopulateBlockData() error = %v, wantErr %v", err, tt.wantErr)
			}
			if tt.expects != nil && !reflect.DeepEqual(tt.args.block, tt.expects) {
				t.Errorf("BlockSpineService.PopulateBlockData() = %v, want %v", tt.expects, tt.args.block)
			}
		})
	}
}

type (
	mockSpineExecutorValidateSpineBlockManifest struct {
		query.Executor
		success bool
		noRows  bool
	}
)

func (msExQ *mockSpineExecutorValidateSpineBlockManifest) ExecuteSelectRow(qStr string, tx bool, args ...interface{}) (*sql.Row, error) {
	db, mock, _ := sqlmock.New()
	defer db.Close()

	if !msExQ.success {
		return nil, errors.New("ExecuteSelectRowFailed")
	}
	if msExQ.noRows {
		mock.ExpectQuery(regexp.QuoteMeta(qStr)).WillReturnRows(sqlmock.NewRows(query.NewBlockQuery(&chaintype.SpineChain{}).Fields))
	}
	switch qStr {
	case "SELECT id, block_hash, previous_block_hash, height, timestamp, block_seed, block_signature, cumulative_difficulty, " +
		"payload_length, payload_hash, blocksmith_public_key, total_amount, total_fee, total_coinbase, " +
		"version FROM spine_block WHERE timestamp >= 15875392 ORDER BY timestamp LIMIT 1":
		mock.ExpectQuery(regexp.QuoteMeta(qStr)).WillReturnRows(sqlmock.NewRows(query.NewBlockQuery(&chaintype.SpineChain{}).Fields).
			AddRow(
				mockSpineBlockData.GetID(),
				mockSpineBlockData.GetBlockHash(),
				mockSpineBlockData.GetPreviousBlockHash(),
				mockSpineBlockData.GetHeight(),
				mockSpineBlockData.GetTimestamp(),
				mockSpineBlockData.GetBlockSeed(),
				mockSpineBlockData.GetBlockSignature(),
				mockSpineBlockData.GetCumulativeDifficulty(),
				uint32(8),
				[]byte{28, 122, 181, 212, 11, 147, 147, 173, 220, 102, 150, 8, 100, 164, 82, 120, 228, 253, 53, 160, 5, 21,
					103, 1, 127, 243, 215, 57, 88, 97, 137, 113},
				mockSpineBlockData.GetBlocksmithPublicKey(),
				mockSpineBlockData.GetTotalAmount(),
				mockSpineBlockData.GetTotalFee(),
				mockSpineBlockData.GetTotalCoinBase(),
				mockSpineBlockData.GetVersion(),
			))
	default:
		return nil, errors.New("UnmockedQuery")
	}
	row := db.QueryRow(qStr)
	return row, nil
}

func (ss *mockSpineBlockManifestService) GetSpineBlockManifestBytes(spineBlockManifest *model.SpineBlockManifest) []byte {
	if spineBlockManifest.ID == 12345678 || ss.ResSpineBlockManifestBytes != nil {
		return ss.ResSpineBlockManifestBytes
	}
	return []byte{}
}

func TestBlockSpineService_ValidateSpineBlockManifest(t *testing.T) {
	type fields struct {
		RWMutex                   sync.RWMutex
		Chaintype                 chaintype.ChainType
		QueryExecutor             query.ExecutorInterface
		BlockQuery                query.BlockQueryInterface
		Signature                 crypto.SignatureInterface
		BlocksmithStrategy        strategy.BlocksmithStrategyInterface
		Observer                  *observer.Observer
		Logger                    *log.Logger
		SpinePublicKeyService     BlockSpinePublicKeyServiceInterface
		SpineBlockManifestService SpineBlockManifestServiceInterface
	}
	type args struct {
		spineBlockManifest *model.SpineBlockManifest
	}
	tests := []struct {
		name    string
		fields  fields
		args    args
		wantErr bool
	}{
		{
			name: "ValidateSpineBlockManifest:success",
			fields: fields{
				QueryExecutor: &mockSpineExecutorValidateSpineBlockManifest{
					success: true,
				},
				BlockQuery:            query.NewBlockQuery(&chaintype.SpineChain{}),
				Logger:                log.New(),
				SpinePublicKeyService: &mockBlockSpinePublicKeyService{},
				SpineBlockManifestService: &mockSpineBlockManifestService{
					ResSpineBlockManifestBytes: []byte{1, 1, 1, 1, 1, 1, 1, 1},
					ResSpineBlockManifests: []*model.SpineBlockManifest{
						{
<<<<<<< HEAD
							ID:                       12345678,
							FullFileHash:             make([]byte, 64),
							FileChunkHashes:          make([]byte, 0),
							SpineBlockManifestHeight: 720,
							SpineBlockManifestType:   model.SpineBlockManifestType_Snapshot,
							ExpirationTimestamp:      int64(1000),
=======
							ID:                      12345678,
							FullFileHash:            make([]byte, 64),
							FileChunkHashes:         make([]byte, 0),
							ManifestReferenceHeight: 720,
							SpineBlockManifestType:  model.SpineBlockManifestType_Snapshot,
							ExpirationTimestamp:     int64(1000),
>>>>>>> f151c43c
						},
					},
				},
			},
			args: args{
				spineBlockManifest: &model.SpineBlockManifest{
					ID:                  12345678,
					ExpirationTimestamp: 15875392,
				},
			},
			wantErr: false,
		},
		{
			name: "ValidateSpineBlockManifest:fail-{InvalidSpineBlockManifestTimestamp}",
			fields: fields{
				QueryExecutor: &mockSpineExecutorValidateSpineBlockManifest{
					success: true,
					noRows:  true,
				},
				BlockQuery:            query.NewBlockQuery(&chaintype.SpineChain{}),
				Logger:                log.New(),
				SpinePublicKeyService: &mockBlockSpinePublicKeyService{},
				SpineBlockManifestService: &mockSpineBlockManifestService{
					ResSpineBlockManifestBytes: []byte{1, 1, 1, 1, 1, 1, 1, 1},
					ResSpineBlockManifests: []*model.SpineBlockManifest{
						{
							ID:                     12345678,
							SpineBlockManifestType: model.SpineBlockManifestType_Snapshot,
							ExpirationTimestamp:    int64(1000),
						},
					},
				},
			},
			args: args{
				spineBlockManifest: &model.SpineBlockManifest{
					ID:                  12345678,
					ExpirationTimestamp: 15875392,
				},
			},
			wantErr: true,
		},
		{
			name: "ValidateSpineBlockManifest:fail-{InvalidSpineBlockManifestData}",
			fields: fields{
				QueryExecutor: &mockSpineExecutorValidateSpineBlockManifest{
					success: true,
				},
				BlockQuery:            query.NewBlockQuery(&chaintype.SpineChain{}),
				Logger:                log.New(),
				SpinePublicKeyService: &mockBlockSpinePublicKeyService{},
				SpineBlockManifestService: &mockSpineBlockManifestService{
					ResSpineBlockManifestBytes: []byte{1, 1, 1, 1, 1, 1, 1, 1},
				},
			},
			args: args{
				spineBlockManifest: &model.SpineBlockManifest{
					ID:                  11111111,
					ExpirationTimestamp: 15875392,
				},
			},
			wantErr: true,
		},
		{
			name: "ValidateSpineBlockManifest:fail-{InvalidComputedSpineBlockPayloadHash}",
			fields: fields{
				QueryExecutor: &mockSpineExecutorValidateSpineBlockManifest{
					success: true,
				},
				BlockQuery:            query.NewBlockQuery(&chaintype.SpineChain{}),
				Logger:                log.New(),
				SpinePublicKeyService: &mockBlockSpinePublicKeyService{},
				SpineBlockManifestService: &mockSpineBlockManifestService{
					ResSpineBlockManifestBytes: []byte{1, 1, 1, 1, 1, 1, 1, 1},
					ResSpineBlockManifests: []*model.SpineBlockManifest{
						{
							ID:                     11111111,
							SpineBlockManifestType: model.SpineBlockManifestType_Snapshot,
							ExpirationTimestamp:    int64(1000),
						},
						{
							ID:                     22222222,
							SpineBlockManifestType: model.SpineBlockManifestType_Snapshot,
							ExpirationTimestamp:    int64(1000),
						},
					},
				},
			},
			args: args{
				spineBlockManifest: &model.SpineBlockManifest{
					ID:                  11111111,
					ExpirationTimestamp: 15875392,
				},
			},
			wantErr: true,
		},
	}
	for _, tt := range tests {
		t.Run(tt.name, func(t *testing.T) {
			bs := &BlockSpineService{
				RWMutex:                   tt.fields.RWMutex,
				Chaintype:                 tt.fields.Chaintype,
				QueryExecutor:             tt.fields.QueryExecutor,
				BlockQuery:                tt.fields.BlockQuery,
				Signature:                 tt.fields.Signature,
				BlocksmithStrategy:        tt.fields.BlocksmithStrategy,
				Observer:                  tt.fields.Observer,
				Logger:                    tt.fields.Logger,
				SpinePublicKeyService:     tt.fields.SpinePublicKeyService,
				SpineBlockManifestService: tt.fields.SpineBlockManifestService,
			}
			if err := bs.ValidateSpineBlockManifest(tt.args.spineBlockManifest); (err != nil) != tt.wantErr {
				t.Errorf("BlockSpineService.ValidateSpineBlockManifest() error = %v, wantErr %v", err, tt.wantErr)
			}
		})
	}
}<|MERGE_RESOLUTION|>--- conflicted
+++ resolved
@@ -3998,21 +3998,12 @@
 					ResSpineBlockManifestBytes: []byte{1, 1, 1, 1, 1, 1, 1, 1},
 					ResSpineBlockManifests: []*model.SpineBlockManifest{
 						{
-<<<<<<< HEAD
-							ID:                       12345678,
-							FullFileHash:             make([]byte, 64),
-							FileChunkHashes:          make([]byte, 0),
-							SpineBlockManifestHeight: 720,
-							SpineBlockManifestType:   model.SpineBlockManifestType_Snapshot,
-							ExpirationTimestamp:      int64(1000),
-=======
 							ID:                      12345678,
 							FullFileHash:            make([]byte, 64),
 							FileChunkHashes:         make([]byte, 0),
 							ManifestReferenceHeight: 720,
 							SpineBlockManifestType:  model.SpineBlockManifestType_Snapshot,
 							ExpirationTimestamp:     int64(1000),
->>>>>>> f151c43c
 						},
 					},
 				},
