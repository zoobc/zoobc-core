package service

import (
	"database/sql"
	"errors"
	"fmt"
	"math/big"
	"reflect"
	"regexp"
	"sync"
	"testing"

	"github.com/DATA-DOG/go-sqlmock"
	"github.com/dgraph-io/badger"
	"github.com/sirupsen/logrus"
	log "github.com/sirupsen/logrus"
	"github.com/zoobc/zoobc-core/common/chaintype"
	"github.com/zoobc/zoobc-core/common/constant"
	"github.com/zoobc/zoobc-core/common/crypto"
	"github.com/zoobc/zoobc-core/common/kvdb"
	"github.com/zoobc/zoobc-core/common/model"
	"github.com/zoobc/zoobc-core/common/query"
	"github.com/zoobc/zoobc-core/common/transaction"
	"github.com/zoobc/zoobc-core/common/util"
	"github.com/zoobc/zoobc-core/core/smith/strategy"
	"github.com/zoobc/zoobc-core/observer"
	"golang.org/x/crypto/sha3"
)

var (
	mockSpineBlockData = model.Block{
		ID:        -1701929749060110283,
		BlockHash: make([]byte, 32),
		PreviousBlockHash: []byte{204, 131, 181, 204, 170, 112, 249, 115, 172, 193, 120, 7, 166, 200, 160, 138, 32, 0, 163, 161,
			45, 128, 173, 123, 252, 203, 199, 224, 249, 124, 168, 41},
		Height:    1,
		Timestamp: 1,
		BlockSeed: []byte{153, 58, 50, 200, 7, 61, 108, 229, 204, 48, 199, 145, 21, 99, 125, 75, 49,
			45, 118, 97, 219, 80, 242, 244, 100, 134, 144, 246, 37, 144, 213, 135},
		BlockSignature:       []byte{144, 246, 37, 144, 213, 135},
		CumulativeDifficulty: "1000",
		BlocksmithPublicKey: []byte{1, 2, 3, 200, 7, 61, 108, 229, 204, 48, 199, 145, 21, 99, 125, 75, 49,
			45, 118, 97, 219, 80, 242, 244, 100, 134, 144, 246, 37, 144, 213, 135},
		TotalAmount:   0,
		TotalFee:      0,
		TotalCoinBase: 0,
		Version:       0,
		PayloadLength: 1,
		PayloadHash:   []byte{},
		Megablocks:    make([]*model.Megablock, 0),
	}
	mockSpineBlockDataNoMegablocks = model.Block{
		ID:        -1701929749060110283,
		BlockHash: make([]byte, 32),
		PreviousBlockHash: []byte{204, 131, 181, 204, 170, 112, 249, 115, 172, 193, 120, 7, 166, 200, 160, 138, 32, 0, 163, 161,
			45, 128, 173, 123, 252, 203, 199, 224, 249, 124, 168, 41},
		Height:    1,
		Timestamp: 1,
		BlockSeed: []byte{153, 58, 50, 200, 7, 61, 108, 229, 204, 48, 199, 145, 21, 99, 125, 75, 49,
			45, 118, 97, 219, 80, 242, 244, 100, 134, 144, 246, 37, 144, 213, 135},
		BlockSignature:       []byte{144, 246, 37, 144, 213, 135},
		CumulativeDifficulty: "1000",
		BlocksmithPublicKey: []byte{1, 2, 3, 200, 7, 61, 108, 229, 204, 48, 199, 145, 21, 99, 125, 75, 49,
			45, 118, 97, 219, 80, 242, 244, 100, 134, 144, 246, 37, 144, 213, 135},
		TotalAmount:   0,
		TotalFee:      0,
		TotalCoinBase: 0,
		Version:       0,
		PayloadLength: 1,
		PayloadHash:   []byte{},
	}
	mockSpinePublicKey = &model.SpinePublicKey{
		NodePublicKey:   nrsNodePubKey1,
		MainBlockHeight: 1,
		PublicKeyAction: model.SpinePublicKeyAction_AddKey,
		Height:          1,
		Latest:          true,
	}
)

type (
	mockSpineSignature struct {
		crypto.Signature
	}
	mockSpineSignatureFail struct {
		crypto.Signature
	}
	mockSpineQueryExecutorSuccess struct {
		query.Executor
	}
	mockSpineQueryExecuteNotNil struct {
		query.Executor
	}
	mockSpineQueryExecutorScanFail struct {
		query.Executor
	}
	mockSpineQueryExecutorFail struct {
		query.Executor
	}
	mockSpineQueryExecutorNotFound struct {
		query.Executor
	}
	mockSpineTypeAction struct {
		transaction.SendMoney
	}
	mockSpineTypeActionSuccess struct {
		mockSpineTypeAction
	}

	mockSpineKVExecutorSuccess struct {
		kvdb.KVExecutor
	}

	mockSpineKVExecutorSuccessKeyNotFound struct {
		mockSpineKVExecutorSuccess
	}

	mockSpineKVExecutorFailOtherError struct {
		mockSpineKVExecutorSuccess
	}

	mockSpineNodeRegistrationServiceSuccess struct {
		NodeRegistrationService
	}

	mockSpineNodeRegistrationServiceFail struct {
		NodeRegistrationService
	}
)

func (*mockSpineNodeRegistrationServiceSuccess) AddParticipationScore(
	nodeID, scoreDelta int64,
	height uint32,
	tx bool,
) (newScore int64, err error) {
	return 100000, nil
}

func (*mockSpineNodeRegistrationServiceSuccess) SelectNodesToBeAdmitted(limit uint32) ([]*model.NodeRegistration, error) {
	return []*model.NodeRegistration{
		{
			AccountAddress: "TESTADMITTED",
		},
	}, nil
}

func (*mockSpineNodeRegistrationServiceSuccess) AdmitNodes(nodeRegistrations []*model.NodeRegistration, height uint32) error {
	return nil
}

func (*mockSpineNodeRegistrationServiceSuccess) SelectNodesToBeExpelled() ([]*model.NodeRegistration, error) {
	return []*model.NodeRegistration{
		{
			AccountAddress: "TESTEXPELLED",
		},
	}, nil
}

func (*mockSpineNodeRegistrationServiceFail) AddParticipationScore(
	nodeID, scoreDelta int64,
	height uint32,
	tx bool,
) (newScore int64, err error) {
	return 100000, nil
}

func (*mockSpineNodeRegistrationServiceFail) SelectNodesToBeExpelled() ([]*model.NodeRegistration, error) {
	return []*model.NodeRegistration{
		{
			AccountAddress: "TESTEXPELLED",
		},
	}, nil
}
func (*mockSpineNodeRegistrationServiceFail) ExpelNodes(nodeRegistrations []*model.NodeRegistration, height uint32) error {
	return nil
}
func (*mockSpineNodeRegistrationServiceSuccess) GetNodeAdmittanceCycle() uint32 {
	return 1
}

func (*mockSpineNodeRegistrationServiceSuccess) ExpelNodes(nodeRegistrations []*model.NodeRegistration, height uint32) error {
	return nil
}

func (*mockSpineNodeRegistrationServiceSuccess) BuildScrambledNodes(block *model.Block) error {
	return nil
}

func (*mockSpineNodeRegistrationServiceSuccess) GetBlockHeightToBuildScrambleNodes(lastBlockHeight uint32) uint32 {
	return lastBlockHeight
}

func (*mockSpineNodeRegistrationServiceFail) BuildScrambledNodes(block *model.Block) error {
	return errors.New("mockSpine Error")
}

func (*mockSpineNodeRegistrationServiceFail) GetBlockHeightToBuildScrambleNodes(lastBlockHeight uint32) uint32 {
	return lastBlockHeight
}

func (*mockSpineKVExecutorSuccess) Get(key string) ([]byte, error) {
	return nil, nil
}

func (*mockSpineKVExecutorSuccess) Insert(key string, value []byte, expiry int) error {
	return nil
}

func (*mockSpineKVExecutorSuccessKeyNotFound) Get(key string) ([]byte, error) {
	return nil, badger.ErrKeyNotFound
}

func (*mockSpineKVExecutorFailOtherError) Get(key string) ([]byte, error) {
	return nil, badger.ErrInvalidKey
}

func (*mockSpineKVExecutorFailOtherError) Insert(key string, value []byte, expiry int) error {
	return badger.ErrInvalidKey
}

// mockSpineTypeAction
func (*mockSpineTypeAction) ApplyConfirmed(int64) error {
	return nil
}
func (*mockSpineTypeAction) Validate(bool) error {
	return nil
}
func (*mockSpineTypeAction) GetAmount() int64 {
	return 10
}
func (*mockSpineTypeActionSuccess) GetTransactionType(tx *model.Transaction) (transaction.TypeAction, error) {
	return &mockSpineTypeAction{}, nil
}

// mockSpineSignature
func (*mockSpineSignature) SignByNode(payload []byte, nodeSeed string) []byte {
	return []byte{}
}

func (*mockSpineSignature) VerifyNodeSignature(
	payload, signature, nodePublicKey []byte,
) bool {
	return true
}

func (*mockSpineSignatureFail) VerifyNodeSignature(
	payload, signature, nodePublicKey []byte,
) bool {
	return false
}

// mockSpineQueryExecutorScanFail
func (*mockSpineQueryExecutorScanFail) ExecuteSelect(qe string, tx bool, args ...interface{}) (*sql.Rows, error) {
	db, mockSpine, _ := sqlmock.New()
	defer db.Close()
	mockSpine.ExpectQuery(regexp.QuoteMeta(`SELECT`)).WillReturnRows(sqlmock.NewRows([]string{
		"ID", "PreviousBlockHash", "Height", "Timestamp", "BlockSeed", "BlockSignature", "CumulativeDifficulty",
		"PayloadLength", "PayloadHash", "BlocksmithPublicKey", "TotalAmount", "TotalFee", "TotalCoinBase"}))
	rows, _ := db.Query(qe)
	return rows, nil
}

// mockSpineQueryExecutorNotFound
func (*mockSpineQueryExecutorNotFound) ExecuteSelect(qe string, tx bool, args ...interface{}) (*sql.Rows, error) {
	db, mockSpine, _ := sqlmock.New()
	defer db.Close()
	switch qe {
	case "SELECT id, node_public_key, account_address, registration_height, node_address, locked_balance, " +
		"registration_status, latest, height  FROM node_registry WHERE node_public_key = ? AND height <= ? " +
		"ORDER BY height DESC LIMIT 1":
		mockSpine.ExpectQuery(regexp.QuoteMeta(qe)).WillReturnRows(sqlmock.NewRows([]string{
			"ID", "PreviousBlockHash", "Height", "Timestamp", "BlockSeed", "BlockSignature", "CumulativeDifficulty",
			"PayloadLength", "PayloadHash", "BlocksmithPublicKey", "TotalAmount", "TotalFee", "TotalCoinBase",
			"Version"},
		))
	default:
		return nil, errors.New("mockSpineQueryExecutorNotFound - InvalidQuery")
	}
	rows, _ := db.Query(qe)
	return rows, nil
}

// mockSpineQueryExecutorNotNil
func (*mockSpineQueryExecuteNotNil) ExecuteSelect(query string, tx bool, args ...interface{}) (*sql.Rows, error) {
	db, mockSpine, err := sqlmock.New()
	if err != nil {
		return nil, err
	}
	mockSpine.ExpectQuery("").
		WillReturnRows(sqlmock.NewRows([]string{"ID"}))
	return db.Query("")
}

// mockSpineQueryExecutorFail
func (*mockSpineQueryExecutorFail) ExecuteSelect(query string, tx bool, args ...interface{}) (*sql.Rows, error) {
	return nil, errors.New("MockedError")
}
func (*mockSpineQueryExecutorFail) ExecuteStatement(qe string, args ...interface{}) (sql.Result, error) {
	return nil, errors.New("MockedError")
}
func (*mockSpineQueryExecutorFail) BeginTx() error { return nil }

func (*mockSpineQueryExecutorFail) RollbackTx() error { return nil }

func (*mockSpineQueryExecutorFail) ExecuteTransaction(qStr string, args ...interface{}) error {
	return errors.New("mockSpineError:deleteMempoolFail")
}
func (*mockSpineQueryExecutorFail) ExecuteSelectRow(qStr string, tx bool, args ...interface{}) (*sql.Row, error) {
	db, mockSpine, _ := sqlmock.New()
	mockSpineRows := mockSpine.NewRows([]string{"fake"})
	mockSpineRows.AddRow("1")
	mockSpine.ExpectQuery(qStr).WillReturnRows(mockSpineRows)
	return db.QueryRow(qStr), nil
}
func (*mockSpineQueryExecutorFail) CommitTx() error { return errors.New("mockSpineError:commitFail") }

// mockSpineQueryExecutorSuccess
func (*mockSpineQueryExecutorSuccess) BeginTx() error { return nil }

func (*mockSpineQueryExecutorSuccess) RollbackTx() error { return nil }

func (*mockSpineQueryExecutorSuccess) ExecuteTransaction(qStr string, args ...interface{}) error {
	return nil
}
func (*mockSpineQueryExecutorSuccess) ExecuteTransactions(queries [][]interface{}) error {
	return nil
}
func (*mockSpineQueryExecutorSuccess) CommitTx() error { return nil }

func (*mockSpineQueryExecutorSuccess) ExecuteSelectRow(qStr string, tx bool, args ...interface{}) (*sql.Row, error) {
	db, mockSpine, _ := sqlmock.New()
	defer db.Close()

	switch qStr {
	case "SELECT id, node_public_key, account_address, registration_height, node_address, locked_balance, " +
		"registration_status, latest, height FROM node_registry WHERE node_public_key = ? AND latest=1":
		mockSpine.ExpectQuery(regexp.QuoteMeta(qStr)).WillReturnRows(sqlmock.NewRows([]string{
			"ID", "NodePublicKey", "AccountAddress", "RegistrationHeight", "NodeAddress", "LockedBalance", "RegistrationStatus",
			"Latest", "Height",
		}).AddRow(1, bcsNodePubKey1, bcsAddress1, 10, "10.10.10.1", 100000000, uint32(model.NodeRegistrationState_NodeQueued), true, 100))
	case "SELECT id, block_height, tree, timestamp FROM merkle_tree ORDER BY timestamp DESC LIMIT 1":
		mockSpine.ExpectQuery(regexp.QuoteMeta(qStr)).WillReturnRows(sqlmock.NewRows([]string{
			"ID", "BlockHeight", "Tree", "Timestamp",
		}))
	case "SELECT id, block_hash, previous_block_hash, height, timestamp, block_seed, block_signature, cumulative_difficulty, " +
		"payload_length, payload_hash, blocksmith_public_key, total_amount, total_fee, total_coinbase, version " +
		"FROM spine_block ORDER BY height DESC LIMIT 1":
		mockSpineRows := mockSpine.NewRows(query.NewBlockQuery(&chaintype.SpineChain{}).Fields)
		mockSpineRows.AddRow(
			mockSpineBlockData.GetID(),
			mockSpineBlockData.GetBlockHash(),
			mockSpineBlockData.GetPreviousBlockHash(),
			mockSpineBlockData.GetHeight(),
			mockSpineBlockData.GetTimestamp(),
			mockSpineBlockData.GetBlockSeed(),
			mockSpineBlockData.GetBlockSignature(),
			mockSpineBlockData.GetCumulativeDifficulty(),
			mockSpineBlockData.GetPayloadLength(),
			mockSpineBlockData.GetPayloadHash(),
			mockSpineBlockData.GetBlocksmithPublicKey(),
			mockSpineBlockData.GetTotalAmount(),
			mockSpineBlockData.GetTotalFee(),
			mockSpineBlockData.GetTotalCoinBase(),
			mockSpineBlockData.GetVersion(),
		)
		mockSpine.ExpectQuery(regexp.QuoteMeta(qStr)).WillReturnRows(mockSpineRows)
	default:
		return nil, fmt.Errorf("unmoked query for mockSpineQueryExecutorSuccess selectrow %s", qStr)
	}
	row := db.QueryRow(qStr)
	return row, nil
}

func (*mockSpineQueryExecutorSuccess) ExecuteSelect(qe string, tx bool, args ...interface{}) (*sql.Rows, error) {
	db, mockSpine, _ := sqlmock.New()
	defer db.Close()
	switch qe {
	case "SELECT id, node_public_key, account_address, registration_height, node_address, locked_balance, " +
		"registration_status, latest, height FROM node_registry WHERE id = ? AND latest=1":
		for idx, arg := range args {
			if idx == 0 {
				nodeID := fmt.Sprintf("%d", arg)
				switch nodeID {
				case "1":
					mockSpine.ExpectQuery(regexp.QuoteMeta(qe)).WillReturnRows(sqlmock.NewRows([]string{"id", "node_public_key",
						"account_address", "registration_height", "node_address", "locked_balance", "registration_status", "latest", "height",
					}).AddRow(1, bcsNodePubKey1, bcsAddress1, 10, "10.10.10.1", 100000000, uint32(model.NodeRegistrationState_NodeRegistered), true, 100))
				case "2":
					mockSpine.ExpectQuery(regexp.QuoteMeta(qe)).WillReturnRows(sqlmock.NewRows([]string{"id", "node_public_key",
						"account_address", "registration_height", "node_address", "locked_balance", "registration_status", "latest", "height",
					}).AddRow(2, bcsNodePubKey2, bcsAddress2, 20, "10.10.10.2", 100000000, uint32(model.NodeRegistrationState_NodeRegistered), true, 200))
				case "3":
					mockSpine.ExpectQuery(regexp.QuoteMeta(qe)).WillReturnRows(sqlmock.NewRows([]string{"id", "node_public_key",
						"account_address", "registration_height", "node_address", "locked_balance", "registration_status", "latest", "height",
					}).AddRow(3, bcsNodePubKey3, bcsAddress3, 30, "10.10.10.3", 100000000, uint32(model.NodeRegistrationState_NodeRegistered), true, 300))
				case "4":
					mockSpine.ExpectQuery(regexp.QuoteMeta(qe)).WillReturnRows(sqlmock.NewRows([]string{"id", "node_public_key",
						"account_address", "registration_height", "node_address", "locked_balance", "registration_status", "latest", "height",
					}).AddRow(3, mockSpineGoodBlock.BlocksmithPublicKey, bcsAddress3, 30, "10.10.10.3", 100000000,
						uint32(model.NodeRegistrationState_NodeRegistered), true, 300))
				}
			}
		}
	case "SELECT id, node_public_key, account_address, registration_height, node_address, locked_balance, " +
		"registration_status, latest, height FROM node_registry WHERE height >= (SELECT MIN(height) " +
		"FROM main_block AS mb1 WHERE mb1.timestamp >= 12345600) AND height <= (SELECT MAX(height) " +
		"FROM main_block AS mb2 WHERE mb2.timestamp < 12345678) AND registration_status != 1 AND latest=1 ORDER BY height":
		mockSpine.ExpectQuery(regexp.QuoteMeta(qe)).WillReturnRows(sqlmock.NewRows(query.NewNodeRegistrationQuery().Fields))
	case "SELECT id, node_public_key, account_address, registration_height, node_address, locked_balance, " +
		"registration_status, latest, height FROM node_registry WHERE height >= (SELECT MIN(height) " +
		"FROM main_block AS mb1 WHERE mb1.timestamp >= 0) AND height <= (SELECT MAX(height) " +
		"FROM main_block AS mb2 WHERE mb2.timestamp < 12345678) AND registration_status != 1 AND latest=1 ORDER BY height":
		mockSpine.ExpectQuery(regexp.QuoteMeta(qe)).WillReturnRows(sqlmock.NewRows(query.NewNodeRegistrationQuery().Fields))
	case "SELECT id, node_public_key, account_address, registration_height, node_address, locked_balance, " +
		"registration_status, latest, height FROM node_registry WHERE node_public_key = ? AND height <= ? " +
		"ORDER BY height DESC LIMIT 1":
		mockSpine.ExpectQuery(regexp.QuoteMeta(qe)).WillReturnRows(sqlmock.NewRows([]string{"id", "node_public_key",
			"account_address", "registration_height", "node_address", "locked_balance", "registration_status", "latest", "height",
		}).AddRow(1, bcsNodePubKey1, bcsAddress1, 10, "10.10.10.10", 100000000, uint32(model.NodeRegistrationState_NodeQueued), true, 100))
	case "SELECT id, block_hash, previous_block_hash, height, timestamp, block_seed, block_signature, cumulative_difficulty, " +
		"payload_length, payload_hash, blocksmith_public_key, total_amount, total_fee, total_coinbase, version FROM spine_block WHERE height = 0":
		mockSpine.ExpectQuery(regexp.QuoteMeta(qe)).WillReturnRows(sqlmock.NewRows([]string{
			"ID", "BlockHash", "PreviousBlockHash", "Height", "Timestamp", "BlockSeed", "BlockSignature", "CumulativeDifficulty",
			"PayloadLength", "PayloadHash", "BlocksmithPublicKey", "TotalAmount", "TotalFee", "TotalCoinBase",
			"Version"},
		).AddRow(1, []byte{}, []byte{}, 1, 10000, []byte{}, []byte{}, "", 2, []byte{}, bcsNodePubKey1, 0, 0, 0, 1))
	case "SELECT A.node_id, A.score, A.latest, A.height FROM participation_score as A INNER JOIN node_registry as B " +
		"ON A.node_id = B.id WHERE B.node_public_key=? AND B.latest=1 AND B.registration_status=0 AND A.latest=1":
		mockSpine.ExpectQuery(regexp.QuoteMeta(qe)).WillReturnRows(sqlmock.NewRows([]string{
			"node_id",
			"score",
			"latest",
			"height",
		},
		).AddRow(-1, 100000, true, 0))
	case "SELECT id, block_hash, previous_block_hash, height, timestamp, block_seed, block_signature, cumulative_difficulty, " +
		"payload_length, payload_hash, blocksmith_public_key, total_amount, total_fee, total_coinbase, version FROM spine_block ORDER BY " +
		"height DESC LIMIT 1":
		mockSpine.ExpectQuery(regexp.QuoteMeta(qe)).
			WillReturnRows(sqlmock.NewRows(
				query.NewBlockQuery(&chaintype.SpineChain{}).Fields,
			).AddRow(
				mockSpineBlockData.GetID(),
				mockSpineBlockData.GetBlockHash(),
				mockSpineBlockData.GetPreviousBlockHash(),
				mockSpineBlockData.GetHeight(),
				mockSpineBlockData.GetTimestamp(),
				mockSpineBlockData.GetBlockSeed(),
				mockSpineBlockData.GetBlockSignature(),
				mockSpineBlockData.GetCumulativeDifficulty(),
				mockSpineBlockData.GetPayloadLength(),
				mockSpineBlockData.GetPayloadHash(),
				mockSpineBlockData.GetBlocksmithPublicKey(),
				mockSpineBlockData.GetTotalAmount(),
				mockSpineBlockData.GetTotalFee(),
				mockSpineBlockData.GetTotalCoinBase(),
				mockSpineBlockData.GetVersion(),
			))
	case "SELECT node_public_key, public_key_action, main_block_height, latest, height FROM spine_public_key WHERE height = 1":
		mockSpine.ExpectQuery(regexp.QuoteMeta(qe)).
			WillReturnRows(sqlmock.NewRows(
				query.NewSpinePublicKeyQuery().Fields,
			).AddRow(
				mockSpinePublicKey.NodePublicKey,
				mockSpinePublicKey.PublicKeyAction,
				mockSpinePublicKey.MainBlockHeight,
				mockSpinePublicKey.Latest,
				mockSpinePublicKey.Height,
			))
	case "SELECT id, fee_per_byte, arrival_timestamp, transaction_bytes, sender_account_address, recipient_account_address " +
		"FROM mempool WHERE id = :id":
		mockSpine.ExpectQuery(regexp.QuoteMeta(qe)).WillReturnRows(sqlmock.NewRows([]string{
			"ID", "FeePerByte", "ArrivalTimestamp", "TransactionBytes", "SenderAccountAddress", "RecipientAccountAddress",
		}))
	case "SELECT nr.id AS nodeID, nr.node_public_key AS node_public_key, ps.score AS participation_score FROM node_registry " +
		"AS nr INNER JOIN participation_score AS ps ON nr.id = ps.node_id WHERE nr.registration_status = 0 AND nr.latest " +
		"= 1 AND ps.score > 0 AND ps.latest = 1":
		mockSpine.ExpectQuery(regexp.QuoteMeta(qe)).WillReturnRows(sqlmock.NewRows([]string{
			"node_id", "node_public_key", "score",
		}).AddRow(
			mockSpineBlocksmiths[0].NodeID,
			mockSpineBlocksmiths[0].NodePublicKey,
			"1000",
		).AddRow(
			mockSpineBlocksmiths[1].NodeID,
			mockSpineBlocksmiths[1].NodePublicKey,
			"1000",
		))
	case "SELECT blocksmith_public_key, pop_change, block_height, blocksmith_index FROM skipped_blocksmith WHERE block_height = 0":
		mockSpine.ExpectQuery(regexp.QuoteMeta(qe)).WillReturnRows(sqlmock.NewRows([]string{
			"blocksmith_public_key", "pop_change", "block_height", "blocksmith_index",
		}).AddRow(
			mockSpineBlocksmiths[0].NodePublicKey,
			5000,
			mockSpinePublishedReceipt[0].BlockHeight,
			0,
		))
	case "SELECT blocksmith_public_key, pop_change, block_height, blocksmith_index FROM skipped_blocksmith WHERE block_height = 1":
		mockSpine.ExpectQuery(regexp.QuoteMeta(qe)).WillReturnRows(sqlmock.NewRows([]string{
			"blocksmith_public_key", "pop_change", "block_height", "blocksmith_index",
		}).AddRow(
			mockSpineBlocksmiths[0].NodePublicKey,
			5000,
			mockSpinePublishedReceipt[0].BlockHeight,
			0,
		))
	case "SELECT sender_public_key, recipient_public_key, datum_type, datum_hash, reference_block_height, " +
		"reference_block_hash, rmr_linked, recipient_signature, intermediate_hashes, block_height, receipt_index, " +
		"published_index FROM published_receipt WHERE block_height = ? ORDER BY published_index ASC":
		mockSpine.ExpectQuery(regexp.QuoteMeta(qe)).WillReturnRows(sqlmock.NewRows([]string{
			"sender_public_key", "recipient_public_key", "datum_type", "datum_hash", "reference_block_height",
			"reference_block_hash", "rmr_linked", "recipient_signature", "intermediate_hashes", "block_height",
			"receipt_index", "published_index",
		}).AddRow(
			mockSpinePublishedReceipt[0].BatchReceipt.SenderPublicKey,
			mockSpinePublishedReceipt[0].BatchReceipt.RecipientPublicKey,
			mockSpinePublishedReceipt[0].BatchReceipt.DatumType,
			mockSpinePublishedReceipt[0].BatchReceipt.DatumHash,
			mockSpinePublishedReceipt[0].BatchReceipt.ReferenceBlockHeight,
			mockSpinePublishedReceipt[0].BatchReceipt.ReferenceBlockHash,
			mockSpinePublishedReceipt[0].BatchReceipt.RMRLinked,
			mockSpinePublishedReceipt[0].BatchReceipt.RecipientSignature,
			mockSpinePublishedReceipt[0].IntermediateHashes,
			mockSpinePublishedReceipt[0].BlockHeight,
			mockSpinePublishedReceipt[0].ReceiptIndex,
			mockSpinePublishedReceipt[0].PublishedIndex,
		))
	case "SELECT id, node_public_key, account_address, registration_height, node_address, locked_balance, " +
		"registration_status, latest, height, max(height) AS max_height FROM node_registry where height <= 0 AND " +
		"registration_status = 0 GROUP BY id ORDER BY height DESC":
		mockSpine.ExpectQuery(regexp.QuoteMeta(qe)).WillReturnRows(sqlmock.NewRows([]string{
			"id", "node_public_key", "account_address", "registration_height", "node_address", "locked_balance",
			"registration_status", "latest", "height",
		}))
	case "SELECT id, node_public_key, account_address, registration_height, node_address, locked_balance, " +
		"registration_status, latest, height, max(height) AS max_height FROM node_registry where height <= 1 " +
		"AND registration_status = 0 GROUP BY id ORDER BY height DESC":
		mockSpine.ExpectQuery(regexp.QuoteMeta(qe)).WillReturnRows(sqlmock.NewRows([]string{
			"id", "node_public_key", "account_address", "registration_height", "node_address", "locked_balance",
			"registration_status", "latest", "height",
		}))
	}
	rows, _ := db.Query(qe)
	return rows, nil
}

var mockSpinePublishedReceipt = []*model.PublishedReceipt{
	{
		BatchReceipt: &model.BatchReceipt{
			SenderPublicKey:      make([]byte, 32),
			RecipientPublicKey:   make([]byte, 32),
			DatumType:            0,
			DatumHash:            make([]byte, 32),
			ReferenceBlockHeight: 0,
			ReferenceBlockHash:   make([]byte, 32),
			RMRLinked:            nil,
			RecipientSignature:   make([]byte, 64),
		},
		IntermediateHashes: nil,
		BlockHeight:        1,
		ReceiptIndex:       0,
		PublishedIndex:     0,
	},
}

func (*mockSpineQueryExecutorSuccess) ExecuteStatement(qe string, args ...interface{}) (sql.Result, error) {
	return nil, nil
}

func TestBlockSpineService_newSpineBlock(t *testing.T) {
	var (
		mockSpineBlock = &model.Block{
			Version:             1,
			PreviousBlockHash:   []byte{},
			BlockSeed:           []byte{},
			BlocksmithPublicKey: bcsNodePubKey1,
			Timestamp:           15875392,
			SpinePublicKeys:     []*model.SpinePublicKey{},
			PayloadHash:         []byte{},
			PayloadLength:       0,
			BlockSignature:      []byte{},
		}
		mockSpineBlockHash, _ = util.GetBlockHash(mockSpineBlock, &chaintype.SpineChain{})
	)
	mockSpineBlock.BlockHash = mockSpineBlockHash

	type fields struct {
		Chaintype          chaintype.ChainType
		QueryExecutor      query.ExecutorInterface
		BlockQuery         query.BlockQueryInterface
		MempoolQuery       query.MempoolQueryInterface
		TransactionQuery   query.TransactionQueryInterface
		Signature          crypto.SignatureInterface
		ActionTypeSwitcher transaction.TypeActionSwitcher
	}
	type args struct {
		version             uint32
		previousBlockHash   []byte
		blockSeed           []byte
		blockSmithPublicKey []byte
		previousBlockHeight uint32
		timestamp           int64
		spinePublicKeys     []*model.SpinePublicKey
		payloadHash         []byte
		payloadLength       uint32
		secretPhrase        string
		megablocks          []*model.Megablock
	}
	tests := []struct {
		name    string
		fields  fields
		args    args
		want    *model.Block
		wantErr bool
	}{
		{
			name: "wantSuccess",
			fields: fields{
				Chaintype: &chaintype.SpineChain{},
				Signature: &mockSpineSignature{},
			},
			args: args{
				version:             1,
				previousBlockHash:   []byte{},
				blockSeed:           []byte{},
				blockSmithPublicKey: bcsNodePubKey1,
				previousBlockHeight: 0,
				timestamp:           15875392,
				spinePublicKeys:     []*model.SpinePublicKey{},
				payloadHash:         []byte{},
				payloadLength:       0,
				secretPhrase:        "secretphrase",
			},
			want: mockSpineBlock,
		},
	}
	for _, tt := range tests {
		t.Run(tt.name, func(t *testing.T) {
			bs := &BlockSpineService{
				Chaintype:     tt.fields.Chaintype,
				QueryExecutor: tt.fields.QueryExecutor,
				BlockQuery:    tt.fields.BlockQuery,
				Signature:     tt.fields.Signature,
			}
			got, err := bs.newSpineBlock(
				tt.args.version,
				tt.args.previousBlockHash,
				tt.args.blockSeed,
				tt.args.blockSmithPublicKey,
				tt.args.previousBlockHeight,
				tt.args.timestamp,
				tt.args.payloadHash,
				tt.args.payloadLength,
				tt.args.secretPhrase,
				tt.args.spinePublicKeys,
				tt.args.megablocks,
			)
			if (err != nil) != tt.wantErr {
				t.Errorf("BlockSpineService.NewBlock() error = %v, wantErr %v", err, tt.wantErr)
				return
			}
			if !reflect.DeepEqual(got, tt.want) {
				t.Errorf("BlockSpineService.NewBlock() = %v, want %v", got, tt.want)
			}
		})
	}
}

func TestBlockSpineService_NewGenesisBlock(t *testing.T) {
	type fields struct {
		Chaintype          chaintype.ChainType
		QueryExecutor      query.ExecutorInterface
		BlockQuery         query.BlockQueryInterface
		MempoolQuery       query.MempoolQueryInterface
		TransactionQuery   query.TransactionQueryInterface
		Signature          crypto.SignatureInterface
		ActionTypeSwitcher transaction.TypeActionSwitcher
	}
	type args struct {
		version              uint32
		previousBlockHash    []byte
		blockSeed            []byte
		blockSmithPublicKey  []byte
		previousBlockHeight  uint32
		timestamp            int64
		totalAmount          int64
		totalFee             int64
		totalCoinBase        int64
		transactions         []*model.Transaction
		publishedReceipts    []*model.PublishedReceipt
		spinePublicKeys      []*model.SpinePublicKey
		payloadHash          []byte
		payloadLength        uint32
		cumulativeDifficulty *big.Int
		genesisSignature     []byte
	}
	tests := []struct {
		name   string
		fields fields
		args   args
		want   *model.Block
	}{
		{
			name: "wantSuccess",
			fields: fields{
				Chaintype: &chaintype.SpineChain{},
				Signature: &mockSpineSignature{},
			},
			args: args{
				version:              1,
				previousBlockHash:    []byte{},
				blockSeed:            []byte{},
				blockSmithPublicKey:  bcsNodePubKey1,
				previousBlockHeight:  0,
				timestamp:            15875392,
				totalAmount:          0,
				totalFee:             0,
				totalCoinBase:        0,
				transactions:         []*model.Transaction{},
				publishedReceipts:    []*model.PublishedReceipt{},
				spinePublicKeys:      []*model.SpinePublicKey{},
				payloadHash:          []byte{},
				payloadLength:        8,
				cumulativeDifficulty: big.NewInt(1),
				genesisSignature:     []byte{},
			},
			want: &model.Block{
				Version:              1,
				PreviousBlockHash:    []byte{},
				BlockSeed:            []byte{},
				BlocksmithPublicKey:  bcsNodePubKey1,
				Timestamp:            15875392,
				TotalAmount:          0,
				TotalFee:             0,
				TotalCoinBase:        0,
				Transactions:         []*model.Transaction{},
				PublishedReceipts:    []*model.PublishedReceipt{},
				SpinePublicKeys:      []*model.SpinePublicKey{},
				PayloadHash:          []byte{},
				PayloadLength:        8,
				CumulativeDifficulty: "1",
				BlockSignature:       []byte{},
				BlockHash: []byte{222, 81, 44, 228, 147, 156, 145, 104, 1, 97, 62, 138, 253, 90, 55, 41, 29, 150, 230, 196,
					68, 216, 14, 244, 224, 161, 132, 157, 229, 68, 33, 147},
			},
		},
	}
	for _, tt := range tests {
		t.Run(tt.name, func(t *testing.T) {
			bs := &BlockSpineService{
				Chaintype:     tt.fields.Chaintype,
				QueryExecutor: tt.fields.QueryExecutor,
				BlockQuery:    tt.fields.BlockQuery,
				Signature:     tt.fields.Signature,
			}
			if got, _ := bs.NewGenesisBlock(
				tt.args.version,
				tt.args.previousBlockHash,
				tt.args.blockSeed,
				tt.args.blockSmithPublicKey,
				tt.args.previousBlockHeight,
				tt.args.timestamp,
				tt.args.totalAmount,
				tt.args.totalFee,
				tt.args.totalCoinBase,
				tt.args.transactions,
				tt.args.publishedReceipts,
				tt.args.spinePublicKeys,
				tt.args.payloadHash,
				tt.args.payloadLength,
				tt.args.cumulativeDifficulty,
				tt.args.genesisSignature,
			); !reflect.DeepEqual(got, tt.want) {
				t.Errorf("BlockSpineService.NewGenesisBlock() = %v, want %v", got, tt.want)
			}
		})
	}
}

var (
	mockSpineBlocksmiths = []*model.Blocksmith{
		{
			NodePublicKey: bcsNodePubKey1,
			NodeID:        2,
			NodeOrder:     new(big.Int).SetInt64(1000),
			Score:         new(big.Int).SetInt64(1000),
		},
		{
			NodePublicKey: bcsNodePubKey2,
			NodeID:        3,
			NodeOrder:     new(big.Int).SetInt64(2000),
			Score:         new(big.Int).SetInt64(2000),
		},
		{
			NodePublicKey: mockSpineBlockData.BlocksmithPublicKey,
			NodeID:        4,
			NodeOrder:     new(big.Int).SetInt64(3000),
			Score:         new(big.Int).SetInt64(3000),
		},
	}
)

type (
	mockSpineBlocksmithServicePushBlock struct {
		strategy.BlocksmithStrategyMain
	}
)

func (*mockSpineBlocksmithServicePushBlock) GetSortedBlocksmiths(*model.Block) []*model.Blocksmith {
	return mockSpineBlocksmiths
}
func (*mockSpineBlocksmithServicePushBlock) GetSortedBlocksmithsMap(*model.Block) map[string]*int64 {
	var result = make(map[string]*int64)
	for index, mockSpine := range mockSpineBlocksmiths {
		mockSpineIndex := int64(index)
		result[string(mockSpine.NodePublicKey)] = &mockSpineIndex
	}
	return result
}
func (*mockSpineBlocksmithServicePushBlock) SortBlocksmiths(block *model.Block) {
}
func (*mockSpineBlocksmithServicePushBlock) GetSmithTime(blocksmithIndex int64, previousBlock *model.Block) int64 {
	return 0
}
func TestBlockSpineService_PushBlock(t *testing.T) {
	type fields struct {
		Chaintype               chaintype.ChainType
		QueryExecutor           query.ExecutorInterface
		BlockQuery              query.BlockQueryInterface
		MempoolQuery            query.MempoolQueryInterface
		TransactionQuery        query.TransactionQueryInterface
		AccountBalanceQuery     query.AccountBalanceQueryInterface
		NodeRegistrationQuery   query.NodeRegistrationQueryInterface
		Signature               crypto.SignatureInterface
		SkippedBlocksmithQuery  query.SkippedBlocksmithQueryInterface
		ActionTypeSwitcher      transaction.TypeActionSwitcher
		Observer                *observer.Observer
		NodeRegistrationService NodeRegistrationServiceInterface
		BlocksmithStrategy      strategy.BlocksmithStrategyInterface
		ParticipationScoreQuery query.ParticipationScoreQueryInterface
		SpinePublicKeyService   BlockSpinePublicKeyServiceInterface
		MegablockService        MegablockServiceInterface
	}
	type args struct {
		previousBlock *model.Block
		block         *model.Block
		broadcast     bool
	}
	tests := []struct {
		name    string
		fields  fields
		args    args
		wantErr bool
	}{
		{
			name: "PushBlock:Transactions<0",
			fields: fields{
				Chaintype:               &chaintype.SpineChain{},
				QueryExecutor:           &mockSpineQueryExecutorSuccess{},
				BlockQuery:              query.NewBlockQuery(&chaintype.SpineChain{}),
				AccountBalanceQuery:     query.NewAccountBalanceQuery(),
				NodeRegistrationQuery:   query.NewNodeRegistrationQuery(),
				Observer:                observer.NewObserver(),
				MempoolQuery:            query.NewMempoolQuery(&chaintype.SpineChain{}),
				SkippedBlocksmithQuery:  query.NewSkippedBlocksmithQuery(),
				NodeRegistrationService: &mockSpineNodeRegistrationServiceSuccess{},
				BlocksmithStrategy:      &mockSpineBlocksmithServicePushBlock{},
				ParticipationScoreQuery: query.NewParticipationScoreQuery(),
				SpinePublicKeyService: &BlockSpinePublicKeyService{
					Logger:                log.New(),
					NodeRegistrationQuery: query.NewNodeRegistrationQuery(),
					QueryExecutor:         &mockSpineQueryExecutorSuccess{},
					Signature:             nil,
					SpinePublicKeyQuery:   query.NewSpinePublicKeyQuery(),
				},
				MegablockService: &mockMegablockService{
					ResMegablocks: []*model.Megablock{
						{
							ID:                  1,
							FullFileHash:        make([]byte, 64),
							FileChunkHashes:     make([]byte, 0),
							MegablockHeight:     720,
							MegablockType:       model.MegablockType_Snapshot,
							ExpirationTimestamp: int64(1000),
						},
					},
				},
			},
			args: args{
				previousBlock: &model.Block{
					ID:                   0,
					Timestamp:            10000,
					CumulativeDifficulty: "10000",
					Version:              1,
					PreviousBlockHash:    []byte{},
					BlockSeed:            []byte{},
					BlocksmithPublicKey:  bcsNodePubKey1,
					TotalAmount:          0,
					TotalFee:             0,
					TotalCoinBase:        0,
					Transactions:         []*model.Transaction{},
					PayloadHash:          []byte{},
					BlockSignature:       []byte{},
				},
				block: &model.Block{
					ID:                  1,
					Timestamp:           12000,
					Version:             1,
					PreviousBlockHash:   []byte{},
					BlockSeed:           []byte{},
					BlocksmithPublicKey: bcsNodePubKey1,
					TotalAmount:         0,
					TotalFee:            0,
					TotalCoinBase:       0,
					Transactions:        []*model.Transaction{},
					PayloadHash:         []byte{},
					BlockSignature:      []byte{},
				},
				broadcast: false,
			},
			wantErr: false,
		},
		{
			name: "PushBlock:Transactions<0 : broadcast true",
			fields: fields{
				Chaintype:               &chaintype.SpineChain{},
				QueryExecutor:           &mockSpineQueryExecutorSuccess{},
				BlockQuery:              query.NewBlockQuery(&chaintype.SpineChain{}),
				AccountBalanceQuery:     query.NewAccountBalanceQuery(),
				NodeRegistrationService: &mockSpineNodeRegistrationServiceSuccess{},
				NodeRegistrationQuery:   query.NewNodeRegistrationQuery(),
				MempoolQuery:            query.NewMempoolQuery(&chaintype.SpineChain{}),
				ParticipationScoreQuery: query.NewParticipationScoreQuery(),
				SkippedBlocksmithQuery:  query.NewSkippedBlocksmithQuery(),
				Observer:                observer.NewObserver(),
				BlocksmithStrategy:      &mockSpineBlocksmithServicePushBlock{},
				SpinePublicKeyService: &BlockSpinePublicKeyService{
					Logger:                log.New(),
					NodeRegistrationQuery: query.NewNodeRegistrationQuery(),
					QueryExecutor:         &mockSpineQueryExecutorSuccess{},
					Signature:             nil,
					SpinePublicKeyQuery:   query.NewSpinePublicKeyQuery(),
				},
				MegablockService: &mockMegablockService{
					ResMegablocks: []*model.Megablock{
						{
							ID:                  1,
							FullFileHash:        make([]byte, 64),
							FileChunkHashes:     make([]byte, 0),
							MegablockHeight:     720,
							MegablockType:       model.MegablockType_Snapshot,
							ExpirationTimestamp: int64(1000),
						},
					},
				},
			},
			args: args{
				previousBlock: &model.Block{
					ID:                   0,
					Timestamp:            10000,
					CumulativeDifficulty: "10000",
					Version:              1,
					PreviousBlockHash:    []byte{},
					BlockSeed:            []byte{},
					BlocksmithPublicKey:  bcsNodePubKey1,
					TotalAmount:          0,
					TotalFee:             0,
					TotalCoinBase:        0,
					Transactions:         []*model.Transaction{},
					PayloadHash:          []byte{},
					BlockSignature:       []byte{},
				},
				block: &model.Block{
					ID:                  1,
					Timestamp:           12000,
					Version:             1,
					PreviousBlockHash:   []byte{},
					BlockSeed:           []byte{},
					BlocksmithPublicKey: bcsNodePubKey1,
					TotalAmount:         0,
					TotalFee:            0,
					TotalCoinBase:       0,
					Transactions:        []*model.Transaction{},
					PayloadHash:         []byte{},
					BlockSignature:      []byte{},
				},
				broadcast: true,
			},
			wantErr: false,
		},
	}
	for _, tt := range tests {
		t.Run(tt.name, func(t *testing.T) {
			bs := &BlockSpineService{
				Chaintype:             tt.fields.Chaintype,
				QueryExecutor:         tt.fields.QueryExecutor,
				BlockQuery:            tt.fields.BlockQuery,
				Signature:             tt.fields.Signature,
				Observer:              tt.fields.Observer,
				Logger:                logrus.New(),
				BlocksmithStrategy:    tt.fields.BlocksmithStrategy,
				SpinePublicKeyService: tt.fields.SpinePublicKeyService,
				MegablockService:      tt.fields.MegablockService,
			}
			if err := bs.PushBlock(tt.args.previousBlock, tt.args.block, tt.args.broadcast, true); (err != nil) != tt.wantErr {
				t.Errorf("BlockSpineService.PushBlock() error = %v, wantErr %v", err, tt.wantErr)
			}
		})
	}
}

func TestBlockSpineService_GetLastBlock(t *testing.T) {
	var (
		mockSpineBlockGetLastBlock = mockSpineBlockData
	)
	mockSpineBlockGetLastBlock.SpinePublicKeys = []*model.SpinePublicKey{
		mockSpinePublicKey,
	}
	mockSpineBlockGetLastBlock.Megablocks = make([]*model.Megablock, 0)

	type fields struct {
		Chaintype             chaintype.ChainType
		QueryExecutor         query.ExecutorInterface
		BlockQuery            query.BlockQueryInterface
		MempoolQuery          query.MempoolQueryInterface
		TransactionQuery      query.TransactionQueryInterface
		SpinePublicKeyQuery   query.SpinePublicKeyQueryInterface
		Signature             crypto.SignatureInterface
		ActionTypeSwitcher    transaction.TypeActionSwitcher
		SpinePublicKeyService BlockSpinePublicKeyServiceInterface
		MegablockService      MegablockServiceInterface
	}
	tests := []struct {
		name    string
		fields  fields
		want    *model.Block
		wantErr bool
	}{
		{
			name: "GetLastBlock:Success", // All is good
			fields: fields{
				Chaintype:           &chaintype.SpineChain{},
				QueryExecutor:       &mockSpineQueryExecutorSuccess{},
				TransactionQuery:    query.NewTransactionQuery(&chaintype.SpineChain{}),
				SpinePublicKeyQuery: query.NewSpinePublicKeyQuery(),
				BlockQuery:          query.NewBlockQuery(&chaintype.SpineChain{}),
				SpinePublicKeyService: &BlockSpinePublicKeyService{
					Logger:                log.New(),
					NodeRegistrationQuery: query.NewNodeRegistrationQuery(),
					QueryExecutor:         &mockSpineQueryExecutorSuccess{},
					Signature:             nil,
					SpinePublicKeyQuery:   query.NewSpinePublicKeyQuery(),
				},
				MegablockService: &mockMegablockService{},
			},
			want:    &mockSpineBlockGetLastBlock,
			wantErr: false,
		},
		{
			name: "GetLastBlock:SelectFail",
			fields: fields{
				Chaintype:           &chaintype.SpineChain{},
				QueryExecutor:       &mockSpineQueryExecutorFail{},
				BlockQuery:          query.NewBlockQuery(&chaintype.SpineChain{}),
				SpinePublicKeyQuery: query.NewSpinePublicKeyQuery(),
				MegablockService:    &mockMegablockService{},
			},
			want:    nil,
			wantErr: true,
		},
	}
	for _, tt := range tests {
		t.Run(tt.name, func(t *testing.T) {
			bs := &BlockSpineService{
				Chaintype:             tt.fields.Chaintype,
				QueryExecutor:         tt.fields.QueryExecutor,
				BlockQuery:            tt.fields.BlockQuery,
				Signature:             tt.fields.Signature,
				SpinePublicKeyService: tt.fields.SpinePublicKeyService,
				MegablockService:      tt.fields.MegablockService,
			}
			got, err := bs.GetLastBlock()
			if (err != nil) != tt.wantErr {
				t.Errorf("BlockSpineService.GetLastBlock() error = %v, wantErr %v", err, tt.wantErr)
				return
			}
			if !reflect.DeepEqual(got, tt.want) {
				t.Errorf("BlockSpineService.GetLastBlock() = \n%v, want \n%v", got, tt.want)
			}
		})
	}
}

type (
	mockSpineQueryExecutorGetGenesisBlockSuccess struct {
		query.Executor
	}

	mockSpineQueryExecutorGetGenesisBlockFail struct {
		query.Executor
	}
)

func (*mockSpineQueryExecutorGetGenesisBlockSuccess) ExecuteSelectRow(qStr string, tx bool, args ...interface{}) (*sql.Row, error) {
	db, mockSpine, _ := sqlmock.New()
	mockSpine.ExpectQuery(regexp.QuoteMeta(qStr)).
		WillReturnRows(sqlmock.NewRows(
			query.NewBlockQuery(&chaintype.SpineChain{}).Fields,
		).AddRow(
			mockSpineBlockData.GetID(),
			mockSpineBlockData.GetBlockHash(),
			mockSpineBlockData.GetPreviousBlockHash(),
			mockSpineBlockData.GetHeight(),
			mockSpineBlockData.GetTimestamp(),
			mockSpineBlockData.GetBlockSeed(),
			mockSpineBlockData.GetBlockSignature(),
			mockSpineBlockData.GetCumulativeDifficulty(),
			mockSpineBlockData.GetPayloadLength(),
			mockSpineBlockData.GetPayloadHash(),
			mockSpineBlockData.GetBlocksmithPublicKey(),
			mockSpineBlockData.GetTotalAmount(),
			mockSpineBlockData.GetTotalFee(),
			mockSpineBlockData.GetTotalCoinBase(),
			mockSpineBlockData.GetVersion(),
		))
	return db.QueryRow(qStr), nil
}

func (*mockSpineQueryExecutorGetGenesisBlockFail) ExecuteSelectRow(qStr string, tx bool, args ...interface{}) (*sql.Row, error) {
	return nil, nil
}

func TestBlockSpineService_GetGenesisBlock(t *testing.T) {
	type fields struct {
		Chaintype          chaintype.ChainType
		QueryExecutor      query.ExecutorInterface
		BlockQuery         query.BlockQueryInterface
		MempoolQuery       query.MempoolQueryInterface
		TransactionQuery   query.TransactionQueryInterface
		Signature          crypto.SignatureInterface
		ActionTypeSwitcher transaction.TypeActionSwitcher
	}
	tests := []struct {
		name    string
		fields  fields
		want    *model.Block
		wantErr bool
	}{
		{
			name: "GetGenesisBlock:success",
			fields: fields{
				Chaintype:     &chaintype.SpineChain{},
				QueryExecutor: &mockSpineQueryExecutorGetGenesisBlockSuccess{},
				BlockQuery:    query.NewBlockQuery(&chaintype.SpineChain{}),
			},
			want:    &mockSpineBlockData,
			wantErr: false,
		},
		{
			name: "GetGenesis:fail",
			fields: fields{
				Chaintype:     &chaintype.SpineChain{},
				QueryExecutor: &mockSpineQueryExecutorGetGenesisBlockFail{},
				BlockQuery:    query.NewBlockQuery(&chaintype.SpineChain{}),
			},
			want:    nil,
			wantErr: true,
		},
	}
	for _, tt := range tests {
		t.Run(tt.name, func(t *testing.T) {
			bs := &BlockSpineService{
				Chaintype:     tt.fields.Chaintype,
				QueryExecutor: tt.fields.QueryExecutor,
				BlockQuery:    tt.fields.BlockQuery,
				Signature:     tt.fields.Signature,
			}
			got, err := bs.GetGenesisBlock()
			if (err != nil) != tt.wantErr {
				t.Errorf("BlockSpineService.GetGenesisBlock() error = %v, wantErr %v", err, tt.wantErr)
				return
			}
			if !reflect.DeepEqual(got, tt.want) {
				t.Errorf("BlockSpineService.GetGenesisBlock() = %v, want %v", got, tt.want)
			}
		})
	}
}

type (
	mockSpineQueryExecutorGetBlocksSuccess struct {
		query.Executor
	}

	mockSpineQueryExecutorGetBlocksFail struct {
		query.Executor
	}
)

func (*mockSpineQueryExecutorGetBlocksSuccess) ExecuteSelect(qStr string, tx bool, args ...interface{}) (*sql.Rows, error) {
	db, mockSpine, err := sqlmock.New()
	if err != nil {
		return nil, err
	}
	defer db.Close()
	mockSpine.ExpectQuery(qStr).WillReturnRows(sqlmock.NewRows(
		query.NewBlockQuery(&chaintype.SpineChain{}).Fields,
	).AddRow(
		mockSpineBlockData.GetID(),
		mockSpineBlockData.GetBlockHash(),
		mockSpineBlockData.GetPreviousBlockHash(),
		mockSpineBlockData.GetHeight(),
		mockSpineBlockData.GetTimestamp(),
		mockSpineBlockData.GetBlockSeed(),
		mockSpineBlockData.GetBlockSignature(),
		mockSpineBlockData.GetCumulativeDifficulty(),
		mockSpineBlockData.GetPayloadLength(),
		mockSpineBlockData.GetPayloadHash(),
		mockSpineBlockData.GetBlocksmithPublicKey(),
		mockSpineBlockData.GetTotalAmount(),
		mockSpineBlockData.GetTotalFee(),
		mockSpineBlockData.GetTotalCoinBase(),
		mockSpineBlockData.GetVersion(),
	))
	return db.Query(qStr)
}

func (*mockSpineQueryExecutorGetBlocksFail) ExecuteSelect(query string, tx bool, args ...interface{}) (*sql.Rows, error) {
	return nil, errors.New("MockedError")
}

func TestBlockSpineService_GetBlocks(t *testing.T) {
	mockSpineBlockData.Megablocks = nil
	type fields struct {
		Chaintype          chaintype.ChainType
		QueryExecutor      query.ExecutorInterface
		BlockQuery         query.BlockQueryInterface
		MempoolQuery       query.MempoolQueryInterface
		TransactionQuery   query.TransactionQueryInterface
		Signature          crypto.SignatureInterface
		ActionTypeSwitcher transaction.TypeActionSwitcher
	}
	tests := []struct {
		name    string
		fields  fields
		want    []*model.Block
		wantErr bool
	}{
		{
			name: "GetBlocks:success",
			fields: fields{
				Chaintype:     &chaintype.SpineChain{},
				QueryExecutor: &mockSpineQueryExecutorGetBlocksSuccess{},
				BlockQuery:    query.NewBlockQuery(&chaintype.SpineChain{}),
			},
			want: []*model.Block{
				&mockSpineBlockData,
			},
			wantErr: false,
		},
		{
			name: "GetBlocks:fail",
			fields: fields{
				Chaintype:     &chaintype.SpineChain{},
				QueryExecutor: &mockSpineQueryExecutorGetBlocksFail{},
				BlockQuery:    query.NewBlockQuery(&chaintype.SpineChain{}),
			},
			want:    nil,
			wantErr: true,
		},
	}
	for _, tt := range tests {
		t.Run(tt.name, func(t *testing.T) {
			bs := &BlockSpineService{
				Chaintype:     tt.fields.Chaintype,
				QueryExecutor: tt.fields.QueryExecutor,
				BlockQuery:    tt.fields.BlockQuery,
				Signature:     tt.fields.Signature,
			}
			got, err := bs.GetBlocks()
			if (err != nil) != tt.wantErr {
				t.Errorf("BlockSpineService.GetBlocks() error = %v, wantErr %v", err, tt.wantErr)
				return
			}
			if !reflect.DeepEqual(got, tt.want) {
				t.Errorf("BlockSpineService.GetBlocks() = %v, want %v", got, tt.want)
			}
		})
	}
}

type (
	mockSpineMempoolServiceSelectFail struct {
		MempoolService
	}
	mockSpineMempoolServiceSelectWrongTransactionBytes struct {
		MempoolService
	}
	mockSpineMempoolServiceSelectSuccess struct {
		MempoolService
	}
	mockSpineQueryExecutorMempoolSuccess struct {
		query.Executor
	}
	mockSpineReceiptServiceReturnEmpty struct {
		ReceiptService
	}
	mockMegablockService struct {
		MegablockService
		ResMegablocks []*model.Megablock
		ResError      error
	}
)

<<<<<<< HEAD
func (ss *mockMegablockService) GetMegablocksForSpineBlock(spineHeight uint32, spineTimestamp int64) ([]*model.Megablock, error) {
	var (
		megablocks = make([]*model.Megablock, 0)
		err        error
	)
	if ss.ResMegablocks != nil {
		megablocks = ss.ResMegablocks
	}
	if ss.ResError != nil {
		err = ss.ResError
	}
	return megablocks, err
}

func (*mockSpineReceiptServiceReturnEmpty) SelectReceipts(
	blockTimestamp int64,
	numberOfReceipt, lastBlockHeight uint32,
) ([]*model.PublishedReceipt, error) {
=======
func (*mockSpineReceiptServiceReturnEmpty) SelectReceipts(int64, uint32, uint32) ([]*model.PublishedReceipt, error) {
>>>>>>> 74951b9b
	return []*model.PublishedReceipt{}, nil
}

// mockSpineQueryExecutorMempoolSuccess
func (*mockSpineQueryExecutorMempoolSuccess) ExecuteSelect(string, bool, ...interface{}) (*sql.Rows, error) {
	db, mockSpine, err := sqlmock.New()
	if err != nil {
		return nil, err
	}
	mockSpine.ExpectQuery("").WillReturnRows(sqlmock.NewRows([]string{
		"id",
		"fee_per_byte",
		"arrival_timestamp",
		"transaction_bytes",
	}).AddRow(
		1,
		1,
		123456,
		transaction.GetFixturesForSignedMempoolTransaction(
			1,
			1562893305,
			"BCZEGOb3WNx3fDOVf9ZS4EjvOIv_UeW4TVBQJ_6tHKlE",
			"BCZnSfqpP5tqFQlMTYkDeBVFWnbyVK7vLr5ORFpTjgtN",
			false,
		).TransactionBytes),
	)
	return db.Query("")
}

// mockSpineMempoolServiceSelectSuccess
func (*mockSpineMempoolServiceSelectSuccess) SelectTransactionFromMempool() ([]*model.MempoolTransaction, error) {
	return []*model.MempoolTransaction{
		{
			FeePerByte: 1,
			TransactionBytes: transaction.GetFixturesForSignedMempoolTransaction(
				1,
				1562893305,
				"BCZEGOb3WNx3fDOVf9ZS4EjvOIv_UeW4TVBQJ_6tHKlE",
				"BCZnSfqpP5tqFQlMTYkDeBVFWnbyVK7vLr5ORFpTjgtN",
				false,
			).TransactionBytes,
		},
	}, nil
}

// mockSpineMempoolServiceSelectSuccess
func (*mockSpineMempoolServiceSelectSuccess) SelectTransactionsFromMempool(int64) ([]*model.Transaction, error) {
	txByte := transaction.GetFixturesForSignedMempoolTransaction(
		1,
		1562893305,
		"BCZEGOb3WNx3fDOVf9ZS4EjvOIv_UeW4TVBQJ_6tHKlE",
		"BCZnSfqpP5tqFQlMTYkDeBVFWnbyVK7vLr5ORFpTjgtN",
		false,
	).TransactionBytes
	txHash := sha3.Sum256(txByte)
	return []*model.Transaction{
		{
			ID:              1,
			TransactionHash: txHash[:],
		},
	}, nil
}

// mockSpineMempoolServiceSelectFail
func (*mockSpineMempoolServiceSelectFail) SelectTransactionsFromMempool(int64) ([]*model.Transaction, error) {
	return nil, errors.New("want error on select")
}

// mockSpineMempoolServiceSelectSuccess
func (*mockSpineMempoolServiceSelectWrongTransactionBytes) SelectTransactionsFromMempool(int64) ([]*model.Transaction, error) {
	return []*model.Transaction{
		{
			ID: 1,
		},
	}, nil
}

func TestBlockSpineService_GenerateBlock(t *testing.T) {
	type fields struct {
		Chaintype             chaintype.ChainType
		QueryExecutor         query.ExecutorInterface
		BlockQuery            query.BlockQueryInterface
		MempoolQuery          query.MempoolQueryInterface
		TransactionQuery      query.TransactionQueryInterface
		NodeRegistrationQuery query.NodeRegistrationQueryInterface
		Signature             crypto.SignatureInterface
		MempoolService        MempoolServiceInterface
		ReceiptService        ReceiptServiceInterface
		BlocksmithStrategy    strategy.BlocksmithStrategyInterface
		ActionTypeSwitcher    transaction.TypeActionSwitcher
		SpinePublicKeyService BlockSpinePublicKeyServiceInterface
		MegablockService      MegablockServiceInterface
	}
	type args struct {
		previousBlock *model.Block
		secretPhrase  string
		timestamp     int64
	}
	tests := []struct {
		name    string
		fields  fields
		args    args
		want    *model.Block
		wantErr bool
	}{
		{
			name: "wantSuccess",
			fields: fields{
				Chaintype:             &chaintype.SpineChain{},
				Signature:             &mockSpineSignature{},
				BlockQuery:            query.NewBlockQuery(&chaintype.SpineChain{}),
				MempoolQuery:          query.NewMempoolQuery(&chaintype.SpineChain{}),
				NodeRegistrationQuery: query.NewNodeRegistrationQuery(),
				QueryExecutor:         &mockSpineQueryExecutorSuccess{},
				MempoolService: &mockSpineMempoolServiceSelectSuccess{
					MempoolService{
						QueryExecutor:      &mockSpineQueryExecutorMempoolSuccess{},
						ActionTypeSwitcher: &mockSpineTypeActionSuccess{},
					},
				},
				BlocksmithStrategy: &mockSpineBlocksmithServicePushBlock{},
				ReceiptService:     &mockSpineReceiptServiceReturnEmpty{},
				ActionTypeSwitcher: &mockSpineTypeActionSuccess{},
				SpinePublicKeyService: &BlockSpinePublicKeyService{
					Logger:                log.New(),
					NodeRegistrationQuery: query.NewNodeRegistrationQuery(),
					QueryExecutor:         &mockSpineQueryExecutorSuccess{},
					Signature:             nil,
					SpinePublicKeyQuery:   query.NewSpinePublicKeyQuery(),
				},
				MegablockService: &mockMegablockService{
					ResMegablocks: []*model.Megablock{
						{
							ID:                  1,
							FullFileHash:        make([]byte, 64),
							FileChunkHashes:     make([]byte, 0),
							MegablockHeight:     720,
							MegablockType:       model.MegablockType_Snapshot,
							ExpirationTimestamp: int64(1000),
						},
					},
				},
			},
			args: args{
				previousBlock: &model.Block{
					Version:             1,
					PreviousBlockHash:   []byte{},
					BlockSeed:           []byte{},
					BlocksmithPublicKey: bcsNodePubKey1,
					Timestamp:           12345600,
					TotalAmount:         0,
					TotalFee:            0,
					TotalCoinBase:       0,
					Transactions:        []*model.Transaction{},
					PayloadHash:         []byte{},
					PayloadLength:       0,
					BlockSignature:      []byte{},
				},
				secretPhrase: "",
				timestamp:    12345678,
			},
			wantErr: false,
		},
	}
	for _, tt := range tests {
		t.Run(tt.name, func(t *testing.T) {
			bs := &BlockSpineService{
				Chaintype:             tt.fields.Chaintype,
				QueryExecutor:         tt.fields.QueryExecutor,
				BlockQuery:            tt.fields.BlockQuery,
				Signature:             tt.fields.Signature,
				BlocksmithStrategy:    tt.fields.BlocksmithStrategy,
				SpinePublicKeyService: tt.fields.SpinePublicKeyService,
				MegablockService:      tt.fields.MegablockService,
			}
			_, err := bs.GenerateBlock(
				tt.args.previousBlock,
				tt.args.secretPhrase,
				tt.args.timestamp,
			)
			if (err != nil) != tt.wantErr {
				t.Errorf("BlockSpineService.GenerateBlock() error = %v, wantErr %v", err, tt.wantErr)
				return
			}
		})
	}
}

type (
	mockSpineAddGenesisExecutor struct {
		query.Executor
	}
)

func (*mockSpineAddGenesisExecutor) BeginTx() error    { return nil }
func (*mockSpineAddGenesisExecutor) RollbackTx() error { return nil }
func (*mockSpineAddGenesisExecutor) CommitTx() error   { return nil }
func (*mockSpineAddGenesisExecutor) ExecuteTransaction(qStr string, args ...interface{}) error {
	return nil
}
func (*mockSpineAddGenesisExecutor) ExecuteTransactions(queries [][]interface{}) error {
	return nil
}
func (*mockSpineAddGenesisExecutor) ExecuteSelect(qStr string, tx bool, args ...interface{}) (*sql.Rows, error) {
	db, mockSpine, _ := sqlmock.New()
	defer db.Close()
	mockSpine.ExpectQuery(regexp.QuoteMeta(qStr)).WillReturnRows(
		sqlmock.NewRows(query.NewMempoolQuery(chaintype.GetChainType(0)).Fields),
	)
	return db.Query(qStr)
}

type (
	mockSpineBlocksmithServiceAddGenesisSuccess struct {
		strategy.BlocksmithStrategyMain
	}
)

func (*mockSpineBlocksmithServiceAddGenesisSuccess) SortBlocksmiths(block *model.Block) {

}

func TestBlockSpineService_AddGenesis(t *testing.T) {
	type fields struct {
		Chaintype               chaintype.ChainType
		QueryExecutor           query.ExecutorInterface
		BlockQuery              query.BlockQueryInterface
		MempoolQuery            query.MempoolQueryInterface
		TransactionQuery        query.TransactionQueryInterface
		SpinePublicKeyQuery     query.SpinePublicKeyQueryInterface
		AccountBalanceQuery     query.AccountBalanceQueryInterface
		Signature               crypto.SignatureInterface
		MempoolService          MempoolServiceInterface
		ActionTypeSwitcher      transaction.TypeActionSwitcher
		Observer                *observer.Observer
		NodeRegistrationService NodeRegistrationServiceInterface
		BlocksmithStrategy      strategy.BlocksmithStrategyInterface
		Logger                  *logrus.Logger
		SpinePublicKeyService   BlockSpinePublicKeyServiceInterface
		MegablockService        MegablockServiceInterface
	}
	tests := []struct {
		name    string
		fields  fields
		wantErr bool
	}{
		{
			name: "wantSuccess",
			fields: fields{
				Chaintype:               &chaintype.SpineChain{},
				Signature:               &mockSpineSignature{},
				MempoolQuery:            query.NewMempoolQuery(&chaintype.SpineChain{}),
				AccountBalanceQuery:     query.NewAccountBalanceQuery(),
				MempoolService:          &mockSpineMempoolServiceSelectFail{},
				ActionTypeSwitcher:      &mockSpineTypeActionSuccess{},
				QueryExecutor:           &mockSpineAddGenesisExecutor{},
				BlockQuery:              query.NewBlockQuery(&chaintype.SpineChain{}),
				TransactionQuery:        query.NewTransactionQuery(&chaintype.SpineChain{}),
				SpinePublicKeyQuery:     query.NewSpinePublicKeyQuery(),
				Observer:                observer.NewObserver(),
				NodeRegistrationService: &mockSpineNodeRegistrationServiceSuccess{},
				BlocksmithStrategy:      &mockSpineBlocksmithServiceAddGenesisSuccess{},
				Logger:                  log.New(),
				SpinePublicKeyService: &BlockSpinePublicKeyService{
					Logger:                log.New(),
					NodeRegistrationQuery: query.NewNodeRegistrationQuery(),
					QueryExecutor:         &mockSpineAddGenesisExecutor{},
					Signature:             nil,
					SpinePublicKeyQuery:   query.NewSpinePublicKeyQuery(),
				},
				MegablockService: &MegablockService{
					QueryExecutor:   &mockSpineAddGenesisExecutor{},
					Logger:          log.New(),
					MegablockQuery:  query.NewMegablockQuery(),
					SpineBlockQuery: query.NewBlockQuery(&chaintype.SpineChain{}),
				},
			},
			wantErr: false,
		},
	}
	for _, tt := range tests {
		t.Run(tt.name, func(t *testing.T) {
			bs := &BlockSpineService{
				Chaintype:             tt.fields.Chaintype,
				QueryExecutor:         tt.fields.QueryExecutor,
				BlockQuery:            tt.fields.BlockQuery,
				Signature:             tt.fields.Signature,
				Observer:              tt.fields.Observer,
				BlocksmithStrategy:    tt.fields.BlocksmithStrategy,
				Logger:                tt.fields.Logger,
				SpinePublicKeyService: tt.fields.SpinePublicKeyService,
				MegablockService:      tt.fields.MegablockService,
			}
			if err := bs.AddGenesis(); (err != nil) != tt.wantErr {
				t.Errorf("BlockSpineService.AddGenesis() error = %v, wantErr %v", err, tt.wantErr)
			}
		})
	}
}

type (
	mockSpineQueryExecutorCheckGenesisTrue struct {
		query.Executor
	}
	mockSpineQueryExecutorCheckGenesisFalse struct {
		query.Executor
	}
)

func (*mockSpineQueryExecutorCheckGenesisFalse) ExecuteSelect(query string, tx bool, args ...interface{}) (*sql.Rows, error) {
	db, mockSpine, err := sqlmock.New()
	if err != nil {
		return nil, err
	}
	defer db.Close()
	mockSpine.ExpectQuery("").WillReturnRows(sqlmock.NewRows([]string{
		"ID", "PreviousBlockHash", "Height", "Timestamp", "BlockSeed", "BlockSignature", "CumulativeDifficulty",
		"PayloadLength", "PayloadHash", "BlocksmithPublicKey", "TotalAmount", "TotalFee", "TotalCoinBase",
		"Version",
	}))
	return db.Query("")
}

func (*mockSpineQueryExecutorCheckGenesisFalse) ExecuteSelectRow(qStr string, tx bool, args ...interface{}) (*sql.Row, error) {
	return nil, nil
}

func (*mockSpineQueryExecutorCheckGenesisTrue) ExecuteSelect(qStr string, tx bool, args ...interface{}) (*sql.Rows, error) {
	db, mockSpine, err := sqlmock.New()
	if err != nil {
		return nil, err
	}
	defer db.Close()
	mockSpine.ExpectQuery("").WillReturnRows(sqlmock.NewRows(
		query.NewBlockQuery(&chaintype.SpineChain{}).Fields,
	).AddRow(
		mockSpineBlockData.GetID(),
		mockSpineBlockData.GetBlockHash(),
		mockSpineBlockData.GetPreviousBlockHash(),
		mockSpineBlockData.GetHeight(),
		mockSpineBlockData.GetTimestamp(),
		mockSpineBlockData.GetBlockSeed(),
		mockSpineBlockData.GetBlockSignature(),
		mockSpineBlockData.GetCumulativeDifficulty(),
		mockSpineBlockData.GetPayloadLength(),
		mockSpineBlockData.GetPayloadHash(),
		mockSpineBlockData.GetBlocksmithPublicKey(),
		mockSpineBlockData.GetTotalAmount(),
		mockSpineBlockData.GetTotalFee(),
		mockSpineBlockData.GetTotalCoinBase(),
		mockSpineBlockData.GetVersion(),
	))
	return db.Query("")
}

func (*mockSpineQueryExecutorCheckGenesisTrue) ExecuteSelectRow(qStr string, tx bool, args ...interface{}) (*sql.Row, error) {
	db, mockSpine, _ := sqlmock.New()
	mockSpine.ExpectQuery(regexp.QuoteMeta(qStr)).
		WillReturnRows(sqlmock.NewRows(
			query.NewBlockQuery(&chaintype.SpineChain{}).Fields,
		).AddRow(
			constant.SpinechainGenesisBlockID,
			mockSpineBlockData.GetBlockHash(),
			mockSpineBlockData.GetPreviousBlockHash(),
			mockSpineBlockData.GetHeight(),
			mockSpineBlockData.GetTimestamp(),
			mockSpineBlockData.GetBlockSeed(),
			mockSpineBlockData.GetBlockSignature(),
			mockSpineBlockData.GetCumulativeDifficulty(),
			mockSpineBlockData.GetPayloadLength(),
			mockSpineBlockData.GetPayloadHash(),
			mockSpineBlockData.GetBlocksmithPublicKey(),
			mockSpineBlockData.GetTotalAmount(),
			mockSpineBlockData.GetTotalFee(),
			mockSpineBlockData.GetTotalCoinBase(),
			mockSpineBlockData.GetVersion(),
		))
	return db.QueryRow(qStr), nil
}

func TestBlockSpineService_CheckGenesis(t *testing.T) {
	type fields struct {
		Chaintype          chaintype.ChainType
		QueryExecutor      query.ExecutorInterface
		BlockQuery         query.BlockQueryInterface
		MempoolQuery       query.MempoolQueryInterface
		TransactionQuery   query.TransactionQueryInterface
		Signature          crypto.SignatureInterface
		MempoolService     MempoolServiceInterface
		ActionTypeSwitcher transaction.TypeActionSwitcher
		Logger             *log.Logger
	}
	tests := []struct {
		name   string
		fields fields
		want   bool
	}{
		{
			name: "wantTrue",
			fields: fields{
				Chaintype:     &chaintype.SpineChain{},
				QueryExecutor: &mockSpineQueryExecutorCheckGenesisTrue{},
				BlockQuery:    query.NewBlockQuery(&chaintype.SpineChain{}),
				Logger:        log.New(),
			},
			want: true,
		},
		{
			name: "wantFalse",
			fields: fields{
				Chaintype:     &chaintype.SpineChain{},
				QueryExecutor: &mockSpineQueryExecutorCheckGenesisFalse{},
				BlockQuery:    query.NewBlockQuery(&chaintype.SpineChain{}),
				Logger:        log.New(),
			},
			want: false,
		},
	}
	for _, tt := range tests {
		t.Run(tt.name, func(t *testing.T) {
			bs := &BlockSpineService{
				Chaintype:     tt.fields.Chaintype,
				QueryExecutor: tt.fields.QueryExecutor,
				BlockQuery:    tt.fields.BlockQuery,
				Signature:     tt.fields.Signature,
				Logger:        tt.fields.Logger,
			}
			if got := bs.CheckGenesis(); got != tt.want {
				t.Errorf("BlockSpineService.CheckGenesis() = %v, want %v", got, tt.want)
			}
		})
	}
}

type (
	mockSpineQueryExecutorGetBlockByHeightSuccess struct {
		query.Executor
	}
	mockSpineQueryExecutorGetBlockByHeightFail struct {
		query.Executor
	}
)

func (*mockSpineQueryExecutorGetBlockByHeightSuccess) ExecuteSelect(qStr string, tx bool, args ...interface{}) (*sql.Rows, error) {
	db, mockSpine, _ := sqlmock.New()
	defer db.Close()

	switch qStr {
	case "SELECT id, block_hash, previous_block_hash, height, timestamp, block_seed, block_signature, " +
		"cumulative_difficulty, payload_length, payload_hash, blocksmith_public_key, total_amount, total_fee, " +
		"total_coinbase, version FROM spine_block WHERE height = 0":
		mockSpine.ExpectQuery(regexp.QuoteMeta(qStr)).WillReturnRows(sqlmock.NewRows(
			query.NewBlockQuery(&chaintype.SpineChain{}).Fields).AddRow(
			mockSpineBlockData.GetID(),
			mockSpineBlockData.GetBlockHash(),
			mockSpineBlockData.GetPreviousBlockHash(),
			mockSpineBlockData.GetHeight(),
			mockSpineBlockData.GetTimestamp(),
			mockSpineBlockData.GetBlockSeed(),
			mockSpineBlockData.GetBlockSignature(),
			mockSpineBlockData.GetCumulativeDifficulty(),
			mockSpineBlockData.GetPayloadLength(),
			mockSpineBlockData.GetPayloadHash(),
			mockSpineBlockData.GetBlocksmithPublicKey(),
			mockSpineBlockData.GetTotalAmount(),
			mockSpineBlockData.GetTotalFee(),
			mockSpineBlockData.GetTotalCoinBase(),
			mockSpineBlockData.GetVersion(),
		))
	case "SELECT node_public_key, public_key_action, latest, height FROM spine_public_key " +
		"WHERE height >= 0 AND height <= 0 AND public_key_action=0 AND latest=1 ORDER BY height":
		mockSpine.ExpectQuery(regexp.QuoteMeta(qStr)).WillReturnRows(sqlmock.NewRows(
			query.NewSpinePublicKeyQuery().Fields))
	case "SELECT node_public_key, public_key_action, main_block_height, latest, height FROM spine_public_key WHERE height = 1":
		mockSpine.ExpectQuery(regexp.QuoteMeta(qStr)).WillReturnRows(sqlmock.NewRows(
			query.NewSpinePublicKeyQuery().Fields))
	case "SELECT id, block_id, block_height, sender_account_address, recipient_account_address, transaction_type, " +
		"fee, timestamp, transaction_hash, transaction_body_length, transaction_body_bytes, " +
		"signature, version, transaction_index FROM \"transaction\" WHERE block_id = ? ORDER BY transaction_index ASC":
		mockSpine.ExpectQuery(regexp.QuoteMeta(qStr)).WillReturnRows(sqlmock.NewRows(
			query.NewTransactionQuery(&chaintype.SpineChain{}).Fields))
	}
	return db.Query(qStr)
}

func (*mockSpineQueryExecutorGetBlockByHeightFail) ExecuteSelect(query string, tx bool, args ...interface{}) (*sql.Rows, error) {
	return nil, errors.New("MockedError")
}

func TestBlockSpineService_GetBlockByHeight(t *testing.T) {
	type fields struct {
		Chaintype             chaintype.ChainType
		QueryExecutor         query.ExecutorInterface
		BlockQuery            query.BlockQueryInterface
		MempoolQuery          query.MempoolQueryInterface
		TransactionQuery      query.TransactionQueryInterface
		SpinePublicKeyQuery   query.SpinePublicKeyQueryInterface
		Signature             crypto.SignatureInterface
		MempoolService        MempoolServiceInterface
		ActionTypeSwitcher    transaction.TypeActionSwitcher
		AccountBalanceQuery   query.AccountBalanceQueryInterface
		Observer              *observer.Observer
		SpinePublicKeyService BlockSpinePublicKeyServiceInterface
		MegablockService      MegablockServiceInterface
	}
	type args struct {
		height uint32
	}
	mockSpineBlockData.Megablocks = make([]*model.Megablock, 0)
	tests := []struct {
		name    string
		fields  fields
		args    args
		want    *model.Block
		wantErr bool
	}{
		{
			name: "GetBlockByHeight:Success", // All is good
			fields: fields{
				Chaintype:        &chaintype.SpineChain{},
				QueryExecutor:    &mockSpineQueryExecutorGetBlockByHeightSuccess{},
				BlockQuery:       query.NewBlockQuery(&chaintype.SpineChain{}),
				TransactionQuery: query.NewTransactionQuery(&chaintype.SpineChain{}),
				SpinePublicKeyService: &BlockSpinePublicKeyService{
					Logger:                log.New(),
					NodeRegistrationQuery: query.NewNodeRegistrationQuery(),
					QueryExecutor:         &mockSpineQueryExecutorGetBlockByHeightSuccess{},
					Signature:             nil,
					SpinePublicKeyQuery:   query.NewSpinePublicKeyQuery(),
				},
				MegablockService: &mockMegablockService{},
			},
			want:    &mockSpineBlockData,
			wantErr: false,
		},
		{
			name: "GetBlockByHeight:FailNoEntryFound", // All is good
			fields: fields{
				Chaintype:        &chaintype.SpineChain{},
				QueryExecutor:    &mockSpineQueryExecutorGetBlockByHeightFail{},
				BlockQuery:       query.NewBlockQuery(&chaintype.SpineChain{}),
				TransactionQuery: query.NewTransactionQuery(&chaintype.SpineChain{}),
				SpinePublicKeyService: &BlockSpinePublicKeyService{
					Logger:                log.New(),
					NodeRegistrationQuery: query.NewNodeRegistrationQuery(),
					QueryExecutor:         &mockSpineQueryExecutorGetBlockByHeightFail{},
					Signature:             nil,
					SpinePublicKeyQuery:   query.NewSpinePublicKeyQuery(),
				},
			},
			want:    nil,
			wantErr: true,
		},
	}
	for _, tt := range tests {
		t.Run(tt.name, func(t *testing.T) {
			bs := &BlockSpineService{
				Chaintype:             tt.fields.Chaintype,
				QueryExecutor:         tt.fields.QueryExecutor,
				BlockQuery:            tt.fields.BlockQuery,
				Signature:             tt.fields.Signature,
				Observer:              tt.fields.Observer,
				SpinePublicKeyService: tt.fields.SpinePublicKeyService,
				MegablockService:      tt.fields.MegablockService,
			}
			got, err := bs.GetBlockByHeight(tt.args.height)
			if (err != nil) != tt.wantErr {
				t.Errorf("BlockSpineService.GetBlockByHeight() error = %v, wantErr %v", err, tt.wantErr)
				return
			}
			if !reflect.DeepEqual(got, tt.want) {
				t.Errorf("BlockSpineService.GetBlockByHeight() = %v, want %v", got, tt.want)
			}
		})
	}
}

type (
	mockSpineQueryExecutorGetBlockByIDSuccess struct {
		query.Executor
	}
	mockSpineQueryExecutorGetBlockByIDFail struct {
		query.Executor
	}
)

func (*mockSpineQueryExecutorGetBlockByIDSuccess) ExecuteSelect(qStr string, tx bool, args ...interface{}) (*sql.Rows, error) {
	db, mockSpine, _ := sqlmock.New()
	defer db.Close()

	switch qStr {
	case "SELECT node_public_key, public_key_action, latest, height FROM spine_public_key " +
		"WHERE height >= 0 AND height <= 1 AND public_key_action=0 AND latest=1 ORDER BY height":
		mockSpine.ExpectQuery(regexp.QuoteMeta(qStr)).WillReturnRows(
			sqlmock.NewRows(query.NewSpinePublicKeyQuery().Fields))
	case "SELECT node_public_key, public_key_action, main_block_height, latest, height FROM spine_public_key WHERE height = 1":
		mockSpine.ExpectQuery(regexp.QuoteMeta(qStr)).WillReturnRows(
			sqlmock.NewRows(query.NewSpinePublicKeyQuery().Fields))
	case "SELECT id, block_hash, previous_block_hash, height, timestamp, block_seed, block_signature, cumulative_difficulty, " +
		"payload_length, payload_hash, blocksmith_public_key, total_amount, total_fee, total_coinbase, " +
		"version FROM spine_block WHERE id = 1":
		mockSpine.ExpectQuery(regexp.QuoteMeta(qStr)).WillReturnRows(sqlmock.NewRows(
			query.NewBlockQuery(&chaintype.SpineChain{}).Fields).AddRow(
			mockSpineBlockData.GetID(),
			mockSpineBlockData.GetBlockHash(),
			mockSpineBlockData.GetPreviousBlockHash(),
			mockSpineBlockData.GetHeight(),
			mockSpineBlockData.GetTimestamp(),
			mockSpineBlockData.GetBlockSeed(),
			mockSpineBlockData.GetBlockSignature(),
			mockSpineBlockData.GetCumulativeDifficulty(),
			mockSpineBlockData.GetPayloadLength(),
			mockSpineBlockData.GetPayloadHash(),
			mockSpineBlockData.GetBlocksmithPublicKey(),
			mockSpineBlockData.GetTotalAmount(),
			mockSpineBlockData.GetTotalFee(),
			mockSpineBlockData.GetTotalCoinBase(),
			mockSpineBlockData.GetVersion(),
		))
	case "SELECT id, block_id, block_height, sender_account_address, recipient_account_address, transaction_type, " +
		"fee, timestamp, transaction_hash, transaction_body_length, transaction_body_bytes, " +
		"signature, version, transaction_index FROM \"transaction\" WHERE block_id = ? ORDER BY transaction_index ASC":
		mockSpine.ExpectQuery(regexp.QuoteMeta(qStr)).WillReturnRows(sqlmock.NewRows(
			query.NewTransactionQuery(&chaintype.SpineChain{}).Fields))
	}
	return db.Query(qStr)
}

func (*mockSpineQueryExecutorGetBlockByIDFail) ExecuteSelect(query string, tx bool, args ...interface{}) (*sql.Rows, error) {
	return nil, errors.New("MockedError")
}

func (*mockSpineQueryExecutorGetBlockByIDSuccess) ExecuteSelectRow(qStr string, tx bool, args ...interface{}) (*sql.Row, error) {
	db, mockSpine, _ := sqlmock.New()
	defer db.Close()
	mockSpine.ExpectQuery(regexp.QuoteMeta(qStr)).
		WillReturnRows(sqlmock.NewRows(query.NewBlockQuery(&chaintype.SpineChain{}).Fields).AddRow(
			mockSpineBlockData.GetID(),
			mockSpineBlockData.GetBlockHash(),
			mockSpineBlockData.GetPreviousBlockHash(),
			mockSpineBlockData.GetHeight(),
			mockSpineBlockData.GetTimestamp(),
			mockSpineBlockData.GetBlockSeed(),
			mockSpineBlockData.GetBlockSignature(),
			mockSpineBlockData.GetCumulativeDifficulty(),
			mockSpineBlockData.GetPayloadLength(),
			mockSpineBlockData.GetPayloadHash(),
			mockSpineBlockData.GetBlocksmithPublicKey(),
			mockSpineBlockData.GetTotalAmount(),
			mockSpineBlockData.GetTotalFee(),
			mockSpineBlockData.GetTotalCoinBase(),
			mockSpineBlockData.GetVersion(),
		))
	return db.QueryRow(qStr), nil
}

func (*mockSpineQueryExecutorGetBlockByIDFail) ExecuteSelectRow(query string, tx bool, args ...interface{}) (*sql.Row, error) {
	return nil, errors.New("MockedError")
}

func TestBlockSpineService_GetBlockByID(t *testing.T) {
	var mockData = mockSpineBlockData
	mockData.Megablocks = []*model.Megablock{
		ssMockMegablock,
	}
	type fields struct {
		Chaintype             chaintype.ChainType
		QueryExecutor         query.ExecutorInterface
		BlockQuery            query.BlockQueryInterface
		MempoolQuery          query.MempoolQueryInterface
		TransactionQuery      query.TransactionQueryInterface
		SpinePublicKeyQuery   query.SpinePublicKeyQueryInterface
		Signature             crypto.SignatureInterface
		MempoolService        MempoolServiceInterface
		ActionTypeSwitcher    transaction.TypeActionSwitcher
		AccountBalanceQuery   query.AccountBalanceQueryInterface
		Observer              *observer.Observer
		SpinePublicKeyService BlockSpinePublicKeyServiceInterface
		MegablockService      MegablockServiceInterface
	}
	type args struct {
		ID               int64
		withAttachedData bool
	}
	tests := []struct {
		name    string
		fields  fields
		args    args
		want    *model.Block
		wantErr bool
	}{
		{
			name: "GetBlockByID:Success", // All is good
			fields: fields{
				Chaintype:        &chaintype.SpineChain{},
				QueryExecutor:    &mockSpineQueryExecutorGetBlockByIDSuccess{},
				BlockQuery:       query.NewBlockQuery(&chaintype.SpineChain{}),
				TransactionQuery: query.NewTransactionQuery(&chaintype.SpineChain{}),
				SpinePublicKeyService: &BlockSpinePublicKeyService{
					Logger:                log.New(),
					NodeRegistrationQuery: query.NewNodeRegistrationQuery(),
					QueryExecutor:         &mockSpineQueryExecutorGetBlockByIDSuccess{},
					Signature:             nil,
					SpinePublicKeyQuery:   query.NewSpinePublicKeyQuery(),
				},
				MegablockService: &mockMegablockService{
					ResMegablocks: []*model.Megablock{
						ssMockMegablock,
					},
				},
			},
			args: args{
				ID:               int64(1),
				withAttachedData: true,
			},
			want:    &mockData,
			wantErr: false,
		},
		{
			name: "GetBlockByID:FailNoEntryFound", // All is good
			fields: fields{
				Chaintype:     &chaintype.SpineChain{},
				QueryExecutor: &mockSpineQueryExecutorGetBlockByIDFail{},
				BlockQuery:    query.NewBlockQuery(&chaintype.SpineChain{}),
				SpinePublicKeyService: &BlockSpinePublicKeyService{
					Logger:                log.New(),
					NodeRegistrationQuery: query.NewNodeRegistrationQuery(),
					QueryExecutor:         &mockSpineQueryExecutorGetBlockByIDFail{},
					Signature:             nil,
					SpinePublicKeyQuery:   query.NewSpinePublicKeyQuery(),
				},
			},
			want:    nil,
			wantErr: true,
		},
	}
	for _, tt := range tests {
		t.Run(tt.name, func(t *testing.T) {
			bs := &BlockSpineService{
				Chaintype:             tt.fields.Chaintype,
				QueryExecutor:         tt.fields.QueryExecutor,
				BlockQuery:            tt.fields.BlockQuery,
				Signature:             tt.fields.Signature,
				Observer:              tt.fields.Observer,
				SpinePublicKeyService: tt.fields.SpinePublicKeyService,
				MegablockService:      tt.fields.MegablockService,
			}
			got, err := bs.GetBlockByID(tt.args.ID, tt.args.withAttachedData)
			if (err != nil) != tt.wantErr {
				t.Errorf("BlockSpineService.GetBlockByID() error = %v, wantErr %v", err, tt.wantErr)
				return
			}
			if !reflect.DeepEqual(got, tt.want) {
				t.Errorf("BlockSpineService.GetBlockByID() = %v, want %v", got, tt.want)
			}
		})
	}
}

type (
	mockSpineQueryExecutorGetBlocksFromHeightSuccess struct {
		query.Executor
	}

	mockSpineQueryExecutorGetBlocksFromHeightFail struct {
		query.Executor
	}
)

func (*mockSpineQueryExecutorGetBlocksFromHeightSuccess) ExecuteSelect(qStr string, tx bool, args ...interface{}) (*sql.Rows, error) {
	db, mockSpine, err := sqlmock.New()
	if err != nil {
		return nil, err
	}
	defer db.Close()
	mockSpine.ExpectQuery(qStr).WillReturnRows(sqlmock.NewRows(
		query.NewBlockQuery(&chaintype.SpineChain{}).Fields,
	).AddRow(
		mockSpineBlockData.GetID(),
		mockSpineBlockData.GetBlockHash(),
		mockSpineBlockData.GetPreviousBlockHash(),
		mockSpineBlockData.GetHeight(),
		mockSpineBlockData.GetTimestamp(),
		mockSpineBlockData.GetBlockSeed(),
		mockSpineBlockData.GetBlockSignature(),
		mockSpineBlockData.GetCumulativeDifficulty(),
		mockSpineBlockData.GetPayloadLength(),
		mockSpineBlockData.GetPayloadHash(),
		mockSpineBlockData.GetBlocksmithPublicKey(),
		mockSpineBlockData.GetTotalAmount(),
		mockSpineBlockData.GetTotalFee(),
		mockSpineBlockData.GetTotalCoinBase(),
		mockSpineBlockData.GetVersion(),
	).AddRow(
		mockSpineBlockData.GetID(),
		mockSpineBlockData.GetBlockHash(),
		mockSpineBlockData.GetPreviousBlockHash(),
		mockSpineBlockData.GetHeight(),
		mockSpineBlockData.GetTimestamp(),
		mockSpineBlockData.GetBlockSeed(),
		mockSpineBlockData.GetBlockSignature(),
		mockSpineBlockData.GetCumulativeDifficulty(),
		mockSpineBlockData.GetPayloadLength(),
		mockSpineBlockData.GetPayloadHash(),
		mockSpineBlockData.GetBlocksmithPublicKey(),
		mockSpineBlockData.GetTotalAmount(),
		mockSpineBlockData.GetTotalFee(),
		mockSpineBlockData.GetTotalCoinBase(),
		mockSpineBlockData.GetVersion(),
	),
	)
	return db.Query(qStr)
}

func (*mockSpineQueryExecutorGetBlocksFromHeightFail) ExecuteSelect(query string, tx bool, args ...interface{}) (*sql.Rows, error) {
	return nil, errors.New("MockedError")
}

func TestBlockSpineService_GetBlocksFromHeight(t *testing.T) {
	mockSpineBlockData.Megablocks = nil
	type fields struct {
		Chaintype           chaintype.ChainType
		QueryExecutor       query.ExecutorInterface
		BlockQuery          query.BlockQueryInterface
		MempoolQuery        query.MempoolQueryInterface
		TransactionQuery    query.TransactionQueryInterface
		Signature           crypto.SignatureInterface
		MempoolService      MempoolServiceInterface
		ActionTypeSwitcher  transaction.TypeActionSwitcher
		AccountBalanceQuery query.AccountBalanceQueryInterface
		Observer            *observer.Observer
	}
	type args struct {
		startHeight, limit uint32
	}
	tests := []struct {
		name    string
		fields  fields
		args    args
		want    []*model.Block
		wantErr bool
	}{
		{
			name: "GetBlocksFromHeight:Success", // All is good
			fields: fields{
				Chaintype:     &chaintype.SpineChain{},
				QueryExecutor: &mockSpineQueryExecutorGetBlocksFromHeightSuccess{},
				BlockQuery:    query.NewBlockQuery(&chaintype.SpineChain{}),
			},
			args: args{
				startHeight: 0,
				limit:       2,
			},
			want: []*model.Block{
				&mockSpineBlockData,
				&mockSpineBlockData,
			},
			wantErr: false,
		},
		{
			name: "GetBlocksFromHeight:FailNoEntryFound", // All is good
			fields: fields{
				Chaintype:     &chaintype.SpineChain{},
				QueryExecutor: &mockSpineQueryExecutorGetBlocksFromHeightFail{},
				BlockQuery:    query.NewBlockQuery(&chaintype.SpineChain{}),
			},
			want:    nil,
			wantErr: true,
		},
	}
	for _, tt := range tests {
		t.Run(tt.name, func(t *testing.T) {
			bs := &BlockSpineService{
				Chaintype:     tt.fields.Chaintype,
				QueryExecutor: tt.fields.QueryExecutor,
				BlockQuery:    tt.fields.BlockQuery,
				Signature:     tt.fields.Signature,
				Observer:      tt.fields.Observer,
			}
			got, err := bs.GetBlocksFromHeight(tt.args.startHeight, tt.args.limit)
			if (err != nil) != tt.wantErr {
				t.Errorf("BlockSpineService.GetBlocksFromHeight() error = %v, wantErr %v", err, tt.wantErr)
				return
			}
			if len(got) == 0 && len(tt.want) == 0 {
				return
			}
			if !reflect.DeepEqual(got, tt.want) {
				t.Errorf("BlockSpineService.GetBlocksFromHeight() = %v, want %v", got, tt.want)
			}
		})
	}
}

func TestBlockSpineService_ReceiveBlock(t *testing.T) {

	mockSpineLastBlockData := model.Block{
		ID: -1701929749060110283,
		BlockHash: []byte{131, 164, 247, 141, 242, 130, 3, 197, 8, 43, 22, 189, 169, 240, 6, 44, 150, 12, 173, 148, 255, 230, 50,
			16, 166, 136, 75, 12, 106, 33, 93, 78},
		PreviousBlockHash: []byte{204, 131, 181, 204, 170, 112, 249, 115, 172, 193, 120, 7, 166, 200, 160, 138, 32, 0, 163, 161,
			45, 128, 173, 123, 252, 203, 199, 224, 249, 124, 168, 41},
		Height:    1,
		Timestamp: 1,
		BlockSeed: []byte{153, 58, 50, 200, 7, 61, 108, 229, 204, 48, 199, 145, 21, 99, 125, 75, 49,
			45, 118, 97, 219, 80, 242, 244, 100, 134, 144, 246, 37, 144, 213, 135},
		BlockSignature:       []byte{144, 246, 37, 144, 213, 135},
		CumulativeDifficulty: "1000",
		BlocksmithPublicKey: []byte{1, 2, 3, 200, 7, 61, 108, 229, 204, 48, 199, 145, 21, 99, 125, 75, 49,
			45, 118, 97, 219, 80, 242, 244, 100, 134, 144, 246, 37, 144, 213, 135},
		Version:       0,
		PayloadLength: 1,
		PayloadHash:   []byte{},
		SpinePublicKeys: []*model.SpinePublicKey{
			mockSpinePublicKey,
		},
	}

	mockSpineGoodLastBlockHash, _ := util.GetBlockHash(&mockSpineLastBlockData, &chaintype.SpineChain{})
	mockSpineGoodIncomingBlock := &model.Block{
		PreviousBlockHash:    mockSpineGoodLastBlockHash,
		BlockSignature:       nil,
		CumulativeDifficulty: "200",
		Timestamp:            10000,
		BlocksmithPublicKey:  mockSpineBlocksmiths[0].NodePublicKey,
		SpinePublicKeys: []*model.SpinePublicKey{
			mockSpinePublicKey,
		},
	}
	mockSpineBlockData.BlockHash = mockSpineGoodLastBlockHash

	type fields struct {
		Chaintype               chaintype.ChainType
		KVExecutor              kvdb.KVExecutorInterface
		QueryExecutor           query.ExecutorInterface
		BlockQuery              query.BlockQueryInterface
		MempoolQuery            query.MempoolQueryInterface
		TransactionQuery        query.TransactionQueryInterface
		SpinePublicKeyQuery     query.SpinePublicKeyQueryInterface
		MerkleTreeQuery         query.MerkleTreeQueryInterface
		NodeRegistrationQuery   query.NodeRegistrationQueryInterface
		ParticipationScoreQuery query.ParticipationScoreQueryInterface
		SkippedBlocksmithQuery  query.SkippedBlocksmithQueryInterface
		Signature               crypto.SignatureInterface
		MempoolService          MempoolServiceInterface
		ActionTypeSwitcher      transaction.TypeActionSwitcher
		AccountBalanceQuery     query.AccountBalanceQueryInterface
		BlocksmithStrategy      strategy.BlocksmithStrategyInterface
		Observer                *observer.Observer
		NodeRegistrationService NodeRegistrationServiceInterface
		SpinePublicKeyService   BlockSpinePublicKeyServiceInterface
		MegablockService        MegablockServiceInterface
	}
	type args struct {
		senderPublicKey  []byte
		lastBlock        *model.Block
		block            *model.Block
		nodeSecretPhrase string
	}
	tests := []struct {
		name    string
		fields  fields
		args    args
		want    *model.BatchReceipt
		wantErr bool
	}{
		{
			name: "ReceiveBlock:fail - {incoming block.previousBlockHash == nil}",
			args: args{
				senderPublicKey: nil,
				lastBlock:       nil,
				block: &model.Block{
					PreviousBlockHash: nil,
				},
				nodeSecretPhrase: "",
			},
			fields: fields{
				Chaintype:           &chaintype.SpineChain{},
				QueryExecutor:       nil,
				BlockQuery:          nil,
				MempoolQuery:        query.NewMempoolQuery(&chaintype.SpineChain{}),
				TransactionQuery:    nil,
				Signature:           nil,
				MempoolService:      nil,
				ActionTypeSwitcher:  nil,
				AccountBalanceQuery: nil,
				Observer:            nil,
				BlocksmithStrategy:  &mockSpineBlocksmithService{},
				SpinePublicKeyService: &BlockSpinePublicKeyService{
					Logger:                log.New(),
					NodeRegistrationQuery: query.NewNodeRegistrationQuery(),
					QueryExecutor:         nil,
					Signature:             nil,
					SpinePublicKeyQuery:   query.NewSpinePublicKeyQuery(),
				},
				MegablockService: &mockMegablockService{},
			},
			wantErr: true,
			want:    nil,
		},
		{
			name: "ReceiveBlock:fail - {last block hash != previousBlockHash}",
			args: args{
				senderPublicKey: nil,
				lastBlock: &model.Block{
					BlockHash:      []byte{1},
					BlockSignature: []byte{},
				},
				block: &model.Block{
					PreviousBlockHash: []byte{},
					BlockSignature:    nil,
				},
				nodeSecretPhrase: "",
			},
			fields: fields{
				Chaintype:               &chaintype.SpineChain{},
				KVExecutor:              &mockSpineKVExecutorSuccess{},
				QueryExecutor:           nil,
				BlockQuery:              nil,
				MempoolQuery:            query.NewMempoolQuery(&chaintype.SpineChain{}),
				TransactionQuery:        nil,
				Signature:               &mockSpineSignature{},
				MempoolService:          nil,
				ActionTypeSwitcher:      nil,
				AccountBalanceQuery:     nil,
				Observer:                nil,
				BlocksmithStrategy:      &mockSpineBlocksmithService{},
				NodeRegistrationService: nil,
				SpinePublicKeyService: &BlockSpinePublicKeyService{
					Logger:                log.New(),
					NodeRegistrationQuery: query.NewNodeRegistrationQuery(),
					QueryExecutor:         nil,
					Signature:             nil,
					SpinePublicKeyQuery:   query.NewSpinePublicKeyQuery(),
				},
				MegablockService: &mockMegablockService{},
			},
			wantErr: true,
			want:    nil,
		},
		{
			name: "ReceiveBlock:pushBlockFail",
			args: args{
				senderPublicKey:  []byte{1, 3, 4, 5, 6},
				lastBlock:        &mockSpineBlockData,
				block:            mockSpineGoodIncomingBlock,
				nodeSecretPhrase: "",
			},
			fields: fields{
				Chaintype:               &chaintype.SpineChain{},
				QueryExecutor:           &mockSpineQueryExecutorFail{},
				BlockQuery:              query.NewBlockQuery(&chaintype.SpineChain{}),
				MempoolQuery:            query.NewMempoolQuery(&chaintype.SpineChain{}),
				SpinePublicKeyQuery:     query.NewSpinePublicKeyQuery(),
				TransactionQuery:        nil,
				Signature:               &mockSpineSignature{},
				MempoolService:          nil,
				ActionTypeSwitcher:      nil,
				AccountBalanceQuery:     nil,
				Observer:                observer.NewObserver(),
				NodeRegistrationService: nil,
				BlocksmithStrategy:      &mockSpineBlocksmithService{},
				SpinePublicKeyService: &BlockSpinePublicKeyService{
					Logger:                log.New(),
					NodeRegistrationQuery: query.NewNodeRegistrationQuery(),
					QueryExecutor:         &mockSpineQueryExecutorFail{},
					Signature:             &mockSpineSignature{},
					SpinePublicKeyQuery:   query.NewSpinePublicKeyQuery(),
				},
				MegablockService: &mockMegablockService{},
			},
			wantErr: true,
			want:    nil,
		},
		{
			name: "ReceiveBlock:fail - {last block hash != previousBlockHash - kvExecutor other error - generate batch receipt success}",
			args: args{
				senderPublicKey: []byte{1, 3, 4, 5, 6},
				lastBlock: &model.Block{
					BlockSignature: []byte{},
				},
				block: &model.Block{
					PreviousBlockHash: []byte{133, 198, 93, 19, 200, 113, 155, 159, 136, 63, 230, 29, 21, 173, 160, 40,
						169, 25, 61, 85, 203, 79, 43, 182, 5, 236, 141, 124, 46, 193, 223, 255, 0},
					BlockSignature:      nil,
					BlocksmithPublicKey: []byte{1, 3, 4, 5, 6},
				},
				nodeSecretPhrase: "",
			},
			fields: fields{
				Chaintype:               &chaintype.SpineChain{},
				KVExecutor:              &mockSpineKVExecutorFailOtherError{},
				QueryExecutor:           &mockSpineQueryExecutorSuccess{},
				BlockQuery:              nil,
				MempoolQuery:            query.NewMempoolQuery(&chaintype.SpineChain{}),
				SpinePublicKeyQuery:     query.NewSpinePublicKeyQuery(),
				TransactionQuery:        nil,
				Signature:               &mockSpineSignature{},
				MempoolService:          nil,
				ActionTypeSwitcher:      nil,
				AccountBalanceQuery:     nil,
				Observer:                nil,
				NodeRegistrationService: nil,
				BlocksmithStrategy:      &mockSpineBlocksmithService{},
				SpinePublicKeyService: &BlockSpinePublicKeyService{
					Logger:                log.New(),
					NodeRegistrationQuery: query.NewNodeRegistrationQuery(),
					QueryExecutor:         &mockSpineQueryExecutorSuccess{},
					Signature:             &mockSpineSignature{},
					SpinePublicKeyQuery:   query.NewSpinePublicKeyQuery(),
				},
				MegablockService: &mockMegablockService{},
			},
			wantErr: true,
			want:    nil,
		},
		{
			name: "ReceiveBlock:pushBlockFail",
			args: args{
				senderPublicKey:  []byte{1, 3, 4, 5, 6},
				lastBlock:        &mockSpineBlockData,
				block:            mockSpineGoodIncomingBlock,
				nodeSecretPhrase: "",
			},
			fields: fields{
				Chaintype:               &chaintype.SpineChain{},
				QueryExecutor:           &mockSpineQueryExecutorFail{},
				BlockQuery:              query.NewBlockQuery(&chaintype.SpineChain{}),
				MempoolQuery:            query.NewMempoolQuery(&chaintype.SpineChain{}),
				SpinePublicKeyQuery:     query.NewSpinePublicKeyQuery(),
				TransactionQuery:        nil,
				Signature:               &mockSpineSignature{},
				MempoolService:          nil,
				ActionTypeSwitcher:      nil,
				AccountBalanceQuery:     nil,
				Observer:                observer.NewObserver(),
				NodeRegistrationService: nil,
				BlocksmithStrategy:      &mockSpineBlocksmithService{},
				SpinePublicKeyService: &BlockSpinePublicKeyService{
					Logger:                log.New(),
					NodeRegistrationQuery: query.NewNodeRegistrationQuery(),
					QueryExecutor:         &mockSpineQueryExecutorFail{},
					Signature:             &mockSpineSignature{},
					SpinePublicKeyQuery:   query.NewSpinePublicKeyQuery(),
				},
				MegablockService: &mockMegablockService{},
			},
			wantErr: true,
			want:    nil,
		},
		{
			name: "ReceiveBlock:success",
			args: args{
				senderPublicKey:  []byte{1, 3, 4, 5, 6},
				lastBlock:        &mockSpineLastBlockData,
				block:            mockSpineGoodIncomingBlock,
				nodeSecretPhrase: "",
			},
			fields: fields{
				Chaintype:               &chaintype.SpineChain{},
				KVExecutor:              &mockSpineKVExecutorSuccess{},
				QueryExecutor:           &mockSpineQueryExecutorSuccess{},
				BlockQuery:              query.NewBlockQuery(&chaintype.SpineChain{}),
				MempoolQuery:            query.NewMempoolQuery(&chaintype.SpineChain{}),
				SpinePublicKeyQuery:     query.NewSpinePublicKeyQuery(),
				NodeRegistrationQuery:   query.NewNodeRegistrationQuery(),
				TransactionQuery:        query.NewTransactionQuery(&chaintype.SpineChain{}),
				MerkleTreeQuery:         query.NewMerkleTreeQuery(),
				ParticipationScoreQuery: query.NewParticipationScoreQuery(),
				SkippedBlocksmithQuery:  query.NewSkippedBlocksmithQuery(),
				Signature:               &mockSpineSignature{},
				MempoolService:          nil,
				ActionTypeSwitcher:      nil,
				AccountBalanceQuery:     query.NewAccountBalanceQuery(),
				Observer:                observer.NewObserver(),
				BlocksmithStrategy:      &mockSpineBlocksmithServicePushBlock{},
				NodeRegistrationService: &mockSpineNodeRegistrationServiceSuccess{},
				SpinePublicKeyService: &BlockSpinePublicKeyService{
					Logger:                log.New(),
					NodeRegistrationQuery: query.NewNodeRegistrationQuery(),
					QueryExecutor:         &mockSpineQueryExecutorSuccess{},
					Signature:             &mockSpineSignature{},
					SpinePublicKeyQuery:   query.NewSpinePublicKeyQuery(),
				},
				MegablockService: &mockMegablockService{},
			},
			wantErr: false,
			want:    nil,
		},
	}
	for _, tt := range tests {
		t.Run(tt.name, func(t *testing.T) {
			bs := &BlockSpineService{
				Chaintype:             tt.fields.Chaintype,
				QueryExecutor:         tt.fields.QueryExecutor,
				BlockQuery:            tt.fields.BlockQuery,
				Signature:             tt.fields.Signature,
				Observer:              tt.fields.Observer,
				BlocksmithStrategy:    tt.fields.BlocksmithStrategy,
				Logger:                logrus.New(),
				SpinePublicKeyService: tt.fields.SpinePublicKeyService,
				MegablockService:      tt.fields.MegablockService,
			}
			got, err := bs.ReceiveBlock(
				tt.args.senderPublicKey, tt.args.lastBlock, tt.args.block, tt.args.nodeSecretPhrase)
			if (err != nil) != tt.wantErr {
				t.Errorf("ReceiveBlock() error = \n%v, wantErr \n%v", err, tt.wantErr)
				return
			}
			if !reflect.DeepEqual(got, tt.want) {
				t.Errorf("ReceiveBlock() got = \n%v want \n%v", got, tt.want)
			}
		})
	}
}

func TestBlockSpineService_GetBlockExtendedInfo(t *testing.T) {
	block := &model.Block{
		ID:                   999,
		PreviousBlockHash:    []byte{1, 1, 1, 1, 1, 1, 1, 1},
		Height:               1,
		Timestamp:            1562806389280,
		BlockSeed:            []byte{},
		BlockSignature:       []byte{},
		CumulativeDifficulty: string(100000000),
		PayloadLength:        0,
		PayloadHash:          []byte{},
		BlocksmithPublicKey:  bcsNodePubKey1,
		Version:              0,
	}
	genesisBlock := &model.Block{
		ID:                   999,
		PreviousBlockHash:    []byte{1, 1, 1, 1, 1, 1, 1, 1},
		Height:               0,
		Timestamp:            1562806389280,
		BlockSeed:            []byte{},
		BlockSignature:       []byte{},
		CumulativeDifficulty: string(100000000),
		PayloadLength:        0,
		PayloadHash:          []byte{},
		BlocksmithPublicKey:  bcsNodePubKey1,
		Version:              0,
	}
	type fields struct {
		Chaintype               chaintype.ChainType
		QueryExecutor           query.ExecutorInterface
		BlockQuery              query.BlockQueryInterface
		MempoolQuery            query.MempoolQueryInterface
		TransactionQuery        query.TransactionQueryInterface
		Signature               crypto.SignatureInterface
		MempoolService          MempoolServiceInterface
		PublishedReceiptQuery   query.PublishedReceiptQueryInterface
		SkippedBlocksmithQuery  query.SkippedBlocksmithQueryInterface
		ActionTypeSwitcher      transaction.TypeActionSwitcher
		AccountBalanceQuery     query.AccountBalanceQueryInterface
		ParticipationScoreQuery query.ParticipationScoreQueryInterface
		NodeRegistrationQuery   query.NodeRegistrationQueryInterface
		Observer                *observer.Observer
	}
	type args struct {
		block *model.Block
	}
	tests := []struct {
		name    string
		fields  fields
		args    args
		want    *model.BlockExtendedInfo
		wantErr bool
	}{
		{
			name: "GetBlockExtendedInfo:success-{genesisBlock}",
			args: args{
				block: genesisBlock,
			},
			fields: fields{
				QueryExecutor:          &mockSpineQueryExecutorSuccess{},
				NodeRegistrationQuery:  query.NewNodeRegistrationQuery(),
				PublishedReceiptQuery:  query.NewPublishedReceiptQuery(),
				SkippedBlocksmithQuery: query.NewSkippedBlocksmithQuery(),
			},
			wantErr: false,
			want: &model.BlockExtendedInfo{
				Block: &model.Block{
					ID:                   999,
					PreviousBlockHash:    []byte{1, 1, 1, 1, 1, 1, 1, 1},
					Height:               0,
					Timestamp:            1562806389280,
					BlockSeed:            []byte{},
					BlockSignature:       []byte{},
					CumulativeDifficulty: string(100000000),
					PayloadLength:        0,
					PayloadHash:          []byte{},
					BlocksmithPublicKey:  bcsNodePubKey1,
					Version:              0,
				},
			},
		},
		{
			name: "GetBlockExtendedInfo:success",
			args: args{
				block: block,
			},
			fields: fields{
				QueryExecutor:          &mockSpineQueryExecutorSuccess{},
				NodeRegistrationQuery:  query.NewNodeRegistrationQuery(),
				PublishedReceiptQuery:  query.NewPublishedReceiptQuery(),
				SkippedBlocksmithQuery: query.NewSkippedBlocksmithQuery(),
			},
			wantErr: false,
			want: &model.BlockExtendedInfo{
				Block: &model.Block{
					ID:                   999,
					PreviousBlockHash:    []byte{1, 1, 1, 1, 1, 1, 1, 1},
					Height:               1,
					Timestamp:            1562806389280,
					BlockSeed:            []byte{},
					BlockSignature:       []byte{},
					CumulativeDifficulty: string(100000000),
					PayloadLength:        0,
					PayloadHash:          []byte{},
					BlocksmithPublicKey:  bcsNodePubKey1,
					Version:              0,
				},
			},
		},
	}
	for _, tt := range tests {
		t.Run(tt.name, func(t *testing.T) {
			bs := &BlockSpineService{
				Chaintype:     tt.fields.Chaintype,
				QueryExecutor: tt.fields.QueryExecutor,
				BlockQuery:    tt.fields.BlockQuery,
				Signature:     tt.fields.Signature,
				Observer:      tt.fields.Observer,
			}
			got, err := bs.GetBlockExtendedInfo(tt.args.block, false)
			if (err != nil) != tt.wantErr {
				t.Errorf("BlockSpineService.GetBlockExtendedInfo() error = \n%v, wantErr \n%v", err, tt.wantErr)
				return
			}
			if !reflect.DeepEqual(got, tt.want) {
				t.Errorf("BlockSpineService.GetBlockExtendedInfo() = \n%v, want \n%v", got, tt.want)
			}
		})
	}
}

type (
	mockSpineBlocksmithService struct {
		strategy.BlocksmithStrategyMain
	}
)

func (*mockSpineBlocksmithService) GetSortedBlocksmiths(block *model.Block) []*model.Blocksmith {
	return []*model.Blocksmith{
		{
			NodeID:        1,
			NodeOrder:     new(big.Int).SetInt64(8000),
			NodePublicKey: []byte{1, 3, 4, 5, 6},
		},
		{
			NodeID:    2,
			NodeOrder: new(big.Int).SetInt64(1000),
		},
		{
			NodeID:    3,
			NodeOrder: new(big.Int).SetInt64(5000),
		},
	}
}
func TestBlockSpineService_GenerateGenesisBlock(t *testing.T) {
	type fields struct {
		Chaintype               chaintype.ChainType
		KVExecutor              kvdb.KVExecutorInterface
		QueryExecutor           query.ExecutorInterface
		BlockQuery              query.BlockQueryInterface
		MempoolQuery            query.MempoolQueryInterface
		TransactionQuery        query.TransactionQueryInterface
		MerkleTreeQuery         query.MerkleTreeQueryInterface
		Signature               crypto.SignatureInterface
		MempoolService          MempoolServiceInterface
		ActionTypeSwitcher      transaction.TypeActionSwitcher
		AccountBalanceQuery     query.AccountBalanceQueryInterface
		ParticipationScoreQuery query.ParticipationScoreQueryInterface
		NodeRegistrationQuery   query.NodeRegistrationQueryInterface
		Observer                *observer.Observer
		Logger                  *log.Logger
	}
	type args struct {
		genesisEntries []constant.GenesisConfigEntry
	}
	tests := []struct {
		name    string
		fields  fields
		args    args
		want    int64
		wantErr bool
	}{
		{
			name: "GenerateGenesisBlock:success",
			fields: fields{
				Chaintype:               &chaintype.SpineChain{},
				KVExecutor:              nil,
				QueryExecutor:           nil,
				BlockQuery:              nil,
				MempoolQuery:            nil,
				TransactionQuery:        nil,
				MerkleTreeQuery:         nil,
				Signature:               nil,
				MempoolService:          nil,
				ActionTypeSwitcher:      &transaction.TypeSwitcher{},
				AccountBalanceQuery:     nil,
				ParticipationScoreQuery: nil,
				NodeRegistrationQuery:   nil,
				Observer:                nil,
			},
			args: args{
				genesisEntries: constant.GenesisConfig,
			},
			wantErr: false,
			want:    constant.SpinechainGenesisBlockID,
		},
	}
	for _, tt := range tests {
		t.Run(tt.name, func(t *testing.T) {
			bs := &BlockSpineService{
				Chaintype:     tt.fields.Chaintype,
				QueryExecutor: tt.fields.QueryExecutor,
				BlockQuery:    tt.fields.BlockQuery,
				Signature:     tt.fields.Signature,
				Observer:      tt.fields.Observer,
				Logger:        tt.fields.Logger,
			}
			got, err := bs.GenerateGenesisBlock(tt.args.genesisEntries)
			if (err != nil) != tt.wantErr {
				t.Errorf("BlockSpineService.GenerateGenesisBlock() error = %v, wantErr %v", err, tt.wantErr)
				return
			}
			if got.ID != tt.want {
				t.Errorf("BlockSpineService.GenerateGenesisBlock() got %v, want %v", got.GetID(), tt.want)
			}
		})
	}
}

type mockSpineQueryExecutorValidateBlockSuccess struct {
	query.Executor
}

func (*mockSpineQueryExecutorValidateBlockSuccess) ExecuteSelect(qStr string, tx bool, args ...interface{}) (*sql.Rows, error) {
	db, mockSpine, _ := sqlmock.New()
	defer db.Close()
	mockSpine.ExpectQuery(regexp.QuoteMeta(qStr)).
		WillReturnRows(sqlmock.NewRows(
			query.NewBlockQuery(&chaintype.SpineChain{}).Fields,
		).AddRow(
			mockSpineBlockData.GetID(),
			mockSpineBlockData.GetBlockHash(),
			mockSpineBlockData.GetPreviousBlockHash(),
			mockSpineBlockData.GetHeight(),
			mockSpineBlockData.GetTimestamp(),
			mockSpineBlockData.GetBlockSeed(),
			mockSpineBlockData.GetBlockSignature(),
			mockSpineBlockData.GetCumulativeDifficulty(),
			mockSpineBlockData.GetPayloadLength(),
			mockSpineBlockData.GetPayloadHash(),
			mockSpineBlockData.GetBlocksmithPublicKey(),
			mockSpineBlockData.GetTotalAmount(),
			mockSpineBlockData.GetTotalFee(),
			mockSpineBlockData.GetTotalCoinBase(),
			mockSpineBlockData.GetVersion(),
		))
	rows, _ := db.Query(qStr)
	return rows, nil
}

var (
	mockSpineValidateBadBlockInvalidBlockHash = &model.Block{
		Timestamp:           1572246820,
		BlockSignature:      []byte{},
		BlocksmithPublicKey: []byte{1, 2, 3, 4},
		PreviousBlockHash:   []byte{},
	}

	mockSpineValidateBlockSuccess = &model.Block{
		Timestamp: 1572246820,
		ID:        constant.MainchainGenesisBlockID,
		BlockHash: make([]byte, 32),
		PreviousBlockHash: []byte{167, 255, 198, 248, 191, 30, 215, 102, 81, 193, 71, 86, 160, 97, 214, 98, 245, 128, 255, 77, 228,
			59, 73, 250, 130, 216, 10, 75, 128, 248, 67, 74},
		Height: 1,
		BlockSeed: []byte{153, 58, 50, 200, 7, 61, 108, 229, 204, 48, 199, 145, 21, 99, 125, 75, 49,
			45, 118, 97, 219, 80, 242, 244, 100, 134, 144, 246, 37, 144, 213, 135},
		BlockSignature:       []byte{144, 246, 37, 144, 213, 135},
		CumulativeDifficulty: "1000",
		PayloadLength:        1,
		PayloadHash:          []byte{},
		BlocksmithPublicKey: []byte{1, 2, 3, 200, 7, 61, 108, 229, 204, 48, 199, 145, 21, 99, 125, 75, 49,
			45, 118, 97, 219, 80, 242, 244, 100, 134, 144, 246, 37, 144, 213, 135},
		TotalAmount:   1000,
		TotalFee:      0,
		TotalCoinBase: 1,
		Version:       0,
	}
)

type (
	mockSpineBlocksmithServiceValidateBlockSuccess struct {
		strategy.BlocksmithStrategyMain
	}
)

func (*mockSpineBlocksmithServiceValidateBlockSuccess) GetSortedBlocksmithsMap(*model.Block) map[string]*int64 {
	firstIndex := int64(0)
	secondIndex := int64(1)
	return map[string]*int64{
		string(mockSpineValidateBadBlockInvalidBlockHash.BlocksmithPublicKey): &firstIndex,
		string(mockSpineBlockData.BlocksmithPublicKey):                        &secondIndex,
	}
}
func (*mockSpineBlocksmithServiceValidateBlockSuccess) GetSmithTime(blocksmithIndex int64, previousBlock *model.Block) int64 {
	return 0
}

func TestBlockSpineService_ValidateBlock(t *testing.T) {
	type fields struct {
		Chaintype               chaintype.ChainType
		KVExecutor              kvdb.KVExecutorInterface
		QueryExecutor           query.ExecutorInterface
		BlockQuery              query.BlockQueryInterface
		MempoolQuery            query.MempoolQueryInterface
		TransactionQuery        query.TransactionQueryInterface
		MerkleTreeQuery         query.MerkleTreeQueryInterface
		PublishedReceiptQuery   query.PublishedReceiptQueryInterface
		Signature               crypto.SignatureInterface
		MempoolService          MempoolServiceInterface
		ReceiptService          ReceiptServiceInterface
		ActionTypeSwitcher      transaction.TypeActionSwitcher
		AccountBalanceQuery     query.AccountBalanceQueryInterface
		ParticipationScoreQuery query.ParticipationScoreQueryInterface
		NodeRegistrationQuery   query.NodeRegistrationQueryInterface
		BlocksmithStrategy      strategy.BlocksmithStrategyInterface
		Observer                *observer.Observer
		Logger                  *log.Logger
	}
	type args struct {
		block             *model.Block
		previousLastBlock *model.Block
		curTime           int64
	}
	tests := []struct {
		name    string
		fields  fields
		args    args
		wantErr bool
	}{
		{
			name: "ValidateBlock:fail-{InvalidTimestamp}",
			args: args{
				block: &model.Block{
					Timestamp: 1572246820 + constant.GenerateBlockTimeoutSec + 1,
				},
				curTime: 1572246820,
			},
			fields:  fields{},
			wantErr: true,
		},
		{
			name: "ValidateBlock:fail-{notInBlocksmithList}",
			args: args{
				block: &model.Block{
					Timestamp:           1572246820,
					BlockSignature:      []byte{},
					BlocksmithPublicKey: []byte{},
				},
				curTime: 1572246820,
			},
			fields: fields{
				Signature:          &mockSpineSignatureFail{},
				BlocksmithStrategy: &mockSpineBlocksmithServiceValidateBlockSuccess{},
			},
			wantErr: true,
		},
		{
			name: "ValidateBlock:fail-{InvalidSignature}",
			args: args{
				block:   mockSpineValidateBadBlockInvalidBlockHash,
				curTime: 1572246820,
			},
			fields: fields{
				Signature:          &mockSpineSignatureFail{},
				BlocksmithStrategy: &mockSpineBlocksmithServiceValidateBlockSuccess{},
			},
			wantErr: true,
		},
		{
			name: "ValidateBlock:fail-{InvalidBlockHash}",
			args: args{
				block:             mockSpineValidateBadBlockInvalidBlockHash,
				previousLastBlock: &model.Block{},
				curTime:           1572246820,
			},
			fields: fields{
				Signature:          &mockSpineSignature{},
				BlocksmithStrategy: &mockSpineBlocksmithServiceValidateBlockSuccess{},
			},
			wantErr: true,
		},
		{
			name: "ValidateBlock:fail-{InvalidCumulativeDifficulty}",
			args: args{
				block: &model.Block{
					Timestamp:           1572246820,
					BlockSignature:      []byte{},
					BlocksmithPublicKey: []byte{},
					PreviousBlockHash: []byte{204, 131, 181, 204, 170, 112, 249, 115, 172, 193, 120, 7, 166, 200, 160,
						138, 32, 0, 163, 161, 45, 128, 173, 123, 252, 203, 199, 224, 249, 124, 168, 41},
					CumulativeDifficulty: "10",
				},
				previousLastBlock: &model.Block{},
				curTime:           1572246820,
			},
			fields: fields{
				Signature:          &mockSpineSignature{},
				BlockQuery:         query.NewBlockQuery(&chaintype.SpineChain{}),
				QueryExecutor:      &mockSpineQueryExecutorValidateBlockSuccess{},
				BlocksmithStrategy: &mockSpineBlocksmithServiceValidateBlockSuccess{},
			},
			wantErr: true,
		},
		{
			name: "ValidateBlock:success",
			args: args{
				block:             mockSpineValidateBlockSuccess,
				previousLastBlock: &model.Block{},
				curTime:           mockSpineValidateBlockSuccess.Timestamp,
			},
			fields: fields{
				Signature:          &mockSpineSignature{},
				BlockQuery:         query.NewBlockQuery(&chaintype.SpineChain{}),
				QueryExecutor:      &mockSpineQueryExecutorValidateBlockSuccess{},
				BlocksmithStrategy: &mockSpineBlocksmithServiceValidateBlockSuccess{},
			},
		},
	}
	for _, tt := range tests {
		t.Run(tt.name, func(t *testing.T) {
			bs := &BlockSpineService{
				Chaintype:          tt.fields.Chaintype,
				QueryExecutor:      tt.fields.QueryExecutor,
				BlockQuery:         tt.fields.BlockQuery,
				Signature:          tt.fields.Signature,
				BlocksmithStrategy: tt.fields.BlocksmithStrategy,
				Observer:           tt.fields.Observer,
				Logger:             tt.fields.Logger,
			}
			if err := bs.ValidateBlock(tt.args.block, tt.args.previousLastBlock, tt.args.curTime); (err != nil) != tt.wantErr {
				t.Errorf("BlockSpineService.ValidateBlock() error = %v, wantErr %v", err, tt.wantErr)
			}
		})
	}
}

type (
	mockSpinePopOffToBlockReturnCommonBlock struct {
		query.Executor
	}
	mockSpinePopOffToBlockReturnBeginTxFunc struct {
		query.Executor
	}
	mockSpinePopOffToBlockReturnWantFailOnCommit struct {
		query.Executor
	}
	mockSpinePopOffToBlockReturnWantFailOnExecuteTransactions struct {
		query.Executor
	}
)

func (*mockSpinePopOffToBlockReturnCommonBlock) BeginTx() error {
	return nil
}
func (*mockSpinePopOffToBlockReturnCommonBlock) CommitTx() error {
	return nil
}
func (*mockSpinePopOffToBlockReturnCommonBlock) ExecuteTransactions(queries [][]interface{}) error {
	return nil
}
func (*mockSpinePopOffToBlockReturnCommonBlock) ExecuteSelect(qSrt string, tx bool, args ...interface{}) (*sql.Rows, error) {
	db, mockSpine, _ := sqlmock.New()
	defer db.Close()

	mockSpine.ExpectQuery("").WillReturnRows(
		sqlmock.NewRows(query.NewMempoolQuery(chaintype.GetChainType(0)).Fields).AddRow(
			1,
			0,
			10,
			1000,
			[]byte{2, 0, 0, 0, 1, 112, 240, 249, 74, 0, 0, 0, 0, 44, 0, 0, 0, 66, 67, 90, 69, 71, 79, 98, 51, 87, 78, 120, 51,
				102, 68, 79, 86, 102, 57, 90, 83, 52, 69, 106, 118, 79, 73, 118, 95, 85, 101, 87, 52, 84, 86, 66, 81, 74, 95, 54,
				116, 72, 75, 108, 69, 0, 0, 0, 0, 0, 0, 0, 0, 0, 0, 0, 0, 0, 0, 0, 0, 0, 0, 0, 0, 0, 0, 0, 0, 0, 0, 0, 0, 0, 0, 0,
				0, 0, 0, 0, 0, 0, 0, 0, 0, 0, 0, 0, 0, 0, 0, 0, 0, 1, 0, 0, 0, 0, 0, 0, 0, 201, 0, 0, 0, 153, 58, 50, 200, 7, 61,
				108, 229, 204, 48, 199, 145, 21, 99, 125, 75, 49, 45, 118, 97, 219, 80, 242, 244, 100, 134, 144, 246, 37, 144, 213,
				135, 0, 0, 0, 0, 9, 0, 0, 0, 49, 50, 55, 46, 48, 46, 48, 46, 49, 0, 202, 154, 59, 0, 0, 0, 0, 86, 90, 118, 89, 100,
				56, 48, 112, 53, 83, 45, 114, 120, 83, 78, 81, 109, 77, 90, 119, 89, 88, 67, 55, 76, 121, 65, 122, 66, 109, 99, 102,
				99, 106, 52, 77, 85, 85, 65, 100, 117, 100, 87, 77, 198, 224, 91, 94, 235, 56, 96, 236, 211, 155, 119, 159, 171, 196,
				10, 175, 144, 215, 90, 167, 3, 27, 88, 212, 233, 202, 31, 112, 45, 147, 34, 18, 1, 0, 0, 0, 48, 128, 236, 38, 196, 0,
				66, 232, 114, 70, 30, 220, 206, 222, 141, 50, 152, 151, 150, 235, 72, 86, 150, 96, 70, 162, 253, 128, 108, 95, 26, 175,
				178, 108, 74, 76, 98, 68, 141, 131, 57, 209, 224, 251, 129, 224, 47, 156, 120, 9, 77, 251, 236, 230, 212, 109, 193, 67,
				250, 166, 49, 249, 198, 11, 0, 0, 0, 0, 162, 190, 223, 52, 221, 118, 195, 111, 129, 166, 99, 216, 213, 202, 203, 118, 28,
				231, 39, 137, 123, 228, 86, 52, 100, 8, 124, 254, 19, 181, 202, 139, 211, 184, 202, 54, 8, 166, 131, 96, 244, 101, 76,
				167, 176, 172, 85, 88, 93, 32, 173, 123, 229, 109, 128, 26, 192, 70, 155, 217, 107, 210, 254, 15},
			"BCZ",
			"ZCB",
		),
	)
	return db.Query("")
}
func (*mockSpinePopOffToBlockReturnCommonBlock) ExecuteTransaction(query string, args ...interface{}) error {
	return nil
}
func (*mockSpinePopOffToBlockReturnBeginTxFunc) BeginTx() error {
	return errors.New("i want this")
}
func (*mockSpinePopOffToBlockReturnBeginTxFunc) CommitTx() error {
	return nil
}
func (*mockSpinePopOffToBlockReturnWantFailOnCommit) BeginTx() error {
	return nil
}
func (*mockSpinePopOffToBlockReturnWantFailOnCommit) CommitTx() error {
	return errors.New("i want this")
}
func (*mockSpinePopOffToBlockReturnWantFailOnCommit) ExecuteSelect(qSrt string, tx bool, args ...interface{}) (*sql.Rows, error) {
	db, mockSpine, _ := sqlmock.New()
	defer db.Close()
	mockSpine.ExpectQuery("").WillReturnRows(
		sqlmock.NewRows(query.NewMempoolQuery(chaintype.GetChainType(0)).Fields).AddRow(
			1,
			0,
			10,
			1000,
			[]byte{1, 2, 3, 4, 5},
			"BCZ",
			"ZCB",
		),
	)
	return db.Query("")

}
func (*mockSpinePopOffToBlockReturnWantFailOnExecuteTransactions) BeginTx() error {
	return nil
}
func (*mockSpinePopOffToBlockReturnWantFailOnExecuteTransactions) CommitTx() error {
	return nil
}
func (*mockSpinePopOffToBlockReturnWantFailOnExecuteTransactions) ExecuteTransactions(queries [][]interface{}) error {
	return errors.New("i want this")
}
func (*mockSpinePopOffToBlockReturnWantFailOnExecuteTransactions) RollbackTx() error {
	return nil
}

var (
	mockSpineGoodBlock = &model.Block{
		ID:                   1,
		BlockHash:            nil,
		PreviousBlockHash:    nil,
		Height:               1000,
		Timestamp:            0,
		BlockSeed:            nil,
		BlockSignature:       nil,
		CumulativeDifficulty: "",
		BlocksmithPublicKey:  nil,
		TotalAmount:          0,
		TotalFee:             0,
		TotalCoinBase:        0,
		Version:              0,
		PayloadLength:        0,
		PayloadHash:          nil,
		Transactions:         nil,
		PublishedReceipts:    nil,
	}
	mockSpineGoodCommonBlock = &model.Block{
		ID:                   1,
		BlockHash:            nil,
		PreviousBlockHash:    nil,
		Height:               900,
		Timestamp:            0,
		BlockSeed:            nil,
		BlockSignature:       nil,
		CumulativeDifficulty: "",
		BlocksmithPublicKey:  nil,
		TotalAmount:          0,
		TotalFee:             0,
		TotalCoinBase:        0,
		Version:              0,
		PayloadLength:        0,
		PayloadHash:          nil,
		Transactions:         nil,
		PublishedReceipts:    nil,
	}
	mockSpineBadCommonBlockHardFork = &model.Block{
		ID:                   1,
		BlockHash:            nil,
		PreviousBlockHash:    nil,
		Height:               100,
		Timestamp:            0,
		BlockSeed:            nil,
		BlockSignature:       nil,
		CumulativeDifficulty: "",
		BlocksmithPublicKey:  nil,
		TotalAmount:          0,
		TotalFee:             0,
		TotalCoinBase:        0,
		Version:              0,
		PayloadLength:        0,
		PayloadHash:          nil,
		Transactions:         nil,
		PublishedReceipts:    nil,
	}
)

type (
	mockSpineExecutorBlockPopGetLastBlockFail struct {
		query.Executor
	}
	mockSpineExecutorBlockPopSuccess struct {
		query.Executor
	}
	mockSpineExecutorBlockPopFailCommonNotFound struct {
		mockSpineExecutorBlockPopSuccess
	}
	mockSpineReceiptSuccess struct {
		ReceiptService
	}
	mockSpineReceiptFail struct {
		ReceiptService
	}
	mockSpineMempoolServiceBlockPopSuccess struct {
		MempoolService
	}
	mockSpineMempoolServiceBlockPopFail struct {
		MempoolService
	}
)

func (*mockSpineExecutorBlockPopFailCommonNotFound) ExecuteSelectRow(
	qStr string, tx bool, args ...interface{},
) (*sql.Row, error) {
	db, mock, _ := sqlmock.New()
	defer db.Close()
	blockQ := query.NewBlockQuery(&chaintype.SpineChain{})
	switch qStr {
	case "SELECT id, block_hash, previous_block_hash, height, timestamp, block_seed, block_signature, " +
		"cumulative_difficulty, payload_length, payload_hash, blocksmith_public_key, total_amount, " +
		"total_fee, total_coinbase, version FROM spine_block ORDER BY height DESC LIMIT 1":
		mock.ExpectQuery(regexp.QuoteMeta(qStr)).WillReturnRows(
			sqlmock.NewRows(blockQ.Fields))
	case "SELECT id, block_hash, previous_block_hash, height, timestamp, block_seed, block_signature, " +
		"cumulative_difficulty, payload_length, payload_hash, blocksmith_public_key, total_amount, " +
		"total_fee, total_coinbase, version FROM spine_block WHERE id = 1":
		mock.ExpectQuery(regexp.QuoteMeta(qStr)).WillReturnRows(
			sqlmock.NewRows(blockQ.Fields))
	default:
		return nil, fmt.Errorf("unmocked query: %s", qStr)
	}
	return db.QueryRow(qStr), nil
}

func (*mockSpineExecutorBlockPopFailCommonNotFound) ExecuteSelect(
	qStr string, tx bool, args ...interface{},
) (*sql.Rows, error) {
	db, mock, _ := sqlmock.New()
	defer db.Close()

	transactionQ := query.NewTransactionQuery(&chaintype.SpineChain{})
	blockQ := query.NewBlockQuery(&chaintype.SpineChain{})
	switch qStr {
	case "SELECT id, block_hash, previous_block_hash, height, timestamp, block_seed, block_signature, " +
		"cumulative_difficulty, payload_length, payload_hash, blocksmith_public_key, total_amount, " +
		"total_fee, total_coinbase, version FROM spine_block ORDER BY height DESC LIMIT 1":
		mock.ExpectQuery(regexp.QuoteMeta(qStr)).WillReturnRows(
			sqlmock.NewRows(blockQ.Fields).AddRow(
				mockSpineGoodBlock.GetID(),
				mockSpineGoodBlock.GetBlockHash(),
				mockSpineGoodBlock.GetPreviousBlockHash(),
				mockSpineGoodBlock.GetHeight(),
				mockSpineGoodBlock.GetTimestamp(),
				mockSpineGoodBlock.GetBlockSeed(),
				mockSpineGoodBlock.GetBlockSignature(),
				mockSpineGoodBlock.GetCumulativeDifficulty(),
				mockSpineGoodBlock.GetPayloadLength(),
				mockSpineGoodBlock.GetPayloadHash(),
				mockSpineGoodBlock.GetBlocksmithPublicKey(),
				mockSpineGoodBlock.GetTotalAmount(),
				mockSpineGoodBlock.GetTotalFee(),
				mockSpineGoodBlock.GetTotalCoinBase(),
			),
		)
	case "SELECT id, block_hash, previous_block_hash, height, timestamp, block_seed, block_signature, " +
		"cumulative_difficulty, payload_length, payload_hash, blocksmith_public_key, total_amount, " +
		"total_fee, total_coinbase, version FROM spine_block WHERE id = 0":
		mock.ExpectQuery(regexp.QuoteMeta(qStr)).WillReturnRows(
			sqlmock.NewRows(blockQ.Fields))
	case "SELECT id, block_id, block_height, sender_account_address, recipient_account_address, transaction_type, fee, " +
		"timestamp, transaction_hash, transaction_body_length, transaction_body_bytes, signature, version, " +
		"transaction_index FROM \"transaction\" WHERE block_id = ? ORDER BY transaction_index ASC":
		mock.ExpectQuery(regexp.QuoteMeta(qStr)).WillReturnRows(
			sqlmock.NewRows(transactionQ.Fields))
	}

	return db.Query(qStr)
}

func (*mockSpineExecutorBlockPopGetLastBlockFail) ExecuteSelectRow(qStr string, tx bool, args ...interface{}) (*sql.Row, error) {
	db, mock, _ := sqlmock.New()
	defer db.Close()

	blockQ := query.NewBlockQuery(&chaintype.SpineChain{})
	switch qStr {
	case "SELECT id, block_hash, previous_block_hash, height, timestamp, block_seed, block_signature, " +
		"cumulative_difficulty, payload_length, payload_hash, blocksmith_public_key, total_amount, " +
		"total_fee, total_coinbase, version FROM main_block WHERE id = 0":
		mock.ExpectQuery(regexp.QuoteMeta(qStr)).WillReturnRows(
			sqlmock.NewRows(blockQ.Fields))
	default:
		mock.ExpectQuery(regexp.QuoteMeta(qStr)).WillReturnRows(
			sqlmock.NewRows(blockQ.Fields[:len(blockQ.Fields)-1]).AddRow(
				mockSpineGoodBlock.GetID(),
				mockSpineGoodBlock.GetBlockHash(),
				mockSpineGoodBlock.GetPreviousBlockHash(),
				mockSpineGoodBlock.GetHeight(),
				mockSpineGoodBlock.GetTimestamp(),
				mockSpineGoodBlock.GetBlockSeed(),
				mockSpineGoodBlock.GetBlockSignature(),
				mockSpineGoodBlock.GetCumulativeDifficulty(),
				mockSpineGoodBlock.GetPayloadLength(),
				mockSpineGoodBlock.GetPayloadHash(),
				mockSpineGoodBlock.GetBlocksmithPublicKey(),
				mockSpineGoodBlock.GetTotalAmount(),
				mockSpineGoodBlock.GetTotalFee(),
				mockSpineGoodBlock.GetTotalCoinBase(),
			),
		)
	}
	return db.QueryRow(qStr), nil
}

func (*mockSpineMempoolServiceBlockPopSuccess) GetMempoolTransactionsWantToBackup(
	height uint32,
) ([]*model.MempoolTransaction, error) {
	return make([]*model.MempoolTransaction, 0), nil
}

func (*mockSpineMempoolServiceBlockPopFail) GetMempoolTransactionsWantToBackup(
	height uint32,
) ([]*model.MempoolTransaction, error) {
	return nil, errors.New("mockSpineedError")
}

func (*mockSpineReceiptSuccess) GetPublishedReceiptsByHeight(blockHeight uint32) ([]*model.PublishedReceipt, error) {
	return make([]*model.PublishedReceipt, 0), nil
}

func (*mockSpineReceiptFail) GetPublishedReceiptsByHeight(blockHeight uint32) ([]*model.PublishedReceipt, error) {
	return nil, errors.New("mockSpineError")
}

func (*mockSpineExecutorBlockPopSuccess) BeginTx() error {
	return nil
}

func (*mockSpineExecutorBlockPopSuccess) CommitTx() error {
	return nil
}

func (*mockSpineExecutorBlockPopSuccess) ExecuteTransactions(queries [][]interface{}) error {
	return nil
}
func (*mockSpineExecutorBlockPopSuccess) RollbackTx() error {
	return nil
}
func (*mockSpineExecutorBlockPopSuccess) ExecuteSelect(qStr string, tx bool, args ...interface{}) (*sql.Rows, error) {
	db, mockSpine, _ := sqlmock.New()
	defer db.Close()

	transactionQ := query.NewTransactionQuery(&chaintype.SpineChain{})
	blockQ := query.NewBlockQuery(&chaintype.SpineChain{})
	spinePubKeyQ := query.NewSpinePublicKeyQuery()
	switch qStr {
	case "SELECT id, block_hash, previous_block_hash, height, timestamp, block_seed, block_signature, " +
		"cumulative_difficulty, payload_length, payload_hash, blocksmith_public_key, total_amount, " +
		"total_fee, total_coinbase, version FROM spine_block WHERE id = 0":
		mockSpine.ExpectQuery(regexp.QuoteMeta(qStr)).WillReturnRows(
			sqlmock.NewRows(blockQ.Fields).AddRow(
				mockSpineGoodCommonBlock.GetID(),
				mockSpineGoodCommonBlock.GetBlockHash(),
				mockSpineGoodCommonBlock.GetPreviousBlockHash(),
				mockSpineGoodCommonBlock.GetHeight(),
				mockSpineGoodCommonBlock.GetTimestamp(),
				mockSpineGoodCommonBlock.GetBlockSeed(),
				mockSpineGoodCommonBlock.GetBlockSignature(),
				mockSpineGoodCommonBlock.GetCumulativeDifficulty(),
				mockSpineGoodCommonBlock.GetPayloadLength(),
				mockSpineGoodCommonBlock.GetPayloadHash(),
				mockSpineGoodCommonBlock.GetBlocksmithPublicKey(),
				mockSpineGoodCommonBlock.GetTotalAmount(),
				mockSpineGoodCommonBlock.GetTotalFee(),
				mockSpineGoodCommonBlock.GetTotalCoinBase(),
				mockSpineGoodCommonBlock.GetVersion(),
			),
		)
	case "SELECT node_public_key, public_key_action, latest, height FROM spine_public_key " +
		"WHERE height >= 0 AND height <= 1000 AND public_key_action=0 AND latest=1 ORDER BY height":
		mockSpine.ExpectQuery(regexp.QuoteMeta(qStr)).WillReturnRows(
			sqlmock.NewRows(spinePubKeyQ.Fields))
	case "SELECT node_public_key, public_key_action, main_block_height, latest, height FROM spine_public_key WHERE height = 1000":
		mockSpine.ExpectQuery(regexp.QuoteMeta(qStr)).WillReturnRows(
			sqlmock.NewRows(spinePubKeyQ.Fields))
	case "SELECT id, block_id, block_height, sender_account_address, recipient_account_address, transaction_type, fee, " +
		"timestamp, transaction_hash, transaction_body_length, transaction_body_bytes, signature, version, " +
		"transaction_index FROM \"transaction\" WHERE block_id = ? ORDER BY transaction_index ASC":
		mockSpine.ExpectQuery(regexp.QuoteMeta(qStr)).WillReturnRows(
			sqlmock.NewRows(transactionQ.Fields))
	}

	return db.Query(qStr)
}

func (*mockSpineExecutorBlockPopSuccess) ExecuteSelectRow(qStr string, tx bool, args ...interface{}) (*sql.Row, error) {
	db, mockSpine, _ := sqlmock.New()
	defer db.Close()

	blockQ := query.NewBlockQuery(&chaintype.SpineChain{})

	mockSpine.ExpectQuery(regexp.QuoteMeta(qStr)).WillReturnRows(
		sqlmock.NewRows(blockQ.Fields).AddRow(
			mockSpineGoodBlock.GetID(),
			mockSpineGoodBlock.GetBlockHash(),
			mockSpineGoodBlock.GetPreviousBlockHash(),
			mockSpineGoodBlock.GetHeight(),
			mockSpineGoodBlock.GetTimestamp(),
			mockSpineGoodBlock.GetBlockSeed(),
			mockSpineGoodBlock.GetBlockSignature(),
			mockSpineGoodBlock.GetCumulativeDifficulty(),
			mockSpineGoodBlock.GetPayloadLength(),
			mockSpineGoodBlock.GetPayloadHash(),
			mockSpineGoodBlock.GetBlocksmithPublicKey(),
			mockSpineGoodBlock.GetTotalAmount(),
			mockSpineGoodBlock.GetTotalFee(),
			mockSpineGoodBlock.GetTotalCoinBase(),
			mockSpineGoodBlock.GetVersion(),
		),
	)
	return db.QueryRow(qStr), nil
}

func TestBlockSpineService_PopOffToBlock(t *testing.T) {
	type fields struct {
		RWMutex                 sync.RWMutex
		Chaintype               chaintype.ChainType
		KVExecutor              kvdb.KVExecutorInterface
		QueryExecutor           query.ExecutorInterface
		BlockQuery              query.BlockQueryInterface
		SpinePublicKeyQuery     query.SpinePublicKeyQueryInterface
		MempoolQuery            query.MempoolQueryInterface
		TransactionQuery        query.TransactionQueryInterface
		MerkleTreeQuery         query.MerkleTreeQueryInterface
		PublishedReceiptQuery   query.PublishedReceiptQueryInterface
		SkippedBlocksmithQuery  query.SkippedBlocksmithQueryInterface
		Signature               crypto.SignatureInterface
		MempoolService          MempoolServiceInterface
		ReceiptService          ReceiptServiceInterface
		NodeRegistrationService NodeRegistrationServiceInterface
		ActionTypeSwitcher      transaction.TypeActionSwitcher
		AccountBalanceQuery     query.AccountBalanceQueryInterface
		ParticipationScoreQuery query.ParticipationScoreQueryInterface
		NodeRegistrationQuery   query.NodeRegistrationQueryInterface
		Observer                *observer.Observer
		Logger                  *log.Logger
		SpinePublicKeyService   BlockSpinePublicKeyServiceInterface
		MegablockService        MegablockServiceInterface
	}
	type args struct {
		commonBlock *model.Block
	}
	tests := []struct {
		name    string
		fields  fields
		args    args
		want    []*model.Block
		wantErr bool
	}{
		{
			name: "Fail - GetLastBlock",
			fields: fields{
				Chaintype:               &chaintype.SpineChain{},
				KVExecutor:              nil,
				QueryExecutor:           &mockSpineExecutorBlockPopGetLastBlockFail{},
				BlockQuery:              query.NewBlockQuery(&chaintype.SpineChain{}),
				MempoolQuery:            nil,
				TransactionQuery:        query.NewTransactionQuery(&chaintype.SpineChain{}),
				MerkleTreeQuery:         nil,
				PublishedReceiptQuery:   nil,
				SkippedBlocksmithQuery:  nil,
				Signature:               nil,
				MempoolService:          &mockSpineMempoolServiceBlockPopSuccess{},
				ReceiptService:          &mockSpineReceiptSuccess{},
				ActionTypeSwitcher:      nil,
				AccountBalanceQuery:     nil,
				ParticipationScoreQuery: nil,
				Observer:                nil,
				Logger:                  logrus.New(),
				SpinePublicKeyService: &BlockSpinePublicKeyService{
					Logger:                log.New(),
					NodeRegistrationQuery: query.NewNodeRegistrationQuery(),
					QueryExecutor:         &mockSpineExecutorBlockPopGetLastBlockFail{},
					Signature:             nil,
					SpinePublicKeyQuery:   query.NewSpinePublicKeyQuery(),
				},
				MegablockService: &mockMegablockService{},
			},
			args: args{
				commonBlock: mockSpineGoodCommonBlock,
			},
			want:    make([]*model.Block, 0),
			wantErr: true,
		},
		{
			name: "Fail - HardFork",
			fields: fields{
				RWMutex:                 sync.RWMutex{},
				Chaintype:               &chaintype.SpineChain{},
				KVExecutor:              nil,
				QueryExecutor:           &mockSpineExecutorBlockPopSuccess{},
				BlockQuery:              query.NewBlockQuery(&chaintype.SpineChain{}),
				MempoolQuery:            nil,
				TransactionQuery:        query.NewTransactionQuery(&chaintype.SpineChain{}),
				MerkleTreeQuery:         nil,
				PublishedReceiptQuery:   nil,
				SkippedBlocksmithQuery:  nil,
				Signature:               nil,
				MempoolService:          &mockSpineMempoolServiceBlockPopSuccess{},
				ReceiptService:          &mockSpineReceiptSuccess{},
				ActionTypeSwitcher:      nil,
				AccountBalanceQuery:     nil,
				ParticipationScoreQuery: nil,
				Observer:                nil,
				Logger:                  logrus.New(),
				SpinePublicKeyService: &BlockSpinePublicKeyService{
					Logger:                log.New(),
					NodeRegistrationQuery: query.NewNodeRegistrationQuery(),
					QueryExecutor:         &mockSpineExecutorBlockPopSuccess{},
					Signature:             nil,
					SpinePublicKeyQuery:   query.NewSpinePublicKeyQuery(),
				},
				MegablockService: &mockMegablockService{},
			},
			args: args{
				commonBlock: mockSpineBadCommonBlockHardFork,
			},
			want:    make([]*model.Block, 0),
			wantErr: false,
		},
		{
			name: "Fail - CommonBlockNotFound",
			fields: fields{
				Chaintype:               &chaintype.SpineChain{},
				KVExecutor:              nil,
				QueryExecutor:           &mockSpineExecutorBlockPopFailCommonNotFound{},
				BlockQuery:              query.NewBlockQuery(&chaintype.SpineChain{}),
				MempoolQuery:            nil,
				TransactionQuery:        query.NewTransactionQuery(&chaintype.SpineChain{}),
				MerkleTreeQuery:         nil,
				PublishedReceiptQuery:   nil,
				SkippedBlocksmithQuery:  nil,
				Signature:               nil,
				MempoolService:          &mockSpineMempoolServiceBlockPopSuccess{},
				ReceiptService:          &mockSpineReceiptSuccess{},
				ActionTypeSwitcher:      nil,
				AccountBalanceQuery:     nil,
				ParticipationScoreQuery: nil,
				NodeRegistrationQuery:   nil,
				Observer:                nil,
				Logger:                  logrus.New(),
				SpinePublicKeyService: &BlockSpinePublicKeyService{
					Logger:                log.New(),
					NodeRegistrationQuery: query.NewNodeRegistrationQuery(),
					QueryExecutor:         &mockSpineExecutorBlockPopFailCommonNotFound{},
					Signature:             nil,
					SpinePublicKeyQuery:   query.NewSpinePublicKeyQuery(),
				},
				MegablockService: &mockMegablockService{},
			},
			args: args{
				commonBlock: mockSpineGoodCommonBlock,
			},
			want:    make([]*model.Block, 0),
			wantErr: true,
		},
		{
			name: "Success",
			fields: fields{
				RWMutex:                 sync.RWMutex{},
				Chaintype:               &chaintype.SpineChain{},
				KVExecutor:              nil,
				QueryExecutor:           &mockSpineExecutorBlockPopSuccess{},
				BlockQuery:              query.NewBlockQuery(&chaintype.SpineChain{}),
				MempoolQuery:            nil,
				TransactionQuery:        query.NewTransactionQuery(&chaintype.SpineChain{}),
				MerkleTreeQuery:         nil,
				PublishedReceiptQuery:   nil,
				SkippedBlocksmithQuery:  nil,
				Signature:               nil,
				MempoolService:          &mockSpineMempoolServiceBlockPopSuccess{},
				ReceiptService:          &mockSpineReceiptSuccess{},
				ActionTypeSwitcher:      nil,
				AccountBalanceQuery:     nil,
				ParticipationScoreQuery: nil,
				Observer:                nil,
				Logger:                  logrus.New(),
				SpinePublicKeyService: &BlockSpinePublicKeyService{
					Logger:                log.New(),
					NodeRegistrationQuery: query.NewNodeRegistrationQuery(),
					QueryExecutor:         &mockSpineExecutorBlockPopSuccess{},
					Signature:             nil,
					SpinePublicKeyQuery:   query.NewSpinePublicKeyQuery(),
				},
				MegablockService: &mockMegablockService{},
			},
			args: args{
				commonBlock: mockSpineGoodCommonBlock,
			},
			want:    nil,
			wantErr: false,
		},
	}

	for _, tt := range tests {
		t.Run(tt.name, func(t *testing.T) {
			bs := &BlockSpineService{
				Chaintype:             tt.fields.Chaintype,
				QueryExecutor:         tt.fields.QueryExecutor,
				BlockQuery:            tt.fields.BlockQuery,
				Signature:             tt.fields.Signature,
				Observer:              tt.fields.Observer,
				Logger:                tt.fields.Logger,
				SpinePublicKeyService: tt.fields.SpinePublicKeyService,
				MegablockService:      tt.fields.MegablockService,
			}
			got, err := bs.PopOffToBlock(tt.args.commonBlock)
			if (err != nil) != tt.wantErr {
				t.Errorf("PopOffToBlock() error = %v, wantErr %v", err, tt.wantErr)
				return
			}
			if !reflect.DeepEqual(got, tt.want) {
				t.Errorf("PopOffToBlock() got = %v, want %v", got, tt.want)
			}
		})
	}
}

type (
	mockSpineExecutorPopulateBlockDataFail struct {
		query.Executor
	}
	mockSpineExecutorPopulateBlockDataSuccess struct {
		query.Executor
	}
)

func (*mockSpineExecutorPopulateBlockDataFail) ExecuteSelect(qStr string, tx bool, args ...interface{}) (*sql.Rows, error) {
	return nil, errors.New("Mock Error")
}

func (*mockSpineExecutorPopulateBlockDataSuccess) ExecuteSelect(qStr string, tx bool, args ...interface{}) (*sql.Rows, error) {
	db, mockSpine, _ := sqlmock.New()
	defer db.Close()
	switch qStr {
	case "SELECT node_public_key, public_key_action, main_block_height, latest, height FROM spine_public_key WHERE height = 0":
		mockSpine.ExpectQuery(regexp.QuoteMeta(qStr)).
			WillReturnRows(sqlmock.NewRows(
				query.NewSpinePublicKeyQuery().Fields,
			).AddRow(
				mockSpinePublicKey.NodePublicKey,
				mockSpinePublicKey.PublicKeyAction,
				mockSpinePublicKey.MainBlockHeight,
				mockSpinePublicKey.Latest,
				mockSpinePublicKey.Height,
			))
	default:
		return nil, fmt.Errorf("unmocked sql query in mockSpineExecutorPopulateBlockDataSuccess: %s", qStr)
	}
	rows, _ := db.Query(qStr)
	return rows, nil
}

func TestBlockSpineService_PopulateBlockData(t *testing.T) {
	type fields struct {
		Chaintype             chaintype.ChainType
		KVExecutor            kvdb.KVExecutorInterface
		QueryExecutor         query.ExecutorInterface
		BlockQuery            query.BlockQueryInterface
		SpinePublicKeyQuery   query.SpinePublicKeyQueryInterface
		Signature             crypto.SignatureInterface
		NodeRegistrationQuery query.NodeRegistrationQueryInterface
		BlocksmithStrategy    strategy.BlocksmithStrategyInterface
		Observer              *observer.Observer
		Logger                *log.Logger
		SpinePublicKeyService BlockSpinePublicKeyServiceInterface
		MegablockService      MegablockServiceInterface
	}
	type args struct {
		block *model.Block
	}
	tests := []struct {
		name    string
		fields  fields
		args    args
		wantErr bool
		expects *model.Block
	}{
		{
			name: "PopulateBlockData:fail-{dbErr}",
			fields: fields{
				Chaintype:     &chaintype.SpineChain{},
				QueryExecutor: &mockSpineExecutorPopulateBlockDataFail{},
				Logger:        logrus.New(),
				SpinePublicKeyService: &BlockSpinePublicKeyService{
					Logger:                log.New(),
					NodeRegistrationQuery: query.NewNodeRegistrationQuery(),
					QueryExecutor:         &mockSpineExecutorPopulateBlockDataFail{},
					Signature:             nil,
					SpinePublicKeyQuery:   query.NewSpinePublicKeyQuery(),
				},
				MegablockService: &mockMegablockService{},
			},
			args: args{
				block: &model.Block{},
			},
			wantErr: true,
		},
		{
			name: "PopulateBlockData:success",
			fields: fields{
				Chaintype:     &chaintype.SpineChain{},
				QueryExecutor: &mockSpineExecutorPopulateBlockDataSuccess{},
				Logger:        logrus.New(),
				SpinePublicKeyService: &BlockSpinePublicKeyService{
					Logger:                log.New(),
					NodeRegistrationQuery: query.NewNodeRegistrationQuery(),
					QueryExecutor:         &mockSpineExecutorPopulateBlockDataSuccess{},
					Signature:             nil,
					SpinePublicKeyQuery:   query.NewSpinePublicKeyQuery(),
				},
				MegablockService: &mockMegablockService{},
			},
			args: args{
				block: &model.Block{
					ID: int64(-1701929749060110283),
				},
			},
			wantErr: false,
			expects: &model.Block{
				ID: int64(-1701929749060110283),
				SpinePublicKeys: []*model.SpinePublicKey{
					mockSpinePublicKey,
				},
				Megablocks: make([]*model.Megablock, 0),
			},
		},
	}
	for _, tt := range tests {
		t.Run(tt.name, func(t *testing.T) {
			bs := &BlockSpineService{
				Chaintype:             tt.fields.Chaintype,
				QueryExecutor:         tt.fields.QueryExecutor,
				BlockQuery:            tt.fields.BlockQuery,
				Signature:             tt.fields.Signature,
				BlocksmithStrategy:    tt.fields.BlocksmithStrategy,
				Observer:              tt.fields.Observer,
				Logger:                tt.fields.Logger,
				SpinePublicKeyService: tt.fields.SpinePublicKeyService,
				MegablockService:      tt.fields.MegablockService,
			}
			if err := bs.PopulateBlockData(tt.args.block); (err != nil) != tt.wantErr {
				t.Errorf("BlockSpineService.PopulateBlockData() error = %v, wantErr %v", err, tt.wantErr)
			}
			if tt.expects != nil && !reflect.DeepEqual(tt.args.block, tt.expects) {
				t.Errorf("BlockSpineService.PopulateBlockData() = %v, want %v", tt.expects, tt.args.block)
			}
		})
	}
}<|MERGE_RESOLUTION|>--- conflicted
+++ resolved
@@ -567,7 +567,7 @@
 	return nil, nil
 }
 
-func TestBlockSpineService_newSpineBlock(t *testing.T) {
+func TestBlockSpineService_NewSpineBlock(t *testing.T) {
 	var (
 		mockSpineBlock = &model.Block{
 			Version:             1,
@@ -642,7 +642,7 @@
 				BlockQuery:    tt.fields.BlockQuery,
 				Signature:     tt.fields.Signature,
 			}
-			got, err := bs.newSpineBlock(
+			got, err := bs.NewSpineBlock(
 				tt.args.version,
 				tt.args.previousBlockHash,
 				tt.args.blockSeed,
@@ -1312,7 +1312,6 @@
 	}
 )
 
-<<<<<<< HEAD
 func (ss *mockMegablockService) GetMegablocksForSpineBlock(spineHeight uint32, spineTimestamp int64) ([]*model.Megablock, error) {
 	var (
 		megablocks = make([]*model.Megablock, 0)
@@ -1327,13 +1326,7 @@
 	return megablocks, err
 }
 
-func (*mockSpineReceiptServiceReturnEmpty) SelectReceipts(
-	blockTimestamp int64,
-	numberOfReceipt, lastBlockHeight uint32,
-) ([]*model.PublishedReceipt, error) {
-=======
 func (*mockSpineReceiptServiceReturnEmpty) SelectReceipts(int64, uint32, uint32) ([]*model.PublishedReceipt, error) {
->>>>>>> 74951b9b
 	return []*model.PublishedReceipt{}, nil
 }
 
