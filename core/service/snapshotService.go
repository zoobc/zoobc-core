package service

import (
	"fmt"
	"time"

	log "github.com/sirupsen/logrus"
	"github.com/zoobc/zoobc-core/common/blocker"
	"github.com/zoobc/zoobc-core/common/chaintype"
	"github.com/zoobc/zoobc-core/common/constant"
	"github.com/zoobc/zoobc-core/common/model"
	"github.com/zoobc/zoobc-core/observer"
<<<<<<< HEAD
	"time"
=======
>>>>>>> f151c43c
)

type (
	// SnapshotServiceInterface snapshot logic shared across block types
	SnapshotServiceInterface interface {
		GenerateSnapshot(block *model.Block, ct chaintype.ChainType, chunkSizeBytes int) (*model.SnapshotFileInfo, error)
		IsSnapshotProcessing(ct chaintype.ChainType) bool
		StopSnapshotGeneration(ct chaintype.ChainType) error
		StartSnapshotListener() observer.Listener
	}

	SnapshotService struct {
		SpineBlockManifestService SpineBlockManifestServiceInterface
		BlockchainStatusService   BlockchainStatusServiceInterface
		SnapshotBlockServices     map[int32]SnapshotBlockServiceInterface // map key = chaintype number (eg. mainchain = 0)
		Logger                    *log.Logger
	}
)

var (
	// this map holds boolean channels to all block types that support snapshots
	stopSnapshotGeneration = make(map[int32]chan bool)
	// this map holds boolean values to all block types that support snapshots
	generatingSnapshot = model.NewMapIntBool()
)

func NewSnapshotService(
	spineBlockManifestService SpineBlockManifestServiceInterface,
	blockchainStatusService BlockchainStatusServiceInterface,
	snapshotBlockServices map[int32]SnapshotBlockServiceInterface,
	logger *log.Logger,
) *SnapshotService {
	return &SnapshotService{
		SpineBlockManifestService: spineBlockManifestService,
		BlockchainStatusService:   blockchainStatusService,
		SnapshotBlockServices:     snapshotBlockServices,
		Logger:                    logger,
	}
}

// GenerateSnapshot compute and persist a snapshot to file
func (ss *SnapshotService) GenerateSnapshot(block *model.Block, ct chaintype.ChainType,
	snapshotChunkBytesLength int) (*model.SnapshotFileInfo, error) {
	stopSnapshotGeneration[ct.GetTypeInt()] = make(chan bool)
	for {
		select {
		case <-stopSnapshotGeneration[ct.GetTypeInt()]:
			ss.Logger.Infof("Snapshot generation for block type %s at height %d has been stopped",
				ct.GetName(), block.GetHeight())
			break
		default:
			snapshotBlockService, ok := ss.SnapshotBlockServices[ct.GetTypeInt()]
			if !ok {
				return nil, fmt.Errorf("snapshots for chaintype %s not implemented", ct.GetName())
			}
			generatingSnapshot.Store(ct.GetTypeInt(), true)
			snapshotInfo, err := snapshotBlockService.NewSnapshotFile(block)
			generatingSnapshot.Store(ct.GetTypeInt(), false)
			return snapshotInfo, err
		}
	}
}

// StopSnapshotGeneration stops current snapshot generation
func (ss *SnapshotService) StopSnapshotGeneration(ct chaintype.ChainType) error {
	if !ss.IsSnapshotProcessing(ct) {
		return blocker.NewBlocker(blocker.AppErr, "No snapshots running: nothing to stop")
	}
	stopSnapshotGeneration[ct.GetTypeInt()] <- true
	// TODO implement error handling for abrupt snapshot termination. for now we just wait a few seconds and return
<<<<<<< HEAD
	time.Sleep(2 * time.Second)
=======
	time.Sleep(2 * time.Second) // todo: move the constant
>>>>>>> f151c43c
	return nil
}

func (*SnapshotService) IsSnapshotProcessing(ct chaintype.ChainType) bool {
	if res, ok := generatingSnapshot.Load(ct.GetTypeInt()); ok {
		return res
	}
	return false
}

// StartSnapshotListener setup listener for snapshots generation
// TODO: allow only active blocksmiths (registered nodes at this block height) to generate snapshots
// 	 one way to do this is to inject the actual node public key and noderegistration service into this service
func (ss *SnapshotService) StartSnapshotListener() observer.Listener {
	return observer.Listener{
		OnNotify: func(blockI interface{}, args ...interface{}) {
			block := blockI.(*model.Block)
			ct, ok := args[0].(chaintype.ChainType)
			if !ok {
				ss.Logger.Fatalln("chaintype casting failures in StartSnapshotListener")
			}
			if ct.HasSnapshots() {
				snapshotBlockService, ok := ss.SnapshotBlockServices[ct.GetTypeInt()]
				if !ok {
					ss.Logger.Errorf("snapshots for chaintype %s not implemented", ct.GetName())
					return
				}
				if snapshotBlockService.IsSnapshotHeight(block.Height) {
					go func() {
						// if spine and main blocks are still downloading, after the node has started,
						// do not generate (or download from other peers) snapshots
						if !ss.BlockchainStatusService.IsFirstDownloadFinished((&chaintype.MainChain{})) {
							ss.Logger.Infof("Snapshot at block "+
								"height %d not generated because blockchain is still downloading",
								block.Height)
							return
						}
						// if there is another snapshot running before this, kill the one already running
						if ss.IsSnapshotProcessing(ct) {
							if err := ss.StopSnapshotGeneration(ct); err != nil {
								ss.Logger.Infoln(err)
							}
						}
						snapshotInfo, err := ss.GenerateSnapshot(block, ct, constant.SnapshotChunkSize)
						if err != nil {
							ss.Logger.Errorf("Snapshot at block "+
								"height %d terminated with errors %s", block.Height, err)
							return
						}
						_, err = ss.SpineBlockManifestService.CreateSpineBlockManifest(
							snapshotInfo.SnapshotFileHash,
							snapshotInfo.Height,
							snapshotInfo.ProcessExpirationTimestamp,
							snapshotInfo.FileChunksHashes,
							ct,
							model.SpineBlockManifestType_Snapshot,
						)
						if err != nil {
							ss.Logger.Errorf("Cannot create spineBlockManifest at block "+
								"height %d. Error %s", block.Height, err)
						}
						ss.Logger.Infof("Generated Snapshot at main block "+
							"height %d", block.Height)
					}()
				}
			}
		},
	}
}<|MERGE_RESOLUTION|>--- conflicted
+++ resolved
@@ -10,10 +10,6 @@
 	"github.com/zoobc/zoobc-core/common/constant"
 	"github.com/zoobc/zoobc-core/common/model"
 	"github.com/zoobc/zoobc-core/observer"
-<<<<<<< HEAD
-	"time"
-=======
->>>>>>> f151c43c
 )
 
 type (
@@ -84,11 +80,7 @@
 	}
 	stopSnapshotGeneration[ct.GetTypeInt()] <- true
 	// TODO implement error handling for abrupt snapshot termination. for now we just wait a few seconds and return
-<<<<<<< HEAD
-	time.Sleep(2 * time.Second)
-=======
 	time.Sleep(2 * time.Second) // todo: move the constant
->>>>>>> f151c43c
 	return nil
 }
 
