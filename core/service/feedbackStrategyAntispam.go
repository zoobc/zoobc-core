package service

import (
	"os"
	"os/signal"
	"sync"
	"syscall"
	"time"

	log "github.com/sirupsen/logrus"
	"github.com/zoobc/zoobc-core/common/constant"
	"github.com/zoobc/zoobc-core/common/monitoring"
	"github.com/zoobc/zoobc-core/common/util"
)

type (
	FeedbackStrategyInterface interface {
		StartSampling(samplingInterval time.Duration)
		IsGoroutineLimitReached(numSamples int) (bool, constant.FeedbackLimitLevel)
		IsP2PRequestLimitReached(numSamples int) (bool, constant.FeedbackLimitLevel)
		IsCPULimitReached(numSamples int) (bool, constant.FeedbackLimitLevel)
		IsMemoryLimitReached(numSamples int) (bool, constant.FeedbackLimitLevel)
		GetSuggestedActions() map[constant.FeedbackAction]bool
		SetFeedbackVar(k string, v interface{})
		GetFeedbackVar(k string) interface{}
		IncrementVarCount(k string) interface{}
		DecrementVarCount(k string) interface{}
	}

	// AntiSpamStrategy implements an anti spam filter and it is used to reduce or inhibit number of api requests when the app
	// reaches some hard limits on concurrent processes, memory and/or cpu
	AntiSpamStrategy struct {
		CPUPercentageSamples []float64
		MemUsageSamples      []float64
		GoRoutineSamples     []int
		// RunningCliP2PAPIRequests number of running client p2p api requests (outgoing p2p requests)
		RunningCliP2PAPIRequests []int
		// RunningServerP2PAPIRequests number of running server p2p api requests (incoming p2p requests)
		RunningServerP2PAPIRequests []int
		// FeedbackVars variables relative to feedback system that can be used by the service where AntiSpamStrategy is injected into and/or
		// for internal calculations
		FeedbackVars     map[string]interface{}
		FeedbackVarsLock sync.RWMutex
		Logger           *log.Logger
	}
)

// NewAntiSpamStrategy initialize system internal variables
func NewAntiSpamStrategy(
	logger *log.Logger,
) *AntiSpamStrategy {
	return &AntiSpamStrategy{
		Logger:                      logger,
		CPUPercentageSamples:        make([]float64, 0, constant.FeedbackTotalSamples),
		MemUsageSamples:             make([]float64, 0, constant.FeedbackTotalSamples),
		GoRoutineSamples:            make([]int, 0, constant.FeedbackTotalSamples),
		RunningServerP2PAPIRequests: make([]int, 0, constant.FeedbackTotalSamples),
		RunningCliP2PAPIRequests:    make([]int, 0, constant.FeedbackTotalSamples),
		FeedbackVars: map[string]interface{}{
			"tpsReceived":         0,
			"tpsReceivedTmp":      0,
			"tpsProcessed":        0,
			"tpsProcessedTmp":     0,
			"txReceived":          0,
			"txProcessed":         0,
			"P2PIncomingRequests": 0,
			"P2POutgoingRequests": 0,
		},
	}
}

// GetSuggestedActions given some internal state, return a list of actions that the node should undertake
func (ass *AntiSpamStrategy) GetSuggestedActions() map[constant.FeedbackAction]bool {
	panic("implement me")
}

// StartSampling main feedback service loop to collect system stats
func (ass *AntiSpamStrategy) StartSampling(samplingInterval time.Duration) {
	ticker := time.NewTicker(constant.FeedbackThreadInterval)
	tickerResetPerSecondVars := time.NewTicker(time.Second)
	sigs := make(chan os.Signal, 1)
	signal.Notify(sigs, syscall.SIGINT, syscall.SIGTERM)
	for {
		select {
		case <-ticker.C:
			go func() {
				cpuPercentage, vm, _ := util.GetHwStats(samplingInterval)
				if len(ass.CPUPercentageSamples) >= constant.FeedbackTotalSamples {
					ass.CPUPercentageSamples = append(ass.CPUPercentageSamples[1:], cpuPercentage)
				} else {
					ass.CPUPercentageSamples = append(ass.CPUPercentageSamples, cpuPercentage)
				}
				if len(ass.MemUsageSamples) >= constant.FeedbackTotalSamples {
					ass.MemUsageSamples = append(ass.MemUsageSamples[1:], vm.UsedPercent)
				} else {
					ass.MemUsageSamples = append(ass.MemUsageSamples, vm.UsedPercent)
				}
				nGoroutines := util.GetGoRoutineStats()
				if len(ass.GoRoutineSamples) >= constant.FeedbackTotalSamples {
					ass.GoRoutineSamples = append(ass.GoRoutineSamples[1:], nGoroutines)
				} else {
					ass.GoRoutineSamples = append(ass.GoRoutineSamples, nGoroutines)
				}
				cliRequests := ass.GetFeedbackVar("P2POutgoingRequests")
				if cliRequests == nil {
					cliRequests = 0
				}
				if len(ass.RunningCliP2PAPIRequests) >= constant.FeedbackTotalSamples {
					ass.RunningCliP2PAPIRequests = append(ass.RunningCliP2PAPIRequests[1:], cliRequests.(int))
				} else {
					ass.RunningCliP2PAPIRequests = append(ass.RunningCliP2PAPIRequests, cliRequests.(int))
				}
				P2PRequests := ass.GetFeedbackVar("P2PIncomingRequests")
				if P2PRequests == nil {
					P2PRequests = 0
				}
				if len(ass.RunningServerP2PAPIRequests) >= constant.FeedbackTotalSamples {
					ass.RunningServerP2PAPIRequests = append(ass.RunningServerP2PAPIRequests[1:], P2PRequests.(int))
				} else {
					ass.RunningServerP2PAPIRequests = append(ass.RunningServerP2PAPIRequests, P2PRequests.(int))
				}
				// STEF to test only!
<<<<<<< HEAD
				go ass.IsGoroutineLimitReached(3)
=======
				go ass.IsGoroutineLimitReached(4)
				go ass.IsP2PRequestLimitReached(4)
>>>>>>> 5578d77f
			}()
		case <-tickerResetPerSecondVars.C:
			// Reset feedback variables that are sampled 'per second'
			func() {
				ass.SetFeedbackVar("tpsReceived", ass.FeedbackVars["tpsReceivedTmp"])
				ass.SetFeedbackVar("tpsProcessed", ass.FeedbackVars["tpsProcessedTmp"])
				monitoring.SetTpsReceived(ass.FeedbackVars["tpsReceived"].(int))
				monitoring.SetTpsProcessed(ass.FeedbackVars["tpsProcessed"].(int))
				ass.SetFeedbackVar("tpsReceivedTmp", 0)
				ass.SetFeedbackVar("tpsProcessedTmp", 0)
			}()
		case <-sigs:
			ticker.Stop()
			ass.Logger.Info("resourceSampling thread stopped")
			return
		}
	}
}

// IsGoroutineLimitReached return true if one of the limits has been reached, together with the feedback limit level (from none to critical)
func (ass *AntiSpamStrategy) IsGoroutineLimitReached(numSamples int) (limitReached bool, limitLevel constant.FeedbackLimitLevel) {
	var (
		sumGoRoutines    int
		avg              int
		numQueuedSamples = len(ass.GoRoutineSamples)
	)

	// if there are less elements in queue that the number of samples we want to compute the average from, return false
	if numQueuedSamples < numSamples {
		return false, constant.FeedbackLimitNone
	}
	for n := 1; n <= numSamples; n++ {
		sumGoRoutines += ass.GoRoutineSamples[len(ass.GoRoutineSamples)-n]
	}
	switch avg = sumGoRoutines / numSamples; {
	case avg >= constant.GoRoutineHardLimit*constant.FeedbackLimitCriticalPerc/100:
		limitReached = true
		limitLevel = constant.FeedbackLimitCritical
		ass.Logger.Errorf("goroutine level critical! average count for last %d samples is %d", numSamples, avg)
	case avg >= constant.GoRoutineHardLimit*constant.FeedbackLimitHighPerc/100:
		limitReached = true
		limitLevel = constant.FeedbackLimitHigh
		ass.Logger.Errorf("goroutine level high! average count for last %d samples is %d", numSamples, avg)
	case avg >= constant.GoRoutineHardLimit*constant.FeedbackLimitMediumPerc/100:
		limitReached = true
		limitLevel = constant.FeedbackLimitMedium
		ass.Logger.Errorf("goroutine level medium! average count for last %d samples is %d", numSamples, avg)
	case avg >= constant.GoRoutineHardLimit*constant.FeedbackLimitLowPerc/100:
		limitReached = true
		limitLevel = constant.FeedbackLimitLow
	default:
		limitLevel = constant.FeedbackLimitNone
	}

	// STEF to test only!
<<<<<<< HEAD
=======
	if len(ass.GoRoutineSamples) > 0 {
		ass.Logger.Errorf("goroutines (last sample): %d", ass.GoRoutineSamples[len(ass.GoRoutineSamples)-1])
	}
	ass.Logger.Errorf("goroutines (avg for %d samples): %d", numSamples, avg)
	ass.Logger.Errorf("limit level: %d", limitLevel)
	return limitReached, limitLevel
}

func (ass *AntiSpamStrategy) IsP2PRequestLimitReached(numSamples int) (limitReached bool, limitLevel constant.FeedbackLimitLevel) {
	var (
		avg, sumOutgoing, sumIncoming,
		avgOutgoing, avgIncoming int
		numQueuedSamplesOutGoing = len(ass.RunningCliP2PAPIRequests)
		numQueuedSamplesIncoming = len(ass.RunningServerP2PAPIRequests)
	)

	// if there are less elements in queue that the number of samples we want to compute the average from, return false
	if numQueuedSamplesOutGoing < numSamples || numQueuedSamplesIncoming < numSamples {
		return false, constant.FeedbackLimitNone
	}
	for n := 1; n <= numSamples; n++ {
		sumOutgoing += ass.RunningCliP2PAPIRequests[len(ass.RunningCliP2PAPIRequests)-n]
	}
	avgOutgoing = sumOutgoing / numSamples
	for n := 1; n <= numSamples; n++ {
		sumIncoming += ass.RunningServerP2PAPIRequests[len(ass.RunningServerP2PAPIRequests)-n]
	}
	avgIncoming = sumIncoming / numSamples
	switch avg = avgOutgoing + avgIncoming; {
	case avg >= constant.P2PRequestHardLimit*constant.FeedbackLimitCriticalPerc/100:
		limitReached = true
		limitLevel = constant.FeedbackLimitCritical
		ass.Logger.Errorf("P2PRequests level critical! average count for last %d samples is %d", numSamples, avg)
	case avg >= constant.P2PRequestHardLimit*constant.FeedbackLimitHighPerc/100:
		limitReached = true
		limitLevel = constant.FeedbackLimitHigh
		ass.Logger.Errorf("P2PRequests level high! average count for last %d samples is %d", numSamples, avg)
	case avg >= constant.P2PRequestHardLimit*constant.FeedbackLimitMediumPerc/100:
		limitReached = true
		limitLevel = constant.FeedbackLimitMedium
		ass.Logger.Errorf("P2PRequests level medium! average count for last %d samples is %d", numSamples, avg)
	case avg >= constant.P2PRequestHardLimit*constant.FeedbackLimitLowPerc/100:
		limitReached = true
		limitLevel = constant.FeedbackLimitLow
	default:
		limitLevel = constant.FeedbackLimitNone
	}

	// STEF to test only!
>>>>>>> 5578d77f
	if len(ass.RunningServerP2PAPIRequests) > 0 {
		ass.Logger.Errorf("incoming p2p requests (last sample): %d",
			ass.RunningServerP2PAPIRequests[len(ass.RunningServerP2PAPIRequests)-1])
	}
	if len(ass.RunningCliP2PAPIRequests) > 0 {
		ass.Logger.Errorf("outgoing p2p requests (last sample): %d",
			ass.RunningCliP2PAPIRequests[len(ass.RunningCliP2PAPIRequests)-1])
	}
<<<<<<< HEAD
	if len(ass.GoRoutineSamples) > 0 {
		ass.Logger.Errorf("goroutines (last sample): %d", ass.GoRoutineSamples[len(ass.GoRoutineSamples)-1])
	}
	ass.Logger.Errorf("goroutines (avg for %d samples): %d", numSamples, avg)
	ass.Logger.Errorf("limit level: %d", limitLevel)
=======
>>>>>>> 5578d77f
	return limitReached, limitLevel
}

// IsCPULimitReached to be implemented
func (ass *AntiSpamStrategy) IsCPULimitReached(numSamples int) (bool, constant.FeedbackLimitLevel) {
	panic("implement me")
}

// IsMemoryLimitReached to be implemented
func (ass *AntiSpamStrategy) IsMemoryLimitReached(numSamples int) (bool, constant.FeedbackLimitLevel) {
	panic("implement me")
}

// SetFeedbackVar set one of the variables useful to determine internal system state
func (ass *AntiSpamStrategy) SetFeedbackVar(k string, v interface{}) {
	ass.FeedbackVarsLock.RLock()
	defer ass.FeedbackVarsLock.RUnlock()
	ass.FeedbackVars[k] = v
}

// GetFeedbackVar get one of the variables useful to determine internal system state. if not set, return nil
func (ass *AntiSpamStrategy) GetFeedbackVar(k string) interface{} {
	ass.FeedbackVarsLock.RLock()
	defer ass.FeedbackVarsLock.RUnlock()
	v, ok := ass.FeedbackVars[k]
	if !ok {
		return nil
	}
	return v
}

// IncrementVarCount increment k feedback map element (int) by one
func (ass *AntiSpamStrategy) IncrementVarCount(k string) interface{} {
	var (
		v        = ass.GetFeedbackVar(k)
		newCount = 1
	)
	if v != nil {
		newCount = v.(int) + 1
		ass.SetFeedbackVar(k, newCount)
	}
	return newCount
}

// DecrementVarCount decrement k feedback map element (int) by one
func (ass *AntiSpamStrategy) DecrementVarCount(k string) interface{} {
	var (
		v        = ass.GetFeedbackVar(k)
		newCount = 0
	)
	if v != nil {
		newCount = v.(int) - 1
		ass.SetFeedbackVar(k, newCount)
	}
	return newCount
}<|MERGE_RESOLUTION|>--- conflicted
+++ resolved
@@ -120,12 +120,8 @@
 					ass.RunningServerP2PAPIRequests = append(ass.RunningServerP2PAPIRequests, P2PRequests.(int))
 				}
 				// STEF to test only!
-<<<<<<< HEAD
-				go ass.IsGoroutineLimitReached(3)
-=======
 				go ass.IsGoroutineLimitReached(4)
 				go ass.IsP2PRequestLimitReached(4)
->>>>>>> 5578d77f
 			}()
 		case <-tickerResetPerSecondVars.C:
 			// Reset feedback variables that are sampled 'per second'
@@ -181,8 +177,6 @@
 	}
 
 	// STEF to test only!
-<<<<<<< HEAD
-=======
 	if len(ass.GoRoutineSamples) > 0 {
 		ass.Logger.Errorf("goroutines (last sample): %d", ass.GoRoutineSamples[len(ass.GoRoutineSamples)-1])
 	}
@@ -232,7 +226,6 @@
 	}
 
 	// STEF to test only!
->>>>>>> 5578d77f
 	if len(ass.RunningServerP2PAPIRequests) > 0 {
 		ass.Logger.Errorf("incoming p2p requests (last sample): %d",
 			ass.RunningServerP2PAPIRequests[len(ass.RunningServerP2PAPIRequests)-1])
@@ -241,14 +234,6 @@
 		ass.Logger.Errorf("outgoing p2p requests (last sample): %d",
 			ass.RunningCliP2PAPIRequests[len(ass.RunningCliP2PAPIRequests)-1])
 	}
-<<<<<<< HEAD
-	if len(ass.GoRoutineSamples) > 0 {
-		ass.Logger.Errorf("goroutines (last sample): %d", ass.GoRoutineSamples[len(ass.GoRoutineSamples)-1])
-	}
-	ass.Logger.Errorf("goroutines (avg for %d samples): %d", numSamples, avg)
-	ass.Logger.Errorf("limit level: %d", limitLevel)
-=======
->>>>>>> 5578d77f
 	return limitReached, limitLevel
 }
 
