package service

import (
	log "github.com/sirupsen/logrus"
	"github.com/zoobc/zoobc-core/common/constant"
	"github.com/zoobc/zoobc-core/common/monitoring"
	"github.com/zoobc/zoobc-core/common/util"
	"os"
	"os/signal"
	"sync"
	"syscall"
	"time"
)

type (
	FeedbackStrategyInterface interface {
		StartSampling(samplingInterval time.Duration)
		IsGoroutineLimitReached(numSamples int) (bool, constant.FeedbackLimitLevel)
		IsCPULimitReached(numSamples int) (bool, constant.FeedbackLimitLevel)
		IsMemoryLimitReached(numSamples int) (bool, constant.FeedbackLimitLevel)
		GetSuggestedActions() map[constant.FeedbackAction]bool
		SetFeedbackVar(k string, v interface{})
		GetFeedbackVar(k string) interface{}
		IncrementVarCount(k string) interface{}
		DecrementVarCount(k string) interface{}
	}

	// AntiSpamStrategy implements an anti spam filter and it is used to reduce or inhibit number of api requests when the app
	// reaches some hard limits on concurrent processes, memory and/or cpu
	AntiSpamStrategy struct {
		CPUPercentageSamples []float64
		MemUsageSamples      []float64
		GoRoutineSamples     []int
		// RunningCliP2PAPIRequests number of running client p2p api requests (outgoing p2p requests)
		RunningCliP2PAPIRequests []int
		// RunningServerP2PAPIRequests number of running server p2p api requests (incoming p2p requests)
		RunningServerP2PAPIRequests []int
		// FeedbackVars variables relative to feedback system that can be used by the service where AntiSpamStrategy is injected into and/or
		// for internal calculations
		FeedbackVars         map[string]interface{}
		FeedbackVarsLock     sync.RWMutex
		FeedbackActionsLock  sync.RWMutex
		FeedbackSamplingLock sync.RWMutex
		Logger               *log.Logger
	}
)

// NewAntiSpamStrategy initialize system internal variables
func NewAntiSpamStrategy(
	logger *log.Logger,
) *AntiSpamStrategy {
	return &AntiSpamStrategy{
		Logger:               logger,
		CPUPercentageSamples: make([]float64, 0, constant.FeedbackTotalSamples),
		MemUsageSamples:      make([]float64, 0, constant.FeedbackTotalSamples),
		GoRoutineSamples:     make([]int, 0, constant.FeedbackTotalSamples),
		FeedbackVars: map[string]interface{}{
			"tpsReceived":         0,
			"tpsReceivedTmp":      0,
			"tpsProcessed":        0,
			"tpsProcessedTmp":     0,
			"txReceived":          0,
			"txProcessed":         0,
			"P2PIncomingRequests": 0,
			"P2POutgoingRequests": 0,
		},
	}
}

// GetSuggestedActions given some internal state, return a list of actions that the node should undertake
func (ass *AntiSpamStrategy) GetSuggestedActions() map[constant.FeedbackAction]bool {
	panic("implement me")
}

// StartSampling main feedback service loop to collect system stats
func (ass *AntiSpamStrategy) StartSampling(samplingInterval time.Duration) {
	ticker := time.NewTicker(constant.FeedbackThreadInterval)
	tickerResetPerSecondVars := time.NewTicker(time.Second)
	sigs := make(chan os.Signal, 1)
	signal.Notify(sigs, syscall.SIGINT, syscall.SIGTERM)
	for {
		select {
		case <-ticker.C:
			go func() {
				ass.FeedbackSamplingLock.RLock()
				defer ass.FeedbackSamplingLock.RUnlock()
				cpuPercentage, vm, _ := util.GetHwStats(samplingInterval)
				if len(ass.CPUPercentageSamples) > 99 {
					ass.CPUPercentageSamples = append(ass.CPUPercentageSamples[1:], cpuPercentage)
				} else {
					ass.CPUPercentageSamples = append(ass.CPUPercentageSamples, cpuPercentage)
				}
				if len(ass.MemUsageSamples) > 99 {
					ass.MemUsageSamples = append(ass.MemUsageSamples[1:], vm.UsedPercent)
				} else {
					ass.MemUsageSamples = append(ass.MemUsageSamples, vm.UsedPercent)
				}
				if len(ass.GoRoutineSamples) > 99 {
					ass.GoRoutineSamples = append(ass.GoRoutineSamples[1:], util.GetGoRoutineStats())
				} else {
					ass.GoRoutineSamples = append(ass.GoRoutineSamples, util.GetGoRoutineStats())
				}
<<<<<<< HEAD
				// STEF to test only!
				// _, _ = ass.IsGoroutineLimitReached(constant.FeedbackMinGoroutineSamples)
=======
				if cliRequests := ass.GetFeedbackVar("P2POutgoingRequests"); cliRequests != nil {
					if len(ass.RunningCliP2PAPIRequests) > 99 {
						ass.RunningCliP2PAPIRequests = append(ass.RunningCliP2PAPIRequests[1:], cliRequests.(int))
					} else {
						ass.GoRoutineSamples = append(ass.GoRoutineSamples, cliRequests.(int))
					}
				}
				if P2PRequests := ass.GetFeedbackVar("P2PIncomingRequests"); P2PRequests != nil {
					if len(ass.RunningCliP2PAPIRequests) > 99 {
						ass.RunningCliP2PAPIRequests = append(ass.RunningServerP2PAPIRequests[1:], P2PRequests.(int))
					} else {
						ass.GoRoutineSamples = append(ass.GoRoutineSamples, P2PRequests.(int))
					}
				}
>>>>>>> 8f83601a
			}()
		case <-tickerResetPerSecondVars.C:
			// Reset feedback variables that are sampled 'per second'
			func() {
				ass.SetFeedbackVar("tpsReceived", ass.FeedbackVars["tpsReceivedTmp"])
				ass.SetFeedbackVar("tpsProcessed", ass.FeedbackVars["tpsProcessedTmp"])
				monitoring.SetTpsReceived(ass.FeedbackVars["tpsReceived"].(int))
				monitoring.SetTpsProcessed(ass.FeedbackVars["tpsProcessed"].(int))
				ass.SetFeedbackVar("tpsReceivedTmp", 0)
				ass.SetFeedbackVar("tpsProcessedTmp", 0)
			}()
		case <-sigs:
			ticker.Stop()
			ass.Logger.Info("resourceSampling thread stopped")
			return
		}
	}
}

// IsGoroutineLimitReached return true if one of the limits has been reached, together with the feedback limit level (from none to critical)
func (ass *AntiSpamStrategy) IsGoroutineLimitReached(numSamples int) (limitReached bool, limitLevel constant.FeedbackLimitLevel) {
	var (
		counter          int
		sumGoRoutines    int
		avg              int
		numQueuedSamples = len(ass.GoRoutineSamples)
	)
	ass.FeedbackSamplingLock.RLock()
	defer ass.FeedbackSamplingLock.RUnlock()

	// if there are less elements in queue that the number of samples we want to compute the average from, return false
	if numQueuedSamples < numSamples {
		return false, constant.FeedbackLimitNone
	}
	for n := numQueuedSamples; n > 0; n-- {
		counter++
		if counter >= numSamples {
			break
		}
		sumGoRoutines += ass.GoRoutineSamples[n-1]
	}
	switch avg = sumGoRoutines / counter; {
	case avg >= constant.GoRoutineHardLimit*constant.FeedbackLimitCriticalPerc/100:
		limitReached = true
		limitLevel = constant.FeedbackLimitCritical
		ass.Logger.Errorf("goroutine level critical! average count for last %d samples is %d", counter, avg)
	case avg >= constant.GoRoutineHardLimit*constant.FeedbackLimitHighPerc/100:
		limitReached = true
		limitLevel = constant.FeedbackLimitHigh
		ass.Logger.Errorf("goroutine level high! average count for last %d samples is %d", counter, avg)
	case avg >= constant.GoRoutineHardLimit*constant.FeedbackLimitMediumPerc/100:
		limitReached = true
		limitLevel = constant.FeedbackLimitMedium
		ass.Logger.Errorf("goroutine level medium! average count for last %d samples is %d", counter, avg)
	case avg >= constant.GoRoutineHardLimit*constant.FeedbackLimitLowPerc/100:
		limitReached = true
		limitLevel = constant.FeedbackLimitLow
	default:
		limitLevel = constant.FeedbackLimitNone
	}
	// STEF to test only!
	ass.Logger.Errorf("goroutines (last sample): %d", ass.GoRoutineSamples[len(ass.GoRoutineSamples)-1])
	ass.Logger.Errorf("goroutines (avg for %d samples): %d", counter, avg)
	ass.Logger.Errorf("limit level: %s", limitLevel)
	return limitReached, limitLevel
}

// IsCPULimitReached to be implemented
func (ass *AntiSpamStrategy) IsCPULimitReached(numSamples int) (bool, constant.FeedbackLimitLevel) {
	panic("implement me")
}

// IsMemoryLimitReached to be implemented
func (ass *AntiSpamStrategy) IsMemoryLimitReached(numSamples int) (bool, constant.FeedbackLimitLevel) {
	panic("implement me")
}

// SetFeedbackVar set one of the variables useful to determine internal system state
func (ass *AntiSpamStrategy) SetFeedbackVar(k string, v interface{}) {
	ass.FeedbackVarsLock.RLock()
	defer ass.FeedbackVarsLock.RUnlock()
	ass.FeedbackVars[k] = v
}

// GetFeedbackVar get one of the variables useful to determine internal system state. if not set, return nil
func (ass *AntiSpamStrategy) GetFeedbackVar(k string) interface{} {
	ass.FeedbackVarsLock.RLock()
	defer ass.FeedbackVarsLock.RUnlock()
	v, ok := ass.FeedbackVars[k]
	if !ok {
		return nil
	}
	return v
}

func (ass *AntiSpamStrategy) IncrementVarCount(k string) interface{} {
	v := ass.GetFeedbackVar(k)
	if v != nil {
		return v.(int) + 1
	}
	return 1
}

func (ass *AntiSpamStrategy) DecrementVarCount(k string) interface{} {
	v := ass.GetFeedbackVar(k)
	if v != nil {
		return v.(int) - 1
	}
	return 1
}<|MERGE_RESOLUTION|>--- conflicted
+++ resolved
@@ -1,15 +1,16 @@
 package service
 
 import (
-	log "github.com/sirupsen/logrus"
-	"github.com/zoobc/zoobc-core/common/constant"
-	"github.com/zoobc/zoobc-core/common/monitoring"
-	"github.com/zoobc/zoobc-core/common/util"
 	"os"
 	"os/signal"
 	"sync"
 	"syscall"
 	"time"
+
+	log "github.com/sirupsen/logrus"
+	"github.com/zoobc/zoobc-core/common/constant"
+	"github.com/zoobc/zoobc-core/common/monitoring"
+	"github.com/zoobc/zoobc-core/common/util"
 )
 
 type (
@@ -100,10 +101,6 @@
 				} else {
 					ass.GoRoutineSamples = append(ass.GoRoutineSamples, util.GetGoRoutineStats())
 				}
-<<<<<<< HEAD
-				// STEF to test only!
-				// _, _ = ass.IsGoroutineLimitReached(constant.FeedbackMinGoroutineSamples)
-=======
 				if cliRequests := ass.GetFeedbackVar("P2POutgoingRequests"); cliRequests != nil {
 					if len(ass.RunningCliP2PAPIRequests) > 99 {
 						ass.RunningCliP2PAPIRequests = append(ass.RunningCliP2PAPIRequests[1:], cliRequests.(int))
@@ -118,7 +115,6 @@
 						ass.GoRoutineSamples = append(ass.GoRoutineSamples, P2PRequests.(int))
 					}
 				}
->>>>>>> 8f83601a
 			}()
 		case <-tickerResetPerSecondVars.C:
 			// Reset feedback variables that are sampled 'per second'
