package service

import (
	"database/sql"
	"errors"
	"fmt"
	"math/big"
	"reflect"
	"regexp"
	"sync"
	"testing"
	"time"

	"github.com/DATA-DOG/go-sqlmock"
	"github.com/dgraph-io/badger"
	"github.com/sirupsen/logrus"
	log "github.com/sirupsen/logrus"
	"github.com/zoobc/zoobc-core/common/chaintype"
	"github.com/zoobc/zoobc-core/common/constant"
	"github.com/zoobc/zoobc-core/common/crypto"
	"github.com/zoobc/zoobc-core/common/kvdb"
	"github.com/zoobc/zoobc-core/common/model"
	"github.com/zoobc/zoobc-core/common/query"
	"github.com/zoobc/zoobc-core/common/transaction"
	"github.com/zoobc/zoobc-core/common/util"
	"github.com/zoobc/zoobc-core/core/smith/strategy"
	"github.com/zoobc/zoobc-core/observer"
	"golang.org/x/crypto/sha3"
)

var (
	mockBlockData = model.Block{
		ID:        constant.MainchainGenesisBlockID,
		BlockHash: make([]byte, 32),
		PreviousBlockHash: []byte{167, 255, 198, 248, 191, 30, 215, 102, 81, 193, 71, 86, 160,
			97, 214, 98, 245, 128, 255, 77, 228, 59, 73, 250, 130, 216, 10, 75, 128, 248, 67, 74},
		Height:    1,
		Timestamp: 1,
		BlockSeed: []byte{153, 58, 50, 200, 7, 61, 108, 229, 204, 48, 199, 145, 21, 99, 125, 75, 49,
			45, 118, 97, 219, 80, 242, 244, 100, 134, 144, 246, 37, 144, 213, 135},
		BlockSignature:       []byte{144, 246, 37, 144, 213, 135},
		CumulativeDifficulty: "1000",
		PayloadLength:        1,
		PayloadHash:          []byte{},
		BlocksmithPublicKey: []byte{1, 2, 3, 200, 7, 61, 108, 229, 204, 48, 199, 145, 21, 99, 125, 75, 49,
			45, 118, 97, 219, 80, 242, 244, 100, 134, 144, 246, 37, 144, 213, 135},
		TotalAmount:   1000,
		TotalFee:      0,
		TotalCoinBase: 1,
		Version:       0,
	}
)

type (
	mockSignature struct {
		crypto.Signature
	}
	mockSignatureFail struct {
		crypto.Signature
	}
	mockQueryExecutorSuccess struct {
		query.Executor
	}
	mockQueryExecuteNotNil struct {
		query.Executor
	}
	mockQueryExecutorScanFail struct {
		query.Executor
	}
	mockQueryExecutorFail struct {
		query.Executor
	}
	mockQueryExecutorNotFound struct {
		query.Executor
	}
	mockTypeAction struct {
		transaction.SendMoney
	}
	mockTypeActionSuccess struct {
		mockTypeAction
	}

	mockKVExecutorSuccess struct {
		kvdb.KVExecutor
	}

	mockKVExecutorSuccessKeyNotFound struct {
		mockKVExecutorSuccess
	}

	mockKVExecutorFailOtherError struct {
		mockKVExecutorSuccess
	}

	mockNodeRegistrationServiceSuccess struct {
		NodeRegistrationService
	}

	mockNodeRegistrationServiceFail struct {
		NodeRegistrationService
	}
)

func (*mockNodeRegistrationServiceSuccess) AddParticipationScore(
	nodeID, scoreDelta int64,
	height uint32,
	tx bool,
) (newScore int64, err error) {
	return 100000, nil
}

func (*mockNodeRegistrationServiceSuccess) SelectNodesToBeAdmitted(limit uint32) ([]*model.NodeRegistration, error) {
	return []*model.NodeRegistration{
		{
			AccountAddress: "TESTADMITTED",
		},
	}, nil
}

func (*mockNodeRegistrationServiceSuccess) AdmitNodes(nodeRegistrations []*model.NodeRegistration, height uint32) error {
	return nil
}

func (*mockNodeRegistrationServiceSuccess) SelectNodesToBeExpelled() ([]*model.NodeRegistration, error) {
	return []*model.NodeRegistration{
		{
			AccountAddress: "TESTEXPELLED",
		},
	}, nil
}

func (*mockNodeRegistrationServiceFail) AddParticipationScore(
	nodeID, scoreDelta int64,
	height uint32,
	tx bool,
) (newScore int64, err error) {
	return 100000, nil
}

func (*mockNodeRegistrationServiceFail) SelectNodesToBeExpelled() ([]*model.NodeRegistration, error) {
	return []*model.NodeRegistration{
		{
			AccountAddress: "TESTEXPELLED",
		},
	}, nil
}
func (*mockNodeRegistrationServiceFail) ExpelNodes(nodeRegistrations []*model.NodeRegistration, height uint32) error {
	return nil
}
func (*mockNodeRegistrationServiceSuccess) GetNodeAdmittanceCycle() uint32 {
	return 1
}

func (*mockNodeRegistrationServiceSuccess) ExpelNodes(nodeRegistrations []*model.NodeRegistration, height uint32) error {
	return nil
}

func (*mockNodeRegistrationServiceSuccess) BuildScrambledNodes(block *model.Block) error {
	return nil
}

func (*mockNodeRegistrationServiceSuccess) GetBlockHeightToBuildScrambleNodes(lastBlockHeight uint32) uint32 {
	return lastBlockHeight
}

func (*mockNodeRegistrationServiceFail) BuildScrambledNodes(block *model.Block) error {
	return errors.New("mock Error")
}

func (*mockNodeRegistrationServiceFail) GetBlockHeightToBuildScrambleNodes(lastBlockHeight uint32) uint32 {
	return lastBlockHeight
}

func (*mockKVExecutorSuccess) Get(key string) ([]byte, error) {
	return nil, nil
}

func (*mockKVExecutorSuccess) Insert(key string, value []byte, expiry int) error {
	return nil
}

func (*mockKVExecutorSuccessKeyNotFound) Get(key string) ([]byte, error) {
	return nil, badger.ErrKeyNotFound
}

func (*mockKVExecutorFailOtherError) Get(key string) ([]byte, error) {
	return nil, badger.ErrInvalidKey
}

func (*mockKVExecutorFailOtherError) Insert(key string, value []byte, expiry int) error {
	return badger.ErrInvalidKey
}

var (
	bcsAddress1    = "BCZnSfqpP5tqFQlMTYkDeBVFWnbyVK7vLr5ORFpTjgtN"
	bcsAddress2    = "BCZKLvgUYZ1KKx-jtF9KoJskjVPvB9jpIjfzzI6zDW0J"
	bcsAddress3    = "nK_ouxdDDwuJiogiDAi_zs1LqeN7f5ZsXbFtXGqGc0Pd"
	bcsNodePubKey1 = []byte{153, 58, 50, 200, 7, 61, 108, 229, 204, 48, 199, 145, 21, 99, 125, 75, 49,
		45, 118, 97, 219, 80, 242, 244, 100, 134, 144, 246, 37, 144, 213, 135}
	bcsNodePubKey2 = []byte{1, 2, 3, 200, 7, 61, 108, 229, 204, 48, 199, 145, 21, 99, 125, 75, 49,
		45, 118, 97, 219, 80, 242, 244, 100, 134, 144, 246, 37, 144, 213, 135}
	bcsNodePubKey3 = []byte{4, 5, 6, 200, 7, 61, 108, 229, 204, 48, 199, 145, 21, 99, 125, 75, 49,
		45, 118, 97, 219, 80, 242, 244, 100, 134, 144, 246, 37, 144, 213, 135}
	mockTransaction = &model.Transaction{
		ID:                      1,
		BlockID:                 1,
		Height:                  0,
		SenderAccountAddress:    "BCZ",
		RecipientAccountAddress: "ZCB",
		TransactionType:         1,
		Fee:                     10,
		Timestamp:               1000,
		TransactionHash:         []byte{},
		TransactionBodyLength:   8,
		TransactionBodyBytes:    []byte{1, 2, 3, 4, 5, 6, 7, 8},
		Signature:               []byte{1, 2, 3, 4, 5, 6, 7, 8},
		Version:                 1,
		TransactionIndex:        1,
	}
)

// mockTypeAction
func (*mockTypeAction) ApplyConfirmed(int64) error {
	return nil
}
func (*mockTypeAction) Validate(bool) error {
	return nil
}
func (*mockTypeAction) GetAmount() int64 {
	return 10
}
func (*mockTypeActionSuccess) GetTransactionType(tx *model.Transaction) (transaction.TypeAction, error) {
	return &mockTypeAction{}, nil
}

// mockSignature
func (*mockSignature) SignByNode(payload []byte, nodeSeed string) []byte {
	return []byte{}
}

func (*mockSignature) VerifyNodeSignature(
	payload, signature, nodePublicKey []byte,
) bool {
	return true
}

func (*mockSignatureFail) VerifyNodeSignature(
	payload, signature, nodePublicKey []byte,
) bool {
	return false
}

// mockQueryExecutorScanFail
func (*mockQueryExecutorScanFail) ExecuteSelect(qe string, tx bool, args ...interface{}) (*sql.Rows, error) {
	db, mock, _ := sqlmock.New()
	defer db.Close()
	mock.ExpectQuery(regexp.QuoteMeta(`SELECT`)).WillReturnRows(sqlmock.NewRows([]string{
		"ID", "PreviousBlockHash", "Height", "Timestamp", "BlockSeed", "BlockSignature", "CumulativeDifficulty",
		"PayloadLength", "PayloadHash", "BlocksmithPublicKey", "TotalAmount", "TotalFee", "TotalCoinBase"}))
	rows, _ := db.Query(qe)
	return rows, nil
}

// mockQueryExecutorNotFound
func (*mockQueryExecutorNotFound) ExecuteSelect(qe string, tx bool, args ...interface{}) (*sql.Rows, error) {
	db, mock, _ := sqlmock.New()
	defer db.Close()
	switch qe {
	case "SELECT id, node_public_key, account_address, registration_height, node_address, locked_balance, " +
		"registration_status, latest, height  FROM node_registry WHERE node_public_key = ? AND height <= ? " +
		"ORDER BY height DESC LIMIT 1":
		mock.ExpectQuery(regexp.QuoteMeta(qe)).WillReturnRows(sqlmock.NewRows([]string{
			"ID", "PreviousBlockHash", "Height", "Timestamp", "BlockSeed", "BlockSignature", "CumulativeDifficulty",
			"PayloadLength", "PayloadHash", "BlocksmithPublicKey", "TotalAmount", "TotalFee", "TotalCoinBase",
			"Version"},
		))
	default:
		return nil, errors.New("mockQueryExecutorNotFound - InvalidQuery")
	}
	rows, _ := db.Query(qe)
	return rows, nil
}

// mockQueryExecutorNotNil
func (*mockQueryExecuteNotNil) ExecuteSelect(query string, tx bool, args ...interface{}) (*sql.Rows, error) {
	db, mock, err := sqlmock.New()
	if err != nil {
		return nil, err
	}
	mock.ExpectQuery("").
		WillReturnRows(sqlmock.NewRows([]string{"ID"}))
	return db.Query("")
}

// mockQueryExecutorFail
func (*mockQueryExecutorFail) ExecuteSelect(query string, tx bool, args ...interface{}) (*sql.Rows, error) {
	return nil, errors.New("MockedError")
}
func (*mockQueryExecutorFail) ExecuteStatement(qe string, args ...interface{}) (sql.Result, error) {
	return nil, errors.New("MockedError")
}
func (*mockQueryExecutorFail) BeginTx() error { return nil }

func (*mockQueryExecutorFail) RollbackTx() error { return nil }

func (*mockQueryExecutorFail) ExecuteTransaction(qStr string, args ...interface{}) error {
	return errors.New("mockError:deleteMempoolFail")
}
func (*mockQueryExecutorFail) ExecuteSelectRow(qStr string, tx bool, args ...interface{}) (*sql.Row, error) {
	db, mock, _ := sqlmock.New()
	mockRows := mock.NewRows([]string{"fake"})
	mockRows.AddRow("1")
	mock.ExpectQuery(qStr).WillReturnRows(mockRows)
	return db.QueryRow(qStr), nil
}
func (*mockQueryExecutorFail) CommitTx() error { return errors.New("mockError:commitFail") }

// mockQueryExecutorSuccess
func (*mockQueryExecutorSuccess) BeginTx() error { return nil }

func (*mockQueryExecutorSuccess) RollbackTx() error { return nil }

func (*mockQueryExecutorSuccess) ExecuteTransaction(qStr string, args ...interface{}) error {
	return nil
}
func (*mockQueryExecutorSuccess) ExecuteTransactions(queries [][]interface{}) error {
	return nil
}
func (*mockQueryExecutorSuccess) CommitTx() error { return nil }

func (*mockQueryExecutorSuccess) ExecuteSelectRow(qStr string, tx bool, args ...interface{}) (*sql.Row, error) {
	db, mock, _ := sqlmock.New()
	defer db.Close()

	switch qStr {
	case "SELECT id, node_public_key, account_address, registration_height, node_address, locked_balance, " +
		"registration_status, latest, height FROM node_registry WHERE node_public_key = ? AND latest=1":
		mock.ExpectQuery(regexp.QuoteMeta(qStr)).WillReturnRows(sqlmock.NewRows([]string{
			"ID", "NodePublicKey", "AccountAddress", "RegistrationHeight", "NodeAddress", "LockedBalance", "RegistrationStatus",
			"Latest", "Height",
		}).AddRow(1, bcsNodePubKey1, bcsAddress1, 10, "10.10.10.1", 100000000, uint32(model.NodeRegistrationState_NodeQueued), true, 100))
	case "SELECT id, block_height, tree, timestamp FROM merkle_tree ORDER BY timestamp DESC LIMIT 1":
		mock.ExpectQuery(regexp.QuoteMeta(qStr)).WillReturnRows(sqlmock.NewRows([]string{
			"ID", "BlockHeight", "Tree", "Timestamp",
		}))
	default:
		mockRows := mock.NewRows(query.NewBlockQuery(chaintype.GetChainType(0)).Fields)
		mockRows.AddRow(
			mockBlockData.GetID(),
			mockBlockData.GetBlockHash(),
			mockBlockData.GetPreviousBlockHash(),
			mockBlockData.GetHeight(),
			mockBlockData.GetTimestamp(),
			mockBlockData.GetBlockSeed(),
			mockBlockData.GetBlockSignature(),
			mockBlockData.GetCumulativeDifficulty(),
			mockBlockData.GetPayloadLength(),
			mockBlockData.GetPayloadHash(),
			mockBlockData.GetBlocksmithPublicKey(),
			mockBlockData.GetTotalAmount(),
			mockBlockData.GetTotalFee(),
			mockBlockData.GetTotalCoinBase(),
			mockBlockData.GetVersion(),
		)
		mock.ExpectQuery(regexp.QuoteMeta(qStr)).WillReturnRows(mockRows)
	}
	row := db.QueryRow(qStr)
	return row, nil
}

func (*mockQueryExecutorSuccess) ExecuteSelect(qe string, tx bool, args ...interface{}) (*sql.Rows, error) {
	db, mock, _ := sqlmock.New()
	defer db.Close()
	switch qe {
	case "SELECT id, node_public_key, account_address, registration_height, node_address, locked_balance, " +
		"registration_status, latest, height FROM node_registry WHERE id = ? AND latest=1":
		for idx, arg := range args {
			if idx == 0 {
				nodeID := fmt.Sprintf("%d", arg)
				switch nodeID {
				case "1":
					mock.ExpectQuery(regexp.QuoteMeta(qe)).WillReturnRows(sqlmock.NewRows([]string{"id", "node_public_key",
						"account_address", "registration_height", "node_address", "locked_balance", "registration_status", "latest", "height",
					}).AddRow(1, bcsNodePubKey1, bcsAddress1, 10, "10.10.10.1", 100000000, uint32(model.NodeRegistrationState_NodeRegistered), true, 100))
				case "2":
					mock.ExpectQuery(regexp.QuoteMeta(qe)).WillReturnRows(sqlmock.NewRows([]string{"id", "node_public_key",
						"account_address", "registration_height", "node_address", "locked_balance", "registration_status", "latest", "height",
					}).AddRow(2, bcsNodePubKey2, bcsAddress2, 20, "10.10.10.2", 100000000, uint32(model.NodeRegistrationState_NodeRegistered), true, 200))
				case "3":
					mock.ExpectQuery(regexp.QuoteMeta(qe)).WillReturnRows(sqlmock.NewRows([]string{"id", "node_public_key",
						"account_address", "registration_height", "node_address", "locked_balance", "registration_status", "latest", "height",
					}).AddRow(3, bcsNodePubKey3, bcsAddress3, 30, "10.10.10.3", 100000000, uint32(model.NodeRegistrationState_NodeRegistered), true, 300))
				case "4":
					mock.ExpectQuery(regexp.QuoteMeta(qe)).WillReturnRows(sqlmock.NewRows([]string{"id", "node_public_key",
						"account_address", "registration_height", "node_address", "locked_balance", "registration_status", "latest", "height",
					}).AddRow(3, mockGoodBlock.BlocksmithPublicKey, bcsAddress3, 30, "10.10.10.3", 100000000,
						uint32(model.NodeRegistrationState_NodeRegistered), true, 300))
				}
			}
		}
	case "SELECT id, node_public_key, account_address, registration_height, node_address, locked_balance, " +
		"registration_status, latest, height FROM node_registry WHERE node_public_key = ? AND height <= ? " +
		"ORDER BY height DESC LIMIT 1":
		mock.ExpectQuery(regexp.QuoteMeta(qe)).WillReturnRows(sqlmock.NewRows([]string{"id", "node_public_key",
			"account_address", "registration_height", "node_address", "locked_balance", "registration_status", "latest", "height",
		}).AddRow(1, bcsNodePubKey1, bcsAddress1, 10, "10.10.10.10", 100000000, uint32(model.NodeRegistrationState_NodeQueued), true, 100))
	case "SELECT id, block_hash, previous_block_hash, height, timestamp, block_seed, block_signature, cumulative_difficulty, " +
		"payload_length, payload_hash, blocksmith_public_key, total_amount, total_fee, total_coinbase, version FROM main_block WHERE height = 0":
		mock.ExpectQuery(regexp.QuoteMeta(qe)).WillReturnRows(sqlmock.NewRows([]string{
			"ID", "BlockHash", "PreviousBlockHash", "Height", "Timestamp", "BlockSeed", "BlockSignature", "CumulativeDifficulty",
			"PayloadLength", "PayloadHash", "BlocksmithPublicKey", "TotalAmount", "TotalFee", "TotalCoinBase",
			"Version"},
		).AddRow(1, []byte{}, []byte{}, 1, 10000, []byte{}, []byte{}, "", 2, []byte{}, bcsNodePubKey1, 0, 0, 0, 1))
	case "SELECT A.node_id, A.score, A.latest, A.height FROM participation_score as A INNER JOIN node_registry as B " +
		"ON A.node_id = B.id WHERE B.node_public_key=? AND B.latest=1 AND B.registration_status=0 AND A.latest=1":
		mock.ExpectQuery(regexp.QuoteMeta(qe)).WillReturnRows(sqlmock.NewRows([]string{
			"node_id",
			"score",
			"latest",
			"height",
		},
		).AddRow(-1, 100000, true, 0))
	case "SELECT id, block_hash, previous_block_hash, height, timestamp, block_seed, block_signature, cumulative_difficulty, " +
		"payload_length, payload_hash, blocksmith_public_key, total_amount, total_fee, total_coinbase, version FROM main_block ORDER BY " +
		"height DESC LIMIT 1":
		mock.ExpectQuery(regexp.QuoteMeta(qe)).
			WillReturnRows(sqlmock.NewRows(
				query.NewBlockQuery(&chaintype.MainChain{}).Fields,
			).AddRow(
				mockBlockData.GetID(),
				mockBlockData.GetBlockHash(),
				mockBlockData.GetPreviousBlockHash(),
				mockBlockData.GetHeight(),
				mockBlockData.GetTimestamp(),
				mockBlockData.GetBlockSeed(),
				mockBlockData.GetBlockSignature(),
				mockBlockData.GetCumulativeDifficulty(),
				mockBlockData.GetPayloadLength(),
				mockBlockData.GetPayloadHash(),
				mockBlockData.GetBlocksmithPublicKey(),
				mockBlockData.GetTotalAmount(),
				mockBlockData.GetTotalFee(),
				mockBlockData.GetTotalCoinBase(),
				mockBlockData.GetVersion(),
			))
	case "SELECT id, block_id, block_height, sender_account_address, recipient_account_address, transaction_type, fee, timestamp, " +
		"transaction_hash, transaction_body_length, transaction_body_bytes, signature, version, " +
		"transaction_index FROM \"transaction\" WHERE block_id = ? ORDER BY transaction_index ASC":
		mock.ExpectQuery(regexp.QuoteMeta(qe)).WillReturnRows(sqlmock.NewRows([]string{
			"ID", "BlockID", "BlockHeight", "SenderAccountAddress", "RecipientAccountAddress", "TransactionType",
			"Fee", "Timestamp", "TransactionHash", "TransactionBodyLength", "TransactionBodyBytes", "Signature",
			"Version", "TransactionIndex"},
		).AddRow(
			mockTransaction.ID,
			mockTransaction.BlockID,
			mockTransaction.Height,
			mockTransaction.SenderAccountAddress,
			mockTransaction.RecipientAccountAddress,
			mockTransaction.TransactionType,
			mockTransaction.Fee,
			mockTransaction.Timestamp,
			mockTransaction.TransactionHash,
			mockTransaction.TransactionBodyLength,
			mockTransaction.TransactionBodyBytes,
			mockTransaction.Signature,
			mockTransaction.Version,
			mockTransaction.TransactionIndex))
	case "SELECT id, block_height, fee_per_byte, arrival_timestamp, transaction_bytes, sender_account_address, recipient_account_address " +
		"FROM mempool WHERE id = :id":
		mock.ExpectQuery(regexp.QuoteMeta(qe)).WillReturnRows(sqlmock.NewRows([]string{
			"ID", "FeePerByte", "ArrivalTimestamp", "TransactionBytes", "SenderAccountAddress", "RecipientAccountAddress",
		}))
	case "SELECT id, fee_per_byte, arrival_timestamp, transaction_bytes, sender_account_address, recipient_account_address " +
		"FROM mempool WHERE id = :id":
		mock.ExpectQuery(regexp.QuoteMeta(qe)).WillReturnRows(sqlmock.NewRows([]string{
			"ID", "FeePerByte", "ArrivalTimestamp", "TransactionBytes", "SenderAccountAddress", "RecipientAccountAddress",
		}))
	case "SELECT nr.id AS nodeID, nr.node_public_key AS node_public_key, ps.score AS participation_score FROM node_registry " +
		"AS nr INNER JOIN participation_score AS ps ON nr.id = ps.node_id WHERE nr.registration_status = 0 AND nr.latest " +
		"= 1 AND ps.score > 0 AND ps.latest = 1":
		mock.ExpectQuery(regexp.QuoteMeta(qe)).WillReturnRows(sqlmock.NewRows([]string{
			"node_id", "node_public_key", "score",
		}).AddRow(
			mockBlocksmiths[0].NodeID,
			mockBlocksmiths[0].NodePublicKey,
			"1000",
		).AddRow(
			mockBlocksmiths[1].NodeID,
			mockBlocksmiths[1].NodePublicKey,
			"1000",
		))
	case "SELECT blocksmith_public_key, pop_change, block_height, blocksmith_index FROM skipped_blocksmith WHERE block_height = 0":
		mock.ExpectQuery(regexp.QuoteMeta(qe)).WillReturnRows(sqlmock.NewRows([]string{
			"blocksmith_public_key", "pop_change", "block_height", "blocksmith_index",
		}).AddRow(
			mockBlocksmiths[0].NodePublicKey,
			5000,
			mockPublishedReceipt[0].BlockHeight,
			0,
		))
	case "SELECT blocksmith_public_key, pop_change, block_height, blocksmith_index FROM skipped_blocksmith WHERE block_height = 1":
		mock.ExpectQuery(regexp.QuoteMeta(qe)).WillReturnRows(sqlmock.NewRows([]string{
			"blocksmith_public_key", "pop_change", "block_height", "blocksmith_index",
		}).AddRow(
			mockBlocksmiths[0].NodePublicKey,
			5000,
			mockPublishedReceipt[0].BlockHeight,
			0,
		))
	case "SELECT sender_public_key, recipient_public_key, datum_type, datum_hash, reference_block_height, " +
		"reference_block_hash, rmr_linked, recipient_signature, intermediate_hashes, block_height, receipt_index, " +
		"published_index FROM published_receipt WHERE block_height = ? ORDER BY published_index ASC":
		mock.ExpectQuery(regexp.QuoteMeta(qe)).WillReturnRows(sqlmock.NewRows([]string{
			"sender_public_key", "recipient_public_key", "datum_type", "datum_hash", "reference_block_height",
			"reference_block_hash", "rmr_linked", "recipient_signature", "intermediate_hashes", "block_height",
			"receipt_index", "published_index",
		}).AddRow(
			mockPublishedReceipt[0].BatchReceipt.SenderPublicKey,
			mockPublishedReceipt[0].BatchReceipt.RecipientPublicKey,
			mockPublishedReceipt[0].BatchReceipt.DatumType,
			mockPublishedReceipt[0].BatchReceipt.DatumHash,
			mockPublishedReceipt[0].BatchReceipt.ReferenceBlockHeight,
			mockPublishedReceipt[0].BatchReceipt.ReferenceBlockHash,
			mockPublishedReceipt[0].BatchReceipt.RMRLinked,
			mockPublishedReceipt[0].BatchReceipt.RecipientSignature,
			mockPublishedReceipt[0].IntermediateHashes,
			mockPublishedReceipt[0].BlockHeight,
			mockPublishedReceipt[0].ReceiptIndex,
			mockPublishedReceipt[0].PublishedIndex,
		))
	case "SELECT id, node_public_key, account_address, registration_height, node_address, locked_balance, " +
		"registration_status, latest, height, max(height) AS max_height FROM node_registry where height <= 0 AND " +
		"registration_status = 0 GROUP BY id ORDER BY height DESC":
		mock.ExpectQuery(regexp.QuoteMeta(qe)).WillReturnRows(sqlmock.NewRows([]string{
			"id", "node_public_key", "account_address", "registration_height", "node_address", "locked_balance",
			"registration_status", "latest", "height",
		}))
	case "SELECT id, node_public_key, account_address, registration_height, node_address, locked_balance, " +
		"registration_status, latest, height, max(height) AS max_height FROM node_registry where height <= 1 " +
		"AND registration_status = 0 GROUP BY id ORDER BY height DESC":
		mock.ExpectQuery(regexp.QuoteMeta(qe)).WillReturnRows(sqlmock.NewRows([]string{
			"id", "node_public_key", "account_address", "registration_height", "node_address", "locked_balance",
			"registration_status", "latest", "height",
		}))
	}
	rows, _ := db.Query(qe)
	return rows, nil
}

var mockPublishedReceipt = []*model.PublishedReceipt{
	{
		BatchReceipt: &model.BatchReceipt{
			SenderPublicKey:      make([]byte, 32),
			RecipientPublicKey:   make([]byte, 32),
			DatumType:            0,
			DatumHash:            make([]byte, 32),
			ReferenceBlockHeight: 0,
			ReferenceBlockHash:   make([]byte, 32),
			RMRLinked:            nil,
			RecipientSignature:   make([]byte, 64),
		},
		IntermediateHashes: nil,
		BlockHeight:        1,
		ReceiptIndex:       0,
		PublishedIndex:     0,
	},
}

func (*mockQueryExecutorSuccess) ExecuteStatement(qe string, args ...interface{}) (sql.Result, error) {
	return nil, nil
}

func TestBlockService_NewBlock(t *testing.T) {
	var (
		mockBlock = &model.Block{
			Version:             1,
			PreviousBlockHash:   []byte{},
			BlockSeed:           []byte{},
			BlocksmithPublicKey: bcsNodePubKey1,
			Timestamp:           15875392,
			TotalAmount:         0,
			TotalFee:            0,
			TotalCoinBase:       0,
			Transactions:        []*model.Transaction{},
			PublishedReceipts:   []*model.PublishedReceipt{},
			PayloadHash:         []byte{},
			PayloadLength:       0,
			BlockSignature:      []byte{},
		}
		mockBlockHash, _ = util.GetBlockHash(mockBlock, &chaintype.MainChain{})
	)
	mockBlock.BlockHash = mockBlockHash

	type fields struct {
		Chaintype          chaintype.ChainType
		QueryExecutor      query.ExecutorInterface
		BlockQuery         query.BlockQueryInterface
		MempoolQuery       query.MempoolQueryInterface
		TransactionQuery   query.TransactionQueryInterface
		Signature          crypto.SignatureInterface
		ActionTypeSwitcher transaction.TypeActionSwitcher
	}
	type args struct {
		version             uint32
		previousBlockHash   []byte
		blockSeed           []byte
		blockSmithPublicKey []byte
		previousBlockHeight uint32
		timestamp           int64
		totalAmount         int64
		totalFee            int64
		totalCoinBase       int64
		transactions        []*model.Transaction
		publishedReceipts   []*model.PublishedReceipt
		payloadHash         []byte
		payloadLength       uint32
		secretPhrase        string
	}
	tests := []struct {
		name    string
		fields  fields
		args    args
		want    *model.Block
		wantErr bool
	}{
		{
			name: "wantSuccess",
			fields: fields{
				Chaintype: &chaintype.MainChain{},
				Signature: &mockSignature{},
			},
			args: args{
				version:             1,
				previousBlockHash:   []byte{},
				blockSeed:           []byte{},
				blockSmithPublicKey: bcsNodePubKey1,
				previousBlockHeight: 0,
				timestamp:           15875392,
				totalAmount:         0,
				totalFee:            0,
				totalCoinBase:       0,
				transactions:        []*model.Transaction{},
				publishedReceipts:   []*model.PublishedReceipt{},
				payloadHash:         []byte{},
				payloadLength:       0,
				secretPhrase:        "secretphrase",
			},
			want: mockBlock,
		},
	}
	for _, tt := range tests {
		t.Run(tt.name, func(t *testing.T) {
			bs := &BlockService{
				Chaintype:          tt.fields.Chaintype,
				QueryExecutor:      tt.fields.QueryExecutor,
				BlockQuery:         tt.fields.BlockQuery,
				MempoolQuery:       tt.fields.MempoolQuery,
				TransactionQuery:   tt.fields.TransactionQuery,
				Signature:          tt.fields.Signature,
				ActionTypeSwitcher: tt.fields.ActionTypeSwitcher,
			}
			got, err := bs.NewMainBlock(
				tt.args.version,
				tt.args.previousBlockHash,
				tt.args.blockSeed,
				tt.args.blockSmithPublicKey,
				tt.args.previousBlockHeight,
				tt.args.timestamp,
				tt.args.totalAmount,
				tt.args.totalFee,
				tt.args.totalCoinBase,
				tt.args.transactions,
				tt.args.publishedReceipts,
				tt.args.payloadHash,
				tt.args.payloadLength,
				tt.args.secretPhrase,
			)
			if (err != nil) != tt.wantErr {
				t.Errorf("BlockService.NewBlock() error = %v, wantErr %v", err, tt.wantErr)
				return
			}
			if !reflect.DeepEqual(got, tt.want) {
				t.Errorf("BlockService.NewBlock() = %v, want %v", got, tt.want)
			}
		})
	}
}

func TestBlockService_NewGenesisBlock(t *testing.T) {
	type fields struct {
		Chaintype          chaintype.ChainType
		QueryExecutor      query.ExecutorInterface
		BlockQuery         query.BlockQueryInterface
		MempoolQuery       query.MempoolQueryInterface
		TransactionQuery   query.TransactionQueryInterface
		Signature          crypto.SignatureInterface
		ActionTypeSwitcher transaction.TypeActionSwitcher
	}
	type args struct {
		version              uint32
		previousBlockHash    []byte
		blockSeed            []byte
		blockSmithPublicKey  []byte
		previousBlockHeight  uint32
		timestamp            int64
		totalAmount          int64
		totalFee             int64
		totalCoinBase        int64
		transactions         []*model.Transaction
		publishedReceipts    []*model.PublishedReceipt
		spinePublicKeys      []*model.SpinePublicKey
		payloadHash          []byte
		payloadLength        uint32
		cumulativeDifficulty *big.Int
		genesisSignature     []byte
	}
	tests := []struct {
		name   string
		fields fields
		args   args
		want   *model.Block
	}{
		{
			name: "wantSuccess",
			fields: fields{
				Chaintype: &chaintype.MainChain{},
				Signature: &mockSignature{},
			},
			args: args{
				version:              1,
				previousBlockHash:    []byte{},
				blockSeed:            []byte{},
				blockSmithPublicKey:  bcsNodePubKey1,
				previousBlockHeight:  0,
				timestamp:            15875392,
				totalAmount:          0,
				totalFee:             0,
				totalCoinBase:        0,
				transactions:         []*model.Transaction{},
				publishedReceipts:    []*model.PublishedReceipt{},
				spinePublicKeys:      []*model.SpinePublicKey{},
				payloadHash:          []byte{},
				payloadLength:        8,
				cumulativeDifficulty: big.NewInt(1),
				genesisSignature:     []byte{},
			},
			want: &model.Block{
				Version:              1,
				PreviousBlockHash:    []byte{},
				BlockSeed:            []byte{},
				BlocksmithPublicKey:  bcsNodePubKey1,
				Timestamp:            15875392,
				TotalAmount:          0,
				TotalFee:             0,
				TotalCoinBase:        0,
				Transactions:         []*model.Transaction{},
				PublishedReceipts:    []*model.PublishedReceipt{},
				SpinePublicKeys:      []*model.SpinePublicKey{},
				PayloadHash:          []byte{},
				PayloadLength:        8,
				CumulativeDifficulty: "1",
				BlockSignature:       []byte{},
				BlockHash: []byte{222, 81, 44, 228, 147, 156, 145, 104, 1, 97, 62, 138, 253, 90, 55, 41,
					29, 150, 230, 196, 68, 216, 14, 244, 224, 161, 132, 157, 229, 68, 33, 147},
			},
		},
	}
	for _, tt := range tests {
		t.Run(tt.name, func(t *testing.T) {
			bs := &BlockService{
				Chaintype:          tt.fields.Chaintype,
				QueryExecutor:      tt.fields.QueryExecutor,
				BlockQuery:         tt.fields.BlockQuery,
				MempoolQuery:       tt.fields.MempoolQuery,
				TransactionQuery:   tt.fields.TransactionQuery,
				Signature:          tt.fields.Signature,
				ActionTypeSwitcher: tt.fields.ActionTypeSwitcher,
			}
			if got, _ := bs.NewGenesisBlock(
				tt.args.version,
				tt.args.previousBlockHash,
				tt.args.blockSeed,
				tt.args.blockSmithPublicKey,
				tt.args.previousBlockHeight,
				tt.args.timestamp,
				tt.args.totalAmount,
				tt.args.totalFee,
				tt.args.totalCoinBase,
				tt.args.transactions,
				tt.args.publishedReceipts,
				tt.args.spinePublicKeys,
				tt.args.payloadHash,
				tt.args.payloadLength,
				tt.args.cumulativeDifficulty,
				tt.args.genesisSignature,
			); !reflect.DeepEqual(got, tt.want) {
				t.Errorf("BlockService.NewGenesisBlock() = %v, want %v", got, tt.want)
			}
		})
	}
}

var (
	mockBlocksmiths = []*model.Blocksmith{
		{
			NodePublicKey: bcsNodePubKey1,
			NodeID:        2,
			NodeOrder:     new(big.Int).SetInt64(1000),
			Score:         new(big.Int).SetInt64(1000),
		},
		{
			NodePublicKey: bcsNodePubKey2,
			NodeID:        3,
			NodeOrder:     new(big.Int).SetInt64(2000),
			Score:         new(big.Int).SetInt64(2000),
		},
		{
			NodePublicKey: mockBlockData.BlocksmithPublicKey,
			NodeID:        4,
			NodeOrder:     new(big.Int).SetInt64(3000),
			Score:         new(big.Int).SetInt64(3000),
		},
	}
)

type (
	mockBlocksmithServicePushBlock struct {
		strategy.BlocksmithStrategyMain
	}
)

func (*mockBlocksmithServicePushBlock) GetSortedBlocksmiths(*model.Block) []*model.Blocksmith {
	return mockBlocksmiths
}
func (*mockBlocksmithServicePushBlock) GetSortedBlocksmithsMap(*model.Block) map[string]*int64 {
	var result = make(map[string]*int64)
	for index, mock := range mockBlocksmiths {
		mockIndex := int64(index)
		result[string(mock.NodePublicKey)] = &mockIndex
	}
	return result
}
func (*mockBlocksmithServicePushBlock) SortBlocksmiths(block *model.Block) {
}

func (*mockBlocksmithServicePushBlock) GetSmithTime(blocksmithIndex int64, previousBlock *model.Block) int64 {
	return 10000 - 10
}

type (
	mockBlockPoolServiceNoDuplicate struct {
		BlockPoolService
	}
	mockBlockPoolServiceDuplicate struct {
		BlockPoolService
	}
	mockBlockPoolServiceDuplicateCorrectBlockHash struct {
		BlockPoolService
	}
)

func (*mockBlockPoolServiceDuplicate) GetBlock(index int64) *model.Block {
	return &model.Block{}
}

func (*mockBlockPoolServiceDuplicateCorrectBlockHash) GetBlock(index int64) *model.Block {
	return mockGoodIncomingBlock
}

func (*mockBlockPoolServiceNoDuplicate) GetBlock(index int64) *model.Block {
	return nil
}

func TestBlockService_PushBlock(t *testing.T) {
	type fields struct {
		Chaintype               chaintype.ChainType
		QueryExecutor           query.ExecutorInterface
		BlockQuery              query.BlockQueryInterface
		MempoolQuery            query.MempoolQueryInterface
		TransactionQuery        query.TransactionQueryInterface
		AccountBalanceQuery     query.AccountBalanceQueryInterface
		AccountLedgerQuery      query.AccountLedgerQueryInterface
		NodeRegistrationQuery   query.NodeRegistrationQueryInterface
		Signature               crypto.SignatureInterface
		SkippedBlocksmithQuery  query.SkippedBlocksmithQueryInterface
		ActionTypeSwitcher      transaction.TypeActionSwitcher
		Observer                *observer.Observer
		NodeRegistrationService NodeRegistrationServiceInterface
		BlocksmithStrategy      strategy.BlocksmithStrategyInterface
		ParticipationScoreQuery query.ParticipationScoreQueryInterface
		BlockPoolService        BlockPoolServiceInterface
	}
	type args struct {
		previousBlock *model.Block
		block         *model.Block
		broadcast     bool
		persist       bool
	}
	tests := []struct {
		name    string
		fields  fields
		args    args
		wantErr bool
	}{
		{
			name: "PushBlock:DuplicateBlockPool-PersistFalse",
			fields: fields{
				Chaintype:               &chaintype.MainChain{},
				QueryExecutor:           &mockQueryExecutorSuccess{},
				BlockQuery:              query.NewBlockQuery(&chaintype.MainChain{}),
				AccountBalanceQuery:     query.NewAccountBalanceQuery(),
				NodeRegistrationQuery:   query.NewNodeRegistrationQuery(),
				AccountLedgerQuery:      query.NewAccountLedgerQuery(),
				Observer:                observer.NewObserver(),
				MempoolQuery:            query.NewMempoolQuery(&chaintype.MainChain{}),
				SkippedBlocksmithQuery:  query.NewSkippedBlocksmithQuery(),
				NodeRegistrationService: &mockNodeRegistrationServiceSuccess{},
				BlocksmithStrategy:      &mockBlocksmithServicePushBlock{},
				ParticipationScoreQuery: query.NewParticipationScoreQuery(),
				BlockPoolService:        &mockBlockPoolServiceDuplicate{},
			},
			args: args{
				previousBlock: &model.Block{
					ID:                   0,
					Timestamp:            10000,
					CumulativeDifficulty: "10000",
					Version:              1,
					PreviousBlockHash:    []byte{},
					BlockSeed:            []byte{},
					BlocksmithPublicKey:  bcsNodePubKey1,
					TotalAmount:          0,
					TotalFee:             0,
					TotalCoinBase:        0,
					Transactions:         []*model.Transaction{},
					PayloadHash:          []byte{},
					BlockSignature:       []byte{},
				},
				block: &model.Block{
					ID:                  1,
					Timestamp:           12000,
					Version:             1,
					PreviousBlockHash:   []byte{},
					BlockSeed:           []byte{},
					BlocksmithPublicKey: bcsNodePubKey1,
					TotalAmount:         0,
					TotalFee:            0,
					TotalCoinBase:       0,
					Transactions:        []*model.Transaction{},
					PayloadHash:         []byte{},
					BlockSignature:      []byte{},
				},
				broadcast: false,
				persist:   false,
			},
			wantErr: true,
		},
		{
			name: "PushBlock:DuplicateBlockPool-PersistTrue",
			fields: fields{
				Chaintype:               &chaintype.MainChain{},
				QueryExecutor:           &mockQueryExecutorSuccess{},
				BlockQuery:              query.NewBlockQuery(&chaintype.MainChain{}),
				AccountBalanceQuery:     query.NewAccountBalanceQuery(),
				NodeRegistrationQuery:   query.NewNodeRegistrationQuery(),
				AccountLedgerQuery:      query.NewAccountLedgerQuery(),
				Observer:                observer.NewObserver(),
				MempoolQuery:            query.NewMempoolQuery(&chaintype.MainChain{}),
				SkippedBlocksmithQuery:  query.NewSkippedBlocksmithQuery(),
				NodeRegistrationService: &mockNodeRegistrationServiceSuccess{},
				BlocksmithStrategy:      &mockBlocksmithServicePushBlock{},
				ParticipationScoreQuery: query.NewParticipationScoreQuery(),
				BlockPoolService:        &mockBlockPoolServiceDuplicate{},
			},
			args: args{
				previousBlock: &model.Block{
					ID:                   0,
					Timestamp:            10000,
					CumulativeDifficulty: "10000",
					Version:              1,
					PreviousBlockHash:    []byte{},
					BlockSeed:            []byte{},
					BlocksmithPublicKey:  bcsNodePubKey1,
					TotalAmount:          0,
					TotalFee:             0,
					TotalCoinBase:        0,
					Transactions:         []*model.Transaction{},
					PayloadHash:          []byte{},
					BlockSignature:       []byte{},
				},
				block: &model.Block{
					ID:                  1,
					Timestamp:           12000,
					Version:             1,
					PreviousBlockHash:   []byte{},
					BlockSeed:           []byte{},
					BlocksmithPublicKey: bcsNodePubKey1,
					TotalAmount:         0,
					TotalFee:            0,
					TotalCoinBase:       0,
					Transactions:        []*model.Transaction{},
					PayloadHash:         []byte{},
					BlockSignature:      []byte{},
				},
				broadcast: false,
				persist:   true,
			},
			wantErr: false,
		},
		{
			name: "PushBlock:Transactions<0",
			fields: fields{
				Chaintype:               &chaintype.MainChain{},
				QueryExecutor:           &mockQueryExecutorSuccess{},
				BlockQuery:              query.NewBlockQuery(&chaintype.MainChain{}),
				AccountBalanceQuery:     query.NewAccountBalanceQuery(),
				NodeRegistrationQuery:   query.NewNodeRegistrationQuery(),
				AccountLedgerQuery:      query.NewAccountLedgerQuery(),
				Observer:                observer.NewObserver(),
				MempoolQuery:            query.NewMempoolQuery(&chaintype.MainChain{}),
				SkippedBlocksmithQuery:  query.NewSkippedBlocksmithQuery(),
				NodeRegistrationService: &mockNodeRegistrationServiceSuccess{},
				BlocksmithStrategy:      &mockBlocksmithServicePushBlock{},
				ParticipationScoreQuery: query.NewParticipationScoreQuery(),
				BlockPoolService:        &mockBlockPoolServiceNoDuplicate{},
			},
			args: args{
				previousBlock: &model.Block{
					ID:                   0,
					Timestamp:            10000,
					CumulativeDifficulty: "10000",
					Version:              1,
					PreviousBlockHash:    []byte{},
					BlockSeed:            []byte{},
					BlocksmithPublicKey:  bcsNodePubKey1,
					TotalAmount:          0,
					TotalFee:             0,
					TotalCoinBase:        0,
					Transactions:         []*model.Transaction{},
					PayloadHash:          []byte{},
					BlockSignature:       []byte{},
				},
				block: &model.Block{
					ID:                  1,
					Timestamp:           12000,
					Version:             1,
					PreviousBlockHash:   []byte{},
					BlockSeed:           []byte{},
					BlocksmithPublicKey: bcsNodePubKey1,
					TotalAmount:         0,
					TotalFee:            0,
					TotalCoinBase:       0,
					Transactions:        []*model.Transaction{},
					PayloadHash:         []byte{},
					BlockSignature:      []byte{},
				},
				broadcast: false,
				persist:   true,
			},
			wantErr: false,
		},
		{
			name: "PushBlock:Transactions<0 : broadcast true",
			fields: fields{
				Chaintype:               &chaintype.MainChain{},
				QueryExecutor:           &mockQueryExecutorSuccess{},
				BlockQuery:              query.NewBlockQuery(&chaintype.MainChain{}),
				AccountBalanceQuery:     query.NewAccountBalanceQuery(),
				NodeRegistrationService: &mockNodeRegistrationServiceSuccess{},
				NodeRegistrationQuery:   query.NewNodeRegistrationQuery(),
				AccountLedgerQuery:      query.NewAccountLedgerQuery(),
				MempoolQuery:            query.NewMempoolQuery(&chaintype.MainChain{}),
				ParticipationScoreQuery: query.NewParticipationScoreQuery(),
				SkippedBlocksmithQuery:  query.NewSkippedBlocksmithQuery(),
				Observer:                observer.NewObserver(),
				BlocksmithStrategy:      &mockBlocksmithServicePushBlock{},
				BlockPoolService:        &mockBlockPoolServiceNoDuplicate{},
			},
			args: args{
				previousBlock: &model.Block{
					ID:                   0,
					Timestamp:            10000,
					CumulativeDifficulty: "10000",
					Version:              1,
					PreviousBlockHash:    []byte{},
					BlockSeed:            []byte{},
					BlocksmithPublicKey:  bcsNodePubKey1,
					TotalAmount:          0,
					TotalFee:             0,
					TotalCoinBase:        0,
					Transactions:         []*model.Transaction{},
					PayloadHash:          []byte{},
					BlockSignature:       []byte{},
				},
				block: &model.Block{
					ID:                  1,
					Timestamp:           12000,
					Version:             1,
					PreviousBlockHash:   []byte{},
					BlockSeed:           []byte{},
					BlocksmithPublicKey: bcsNodePubKey1,
					TotalAmount:         0,
					TotalFee:            0,
					TotalCoinBase:       0,
					Transactions:        []*model.Transaction{},
					PayloadHash:         []byte{},
					BlockSignature:      []byte{},
				},
				broadcast: true,
				persist:   true,
			},
			wantErr: false,
		},
		{
			name: "PushBlock_FAIL:BuildScrambledNodes_Fails",
			fields: fields{
				Chaintype:               &chaintype.MainChain{},
				QueryExecutor:           &mockQueryExecutorSuccess{},
				BlockQuery:              query.NewBlockQuery(&chaintype.MainChain{}),
				AccountBalanceQuery:     query.NewAccountBalanceQuery(),
				NodeRegistrationService: &mockNodeRegistrationServiceFail{},
				NodeRegistrationQuery:   query.NewNodeRegistrationQuery(),
				AccountLedgerQuery:      query.NewAccountLedgerQuery(),
				MempoolQuery:            query.NewMempoolQuery(&chaintype.MainChain{}),
				ParticipationScoreQuery: query.NewParticipationScoreQuery(),
				SkippedBlocksmithQuery:  query.NewSkippedBlocksmithQuery(),
				Observer:                observer.NewObserver(),
				BlocksmithStrategy:      &mockBlocksmithServicePushBlock{},
				BlockPoolService:        &mockBlockPoolServiceNoDuplicate{},
			},
			args: args{
				previousBlock: &model.Block{
					ID:                   0,
					Timestamp:            10000,
					CumulativeDifficulty: "10000",
					Version:              1,
					PreviousBlockHash:    []byte{},
					BlockSeed:            []byte{},
					BlocksmithPublicKey:  bcsNodePubKey1,
					TotalAmount:          0,
					TotalFee:             0,
					TotalCoinBase:        0,
					Transactions:         []*model.Transaction{},
					PayloadHash:          []byte{},
					BlockSignature:       []byte{},
				},
				block: &model.Block{
					ID:                  1,
					Timestamp:           12000,
					Version:             1,
					PreviousBlockHash:   []byte{},
					BlockSeed:           []byte{},
					BlocksmithPublicKey: bcsNodePubKey1,
					TotalAmount:         0,
					TotalFee:            0,
					TotalCoinBase:       0,
					Transactions:        []*model.Transaction{},
					PayloadHash:         []byte{},
					BlockSignature:      []byte{},
				},
				broadcast: false,
				persist:   true,
			},
			wantErr: true,
		},
	}
	for _, tt := range tests {
		t.Run(tt.name, func(t *testing.T) {
			bs := &BlockService{
				Chaintype:               tt.fields.Chaintype,
				QueryExecutor:           tt.fields.QueryExecutor,
				BlockQuery:              tt.fields.BlockQuery,
				MempoolQuery:            tt.fields.MempoolQuery,
				AccountBalanceQuery:     tt.fields.AccountBalanceQuery,
				TransactionQuery:        tt.fields.TransactionQuery,
				NodeRegistrationQuery:   tt.fields.NodeRegistrationQuery,
				AccountLedgerQuery:      tt.fields.AccountLedgerQuery,
				SkippedBlocksmithQuery:  tt.fields.SkippedBlocksmithQuery,
				Signature:               tt.fields.Signature,
				ActionTypeSwitcher:      tt.fields.ActionTypeSwitcher,
				Observer:                tt.fields.Observer,
				Logger:                  logrus.New(),
				NodeRegistrationService: tt.fields.NodeRegistrationService,
				BlocksmithStrategy:      tt.fields.BlocksmithStrategy,
				ParticipationScoreQuery: tt.fields.ParticipationScoreQuery,
				BlockPoolService:        tt.fields.BlockPoolService,
			}
			if err := bs.PushBlock(tt.args.previousBlock, tt.args.block, tt.args.broadcast,
				tt.args.persist); (err != nil) != tt.wantErr {
				t.Errorf("BlockService.PushBlock() error = %v, wantErr %v", err, tt.wantErr)
			}
		})
	}
}

func TestBlockService_GetLastBlock(t *testing.T) {
	var mockBlockGetLastBlock = mockBlockData
	mockBlockGetLastBlock.Transactions = []*model.Transaction{
		mockTransaction,
	}

	type fields struct {
		Chaintype          chaintype.ChainType
		QueryExecutor      query.ExecutorInterface
		BlockQuery         query.BlockQueryInterface
		MempoolQuery       query.MempoolQueryInterface
		TransactionQuery   query.TransactionQueryInterface
		Signature          crypto.SignatureInterface
		ActionTypeSwitcher transaction.TypeActionSwitcher
	}
	tests := []struct {
		name    string
		fields  fields
		want    *model.Block
		wantErr bool
	}{
		{
			name: "GetLastBlock:Success", // All is good
			fields: fields{
				Chaintype:        &chaintype.MainChain{},
				QueryExecutor:    &mockQueryExecutorSuccess{},
				TransactionQuery: query.NewTransactionQuery(&chaintype.MainChain{}),
				BlockQuery:       query.NewBlockQuery(&chaintype.MainChain{}),
			},
			want:    &mockBlockGetLastBlock,
			wantErr: false,
		},
		{
			name: "GetLastBlock:SelectFail",
			fields: fields{
				Chaintype:     &chaintype.MainChain{},
				QueryExecutor: &mockQueryExecutorFail{},
				BlockQuery:    query.NewBlockQuery(&chaintype.MainChain{}),
			},
			want:    nil,
			wantErr: true,
		},
	}
	for _, tt := range tests {
		t.Run(tt.name, func(t *testing.T) {
			bs := &BlockService{
				Chaintype:          tt.fields.Chaintype,
				QueryExecutor:      tt.fields.QueryExecutor,
				BlockQuery:         tt.fields.BlockQuery,
				MempoolQuery:       tt.fields.MempoolQuery,
				TransactionQuery:   tt.fields.TransactionQuery,
				Signature:          tt.fields.Signature,
				ActionTypeSwitcher: tt.fields.ActionTypeSwitcher,
			}
			got, err := bs.GetLastBlock()
			if (err != nil) != tt.wantErr {
				t.Errorf("BlockService.GetLastBlock() error = %v, wantErr %v", err, tt.wantErr)
				return
			}
			if !reflect.DeepEqual(got, tt.want) {
				t.Errorf("BlockService.GetLastBlock() = \n%v, want \n%v", got, tt.want)
			}
		})
	}
}

type (
	mockQueryExecutorGetGenesisBlockSuccess struct {
		query.Executor
	}

	mockQueryExecutorGetGenesisBlockFail struct {
		query.Executor
	}
)

func (*mockQueryExecutorGetGenesisBlockSuccess) ExecuteSelectRow(qStr string, tx bool, args ...interface{}) (*sql.Row, error) {
	db, mock, _ := sqlmock.New()
	mock.ExpectQuery(regexp.QuoteMeta(qStr)).
		WillReturnRows(sqlmock.NewRows(
			query.NewBlockQuery(&chaintype.MainChain{}).Fields,
		).AddRow(
			mockBlockData.GetID(),
			mockBlockData.GetBlockHash(),
			mockBlockData.GetPreviousBlockHash(),
			mockBlockData.GetHeight(),
			mockBlockData.GetTimestamp(),
			mockBlockData.GetBlockSeed(),
			mockBlockData.GetBlockSignature(),
			mockBlockData.GetCumulativeDifficulty(),
			mockBlockData.GetPayloadLength(),
			mockBlockData.GetPayloadHash(),
			mockBlockData.GetBlocksmithPublicKey(),
			mockBlockData.GetTotalAmount(),
			mockBlockData.GetTotalFee(),
			mockBlockData.GetTotalCoinBase(),
			mockBlockData.GetVersion(),
		))
	return db.QueryRow(qStr), nil
}

func (*mockQueryExecutorGetGenesisBlockFail) ExecuteSelectRow(qStr string, tx bool, args ...interface{}) (*sql.Row, error) {
	return nil, nil
}

func TestBlockService_GetGenesisBlock(t *testing.T) {
	type fields struct {
		Chaintype          chaintype.ChainType
		QueryExecutor      query.ExecutorInterface
		BlockQuery         query.BlockQueryInterface
		MempoolQuery       query.MempoolQueryInterface
		TransactionQuery   query.TransactionQueryInterface
		Signature          crypto.SignatureInterface
		ActionTypeSwitcher transaction.TypeActionSwitcher
	}
	tests := []struct {
		name    string
		fields  fields
		want    *model.Block
		wantErr bool
	}{
		{
			name: "GetGenesisBlock:success",
			fields: fields{
				Chaintype:     &chaintype.MainChain{},
				QueryExecutor: &mockQueryExecutorGetGenesisBlockSuccess{},
				BlockQuery:    query.NewBlockQuery(&chaintype.MainChain{}),
			},
			want:    &mockBlockData,
			wantErr: false,
		},
		{
			name: "GetGenesis:fail",
			fields: fields{
				Chaintype:     &chaintype.MainChain{},
				QueryExecutor: &mockQueryExecutorGetGenesisBlockFail{},
				BlockQuery:    query.NewBlockQuery(&chaintype.MainChain{}),
			},
			want:    nil,
			wantErr: true,
		},
	}
	for _, tt := range tests {
		t.Run(tt.name, func(t *testing.T) {
			bs := &BlockService{
				Chaintype:          tt.fields.Chaintype,
				QueryExecutor:      tt.fields.QueryExecutor,
				BlockQuery:         tt.fields.BlockQuery,
				MempoolQuery:       tt.fields.MempoolQuery,
				TransactionQuery:   tt.fields.TransactionQuery,
				Signature:          tt.fields.Signature,
				ActionTypeSwitcher: tt.fields.ActionTypeSwitcher,
			}
			got, err := bs.GetGenesisBlock()
			if (err != nil) != tt.wantErr {
				t.Errorf("BlockService.GetGenesisBlock() error = %v, wantErr %v", err, tt.wantErr)
				return
			}
			if !reflect.DeepEqual(got, tt.want) {
				t.Errorf("BlockService.GetGenesisBlock() = %v, want %v", got, tt.want)
			}
		})
	}
}

type (
	mockQueryExecutorGetBlocksSuccess struct {
		query.Executor
	}

	mockQueryExecutorGetBlocksFail struct {
		query.Executor
	}
)

func (*mockQueryExecutorGetBlocksSuccess) ExecuteSelect(qStr string, tx bool, args ...interface{}) (*sql.Rows, error) {
	db, mock, err := sqlmock.New()
	if err != nil {
		return nil, err
	}
	defer db.Close()
	mock.ExpectQuery(qStr).WillReturnRows(sqlmock.NewRows(
		query.NewBlockQuery(&chaintype.MainChain{}).Fields,
	).AddRow(
		mockBlockData.GetID(),
		mockBlockData.GetBlockHash(),
		mockBlockData.GetPreviousBlockHash(),
		mockBlockData.GetHeight(),
		mockBlockData.GetTimestamp(),
		mockBlockData.GetBlockSeed(),
		mockBlockData.GetBlockSignature(),
		mockBlockData.GetCumulativeDifficulty(),
		mockBlockData.GetPayloadLength(),
		mockBlockData.GetPayloadHash(),
		mockBlockData.GetBlocksmithPublicKey(),
		mockBlockData.GetTotalAmount(),
		mockBlockData.GetTotalFee(),
		mockBlockData.GetTotalCoinBase(),
		mockBlockData.GetVersion(),
	))
	return db.Query(qStr)
}

func (*mockQueryExecutorGetBlocksFail) ExecuteSelect(query string, tx bool, args ...interface{}) (*sql.Rows, error) {
	return nil, errors.New("MockedError")
}

func TestBlockService_GetBlocks(t *testing.T) {
	type fields struct {
		Chaintype          chaintype.ChainType
		QueryExecutor      query.ExecutorInterface
		BlockQuery         query.BlockQueryInterface
		MempoolQuery       query.MempoolQueryInterface
		TransactionQuery   query.TransactionQueryInterface
		Signature          crypto.SignatureInterface
		ActionTypeSwitcher transaction.TypeActionSwitcher
	}
	tests := []struct {
		name    string
		fields  fields
		want    []*model.Block
		wantErr bool
	}{
		{
			name: "GetBlocks:success",
			fields: fields{
				Chaintype:     &chaintype.MainChain{},
				QueryExecutor: &mockQueryExecutorGetBlocksSuccess{},
				BlockQuery:    query.NewBlockQuery(&chaintype.MainChain{}),
			},
			want: []*model.Block{
				&mockBlockData,
			},
			wantErr: false,
		},
		{
			name: "GetBlocks:fail",
			fields: fields{
				Chaintype:     &chaintype.MainChain{},
				QueryExecutor: &mockQueryExecutorGetBlocksFail{},
				BlockQuery:    query.NewBlockQuery(&chaintype.MainChain{}),
			},
			want:    nil,
			wantErr: true,
		},
	}
	for _, tt := range tests {
		t.Run(tt.name, func(t *testing.T) {
			bs := &BlockService{
				Chaintype:          tt.fields.Chaintype,
				QueryExecutor:      tt.fields.QueryExecutor,
				BlockQuery:         tt.fields.BlockQuery,
				MempoolQuery:       tt.fields.MempoolQuery,
				TransactionQuery:   tt.fields.TransactionQuery,
				Signature:          tt.fields.Signature,
				ActionTypeSwitcher: tt.fields.ActionTypeSwitcher,
			}
			got, err := bs.GetBlocks()
			if (err != nil) != tt.wantErr {
				t.Errorf("BlockService.GetBlocks() error = %v, wantErr %v", err, tt.wantErr)
				return
			}
			if !reflect.DeepEqual(got, tt.want) {
				t.Errorf("BlockService.GetBlocks() = %v, want %v", got, tt.want)
			}
		})
	}
}
func TestBlockService_RemoveMempoolTransactions(t *testing.T) {
	type fields struct {
		Chaintype     chaintype.ChainType
		QueryExecutor query.ExecutorInterface
		BlockQuery    query.BlockQueryInterface
		MempoolQuery  query.MempoolQueryInterface
		Signature     crypto.SignatureInterface
		Logger        *log.Logger
	}
	type args struct {
		transactions []*model.Transaction
	}
	tests := []struct {
		name    string
		fields  fields
		args    args
		wantErr bool
	}{
		{
			name: "RemoveMempoolTransaction:Success",
			fields: fields{
				Chaintype:     &chaintype.MainChain{},
				MempoolQuery:  query.NewMempoolQuery(&chaintype.MainChain{}),
				QueryExecutor: &mockQueryExecutorSuccess{},
				Logger:        log.New(),
			},
			args: args{
				transactions: []*model.Transaction{
					buildTransaction(1562893303, "BCZEGOb3WNx3fDOVf9ZS4EjvOIv_UeW4TVBQJ_6tHKlE", "BCZnSfqpP5tqFQlMTYkDeBVFWnbyVK7vLr5ORFpTjgtN"),
				},
			},
			wantErr: false,
		},
		{
			name: "RemoveMempoolTransaction:Fail",
			fields: fields{
				Chaintype:     &chaintype.MainChain{},
				MempoolQuery:  query.NewMempoolQuery(&chaintype.MainChain{}),
				QueryExecutor: &mockQueryExecutorFail{},
				Logger:        log.New(),
			},
			args: args{
				transactions: []*model.Transaction{
					buildTransaction(1562893303, "BCZEGOb3WNx3fDOVf9ZS4EjvOIv_UeW4TVBQJ_6tHKlE", "BCZnSfqpP5tqFQlMTYkDeBVFWnbyVK7vLr5ORFpTjgtN"),
				},
			},
			wantErr: true,
		},
	}
	for _, tt := range tests {
		t.Run(tt.name, func(t *testing.T) {
			bs := &BlockService{
				Chaintype:     tt.fields.Chaintype,
				QueryExecutor: tt.fields.QueryExecutor,
				BlockQuery:    tt.fields.BlockQuery,
				MempoolQuery:  tt.fields.MempoolQuery,
				Signature:     tt.fields.Signature,
				Logger:        tt.fields.Logger,
			}
			if err := bs.RemoveMempoolTransactions(tt.args.transactions); (err != nil) != tt.wantErr {
				t.Errorf("BlockService.RemoveMempoolTransactions() error = %v, wantErr %v", err, tt.wantErr)
			}
		})
	}
}

type (
	mockMempoolServiceSelectFail struct {
		MempoolService
	}
	mockMempoolServiceSelectWrongTransactionBytes struct {
		MempoolService
	}
	mockMempoolServiceSelectSuccess struct {
		MempoolService
	}
	mockQueryExecutorMempoolSuccess struct {
		query.Executor
	}
	mockReceiptServiceReturnEmpty struct {
		ReceiptService
	}
)

func (*mockReceiptServiceReturnEmpty) SelectReceipts(
	blockTimestamp int64,
	numberOfReceipt, lastBlockHeight uint32,
) ([]*model.PublishedReceipt, error) {
	return []*model.PublishedReceipt{}, nil
}

// mockQueryExecutorMempoolSuccess
func (*mockQueryExecutorMempoolSuccess) ExecuteSelect(query string, tx bool, args ...interface{}) (*sql.Rows, error) {
	db, mock, err := sqlmock.New()
	if err != nil {
		return nil, err
	}
	mock.ExpectQuery("").WillReturnRows(sqlmock.NewRows([]string{
		"id",
		"fee_per_byte",
		"arrival_timestamp",
		"transaction_bytes",
	}).AddRow(
		1,
		1,
		123456,
		getTestSignedMempoolTransaction(1, 1562893305).TransactionBytes),
	)
	return db.Query("")
}

// mockMempoolServiceSelectSuccess
func (*mockMempoolServiceSelectSuccess) SelectTransactionFromMempool(
	blockTimestamp int64,
) ([]*model.MempoolTransaction, error) {
	return []*model.MempoolTransaction{
		{
			FeePerByte:       1,
			TransactionBytes: getTestSignedMempoolTransaction(1, 1562893305).TransactionBytes,
		},
	}, nil
}

// mockMempoolServiceSelectSuccess
func (*mockMempoolServiceSelectSuccess) SelectTransactionsFromMempool(blockTimestamp int64) ([]*model.Transaction, error) {
	txByte := getTestSignedMempoolTransaction(1, 1562893305).TransactionBytes
	txHash := sha3.Sum256(txByte)
	return []*model.Transaction{
		{
			ID:              1,
			TransactionHash: txHash[:],
		},
	}, nil
}

// mockMempoolServiceSelectFail
func (*mockMempoolServiceSelectFail) SelectTransactionsFromMempool(blockTimestamp int64) ([]*model.Transaction, error) {
	return nil, errors.New("want error on select")
}

// mockMempoolServiceSelectSuccess
func (*mockMempoolServiceSelectWrongTransactionBytes) SelectTransactionsFromMempool(
	blockTimestamp int64,
) ([]*model.Transaction, error) {
	return []*model.Transaction{
		{
			ID: 1,
		},
	}, nil
}

func TestBlockService_GenerateBlock(t *testing.T) {
	type fields struct {
		Chaintype          chaintype.ChainType
		QueryExecutor      query.ExecutorInterface
		BlockQuery         query.BlockQueryInterface
		MempoolQuery       query.MempoolQueryInterface
		TransactionQuery   query.TransactionQueryInterface
		Signature          crypto.SignatureInterface
		MempoolService     MempoolServiceInterface
		ReceiptService     ReceiptServiceInterface
		BlocksmithStrategy strategy.BlocksmithStrategyInterface
		ActionTypeSwitcher transaction.TypeActionSwitcher
	}
	type args struct {
		previousBlock            *model.Block
		secretPhrase             string
		timestamp                int64
		blockSmithAccountAddress string
	}
	tests := []struct {
		name    string
		fields  fields
		args    args
		want    *model.Block
		wantErr bool
	}{
		{
			name: "wantFail:MempoolServiceSelectTransaction",
			fields: fields{
				Chaintype:      &chaintype.MainChain{},
				Signature:      &mockSignature{},
				MempoolQuery:   query.NewMempoolQuery(&chaintype.MainChain{}),
				MempoolService: &mockMempoolServiceSelectFail{},
			},
			args: args{
				previousBlock: &model.Block{
					Version:             1,
					PreviousBlockHash:   []byte{},
					BlockSeed:           []byte{},
					BlocksmithPublicKey: bcsNodePubKey1,
					Timestamp:           12344587645,
					TotalAmount:         0,
					TotalFee:            0,
					TotalCoinBase:       0,
					Transactions:        []*model.Transaction{},
					PayloadHash:         []byte{},
					PayloadLength:       0,
					BlockSignature:      []byte{},
				},
				secretPhrase:             "phasepress",
				timestamp:                12344587645,
				blockSmithAccountAddress: "BCZ",
			},
			wantErr: true,
		},
		{
			name: "wantSuccess:ParseTransactionToByte",
			fields: fields{
				Chaintype:    &chaintype.MainChain{},
				Signature:    &mockSignature{},
				BlockQuery:   query.NewBlockQuery(&chaintype.MainChain{}),
				MempoolQuery: query.NewMempoolQuery(&chaintype.MainChain{}),
				MempoolService: &mockMempoolServiceSelectSuccess{
					MempoolService{
						QueryExecutor:      &mockQueryExecutorMempoolSuccess{},
						ActionTypeSwitcher: &mockTypeActionSuccess{},
					},
				},
				BlocksmithStrategy: &mockBlocksmithServicePushBlock{},
				ReceiptService:     &mockReceiptServiceReturnEmpty{},
				ActionTypeSwitcher: &mockTypeActionSuccess{},
			},
			args: args{
				previousBlock: &model.Block{
					Version:             1,
					PreviousBlockHash:   []byte{},
					BlockSeed:           []byte{},
					BlocksmithPublicKey: bcsNodePubKey1,
					Timestamp:           12344587645,
					TotalAmount:         0,
					TotalFee:            0,
					TotalCoinBase:       0,
					Transactions:        []*model.Transaction{},
					PayloadHash:         []byte{},
					PayloadLength:       0,
					BlockSignature:      []byte{},
				},
				secretPhrase: "",
				timestamp:    12345678,
			},
			wantErr: false,
		},
	}
	for _, tt := range tests {
		t.Run(tt.name, func(t *testing.T) {
			bs := &BlockService{
				Chaintype:          tt.fields.Chaintype,
				QueryExecutor:      tt.fields.QueryExecutor,
				BlockQuery:         tt.fields.BlockQuery,
				MempoolQuery:       tt.fields.MempoolQuery,
				TransactionQuery:   tt.fields.TransactionQuery,
				Signature:          tt.fields.Signature,
				MempoolService:     tt.fields.MempoolService,
				ReceiptService:     tt.fields.ReceiptService,
				BlocksmithStrategy: tt.fields.BlocksmithStrategy,
				ActionTypeSwitcher: tt.fields.ActionTypeSwitcher,
			}
			_, err := bs.GenerateBlock(
				tt.args.previousBlock,
				tt.args.secretPhrase,
				tt.args.timestamp,
			)
			if (err != nil) != tt.wantErr {
				t.Errorf("BlockService.GenerateBlock() error = %v, wantErr %v", err, tt.wantErr)
				return
			}
		})
	}
}

type (
	mockAddGenesisExecutor struct {
		query.Executor
	}
)

func (*mockAddGenesisExecutor) BeginTx() error    { return nil }
func (*mockAddGenesisExecutor) RollbackTx() error { return nil }
func (*mockAddGenesisExecutor) CommitTx() error   { return nil }
func (*mockAddGenesisExecutor) ExecuteTransaction(qStr string, args ...interface{}) error {
	return nil
}
func (*mockAddGenesisExecutor) ExecuteSelect(qStr string, tx bool, args ...interface{}) (*sql.Rows, error) {
	db, mock, _ := sqlmock.New()
	defer db.Close()
	mock.ExpectQuery(regexp.QuoteMeta(qStr)).WillReturnRows(
		sqlmock.NewRows(query.NewMempoolQuery(chaintype.GetChainType(0)).Fields),
	)
	return db.Query(qStr)
}

type (
	mockBlocksmithServiceAddGenesisSuccess struct {
		strategy.BlocksmithStrategyMain
	}
)

func (*mockBlocksmithServiceAddGenesisSuccess) SortBlocksmiths(block *model.Block) {

}

func TestBlockService_AddGenesis(t *testing.T) {
	type fields struct {
		Chaintype               chaintype.ChainType
		QueryExecutor           query.ExecutorInterface
		BlockQuery              query.BlockQueryInterface
		MempoolQuery            query.MempoolQueryInterface
		TransactionQuery        query.TransactionQueryInterface
		AccountBalanceQuery     query.AccountBalanceQueryInterface
		Signature               crypto.SignatureInterface
		MempoolService          MempoolServiceInterface
		ActionTypeSwitcher      transaction.TypeActionSwitcher
		Observer                *observer.Observer
		NodeRegistrationService NodeRegistrationServiceInterface
		BlocksmithStrategy      strategy.BlocksmithStrategyInterface
		BlockPoolService        BlockPoolServiceInterface
		Logger                  *logrus.Logger
	}
	tests := []struct {
		name    string
		fields  fields
		wantErr bool
	}{
		{
			name: "wantSuccess",
			fields: fields{
				Chaintype:               &chaintype.MainChain{},
				Signature:               &mockSignature{},
				MempoolQuery:            query.NewMempoolQuery(&chaintype.MainChain{}),
				AccountBalanceQuery:     query.NewAccountBalanceQuery(),
				MempoolService:          &mockMempoolServiceSelectFail{},
				ActionTypeSwitcher:      &mockTypeActionSuccess{},
				QueryExecutor:           &mockAddGenesisExecutor{},
				BlockQuery:              query.NewBlockQuery(&chaintype.MainChain{}),
				TransactionQuery:        query.NewTransactionQuery(&chaintype.MainChain{}),
				Observer:                observer.NewObserver(),
				NodeRegistrationService: &mockNodeRegistrationServiceSuccess{},
				BlocksmithStrategy:      &mockBlocksmithServiceAddGenesisSuccess{},
				BlockPoolService:        &mockBlockPoolServiceNoDuplicate{},
				Logger:                  log.New(),
			},
			wantErr: false,
		},
	}
	for _, tt := range tests {
		t.Run(tt.name, func(t *testing.T) {
			bs := &BlockService{
				Chaintype:               tt.fields.Chaintype,
				QueryExecutor:           tt.fields.QueryExecutor,
				BlockQuery:              tt.fields.BlockQuery,
				MempoolQuery:            tt.fields.MempoolQuery,
				AccountBalanceQuery:     tt.fields.AccountBalanceQuery,
				TransactionQuery:        tt.fields.TransactionQuery,
				Signature:               tt.fields.Signature,
				MempoolService:          tt.fields.MempoolService,
				ActionTypeSwitcher:      tt.fields.ActionTypeSwitcher,
				Observer:                tt.fields.Observer,
				NodeRegistrationService: tt.fields.NodeRegistrationService,
				BlocksmithStrategy:      tt.fields.BlocksmithStrategy,
				BlockPoolService:        tt.fields.BlockPoolService,
				Logger:                  tt.fields.Logger,
			}
			if err := bs.AddGenesis(); (err != nil) != tt.wantErr {
				t.Errorf("BlockService.AddGenesis() error = %v, wantErr %v", err, tt.wantErr)
			}
		})
	}
}

type (
	mockQueryExecutorCheckGenesisTrue struct {
		query.Executor
	}
	mockQueryExecutorCheckGenesisFalse struct {
		query.Executor
	}
)

func (*mockQueryExecutorCheckGenesisFalse) ExecuteSelect(query string, tx bool, args ...interface{}) (*sql.Rows, error) {
	db, mock, err := sqlmock.New()
	if err != nil {
		return nil, err
	}
	defer db.Close()
	mock.ExpectQuery("").WillReturnRows(sqlmock.NewRows([]string{
		"ID", "PreviousBlockHash", "Height", "Timestamp", "BlockSeed", "BlockSignature", "CumulativeDifficulty",
		"PayloadLength", "PayloadHash", "BlocksmithPublicKey", "TotalAmount", "TotalFee", "TotalCoinBase",
		"Version",
	}))
	return db.Query("")
}

func (*mockQueryExecutorCheckGenesisFalse) ExecuteSelectRow(qStr string, tx bool, args ...interface{}) (*sql.Row, error) {
	return nil, nil
}

func (*mockQueryExecutorCheckGenesisTrue) ExecuteSelect(qStr string, tx bool, args ...interface{}) (*sql.Rows, error) {
	db, mock, err := sqlmock.New()
	if err != nil {
		return nil, err
	}
	defer db.Close()
	mock.ExpectQuery("").WillReturnRows(sqlmock.NewRows(
		query.NewBlockQuery(&chaintype.MainChain{}).Fields,
	).AddRow(
		mockBlockData.GetID(),
		mockBlockData.GetBlockHash(),
		mockBlockData.GetPreviousBlockHash(),
		mockBlockData.GetHeight(),
		mockBlockData.GetTimestamp(),
		mockBlockData.GetBlockSeed(),
		mockBlockData.GetBlockSignature(),
		mockBlockData.GetCumulativeDifficulty(),
		mockBlockData.GetPayloadLength(),
		mockBlockData.GetPayloadHash(),
		mockBlockData.GetBlocksmithPublicKey(),
		mockBlockData.GetTotalAmount(),
		mockBlockData.GetTotalFee(),
		mockBlockData.GetTotalCoinBase(),
		mockBlockData.GetVersion(),
	))
	return db.Query("")
}

func (*mockQueryExecutorCheckGenesisTrue) ExecuteSelectRow(qStr string, tx bool, args ...interface{}) (*sql.Row, error) {
	db, mock, _ := sqlmock.New()
	mock.ExpectQuery(regexp.QuoteMeta(qStr)).
		WillReturnRows(sqlmock.NewRows(
			query.NewBlockQuery(&chaintype.MainChain{}).Fields,
		).AddRow(
			mockBlockData.GetID(),
			mockBlockData.GetBlockHash(),
			mockBlockData.GetPreviousBlockHash(),
			mockBlockData.GetHeight(),
			mockBlockData.GetTimestamp(),
			mockBlockData.GetBlockSeed(),
			mockBlockData.GetBlockSignature(),
			mockBlockData.GetCumulativeDifficulty(),
			mockBlockData.GetPayloadLength(),
			mockBlockData.GetPayloadHash(),
			mockBlockData.GetBlocksmithPublicKey(),
			mockBlockData.GetTotalAmount(),
			mockBlockData.GetTotalFee(),
			mockBlockData.GetTotalCoinBase(),
			mockBlockData.GetVersion(),
		))
	return db.QueryRow(qStr), nil
}

func TestBlockService_CheckGenesis(t *testing.T) {
	type fields struct {
		Chaintype          chaintype.ChainType
		QueryExecutor      query.ExecutorInterface
		BlockQuery         query.BlockQueryInterface
		MempoolQuery       query.MempoolQueryInterface
		TransactionQuery   query.TransactionQueryInterface
		Signature          crypto.SignatureInterface
		MempoolService     MempoolServiceInterface
		ActionTypeSwitcher transaction.TypeActionSwitcher
		Logger             *log.Logger
	}
	tests := []struct {
		name   string
		fields fields
		want   bool
	}{
		{
			name: "wantTrue",
			fields: fields{
				Chaintype:     &chaintype.MainChain{},
				QueryExecutor: &mockQueryExecutorCheckGenesisTrue{},
				BlockQuery:    query.NewBlockQuery(&chaintype.MainChain{}),
				Logger:        log.New(),
			},
			want: true,
		},
		{
			name: "wantFalse",
			fields: fields{
				Chaintype:     &chaintype.MainChain{},
				QueryExecutor: &mockQueryExecutorCheckGenesisFalse{},
				BlockQuery:    query.NewBlockQuery(&chaintype.MainChain{}),
				Logger:        log.New(),
			},
			want: false,
		},
	}
	for _, tt := range tests {
		t.Run(tt.name, func(t *testing.T) {
			bs := &BlockService{
				Chaintype:          tt.fields.Chaintype,
				QueryExecutor:      tt.fields.QueryExecutor,
				BlockQuery:         tt.fields.BlockQuery,
				MempoolQuery:       tt.fields.MempoolQuery,
				TransactionQuery:   tt.fields.TransactionQuery,
				Signature:          tt.fields.Signature,
				MempoolService:     tt.fields.MempoolService,
				ActionTypeSwitcher: tt.fields.ActionTypeSwitcher,
				Logger:             tt.fields.Logger,
			}
			if got := bs.CheckGenesis(); got != tt.want {
				t.Errorf("BlockService.CheckGenesis() = %v, want %v", got, tt.want)
			}
		})
	}
}

type (
	mockQueryExecutorGetBlockByHeightSuccess struct {
		query.Executor
	}
	mockQueryExecutorGetBlockByHeightFail struct {
		query.Executor
	}
)

func (*mockQueryExecutorGetBlockByHeightSuccess) ExecuteSelect(qStr string, tx bool, args ...interface{}) (*sql.Rows, error) {
	db, mock, _ := sqlmock.New()
	defer db.Close()

	switch qStr {
	case "SELECT id, block_hash, previous_block_hash, height, timestamp, block_seed, block_signature, " +
		"cumulative_difficulty, payload_length, payload_hash, blocksmith_public_key, total_amount, " +
		"total_fee, total_coinbase, version FROM main_block WHERE height = 0":
		mock.ExpectQuery(regexp.QuoteMeta(qStr)).WillReturnRows(sqlmock.NewRows(
			query.NewBlockQuery(&chaintype.MainChain{}).Fields).AddRow(
			mockBlockData.GetID(),
			mockBlockData.GetBlockHash(),
			mockBlockData.GetPreviousBlockHash(),
			mockBlockData.GetHeight(),
			mockBlockData.GetTimestamp(),
			mockBlockData.GetBlockSeed(),
			mockBlockData.GetBlockSignature(),
			mockBlockData.GetCumulativeDifficulty(),
			mockBlockData.GetPayloadLength(),
			mockBlockData.GetPayloadHash(),
			mockBlockData.GetBlocksmithPublicKey(),
			mockBlockData.GetTotalAmount(),
			mockBlockData.GetTotalFee(),
			mockBlockData.GetTotalCoinBase(),
			mockBlockData.GetVersion(),
		))
	case "SELECT id, block_id, block_height, sender_account_address, recipient_account_address, transaction_type, " +
		"fee, timestamp, transaction_hash, transaction_body_length, transaction_body_bytes, " +
		"signature, version, transaction_index FROM \"transaction\" WHERE block_id = ? ORDER BY transaction_index ASC":
		mock.ExpectQuery(regexp.QuoteMeta(qStr)).WillReturnRows(sqlmock.NewRows(
			query.NewTransactionQuery(&chaintype.MainChain{}).Fields))
	}
	return db.Query(qStr)
}

func (*mockQueryExecutorGetBlockByHeightFail) ExecuteSelect(query string, tx bool, args ...interface{}) (*sql.Rows, error) {
	return nil, errors.New("MockedError")
}

func TestBlockService_GetBlockByHeight(t *testing.T) {
	type fields struct {
		Chaintype           chaintype.ChainType
		QueryExecutor       query.ExecutorInterface
		BlockQuery          query.BlockQueryInterface
		MempoolQuery        query.MempoolQueryInterface
		TransactionQuery    query.TransactionQueryInterface
		Signature           crypto.SignatureInterface
		MempoolService      MempoolServiceInterface
		ActionTypeSwitcher  transaction.TypeActionSwitcher
		AccountBalanceQuery query.AccountBalanceQueryInterface
		Observer            *observer.Observer
	}
	type args struct {
		height uint32
	}
	tests := []struct {
		name    string
		fields  fields
		args    args
		want    *model.Block
		wantErr bool
	}{
		{
			name: "GetBlockByHeight:Success", // All is good
			fields: fields{
				Chaintype:        &chaintype.MainChain{},
				QueryExecutor:    &mockQueryExecutorGetBlockByHeightSuccess{},
				BlockQuery:       query.NewBlockQuery(&chaintype.MainChain{}),
				TransactionQuery: query.NewTransactionQuery(&chaintype.MainChain{}),
			},
			want:    &mockBlockData,
			wantErr: false,
		},
		{
			name: "GetBlockByHeight:FailNoEntryFound", // All is good
			fields: fields{
				Chaintype:        &chaintype.MainChain{},
				QueryExecutor:    &mockQueryExecutorGetBlockByHeightFail{},
				BlockQuery:       query.NewBlockQuery(&chaintype.MainChain{}),
				TransactionQuery: query.NewTransactionQuery(&chaintype.MainChain{}),
			},
			want:    nil,
			wantErr: true,
		},
	}
	for _, tt := range tests {
		t.Run(tt.name, func(t *testing.T) {
			bs := &BlockService{
				Chaintype:           tt.fields.Chaintype,
				QueryExecutor:       tt.fields.QueryExecutor,
				BlockQuery:          tt.fields.BlockQuery,
				MempoolQuery:        tt.fields.MempoolQuery,
				TransactionQuery:    tt.fields.TransactionQuery,
				Signature:           tt.fields.Signature,
				MempoolService:      tt.fields.MempoolService,
				ActionTypeSwitcher:  tt.fields.ActionTypeSwitcher,
				AccountBalanceQuery: tt.fields.AccountBalanceQuery,
				Observer:            tt.fields.Observer,
			}
			got, err := bs.GetBlockByHeight(tt.args.height)
			if (err != nil) != tt.wantErr {
				t.Errorf("BlockService.GetBlockByHeight() error = %v, wantErr %v", err, tt.wantErr)
				return
			}
			if !reflect.DeepEqual(got, tt.want) {
				t.Errorf("BlockService.GetBlockByHeight() = %v, want %v", got, tt.want)
			}
		})
	}
}

type (
	mockQueryExecutorGetBlockByIDSuccess struct {
		query.Executor
	}
	mockQueryExecutorGetBlockByIDFail struct {
		query.Executor
	}
)

func (*mockQueryExecutorGetBlockByIDSuccess) ExecuteSelect(qStr string, tx bool, args ...interface{}) (*sql.Rows, error) {
	db, mock, _ := sqlmock.New()
	defer db.Close()

	switch qStr {
	case "SELECT id, block_hash, previous_block_hash, height, timestamp, block_seed, block_signature, cumulative_difficulty, " +
		"payload_length, payload_hash, blocksmith_public_key, total_amount, total_fee, total_coinbase, " +
		"version FROM main_block WHERE id = 1":
		mock.ExpectQuery(regexp.QuoteMeta(qStr)).WillReturnRows(sqlmock.NewRows(
			query.NewBlockQuery(&chaintype.MainChain{}).Fields).AddRow(
			mockBlockData.GetID(),
			mockBlockData.GetBlockHash(),
			mockBlockData.GetPreviousBlockHash(),
			mockBlockData.GetHeight(),
			mockBlockData.GetTimestamp(),
			mockBlockData.GetBlockSeed(),
			mockBlockData.GetBlockSignature(),
			mockBlockData.GetCumulativeDifficulty(),
			mockBlockData.GetPayloadLength(),
			mockBlockData.GetPayloadHash(),
			mockBlockData.GetBlocksmithPublicKey(),
			mockBlockData.GetTotalAmount(),
			mockBlockData.GetTotalFee(),
			mockBlockData.GetTotalCoinBase(),
			mockBlockData.GetVersion(),
		))
	case "SELECT id, block_id, block_height, sender_account_address, recipient_account_address, transaction_type, " +
		"fee, timestamp, transaction_hash, transaction_body_length, transaction_body_bytes, " +
		"signature, version, transaction_index FROM \"transaction\" WHERE block_id = ? ORDER BY transaction_index ASC":
		mock.ExpectQuery(regexp.QuoteMeta(qStr)).WillReturnRows(sqlmock.NewRows(
			query.NewTransactionQuery(&chaintype.MainChain{}).Fields))
	}
	return db.Query(qStr)
}

func (*mockQueryExecutorGetBlockByIDFail) ExecuteSelect(query string, tx bool, args ...interface{}) (*sql.Rows, error) {
	return nil, errors.New("MockedError")
}

func (*mockQueryExecutorGetBlockByIDSuccess) ExecuteSelectRow(qStr string, tx bool, args ...interface{}) (*sql.Row, error) {
	db, mock, _ := sqlmock.New()
	defer db.Close()
	mock.ExpectQuery(regexp.QuoteMeta(qStr)).
		WillReturnRows(sqlmock.NewRows(query.NewBlockQuery(&chaintype.MainChain{}).Fields).AddRow(
			mockBlockData.GetID(),
			mockBlockData.GetBlockHash(),
			mockBlockData.GetPreviousBlockHash(),
			mockBlockData.GetHeight(),
			mockBlockData.GetTimestamp(),
			mockBlockData.GetBlockSeed(),
			mockBlockData.GetBlockSignature(),
			mockBlockData.GetCumulativeDifficulty(),
			mockBlockData.GetPayloadLength(),
			mockBlockData.GetPayloadHash(),
			mockBlockData.GetBlocksmithPublicKey(),
			mockBlockData.GetTotalAmount(),
			mockBlockData.GetTotalFee(),
			mockBlockData.GetTotalCoinBase(),
			mockBlockData.GetVersion(),
		))
	return db.QueryRow(qStr), nil
}

func (*mockQueryExecutorGetBlockByIDFail) ExecuteSelectRow(query string, tx bool, args ...interface{}) (*sql.Row, error) {
	return nil, errors.New("MockedError")
}

func TestBlockService_GetBlockByID(t *testing.T) {
	type fields struct {
		Chaintype           chaintype.ChainType
		QueryExecutor       query.ExecutorInterface
		BlockQuery          query.BlockQueryInterface
		MempoolQuery        query.MempoolQueryInterface
		TransactionQuery    query.TransactionQueryInterface
		Signature           crypto.SignatureInterface
		MempoolService      MempoolServiceInterface
		ActionTypeSwitcher  transaction.TypeActionSwitcher
		AccountBalanceQuery query.AccountBalanceQueryInterface
		Observer            *observer.Observer
	}
	type args struct {
		ID               int64
		withAttachedData bool
	}
	tests := []struct {
		name    string
		fields  fields
		args    args
		want    *model.Block
		wantErr bool
	}{
		{
			name: "GetBlockByID:Success", // All is good
			fields: fields{
				Chaintype:        &chaintype.MainChain{},
				QueryExecutor:    &mockQueryExecutorGetBlockByIDSuccess{},
				BlockQuery:       query.NewBlockQuery(&chaintype.MainChain{}),
				TransactionQuery: query.NewTransactionQuery(&chaintype.MainChain{}),
			},
			args: args{
				ID:               int64(1),
				withAttachedData: true,
			},
			want:    &mockBlockData,
			wantErr: false,
		},
		{
			name: "GetBlockByID:FailNoEntryFound", // All is good
			fields: fields{
				Chaintype:     &chaintype.MainChain{},
				QueryExecutor: &mockQueryExecutorGetBlockByIDFail{},
				BlockQuery:    query.NewBlockQuery(&chaintype.MainChain{}),
			},
			want:    nil,
			wantErr: true,
		},
	}
	for _, tt := range tests {
		t.Run(tt.name, func(t *testing.T) {
			bs := &BlockService{
				Chaintype:           tt.fields.Chaintype,
				QueryExecutor:       tt.fields.QueryExecutor,
				BlockQuery:          tt.fields.BlockQuery,
				MempoolQuery:        tt.fields.MempoolQuery,
				TransactionQuery:    tt.fields.TransactionQuery,
				Signature:           tt.fields.Signature,
				MempoolService:      tt.fields.MempoolService,
				ActionTypeSwitcher:  tt.fields.ActionTypeSwitcher,
				AccountBalanceQuery: tt.fields.AccountBalanceQuery,
				Observer:            tt.fields.Observer,
			}
			got, err := bs.GetBlockByID(tt.args.ID, tt.args.withAttachedData)
			if (err != nil) != tt.wantErr {
				t.Errorf("BlockService.GetBlockByID() error = %v, wantErr %v", err, tt.wantErr)
				return
			}
			if !reflect.DeepEqual(got, tt.want) {
				t.Errorf("BlockService.GetBlockByID() = %v, want %v", got, tt.want)
			}
		})
	}
}

type (
	mockQueryExecutorGetBlocksFromHeightSuccess struct {
		query.Executor
	}

	mockQueryExecutorGetBlocksFromHeightFail struct {
		query.Executor
	}
)

func (*mockQueryExecutorGetBlocksFromHeightSuccess) ExecuteSelect(qStr string, tx bool, args ...interface{}) (*sql.Rows, error) {
	db, mock, err := sqlmock.New()
	if err != nil {
		return nil, err
	}
	defer db.Close()
	mock.ExpectQuery(qStr).WillReturnRows(sqlmock.NewRows(
		query.NewBlockQuery(&chaintype.MainChain{}).Fields,
	).AddRow(
		mockBlockData.GetID(),
		mockBlockData.GetBlockHash(),
		mockBlockData.GetPreviousBlockHash(),
		mockBlockData.GetHeight(),
		mockBlockData.GetTimestamp(),
		mockBlockData.GetBlockSeed(),
		mockBlockData.GetBlockSignature(),
		mockBlockData.GetCumulativeDifficulty(),
		mockBlockData.GetPayloadLength(),
		mockBlockData.GetPayloadHash(),
		mockBlockData.GetBlocksmithPublicKey(),
		mockBlockData.GetTotalAmount(),
		mockBlockData.GetTotalFee(),
		mockBlockData.GetTotalCoinBase(),
		mockBlockData.GetVersion(),
	).AddRow(
		mockBlockData.GetID(),
		mockBlockData.GetBlockHash(),
		mockBlockData.GetPreviousBlockHash(),
		mockBlockData.GetHeight(),
		mockBlockData.GetTimestamp(),
		mockBlockData.GetBlockSeed(),
		mockBlockData.GetBlockSignature(),
		mockBlockData.GetCumulativeDifficulty(),
		mockBlockData.GetPayloadLength(),
		mockBlockData.GetPayloadHash(),
		mockBlockData.GetBlocksmithPublicKey(),
		mockBlockData.GetTotalAmount(),
		mockBlockData.GetTotalFee(),
		mockBlockData.GetTotalCoinBase(),
		mockBlockData.GetVersion(),
	),
	)
	return db.Query(qStr)
}

func (*mockQueryExecutorGetBlocksFromHeightFail) ExecuteSelect(query string, tx bool, args ...interface{}) (*sql.Rows, error) {
	return nil, errors.New("MockedError")
}

func TestBlockService_GetBlocksFromHeight(t *testing.T) {
	type fields struct {
		Chaintype           chaintype.ChainType
		QueryExecutor       query.ExecutorInterface
		BlockQuery          query.BlockQueryInterface
		MempoolQuery        query.MempoolQueryInterface
		TransactionQuery    query.TransactionQueryInterface
		Signature           crypto.SignatureInterface
		MempoolService      MempoolServiceInterface
		ActionTypeSwitcher  transaction.TypeActionSwitcher
		AccountBalanceQuery query.AccountBalanceQueryInterface
		Observer            *observer.Observer
	}
	type args struct {
		startHeight, limit uint32
	}
	tests := []struct {
		name    string
		fields  fields
		args    args
		want    []*model.Block
		wantErr bool
	}{
		{
			name: "GetBlocksFromHeight:Success", // All is good
			fields: fields{
				Chaintype:     &chaintype.MainChain{},
				QueryExecutor: &mockQueryExecutorGetBlocksFromHeightSuccess{},
				BlockQuery:    query.NewBlockQuery(&chaintype.MainChain{}),
			},
			args: args{
				startHeight: 0,
				limit:       2,
			},
			want: []*model.Block{
				&mockBlockData,
				&mockBlockData,
			},
			wantErr: false,
		},
		{
			name: "GetBlocksFromHeight:FailNoEntryFound", // All is good
			fields: fields{
				Chaintype:     &chaintype.MainChain{},
				QueryExecutor: &mockQueryExecutorGetBlocksFromHeightFail{},
				BlockQuery:    query.NewBlockQuery(&chaintype.MainChain{}),
			},
			want:    nil,
			wantErr: true,
		},
	}
	for _, tt := range tests {
		t.Run(tt.name, func(t *testing.T) {
			bs := &BlockService{
				Chaintype:           tt.fields.Chaintype,
				QueryExecutor:       tt.fields.QueryExecutor,
				BlockQuery:          tt.fields.BlockQuery,
				MempoolQuery:        tt.fields.MempoolQuery,
				TransactionQuery:    tt.fields.TransactionQuery,
				Signature:           tt.fields.Signature,
				MempoolService:      tt.fields.MempoolService,
				ActionTypeSwitcher:  tt.fields.ActionTypeSwitcher,
				AccountBalanceQuery: tt.fields.AccountBalanceQuery,
				Observer:            tt.fields.Observer,
			}
			got, err := bs.GetBlocksFromHeight(tt.args.startHeight, tt.args.limit)
			if (err != nil) != tt.wantErr {
				t.Errorf("BlockService.GetBlocksFromHeight() error = %v, wantErr %v", err, tt.wantErr)
				return
			}
			if len(got) == 0 && len(tt.want) == 0 {
				return
			}
			if !reflect.DeepEqual(got, tt.want) {
				t.Errorf("BlockService.GetBlocksFromHeight() = %v, want %v", got, tt.want)
			}
		})
	}
}

type (
	mockReceiptServiceSuccess struct {
		ReceiptService
	}
	mockReceiptServiceFail struct {
		ReceiptService
	}
)

<<<<<<< HEAD
func (*mockReceiptServiceSuccess) GenerateBatchReceiptWithReminder(
	ct chaintype.ChainType,
	receivedDatumHash []byte,
	lastBlock *model.Block,
	senderPublicKey []byte,
	nodeSecretPhrase, receiptKey string,
	datumType uint32,
) (*model.BatchReceipt, error) {
	return nil, nil
}

func (*mockReceiptServiceFail) GenerateBatchReceiptWithReminder(
	ct chaintype.ChainType,
	receivedDatumHash []byte,
	lastBlock *model.Block,
	senderPublicKey []byte,
	nodeSecretPhrase, receiptKey string,
	datumType uint32,
) (*model.BatchReceipt, error) {
	return nil, errors.New("mockedErr")
}

// mocks for ReceiveBlock tests
var (
	mockLastBlockData = model.Block{
		ID:        constant.MainchainGenesisBlockID,
		BlockHash: make([]byte, 32),
		PreviousBlockHash: []byte{167, 255, 198, 248, 191, 30, 215, 102, 81, 193, 71, 86, 160,
			97, 214, 98, 245, 128, 255, 77, 228, 59, 73, 250, 130, 216, 10, 75, 128, 248, 67, 74},
		Height:    1,
		Timestamp: 1,
		BlockSeed: []byte{153, 58, 50, 200, 7, 61, 108, 229, 204, 48, 199, 145, 21, 99, 125, 75, 49,
			45, 118, 97, 219, 80, 242, 244, 100, 134, 144, 246, 37, 144, 213, 135},
		BlockSignature:       []byte{144, 246, 37, 144, 213, 135},
		CumulativeDifficulty: "1000",
		PayloadLength:        1,
		PayloadHash:          []byte{},
		BlocksmithPublicKey: []byte{1, 2, 3, 200, 7, 61, 108, 229, 204, 48, 199, 145, 21, 99, 125, 75, 49,
			45, 118, 97, 219, 80, 242, 244, 100, 134, 144, 246, 37, 144, 213, 135},
		TotalAmount:   1000,
		TotalFee:      0,
		TotalCoinBase: 1,
		Version:       0,
		Transactions: []*model.Transaction{
			mockTransaction,
		},
	}
=======
		mockGoodLastBlockHash, _ = util.GetBlockHash(&mockLastBlockData, &chaintype.MainChain{})
		mockGoodIncomingBlock    = &model.Block{
			PreviousBlockHash:    mockGoodLastBlockHash,
			BlockSignature:       nil,
			CumulativeDifficulty: "200",
			Timestamp:            10000,
			BlocksmithPublicKey:  mockBlocksmiths[0].NodePublicKey,
			Transactions: []*model.Transaction{
				mockTransaction,
			},
		}
		successBlockHash = []byte{
			43, 34, 74, 32, 183, 252, 96, 211, 238, 233, 6, 213, 20, 48, 106, 61, 13, 186, 34, 250, 75, 147, 176, 152, 75, 36,
			105, 47, 164, 15, 4, 213,
		}
		mockBlockSuccess = &model.Block{
			BlockSignature:    []byte{},
			BlockHash:         successBlockHash,
			PreviousBlockHash: make([]byte, 32),
			Transactions:      make([]*model.Transaction, 0),
		}
	)
	mockBlockData.BlockHash = mockGoodLastBlockHash
>>>>>>> a41e2086

	mockGoodLastBlockHash, _ = util.GetBlockHash(&mockLastBlockData, &chaintype.MainChain{})
	mockGoodIncomingBlock    = &model.Block{
		PreviousBlockHash:    mockGoodLastBlockHash,
		BlockSignature:       nil,
		CumulativeDifficulty: "200",
		Timestamp:            10000,
		BlocksmithPublicKey:  mockBlocksmiths[0].NodePublicKey,
		Transactions: []*model.Transaction{
			mockTransaction,
		},
		BlockHash: []byte{
			167, 255, 198, 248, 191, 30, 215, 102, 81, 193, 71, 86, 160, 97, 214, 98, 245, 128, 255, 77,
			228, 59, 73, 250, 130, 216, 10, 75, 128, 248, 67, 74,
		},
	}
	mockGoodIncomingBlockNilPreviousHash = &model.Block{
		PreviousBlockHash:    nil,
		BlockSignature:       nil,
		CumulativeDifficulty: "200",
		Timestamp:            10000,
		BlocksmithPublicKey:  mockBlocksmiths[0].NodePublicKey,
		Transactions: []*model.Transaction{
			mockTransaction,
		},
	}
	mockGoodIncomingBlockInvalidPreviousHash = &model.Block{
		PreviousBlockHash: make([]byte, 64),
		BlockHash: []byte{
			167, 255, 198, 248, 191, 30, 215, 102, 81, 193, 71, 86, 160, 97, 214, 98, 245, 128, 255,
			77, 228, 59, 73, 250, 130, 216, 10, 75, 128, 248, 67, 74,
		},
		BlockSignature:       nil,
		CumulativeDifficulty: "200",
		Timestamp:            10000,
		BlocksmithPublicKey:  mockBlocksmiths[0].NodePublicKey,
		Transactions: []*model.Transaction{
			mockTransaction,
		},
	}
	successBlockHash = []byte{
		116, 37, 26, 42, 173, 181, 253, 255, 218, 213, 193, 171, 23, 185, 128, 158, 168, 164, 71, 96, 244, 188,
		236, 108, 109, 46, 213, 4, 101, 170, 255, 101,
	}
	mockBlockSuccess = &model.Block{
		BlocksmithPublicKey: mockBlocksmiths[0].NodePublicKey,
		BlockSignature:      []byte{},
		BlockHash:           successBlockHash,
		PreviousBlockHash:   make([]byte, 32),
		Transactions:        make([]*model.Transaction, 0),
	}
	mockBlockSuccessInvalidBlockHash = &model.Block{
		BlocksmithPublicKey: mockBlocksmiths[0].NodePublicKey,
		BlockSignature:      []byte{},
		BlockHash:           []byte{},
		PreviousBlockHash:   make([]byte, 32),
		Transactions:        make([]*model.Transaction, 0),
	}
)

func TestBlockService_ReceiveBlock(t *testing.T) {
	mockBlockData.BlockHash = mockGoodLastBlockHash
	type fields struct {
		Chaintype               chaintype.ChainType
		KVExecutor              kvdb.KVExecutorInterface
		QueryExecutor           query.ExecutorInterface
		BlockQuery              query.BlockQueryInterface
		MempoolQuery            query.MempoolQueryInterface
		TransactionQuery        query.TransactionQueryInterface
		MerkleTreeQuery         query.MerkleTreeQueryInterface
		NodeRegistrationQuery   query.NodeRegistrationQueryInterface
		ParticipationScoreQuery query.ParticipationScoreQueryInterface
		SkippedBlocksmithQuery  query.SkippedBlocksmithQueryInterface
		Signature               crypto.SignatureInterface
		MempoolService          MempoolServiceInterface
		ActionTypeSwitcher      transaction.TypeActionSwitcher
		AccountBalanceQuery     query.AccountBalanceQueryInterface
		AccountLedgerQuery      query.AccountLedgerQueryInterface
		BlocksmithStrategy      strategy.BlocksmithStrategyInterface
		Observer                *observer.Observer
		BlockPoolService        BlockPoolServiceInterface
		NodeRegistrationService NodeRegistrationServiceInterface
		ReceiptService          ReceiptServiceInterface
	}
	type args struct {
		senderPublicKey  []byte
		lastBlock        *model.Block
		block            *model.Block
		nodeSecretPhrase string
	}
	tests := []struct {
		name    string
		fields  fields
		args    args
		want    *model.BatchReceipt
		wantErr bool
	}{
		{
			name: "ReceiveBlock:fail - {incoming block.previousBlockHash == nil}",
			args: args{
				senderPublicKey:  nil,
				lastBlock:        nil,
				block:            mockGoodIncomingBlockNilPreviousHash,
				nodeSecretPhrase: "",
			},
			fields: fields{
				Chaintype:               &chaintype.MainChain{},
				QueryExecutor:           nil,
				BlockQuery:              nil,
				MempoolQuery:            query.NewMempoolQuery(&chaintype.MainChain{}),
				TransactionQuery:        nil,
				Signature:               nil,
				MempoolService:          nil,
				ActionTypeSwitcher:      nil,
				AccountBalanceQuery:     nil,
				AccountLedgerQuery:      nil,
				Observer:                nil,
				NodeRegistrationService: nil,
				BlockPoolService:        &mockBlockPoolServiceNoDuplicate{},
				BlocksmithStrategy:      &mockBlocksmithService{},
			},
			wantErr: true,
			want:    nil,
		},
		{
			name: "ReceiveBlock:fail - {last block hash != previousBlockHash} - duplicate receipt",
			args: args{
				senderPublicKey: nil,
				lastBlock: &model.Block{
					BlockHash:      []byte{1},
					BlockSignature: []byte{},
				},
				block:            mockGoodIncomingBlockInvalidPreviousHash,
				nodeSecretPhrase: "",
			},
			fields: fields{
				Chaintype:               &chaintype.MainChain{},
				KVExecutor:              &mockKVExecutorSuccess{},
				QueryExecutor:           nil,
				BlockQuery:              nil,
				MempoolQuery:            query.NewMempoolQuery(&chaintype.MainChain{}),
				TransactionQuery:        nil,
				Signature:               &mockSignature{},
				MempoolService:          nil,
				ActionTypeSwitcher:      nil,
				AccountBalanceQuery:     nil,
				AccountLedgerQuery:      nil,
				Observer:                nil,
				BlocksmithStrategy:      &mockBlocksmithService{},
				BlockPoolService:        &mockBlockPoolServiceNoDuplicate{},
				NodeRegistrationService: nil,
			},
			wantErr: true,
			want:    nil,
		},
		{
			name: "ReceiveBlock:fail - {last block hash != previousBlockHash} - no duplicate receipt error" +
				"invalid block hash",
			args: args{
				senderPublicKey: nil,
				lastBlock: &model.Block{
					BlockHash:      []byte{1},
					BlockSignature: []byte{},
				},
				block:            mockGoodIncomingBlockInvalidPreviousHash,
				nodeSecretPhrase: "",
			},
			fields: fields{
				Chaintype:               &chaintype.MainChain{},
				KVExecutor:              &mockKVExecutorSuccessKeyNotFound{},
				QueryExecutor:           nil,
				BlockQuery:              nil,
				MempoolQuery:            query.NewMempoolQuery(&chaintype.MainChain{}),
				TransactionQuery:        nil,
				Signature:               &mockSignature{},
				MempoolService:          nil,
				ActionTypeSwitcher:      nil,
				AccountBalanceQuery:     nil,
				AccountLedgerQuery:      nil,
				Observer:                nil,
				BlocksmithStrategy:      &mockBlocksmithService{},
				BlockPoolService:        &mockBlockPoolServiceNoDuplicate{},
				NodeRegistrationService: nil,
			},
			wantErr: true,
			want:    nil,
		},
		{
			name: "ReceiveBlock:fail - {last block hash != previousBlockHash} - no duplicate receipt",
			args: args{
				senderPublicKey:  nil,
				lastBlock:        mockGoodIncomingBlockInvalidPreviousHash,
				block:            mockGoodIncomingBlockInvalidPreviousHash,
				nodeSecretPhrase: "",
			},
			fields: fields{
				Chaintype:               &chaintype.MainChain{},
				KVExecutor:              &mockKVExecutorSuccessKeyNotFound{},
				QueryExecutor:           nil,
				BlockQuery:              nil,
				MempoolQuery:            query.NewMempoolQuery(&chaintype.MainChain{}),
				TransactionQuery:        nil,
				Signature:               &mockSignature{},
				MempoolService:          nil,
				ActionTypeSwitcher:      nil,
				AccountBalanceQuery:     nil,
				AccountLedgerQuery:      nil,
				Observer:                nil,
				BlocksmithStrategy:      &mockBlocksmithService{},
				ReceiptService:          &mockReceiptServiceSuccess{},
				BlockPoolService:        &mockBlockPoolServiceNoDuplicate{},
				NodeRegistrationService: nil,
			},
			wantErr: false,
			want:    nil,
		},
		{
			name: "ReceiveBlock:fail - {last block hash != previousBlockHash} - no duplicate receipt" +
				"generate batch receipt fail",
			args: args{
				senderPublicKey:  nil,
				lastBlock:        mockGoodIncomingBlockInvalidPreviousHash,
				block:            mockGoodIncomingBlockInvalidPreviousHash,
				nodeSecretPhrase: "",
			},
			fields: fields{
				Chaintype:               &chaintype.MainChain{},
				KVExecutor:              &mockKVExecutorSuccessKeyNotFound{},
				QueryExecutor:           nil,
				BlockQuery:              nil,
				MempoolQuery:            query.NewMempoolQuery(&chaintype.MainChain{}),
				TransactionQuery:        nil,
				Signature:               &mockSignature{},
				MempoolService:          nil,
				ActionTypeSwitcher:      nil,
				AccountBalanceQuery:     nil,
				AccountLedgerQuery:      nil,
				Observer:                nil,
				BlocksmithStrategy:      &mockBlocksmithService{},
				ReceiptService:          &mockReceiptServiceFail{},
				BlockPoolService:        &mockBlockPoolServiceNoDuplicate{},
				NodeRegistrationService: nil,
			},
			wantErr: true,
			want:    nil,
		},
		{
			name: "ReceiveBlock:fail - {last block hash != previousBlockHash} - kv error",
			args: args{
				senderPublicKey:  nil,
				lastBlock:        mockGoodIncomingBlockInvalidPreviousHash,
				block:            mockGoodIncomingBlockInvalidPreviousHash,
				nodeSecretPhrase: "",
			},
			fields: fields{
				Chaintype:               &chaintype.MainChain{},
				KVExecutor:              &mockKVExecutorFailOtherError{},
				QueryExecutor:           nil,
				BlockQuery:              nil,
				MempoolQuery:            query.NewMempoolQuery(&chaintype.MainChain{}),
				TransactionQuery:        nil,
				Signature:               &mockSignature{},
				MempoolService:          nil,
				ActionTypeSwitcher:      nil,
				AccountBalanceQuery:     nil,
				AccountLedgerQuery:      nil,
				Observer:                nil,
				BlocksmithStrategy:      &mockBlocksmithService{},
				ReceiptService:          &mockReceiptServiceSuccess{},
				BlockPoolService:        &mockBlockPoolServiceNoDuplicate{},
				NodeRegistrationService: nil,
			},
			wantErr: true,
			want:    nil,
		},
		{
			name: "ReceiveBlock:fail - {invalid-blocksmith}",
			args: args{
				senderPublicKey: nil,
				lastBlock:       &mockLastBlockData,
				block: &model.Block{
					PreviousBlockHash: mockLastBlockData.GetBlockHash(),
				},
				nodeSecretPhrase: "",
			},
			fields: fields{
				Chaintype:               &chaintype.MainChain{},
				QueryExecutor:           nil,
				BlockQuery:              nil,
				MempoolQuery:            query.NewMempoolQuery(&chaintype.MainChain{}),
				TransactionQuery:        nil,
				Signature:               nil,
				MempoolService:          nil,
				ActionTypeSwitcher:      nil,
				AccountBalanceQuery:     nil,
				AccountLedgerQuery:      nil,
				Observer:                nil,
				NodeRegistrationService: nil,
				BlockPoolService:        &mockBlockPoolServiceNoDuplicate{},
				BlocksmithStrategy:      &mockBlocksmithService{},
			},
			wantErr: true,
			want:    nil,
		},
		{
			name: "ReceiveBlock:fail - blockPoolDuplicate-InvalidBlock",
			args: args{
				senderPublicKey:  nil,
				lastBlock:        &mockBlockData,
				block:            mockGoodIncomingBlock,
				nodeSecretPhrase: "",
			},
			fields: fields{
				Chaintype:               &chaintype.MainChain{},
				QueryExecutor:           nil,
				BlockQuery:              nil,
				MempoolQuery:            query.NewMempoolQuery(&chaintype.MainChain{}),
				TransactionQuery:        nil,
				Signature:               nil,
				MempoolService:          nil,
				ActionTypeSwitcher:      nil,
				AccountBalanceQuery:     nil,
				AccountLedgerQuery:      nil,
				Observer:                nil,
				NodeRegistrationService: nil,
				BlockPoolService:        &mockBlockPoolServiceDuplicate{},
				BlocksmithStrategy:      &mockBlocksmithService{},
			},
			wantErr: true,
			want:    nil,
		},
		{
			name: "ReceiveBlock:fail - blockPoolDuplicate-receipt sent",
			args: args{
				senderPublicKey:  nil,
				lastBlock:        &mockBlockData,
				block:            mockGoodIncomingBlock,
				nodeSecretPhrase: "",
			},
			fields: fields{
				Chaintype:               &chaintype.MainChain{},
				QueryExecutor:           nil,
				BlockQuery:              nil,
				MempoolQuery:            query.NewMempoolQuery(&chaintype.MainChain{}),
				TransactionQuery:        nil,
				Signature:               nil,
				MempoolService:          nil,
				ActionTypeSwitcher:      nil,
				AccountBalanceQuery:     nil,
				AccountLedgerQuery:      nil,
				Observer:                nil,
				NodeRegistrationService: nil,
				KVExecutor:              &mockKVExecutorSuccess{},
				BlockPoolService:        &mockBlockPoolServiceDuplicateCorrectBlockHash{},
				BlocksmithStrategy:      &mockBlocksmithService{},
			},
			wantErr: true,
			want:    nil,
		},
		{
			name: "ReceiveBlock:fail - blockPoolDuplicate-receipt not sent yet",
			args: args{
				senderPublicKey:  nil,
				lastBlock:        &mockBlockData,
				block:            mockGoodIncomingBlock,
				nodeSecretPhrase: "",
			},
			fields: fields{
				Chaintype:               &chaintype.MainChain{},
				QueryExecutor:           nil,
				BlockQuery:              nil,
				MempoolQuery:            query.NewMempoolQuery(&chaintype.MainChain{}),
				TransactionQuery:        nil,
				Signature:               nil,
				MempoolService:          nil,
				ActionTypeSwitcher:      nil,
				AccountBalanceQuery:     nil,
				AccountLedgerQuery:      nil,
				Observer:                nil,
				NodeRegistrationService: nil,
				ReceiptService:          &mockReceiptServiceFail{},
				KVExecutor:              &mockKVExecutorSuccessKeyNotFound{},
				BlockPoolService:        &mockBlockPoolServiceDuplicateCorrectBlockHash{},
				BlocksmithStrategy:      &mockBlocksmithService{},
			},
			wantErr: true,
			want:    nil,
		},
		{
			name: "ReceiveBlock:fail - blockPoolDuplicate-receipt not sent yet",
			args: args{
				senderPublicKey:  nil,
				lastBlock:        &mockBlockData,
				block:            mockGoodIncomingBlock,
				nodeSecretPhrase: "",
			},
			fields: fields{
				Chaintype:               &chaintype.MainChain{},
				QueryExecutor:           nil,
				BlockQuery:              nil,
				MempoolQuery:            query.NewMempoolQuery(&chaintype.MainChain{}),
				TransactionQuery:        nil,
				Signature:               nil,
				MempoolService:          nil,
				ActionTypeSwitcher:      nil,
				AccountBalanceQuery:     nil,
				AccountLedgerQuery:      nil,
				Observer:                nil,
				NodeRegistrationService: nil,
				ReceiptService:          &mockReceiptServiceSuccess{},
				KVExecutor:              &mockKVExecutorSuccessKeyNotFound{},
				BlockPoolService:        &mockBlockPoolServiceDuplicateCorrectBlockHash{},
				BlocksmithStrategy:      &mockBlocksmithService{},
			},
			wantErr: false,
			want:    nil,
		},
		{
			name: "ReceiveBlock:pushBlockFail",
			args: args{
				senderPublicKey:  []byte{1, 3, 4, 5, 6},
				lastBlock:        &mockBlockData,
				block:            mockGoodIncomingBlock,
				nodeSecretPhrase: "",
			},
			fields: fields{
				Chaintype:               &chaintype.MainChain{},
				QueryExecutor:           &mockQueryExecutorFail{},
				BlockQuery:              query.NewBlockQuery(&chaintype.MainChain{}),
				MempoolQuery:            query.NewMempoolQuery(&chaintype.MainChain{}),
				TransactionQuery:        nil,
				Signature:               &mockSignature{},
				MempoolService:          nil,
				ActionTypeSwitcher:      nil,
				AccountBalanceQuery:     nil,
				AccountLedgerQuery:      nil,
				Observer:                observer.NewObserver(),
				NodeRegistrationService: nil,
				BlockPoolService:        &mockBlockPoolServiceNoDuplicate{},
				BlocksmithStrategy:      &mockBlocksmithService{},
			},
			wantErr: true,
			want:    nil,
		},
		{
			name: "ReceiveBlock:success",
			args: args{
				senderPublicKey:  []byte{1, 3, 4, 5, 6},
				lastBlock:        &mockBlockData,
				block:            mockGoodIncomingBlock,
				nodeSecretPhrase: "",
			},
			fields: fields{
				Chaintype:               &chaintype.MainChain{},
				KVExecutor:              &mockKVExecutorSuccess{},
				QueryExecutor:           &mockQueryExecutorSuccess{},
				BlockQuery:              query.NewBlockQuery(&chaintype.MainChain{}),
				MempoolQuery:            query.NewMempoolQuery(&chaintype.MainChain{}),
				NodeRegistrationQuery:   query.NewNodeRegistrationQuery(),
				TransactionQuery:        query.NewTransactionQuery(&chaintype.MainChain{}),
				MerkleTreeQuery:         query.NewMerkleTreeQuery(),
				ParticipationScoreQuery: query.NewParticipationScoreQuery(),
				SkippedBlocksmithQuery:  query.NewSkippedBlocksmithQuery(),
				Signature:               &mockSignature{},
				BlockPoolService:        &mockBlockPoolServiceNoDuplicate{},
				MempoolService: &mockMempoolServiceSelectSuccess{
					MempoolService{
						QueryExecutor:      &mockQueryExecutorMempoolSuccess{},
						ActionTypeSwitcher: &mockTypeActionSuccess{},
					},
				},
				ActionTypeSwitcher:      &mockTypeActionSuccess{},
				AccountBalanceQuery:     query.NewAccountBalanceQuery(),
				AccountLedgerQuery:      query.NewAccountLedgerQuery(),
				Observer:                observer.NewObserver(),
				ReceiptService:          &mockReceiptServiceSuccess{},
				BlocksmithStrategy:      &mockBlocksmithServicePushBlock{},
				NodeRegistrationService: &mockNodeRegistrationServiceSuccess{},
			},
			wantErr: false,
			want:    nil,
		},
	}
	for _, tt := range tests {
		t.Run(tt.name, func(t *testing.T) {
			bs := &BlockService{
				Chaintype:               tt.fields.Chaintype,
				KVExecutor:              tt.fields.KVExecutor,
				QueryExecutor:           tt.fields.QueryExecutor,
				BlockQuery:              tt.fields.BlockQuery,
				MempoolQuery:            tt.fields.MempoolQuery,
				TransactionQuery:        tt.fields.TransactionQuery,
				MerkleTreeQuery:         tt.fields.MerkleTreeQuery,
				NodeRegistrationQuery:   tt.fields.NodeRegistrationQuery,
				ParticipationScoreQuery: tt.fields.ParticipationScoreQuery,
				SkippedBlocksmithQuery:  tt.fields.SkippedBlocksmithQuery,
				Signature:               tt.fields.Signature,
				MempoolService:          tt.fields.MempoolService,
				ActionTypeSwitcher:      tt.fields.ActionTypeSwitcher,
				AccountBalanceQuery:     tt.fields.AccountBalanceQuery,
				AccountLedgerQuery:      tt.fields.AccountLedgerQuery,
				Observer:                tt.fields.Observer,
				BlocksmithStrategy:      tt.fields.BlocksmithStrategy,
				BlockPoolService:        tt.fields.BlockPoolService,
				ReceiptService:          tt.fields.ReceiptService,
				Logger:                  logrus.New(),
				NodeRegistrationService: tt.fields.NodeRegistrationService,
			}
			got, err := bs.ReceiveBlock(
				tt.args.senderPublicKey, tt.args.lastBlock, tt.args.block, tt.args.nodeSecretPhrase)
			if (err != nil) != tt.wantErr {
				t.Errorf("ReceiveBlock() error = \n%v, wantErr \n%v", err, tt.wantErr)
				return
			}
			if !reflect.DeepEqual(got, tt.want) {
				t.Errorf("ReceiveBlock() got = \n%v want \n%v", got, tt.want)
			}
		})
	}
}

func TestBlockService_GetBlockExtendedInfo(t *testing.T) {
	block := &model.Block{
		ID:                   999,
		PreviousBlockHash:    []byte{1, 1, 1, 1, 1, 1, 1, 1},
		Height:               1,
		Timestamp:            1562806389280,
		BlockSeed:            []byte{},
		BlockSignature:       []byte{},
		CumulativeDifficulty: string(100000000),
		PayloadLength:        0,
		PayloadHash:          []byte{},
		BlocksmithPublicKey:  bcsNodePubKey1,
		TotalAmount:          100000000,
		TotalFee:             10000000,
		TotalCoinBase:        1,
		Version:              0,
	}
	genesisBlock := &model.Block{
		ID:                   999,
		PreviousBlockHash:    []byte{1, 1, 1, 1, 1, 1, 1, 1},
		Height:               0,
		Timestamp:            1562806389280,
		BlockSeed:            []byte{},
		BlockSignature:       []byte{},
		CumulativeDifficulty: string(100000000),
		PayloadLength:        0,
		PayloadHash:          []byte{},
		BlocksmithPublicKey:  bcsNodePubKey1,
		TotalAmount:          100000000,
		TotalFee:             10000000,
		TotalCoinBase:        1,
		Version:              0,
	}
	type fields struct {
		Chaintype               chaintype.ChainType
		QueryExecutor           query.ExecutorInterface
		BlockQuery              query.BlockQueryInterface
		MempoolQuery            query.MempoolQueryInterface
		TransactionQuery        query.TransactionQueryInterface
		Signature               crypto.SignatureInterface
		MempoolService          MempoolServiceInterface
		PublishedReceiptQuery   query.PublishedReceiptQueryInterface
		SkippedBlocksmithQuery  query.SkippedBlocksmithQueryInterface
		ActionTypeSwitcher      transaction.TypeActionSwitcher
		AccountBalanceQuery     query.AccountBalanceQueryInterface
		ParticipationScoreQuery query.ParticipationScoreQueryInterface
		NodeRegistrationQuery   query.NodeRegistrationQueryInterface
		Observer                *observer.Observer
	}
	type args struct {
		block *model.Block
	}
	tests := []struct {
		name    string
		fields  fields
		args    args
		want    *model.BlockExtendedInfo
		wantErr bool
	}{
		{
			name: "GetBlockExtendedInfo:fail - {VersionedNodeRegistrationNotFound}",
			args: args{
				block: block,
			},
			fields: fields{
				QueryExecutor:          &mockQueryExecutorNotFound{},
				NodeRegistrationQuery:  query.NewNodeRegistrationQuery(),
				PublishedReceiptQuery:  query.NewPublishedReceiptQuery(),
				SkippedBlocksmithQuery: query.NewSkippedBlocksmithQuery(),
			},
			wantErr: true,
			want:    nil,
		},
		{
			name: "GetBlockExtendedInfo:success-{genesisBlock}",
			args: args{
				block: genesisBlock,
			},
			fields: fields{
				QueryExecutor:          &mockQueryExecutorSuccess{},
				NodeRegistrationQuery:  query.NewNodeRegistrationQuery(),
				PublishedReceiptQuery:  query.NewPublishedReceiptQuery(),
				SkippedBlocksmithQuery: query.NewSkippedBlocksmithQuery(),
			},
			wantErr: false,
			want: &model.BlockExtendedInfo{
				Block: &model.Block{
					ID:                   999,
					PreviousBlockHash:    []byte{1, 1, 1, 1, 1, 1, 1, 1},
					Height:               0,
					Timestamp:            1562806389280,
					BlockSeed:            []byte{},
					BlockSignature:       []byte{},
					CumulativeDifficulty: string(100000000),
					PayloadLength:        0,
					PayloadHash:          []byte{},
					BlocksmithPublicKey:  bcsNodePubKey1,
					TotalAmount:          100000000,
					TotalFee:             10000000,
					TotalCoinBase:        1,
					Version:              0,
				},
				BlocksmithAccountAddress: constant.MainchainGenesisAccountAddress,
				TotalReceipts:            1,
				ReceiptValue:             50000000,
				PopChange:                1000000000,
				SkippedBlocksmiths: []*model.SkippedBlocksmith{
					{
						BlocksmithPublicKey: mockBlocksmiths[0].NodePublicKey,
						POPChange:           5000,
						BlockHeight:         1,
					},
				},
			},
		},
		{
			name: "GetBlockExtendedInfo:success",
			args: args{
				block: block,
			},
			fields: fields{
				QueryExecutor:          &mockQueryExecutorSuccess{},
				NodeRegistrationQuery:  query.NewNodeRegistrationQuery(),
				PublishedReceiptQuery:  query.NewPublishedReceiptQuery(),
				SkippedBlocksmithQuery: query.NewSkippedBlocksmithQuery(),
			},
			wantErr: false,
			want: &model.BlockExtendedInfo{
				Block: &model.Block{
					ID:                   999,
					PreviousBlockHash:    []byte{1, 1, 1, 1, 1, 1, 1, 1},
					Height:               1,
					Timestamp:            1562806389280,
					BlockSeed:            []byte{},
					BlockSignature:       []byte{},
					CumulativeDifficulty: string(100000000),
					PayloadLength:        0,
					PayloadHash:          []byte{},
					BlocksmithPublicKey:  bcsNodePubKey1,
					TotalAmount:          100000000,
					TotalFee:             10000000,
					TotalCoinBase:        1,
					Version:              0,
				},
				BlocksmithAccountAddress: bcsAddress1,
				TotalReceipts:            int64(len(mockPublishedReceipt)),
				ReceiptValue:             50000000,
				PopChange:                1000000000,
				SkippedBlocksmiths: []*model.SkippedBlocksmith{
					{
						BlocksmithPublicKey: mockBlocksmiths[0].NodePublicKey,
						POPChange:           5000,
						BlockHeight:         1,
					},
				},
			},
		},
	}
	for _, tt := range tests {
		t.Run(tt.name, func(t *testing.T) {
			bs := &BlockService{
				Chaintype:               tt.fields.Chaintype,
				QueryExecutor:           tt.fields.QueryExecutor,
				BlockQuery:              tt.fields.BlockQuery,
				MempoolQuery:            tt.fields.MempoolQuery,
				TransactionQuery:        tt.fields.TransactionQuery,
				Signature:               tt.fields.Signature,
				MempoolService:          tt.fields.MempoolService,
				ActionTypeSwitcher:      tt.fields.ActionTypeSwitcher,
				PublishedReceiptQuery:   tt.fields.PublishedReceiptQuery,
				SkippedBlocksmithQuery:  tt.fields.SkippedBlocksmithQuery,
				AccountBalanceQuery:     tt.fields.AccountBalanceQuery,
				ParticipationScoreQuery: tt.fields.ParticipationScoreQuery,
				NodeRegistrationQuery:   tt.fields.NodeRegistrationQuery,
				Observer:                tt.fields.Observer,
			}
			got, err := bs.GetBlockExtendedInfo(tt.args.block, false)
			if (err != nil) != tt.wantErr {
				t.Errorf("BlockService.GetBlockExtendedInfo() error = \n%v, wantErr \n%v", err, tt.wantErr)
				return
			}
			if !reflect.DeepEqual(got, tt.want) {
				t.Errorf("BlockService.GetBlockExtendedInfo() = \n%v, want \n%v", got, tt.want)
			}
		})
	}
}

func TestBlockService_RewardBlocksmithAccountAddresses(t *testing.T) {
	type fields struct {
		Chaintype               chaintype.ChainType
		QueryExecutor           query.ExecutorInterface
		BlockQuery              query.BlockQueryInterface
		MempoolQuery            query.MempoolQueryInterface
		TransactionQuery        query.TransactionQueryInterface
		AccountLedgerQuery      query.AccountLedgerQueryInterface
		Signature               crypto.SignatureInterface
		MempoolService          MempoolServiceInterface
		ActionTypeSwitcher      transaction.TypeActionSwitcher
		AccountBalanceQuery     query.AccountBalanceQueryInterface
		ParticipationScoreQuery query.ParticipationScoreQueryInterface
		NodeRegistrationQuery   query.NodeRegistrationQueryInterface
		Observer                *observer.Observer
	}
	type args struct {
		blocksmithAccountAddresses []string
		totalReward                int64
		timestamp                  int64
		height                     uint32
	}
	tests := []struct {
		name    string
		fields  fields
		args    args
		wantErr bool
	}{
		{
			name: "RewardBlocksmithAccountAddress:success",
			args: args{
				blocksmithAccountAddresses: []string{bcsAddress1},
				totalReward:                10000,
				timestamp:                  1578549075,
				height:                     1,
			},
			fields: fields{
				QueryExecutor:       &mockQueryExecutorSuccess{},
				AccountBalanceQuery: query.NewAccountBalanceQuery(),
				AccountLedgerQuery:  query.NewAccountLedgerQuery(),
			},
			wantErr: false,
		},
	}
	for _, tt := range tests {
		t.Run(tt.name, func(t *testing.T) {
			bs := &BlockService{
				Chaintype:               tt.fields.Chaintype,
				QueryExecutor:           tt.fields.QueryExecutor,
				BlockQuery:              tt.fields.BlockQuery,
				MempoolQuery:            tt.fields.MempoolQuery,
				TransactionQuery:        tt.fields.TransactionQuery,
				AccountLedgerQuery:      tt.fields.AccountLedgerQuery,
				Signature:               tt.fields.Signature,
				MempoolService:          tt.fields.MempoolService,
				ActionTypeSwitcher:      tt.fields.ActionTypeSwitcher,
				AccountBalanceQuery:     tt.fields.AccountBalanceQuery,
				ParticipationScoreQuery: tt.fields.ParticipationScoreQuery,
				NodeRegistrationQuery:   tt.fields.NodeRegistrationQuery,
				Observer:                tt.fields.Observer,
			}
			if err := bs.RewardBlocksmithAccountAddresses(
				tt.args.blocksmithAccountAddresses,
				tt.args.totalReward,
				tt.args.timestamp,
				tt.args.height,
			); (err != nil) != tt.wantErr {
				t.Errorf("BlockService.RewardBlocksmithAccountAddress() error = %v, wantErr %v", err, tt.wantErr)
			}
		})
	}
}

type (
	mockBlocksmithService struct {
		strategy.BlocksmithStrategyMain
	}
)

func (*mockBlocksmithService) GetSortedBlocksmiths(block *model.Block) []*model.Blocksmith {
	return []*model.Blocksmith{
		{
			NodeID:        1,
			NodeOrder:     new(big.Int).SetInt64(8000),
			NodePublicKey: []byte{1, 3, 4, 5, 6},
		},
		{
			NodeID:    2,
			NodeOrder: new(big.Int).SetInt64(1000),
		},
		{
			NodeID:    3,
			NodeOrder: new(big.Int).SetInt64(5000),
		},
	}
}

func (*mockBlocksmithService) GetSortedBlocksmithsMap(block *model.Block) map[string]*int64 {
	var a, b, c = int64(0), int64(1), int64(2)
	return map[string]*int64{
		string(mockBlocksmiths[0].NodePublicKey): &a,
		string(mockBlocksmiths[1].NodePublicKey): &b,
		string(mockBlocksmiths[2].NodePublicKey): &c,
	}
}

func TestBlockService_CoinbaseLotteryWinners(t *testing.T) {

	type fields struct {
		Chaintype               chaintype.ChainType
		QueryExecutor           query.ExecutorInterface
		BlockQuery              query.BlockQueryInterface
		MempoolQuery            query.MempoolQueryInterface
		TransactionQuery        query.TransactionQueryInterface
		Signature               crypto.SignatureInterface
		MempoolService          MempoolServiceInterface
		BlocksmithStrategy      strategy.BlocksmithStrategyInterface
		ActionTypeSwitcher      transaction.TypeActionSwitcher
		AccountBalanceQuery     query.AccountBalanceQueryInterface
		ParticipationScoreQuery query.ParticipationScoreQueryInterface
		NodeRegistrationQuery   query.NodeRegistrationQueryInterface
		Observer                *observer.Observer
	}
	type args struct {
		blocksmiths []*model.Blocksmith
	}
	tests := []struct {
		name    string
		fields  fields
		want    []string
		args    args
		wantErr bool
	}{
		{
			name: "CoinbaseLotteryWinners:success",
			fields: fields{
				QueryExecutor:         &mockQueryExecutorSuccess{},
				NodeRegistrationQuery: query.NewNodeRegistrationQuery(),
			},
			wantErr: false,
			args: args{blocksmiths: []*model.Blocksmith{
				{
					NodeID:        1,
					NodeOrder:     new(big.Int).SetInt64(8000),
					NodePublicKey: []byte{1, 3, 4, 5, 6},
				},
				{
					NodeID:    2,
					NodeOrder: new(big.Int).SetInt64(1000),
				},
				{
					NodeID:    3,
					NodeOrder: new(big.Int).SetInt64(5000),
				},
			}},
			want: []string{
				bcsAddress2,
				bcsAddress3,
				bcsAddress1,
			},
		},
	}
	for _, tt := range tests {
		t.Run(tt.name, func(t *testing.T) {
			bs := &BlockService{
				Chaintype:               tt.fields.Chaintype,
				QueryExecutor:           tt.fields.QueryExecutor,
				BlockQuery:              tt.fields.BlockQuery,
				MempoolQuery:            tt.fields.MempoolQuery,
				TransactionQuery:        tt.fields.TransactionQuery,
				Signature:               tt.fields.Signature,
				MempoolService:          tt.fields.MempoolService,
				ActionTypeSwitcher:      tt.fields.ActionTypeSwitcher,
				AccountBalanceQuery:     tt.fields.AccountBalanceQuery,
				ParticipationScoreQuery: tt.fields.ParticipationScoreQuery,
				BlocksmithStrategy:      tt.fields.BlocksmithStrategy,
				NodeRegistrationQuery:   tt.fields.NodeRegistrationQuery,
				Observer:                tt.fields.Observer,
			}
			got, err := bs.CoinbaseLotteryWinners(tt.args.blocksmiths)
			if (err != nil) != tt.wantErr {
				t.Errorf("BlockService.CoinbaseLotteryWinners() error = %v, wantErr %v", err, tt.wantErr)
				return
			}
			if !reflect.DeepEqual(got, tt.want) {
				t.Errorf("BlockService.CoinbaseLotteryWinners() = %v, want %v", got, tt.want)
			}
		})
	}
}

func TestBlockService_GenerateGenesisBlock(t *testing.T) {
	type fields struct {
		Chaintype               chaintype.ChainType
		KVExecutor              kvdb.KVExecutorInterface
		QueryExecutor           query.ExecutorInterface
		BlockQuery              query.BlockQueryInterface
		MempoolQuery            query.MempoolQueryInterface
		TransactionQuery        query.TransactionQueryInterface
		MerkleTreeQuery         query.MerkleTreeQueryInterface
		Signature               crypto.SignatureInterface
		MempoolService          MempoolServiceInterface
		ActionTypeSwitcher      transaction.TypeActionSwitcher
		AccountBalanceQuery     query.AccountBalanceQueryInterface
		ParticipationScoreQuery query.ParticipationScoreQueryInterface
		NodeRegistrationQuery   query.NodeRegistrationQueryInterface
		Observer                *observer.Observer
		Logger                  *log.Logger
	}
	type args struct {
		genesisEntries []constant.GenesisConfigEntry
	}
	tests := []struct {
		name    string
		fields  fields
		args    args
		want    int64
		wantErr bool
	}{
		{
			name: "GenerateGenesisBlock:success",
			fields: fields{
				Chaintype:               &chaintype.MainChain{},
				KVExecutor:              nil,
				QueryExecutor:           nil,
				BlockQuery:              nil,
				MempoolQuery:            nil,
				TransactionQuery:        nil,
				MerkleTreeQuery:         nil,
				Signature:               nil,
				MempoolService:          nil,
				ActionTypeSwitcher:      &transaction.TypeSwitcher{},
				AccountBalanceQuery:     nil,
				ParticipationScoreQuery: nil,
				NodeRegistrationQuery:   nil,
				Observer:                nil,
			},
			args: args{
				genesisEntries: []constant.GenesisConfigEntry{
					{
						AccountAddress: "BCZEGOb3WNx3fDOVf9ZS4EjvOIv_UeW4TVBQJ_6tHKlE",
						AccountBalance: 0,
						NodePublicKey: []byte{153, 58, 50, 200, 7, 61, 108, 229, 204, 48, 199, 145, 21, 99, 125, 75, 49, 45, 118,
							97, 219, 80, 242, 244, 100, 134, 144, 246, 37, 144, 213, 135},
						NodeAddress:        "0.0.0.0",
						LockedBalance:      10000000000000,
						ParticipationScore: 1000000000,
					},
					{
						AccountAddress: "BCZnSfqpP5tqFQlMTYkDeBVFWnbyVK7vLr5ORFpTjgtN",
						AccountBalance: 0,
						NodePublicKey: []byte{0, 14, 6, 218, 170, 54, 60, 50, 2, 66, 130, 119, 226, 235, 126, 203, 5, 12, 152,
							194, 170, 146, 43, 63, 224, 101, 127, 241, 62, 152, 187, 255},
						NodeAddress:        "0.0.0.0",
						LockedBalance:      0,
						ParticipationScore: 1000000000,
					},
					{
						AccountAddress: "BCZKLvgUYZ1KKx-jtF9KoJskjVPvB9jpIjfzzI6zDW0J",
						AccountBalance: 0,
						NodePublicKey: []byte{140, 115, 35, 51, 159, 22, 234, 192, 38, 104, 96, 24, 80, 70, 86, 211, 123, 72, 52,
							221, 97, 121, 59, 151, 158, 90, 167, 17, 110, 253, 122, 158},
						NodeAddress:        "0.0.0.0",
						LockedBalance:      0,
						ParticipationScore: 1000000000,
					},
					{
						AccountAddress: "nK_ouxdDDwuJiogiDAi_zs1LqeN7f5ZsXbFtXGqGc0Pd",
						AccountBalance: 100000000000,
						NodePublicKey: []byte{41, 235, 184, 214, 70, 23, 153, 89, 104, 41, 250, 248, 51, 7, 69, 89, 234, 181, 100,
							163, 45, 69, 152, 70, 52, 201, 147, 70, 6, 242, 52, 220},
						NodeAddress:        "0.0.0.0",
						LockedBalance:      0,
						ParticipationScore: 1000000000,
					},
				},
			},
			wantErr: false,
			want:    4211221405726892592,
		},
	}
	for _, tt := range tests {
		t.Run(tt.name, func(t *testing.T) {
			bs := &BlockService{
				Chaintype:               tt.fields.Chaintype,
				KVExecutor:              tt.fields.KVExecutor,
				QueryExecutor:           tt.fields.QueryExecutor,
				BlockQuery:              tt.fields.BlockQuery,
				MempoolQuery:            tt.fields.MempoolQuery,
				TransactionQuery:        tt.fields.TransactionQuery,
				MerkleTreeQuery:         tt.fields.MerkleTreeQuery,
				Signature:               tt.fields.Signature,
				MempoolService:          tt.fields.MempoolService,
				ActionTypeSwitcher:      tt.fields.ActionTypeSwitcher,
				AccountBalanceQuery:     tt.fields.AccountBalanceQuery,
				ParticipationScoreQuery: tt.fields.ParticipationScoreQuery,
				NodeRegistrationQuery:   tt.fields.NodeRegistrationQuery,
				Observer:                tt.fields.Observer,
				Logger:                  tt.fields.Logger,
			}
			got, err := bs.GenerateGenesisBlock(tt.args.genesisEntries)
			if (err != nil) != tt.wantErr {
				t.Errorf("BlockService.GenerateGenesisBlock() error = %v, wantErr %v", err, tt.wantErr)
				return
			}
			if got.ID != tt.want {
				t.Errorf("BlockService.GenerateGenesisBlock() got %v, want %v", got.GetID(), tt.want)
			}
		})
	}
}

type mockQueryExecutorValidateBlockSuccess struct {
	query.Executor
}

func (*mockQueryExecutorValidateBlockSuccess) ExecuteSelect(qStr string, tx bool, args ...interface{}) (*sql.Rows, error) {
	db, mock, _ := sqlmock.New()
	defer db.Close()
	mock.ExpectQuery(regexp.QuoteMeta(qStr)).
		WillReturnRows(sqlmock.NewRows(
			query.NewBlockQuery(&chaintype.MainChain{}).Fields,
		).AddRow(
			mockBlockData.GetID(),
			mockBlockData.GetBlockHash(),
			mockBlockData.GetPreviousBlockHash(),
			mockBlockData.GetHeight(),
			mockBlockData.GetTimestamp(),
			mockBlockData.GetBlockSeed(),
			mockBlockData.GetBlockSignature(),
			mockBlockData.GetCumulativeDifficulty(),
			mockBlockData.GetPayloadLength(),
			mockBlockData.GetPayloadHash(),
			mockBlockData.GetBlocksmithPublicKey(),
			mockBlockData.GetTotalAmount(),
			mockBlockData.GetTotalFee(),
			mockBlockData.GetTotalCoinBase(),
			mockBlockData.GetVersion(),
		))
	rows, _ := db.Query(qStr)
	return rows, nil
}

var (
	mockValidateBadBlockInvalidBlockHash = &model.Block{
		Timestamp:           1572246820,
		BlockSignature:      []byte{},
		BlocksmithPublicKey: []byte{1, 2, 3, 4},
		PreviousBlockHash:   []byte{},
	}

	mockValidateBlockSuccess = &model.Block{
		Timestamp: 1572246820,
		ID:        constant.MainchainGenesisBlockID,
		BlockHash: make([]byte, 32),
		PreviousBlockHash: []byte{167, 255, 198, 248, 191, 30, 215, 102, 81, 193, 71, 86, 160,
			97, 214, 98, 245, 128, 255, 77, 228, 59, 73, 250, 130, 216, 10, 75, 128, 248, 67, 74},
		Height: 1,
		BlockSeed: []byte{153, 58, 50, 200, 7, 61, 108, 229, 204, 48, 199, 145, 21, 99, 125, 75, 49,
			45, 118, 97, 219, 80, 242, 244, 100, 134, 144, 246, 37, 144, 213, 135},
		BlockSignature:       []byte{144, 246, 37, 144, 213, 135},
		CumulativeDifficulty: "1000",
		PayloadLength:        1,
		PayloadHash:          []byte{},
		BlocksmithPublicKey: []byte{1, 2, 3, 200, 7, 61, 108, 229, 204, 48, 199, 145, 21, 99, 125, 75, 49,
			45, 118, 97, 219, 80, 242, 244, 100, 134, 144, 246, 37, 144, 213, 135},
		TotalAmount:   1000,
		TotalFee:      0,
		TotalCoinBase: 1,
		Version:       0,
	}
)

type (
	mockBlocksmithServiceValidateBlockSuccess struct {
		strategy.BlocksmithStrategyMain
	}
)

func (*mockBlocksmithServiceValidateBlockSuccess) GetSortedBlocksmithsMap(*model.Block) map[string]*int64 {
	firstIndex := int64(0)
	secondIndex := int64(1)
	return map[string]*int64{
		string(mockValidateBadBlockInvalidBlockHash.BlocksmithPublicKey): &firstIndex,
		string(mockBlockData.BlocksmithPublicKey):                        &secondIndex,
	}
}

func (*mockBlocksmithServiceValidateBlockSuccess) GetSmithTime(blocksmithIndex int64, previousBlock *model.Block) int64 {
	return 0
}

func TestBlockService_ValidateBlock(t *testing.T) {
	type fields struct {
		Chaintype               chaintype.ChainType
		KVExecutor              kvdb.KVExecutorInterface
		QueryExecutor           query.ExecutorInterface
		BlockQuery              query.BlockQueryInterface
		MempoolQuery            query.MempoolQueryInterface
		TransactionQuery        query.TransactionQueryInterface
		MerkleTreeQuery         query.MerkleTreeQueryInterface
		PublishedReceiptQuery   query.PublishedReceiptQueryInterface
		Signature               crypto.SignatureInterface
		MempoolService          MempoolServiceInterface
		ReceiptService          ReceiptServiceInterface
		ActionTypeSwitcher      transaction.TypeActionSwitcher
		AccountBalanceQuery     query.AccountBalanceQueryInterface
		ParticipationScoreQuery query.ParticipationScoreQueryInterface
		NodeRegistrationQuery   query.NodeRegistrationQueryInterface
		BlocksmithStrategy      strategy.BlocksmithStrategyInterface
		Observer                *observer.Observer
		Logger                  *log.Logger
	}
	type args struct {
		block             *model.Block
		previousLastBlock *model.Block
		curTime           int64
	}
	tests := []struct {
		name    string
		fields  fields
		args    args
		wantErr bool
	}{
		{
			name: "ValidateBlock:fail-{InvalidTimestamp}",
			args: args{
				block: &model.Block{
					Timestamp: 1572246820 + constant.GenerateBlockTimeoutSec + 1,
				},
				curTime: 1572246820,
			},
			fields:  fields{},
			wantErr: true,
		},
		{
			name: "ValidateBlock:fail-{notInBlocksmithList}",
			args: args{
				block: &model.Block{
					Timestamp:           1572246820,
					BlockSignature:      []byte{},
					BlocksmithPublicKey: []byte{},
				},
				curTime: 1572246820,
			},
			fields: fields{
				Signature:          &mockSignatureFail{},
				BlocksmithStrategy: &mockBlocksmithServiceValidateBlockSuccess{},
			},
			wantErr: true,
		},
		{
			name: "ValidateBlock:fail-{InvalidSignature}",
			args: args{
				block:   mockValidateBadBlockInvalidBlockHash,
				curTime: 1572246820,
			},
			fields: fields{
				Signature:          &mockSignatureFail{},
				BlocksmithStrategy: &mockBlocksmithServiceValidateBlockSuccess{},
			},
			wantErr: true,
		},
		{
			name: "ValidateBlock:fail-{InvalidBlockHash}",
			args: args{
				block:             mockValidateBadBlockInvalidBlockHash,
				previousLastBlock: &model.Block{},
				curTime:           1572246820,
			},
			fields: fields{
				Signature:          &mockSignature{},
				BlocksmithStrategy: &mockBlocksmithServiceValidateBlockSuccess{},
			},
			wantErr: true,
		},
		{
			name: "ValidateBlock:fail-{InvalidCumulativeDifficulty}",
			args: args{
				block: &model.Block{
					Timestamp:           1572246820,
					BlockSignature:      []byte{},
					BlocksmithPublicKey: []byte{},
					PreviousBlockHash: []byte{167, 255, 198, 248, 191, 30, 215, 102, 81, 193, 71, 86, 160,
						97, 214, 98, 245, 128, 255, 77, 228, 59, 73, 250, 130, 216, 10, 75, 128, 248, 67, 74},
					CumulativeDifficulty: "10",
				},
				previousLastBlock: &model.Block{},
				curTime:           1572246820,
			},
			fields: fields{
				Signature:          &mockSignature{},
				BlockQuery:         query.NewBlockQuery(&chaintype.MainChain{}),
				QueryExecutor:      &mockQueryExecutorValidateBlockSuccess{},
				BlocksmithStrategy: &mockBlocksmithServiceValidateBlockSuccess{},
			},
			wantErr: true,
		},
		{
			name: "ValidateBlock:success",
			args: args{
				block:             mockValidateBlockSuccess,
				previousLastBlock: &model.Block{},
				curTime:           mockValidateBlockSuccess.Timestamp,
			},
			fields: fields{
				Signature:          &mockSignature{},
				BlockQuery:         query.NewBlockQuery(&chaintype.MainChain{}),
				QueryExecutor:      &mockQueryExecutorValidateBlockSuccess{},
				BlocksmithStrategy: &mockBlocksmithServiceValidateBlockSuccess{},
			},
		},
	}
	for _, tt := range tests {
		t.Run(tt.name, func(t *testing.T) {
			bs := &BlockService{
				Chaintype:               tt.fields.Chaintype,
				KVExecutor:              tt.fields.KVExecutor,
				QueryExecutor:           tt.fields.QueryExecutor,
				BlockQuery:              tt.fields.BlockQuery,
				MempoolQuery:            tt.fields.MempoolQuery,
				TransactionQuery:        tt.fields.TransactionQuery,
				MerkleTreeQuery:         tt.fields.MerkleTreeQuery,
				PublishedReceiptQuery:   tt.fields.PublishedReceiptQuery,
				Signature:               tt.fields.Signature,
				MempoolService:          tt.fields.MempoolService,
				ReceiptService:          tt.fields.ReceiptService,
				ActionTypeSwitcher:      tt.fields.ActionTypeSwitcher,
				AccountBalanceQuery:     tt.fields.AccountBalanceQuery,
				ParticipationScoreQuery: tt.fields.ParticipationScoreQuery,
				NodeRegistrationQuery:   tt.fields.NodeRegistrationQuery,
				BlocksmithStrategy:      tt.fields.BlocksmithStrategy,
				Observer:                tt.fields.Observer,
				Logger:                  tt.fields.Logger,
			}
			if err := bs.ValidateBlock(tt.args.block, tt.args.previousLastBlock, tt.args.curTime); (err != nil) != tt.wantErr {
				t.Errorf("BlockService.ValidateBlock() error = %v, wantErr %v", err, tt.wantErr)
			}
		})
	}
}

type (
	mockPopOffToBlockReturnCommonBlock struct {
		query.Executor
	}
	mockPopOffToBlockReturnBeginTxFunc struct {
		query.Executor
	}
	mockPopOffToBlockReturnWantFailOnCommit struct {
		query.Executor
	}
	mockPopOffToBlockReturnWantFailOnExecuteTransactions struct {
		query.Executor
	}
)

func (*mockPopOffToBlockReturnCommonBlock) BeginTx() error {
	return nil
}
func (*mockPopOffToBlockReturnCommonBlock) CommitTx() error {
	return nil
}
func (*mockPopOffToBlockReturnCommonBlock) ExecuteTransactions(queries [][]interface{}) error {
	return nil
}
func (*mockPopOffToBlockReturnCommonBlock) ExecuteSelect(qSrt string, tx bool, args ...interface{}) (*sql.Rows, error) {
	db, mock, _ := sqlmock.New()
	defer db.Close()

	mock.ExpectQuery("").WillReturnRows(
		sqlmock.NewRows(query.NewMempoolQuery(chaintype.GetChainType(0)).Fields).AddRow(
			1,
			0,
			10,
			1000,
			[]byte{2, 0, 0, 0, 1, 112, 240, 249, 74, 0, 0, 0, 0, 44, 0, 0, 0, 66, 67, 90, 69, 71, 79, 98, 51, 87, 78, 120, 51,
				102, 68, 79, 86, 102, 57, 90, 83, 52, 69, 106, 118, 79, 73, 118, 95, 85, 101, 87, 52, 84, 86, 66, 81, 74, 95, 54,
				116, 72, 75, 108, 69, 0, 0, 0, 0, 0, 0, 0, 0, 0, 0, 0, 0, 0, 0, 0, 0, 0, 0, 0, 0, 0, 0, 0, 0, 0, 0, 0, 0, 0, 0, 0,
				0, 0, 0, 0, 0, 0, 0, 0, 0, 0, 0, 0, 0, 0, 0, 0, 0, 1, 0, 0, 0, 0, 0, 0, 0, 201, 0, 0, 0, 153, 58, 50, 200, 7, 61,
				108, 229, 204, 48, 199, 145, 21, 99, 125, 75, 49, 45, 118, 97, 219, 80, 242, 244, 100, 134, 144, 246, 37, 144, 213,
				135, 0, 0, 0, 0, 9, 0, 0, 0, 49, 50, 55, 46, 48, 46, 48, 46, 49, 0, 202, 154, 59, 0, 0, 0, 0, 86, 90, 118, 89, 100,
				56, 48, 112, 53, 83, 45, 114, 120, 83, 78, 81, 109, 77, 90, 119, 89, 88, 67, 55, 76, 121, 65, 122, 66, 109, 99, 102,
				99, 106, 52, 77, 85, 85, 65, 100, 117, 100, 87, 77, 198, 224, 91, 94, 235, 56, 96, 236, 211, 155, 119, 159, 171, 196,
				10, 175, 144, 215, 90, 167, 3, 27, 88, 212, 233, 202, 31, 112, 45, 147, 34, 18, 1, 0, 0, 0, 48, 128, 236, 38, 196, 0,
				66, 232, 114, 70, 30, 220, 206, 222, 141, 50, 152, 151, 150, 235, 72, 86, 150, 96, 70, 162, 253, 128, 108, 95, 26, 175,
				178, 108, 74, 76, 98, 68, 141, 131, 57, 209, 224, 251, 129, 224, 47, 156, 120, 9, 77, 251, 236, 230, 212, 109, 193, 67,
				250, 166, 49, 249, 198, 11, 0, 0, 0, 0, 162, 190, 223, 52, 221, 118, 195, 111, 129, 166, 99, 216, 213, 202, 203, 118, 28,
				231, 39, 137, 123, 228, 86, 52, 100, 8, 124, 254, 19, 181, 202, 139, 211, 184, 202, 54, 8, 166, 131, 96, 244, 101, 76,
				167, 176, 172, 85, 88, 93, 32, 173, 123, 229, 109, 128, 26, 192, 70, 155, 217, 107, 210, 254, 15},
			"BCZ",
			"ZCB",
		),
	)
	return db.Query("")
}
func (*mockPopOffToBlockReturnCommonBlock) ExecuteTransaction(query string, args ...interface{}) error {
	return nil
}
func (*mockPopOffToBlockReturnBeginTxFunc) BeginTx() error {
	return errors.New("i want this")
}
func (*mockPopOffToBlockReturnBeginTxFunc) CommitTx() error {
	return nil
}
func (*mockPopOffToBlockReturnWantFailOnCommit) BeginTx() error {
	return nil
}
func (*mockPopOffToBlockReturnWantFailOnCommit) CommitTx() error {
	return errors.New("i want this")
}
func (*mockPopOffToBlockReturnWantFailOnCommit) ExecuteSelect(qSrt string, tx bool, args ...interface{}) (*sql.Rows, error) {
	db, mock, _ := sqlmock.New()
	defer db.Close()
	mock.ExpectQuery("").WillReturnRows(
		sqlmock.NewRows(query.NewMempoolQuery(chaintype.GetChainType(0)).Fields).AddRow(
			1,
			0,
			10,
			1000,
			[]byte{1, 2, 3, 4, 5},
			"BCZ",
			"ZCB",
		),
	)
	return db.Query("")

}
func (*mockPopOffToBlockReturnWantFailOnExecuteTransactions) BeginTx() error {
	return nil
}
func (*mockPopOffToBlockReturnWantFailOnExecuteTransactions) CommitTx() error {
	return nil
}
func (*mockPopOffToBlockReturnWantFailOnExecuteTransactions) ExecuteTransactions(queries [][]interface{}) error {
	return errors.New("i want this")
}
func (*mockPopOffToBlockReturnWantFailOnExecuteTransactions) RollbackTx() error {
	return nil
}

var (
	mockGoodBlock = &model.Block{
		ID:                   1,
		BlockHash:            nil,
		PreviousBlockHash:    nil,
		Height:               1000,
		Timestamp:            0,
		BlockSeed:            nil,
		BlockSignature:       nil,
		CumulativeDifficulty: "",
		BlocksmithPublicKey:  nil,
		TotalAmount:          0,
		TotalFee:             0,
		TotalCoinBase:        0,
		Version:              0,
		PayloadLength:        0,
		PayloadHash:          nil,
		Transactions:         nil,
		PublishedReceipts:    nil,
	}
	mockGoodCommonBlock = &model.Block{
		ID:                   1,
		BlockHash:            nil,
		PreviousBlockHash:    nil,
		Height:               900,
		Timestamp:            0,
		BlockSeed:            nil,
		BlockSignature:       nil,
		CumulativeDifficulty: "",
		BlocksmithPublicKey:  nil,
		TotalAmount:          0,
		TotalFee:             0,
		TotalCoinBase:        0,
		Version:              0,
		PayloadLength:        0,
		PayloadHash:          nil,
		Transactions:         nil,
		PublishedReceipts:    nil,
	}
	mockBadCommonBlockHardFork = &model.Block{
		ID:                   1,
		BlockHash:            nil,
		PreviousBlockHash:    nil,
		Height:               100,
		Timestamp:            0,
		BlockSeed:            nil,
		BlockSignature:       nil,
		CumulativeDifficulty: "",
		BlocksmithPublicKey:  nil,
		TotalAmount:          0,
		TotalFee:             0,
		TotalCoinBase:        0,
		Version:              0,
		PayloadLength:        0,
		PayloadHash:          nil,
		Transactions:         nil,
		PublishedReceipts:    nil,
	}
)

type (
	mockExecutorBlockPopGetLastBlockFail struct {
		query.Executor
	}
	mockExecutorBlockPopSuccess struct {
		query.Executor
	}
	mockExecutorBlockPopFailCommonNotFound struct {
		mockExecutorBlockPopSuccess
	}
	mockReceiptSuccess struct {
		ReceiptService
	}
	mockReceiptFail struct {
		ReceiptService
	}
	mockMempoolServiceBlockPopSuccess struct {
		MempoolService
	}
	mockMempoolServiceBlockPopFail struct {
		MempoolService
	}
	mockNodeRegistrationServiceBlockPopSuccess struct {
		NodeRegistrationService
	}
)

func (*mockExecutorBlockPopFailCommonNotFound) ExecuteSelect(
	qStr string, tx bool, args ...interface{},
) (*sql.Rows, error) {
	db, mock, _ := sqlmock.New()
	defer db.Close()

	transactionQ := query.NewTransactionQuery(&chaintype.MainChain{})
	blockQ := query.NewBlockQuery(&chaintype.MainChain{})
	switch qStr {
	case "SELECT id, block_hash, previous_block_hash, height, timestamp, block_seed, block_signature, " +
		"cumulative_difficulty, payload_length, payload_hash, blocksmith_public_key, total_amount, " +
		"total_fee, total_coinbase, version FROM main_block WHERE id = 0":
		mock.ExpectQuery(regexp.QuoteMeta(qStr)).WillReturnRows(
			sqlmock.NewRows(blockQ.Fields))
	case "SELECT id, block_id, block_height, sender_account_address, recipient_account_address, transaction_type, fee, " +
		"timestamp, transaction_hash, transaction_body_length, transaction_body_bytes, signature, version, " +
		"transaction_index FROM \"transaction\" WHERE block_id = ? ORDER BY transaction_index ASC":
		mock.ExpectQuery(regexp.QuoteMeta(qStr)).WillReturnRows(
			sqlmock.NewRows(transactionQ.Fields))
	}

	return db.Query(qStr)
}

func (*mockExecutorBlockPopFailCommonNotFound) ExecuteSelectRow(
	qStr string, tx bool, args ...interface{},
) (*sql.Row, error) {
	db, mock, _ := sqlmock.New()
	defer db.Close()
	blockQ := query.NewBlockQuery(&chaintype.MainChain{})
	switch qStr {
	case "SELECT id, block_hash, previous_block_hash, height, timestamp, block_seed, block_signature, " +
		"cumulative_difficulty, payload_length, payload_hash, blocksmith_public_key, total_amount, " +
		"total_fee, total_coinbase, version FROM main_block ORDER BY height DESC LIMIT 1":
		mock.ExpectQuery(regexp.QuoteMeta(qStr)).WillReturnRows(
			sqlmock.NewRows(blockQ.Fields[:len(blockQ.Fields)-1]).AddRow(
				mockGoodBlock.GetID(),
				mockGoodBlock.GetBlockHash(),
				mockGoodBlock.GetPreviousBlockHash(),
				mockGoodBlock.GetHeight(),
				mockGoodBlock.GetTimestamp(),
				mockGoodBlock.GetBlockSeed(),
				mockGoodBlock.GetBlockSignature(),
				mockGoodBlock.GetCumulativeDifficulty(),
				mockGoodBlock.GetPayloadLength(),
				mockGoodBlock.GetPayloadHash(),
				mockGoodBlock.GetBlocksmithPublicKey(),
				mockGoodBlock.GetTotalAmount(),
				mockGoodBlock.GetTotalFee(),
				mockGoodBlock.GetTotalCoinBase(),
			),
		)
	case "SELECT id, block_hash, previous_block_hash, height, timestamp, block_seed, block_signature, " +
		"cumulative_difficulty, payload_length, payload_hash, blocksmith_public_key, total_amount, " +
		"total_fee, total_coinbase, version FROM main_block WHERE id = 1":
		mock.ExpectQuery(regexp.QuoteMeta(qStr)).WillReturnRows(
			sqlmock.NewRows(blockQ.Fields))
	default:
		return nil, fmt.Errorf("unmocked query: %s", qStr)
	}
	return db.QueryRow(qStr), nil
}

func (*mockExecutorBlockPopGetLastBlockFail) ExecuteSelectRow(qStr string, tx bool, args ...interface{}) (*sql.Row, error) {
	db, mock, _ := sqlmock.New()
	defer db.Close()

	blockQ := query.NewBlockQuery(&chaintype.MainChain{})
	switch qStr {
	case "SELECT id, block_hash, previous_block_hash, height, timestamp, block_seed, block_signature, " +
		"cumulative_difficulty, payload_length, payload_hash, blocksmith_public_key, total_amount, " +
		"total_fee, total_coinbase, version FROM main_block WHERE id = 0":
		mock.ExpectQuery(regexp.QuoteMeta(qStr)).WillReturnRows(
			sqlmock.NewRows(blockQ.Fields))
	default:
		mock.ExpectQuery(regexp.QuoteMeta(qStr)).WillReturnRows(
			sqlmock.NewRows(blockQ.Fields[:len(blockQ.Fields)-1]).AddRow(
				mockGoodBlock.GetID(),
				mockGoodBlock.GetBlockHash(),
				mockGoodBlock.GetPreviousBlockHash(),
				mockGoodBlock.GetHeight(),
				mockGoodBlock.GetTimestamp(),
				mockGoodBlock.GetBlockSeed(),
				mockGoodBlock.GetBlockSignature(),
				mockGoodBlock.GetCumulativeDifficulty(),
				mockGoodBlock.GetPayloadLength(),
				mockGoodBlock.GetPayloadHash(),
				mockGoodBlock.GetBlocksmithPublicKey(),
				mockGoodBlock.GetTotalAmount(),
				mockGoodBlock.GetTotalFee(),
				mockGoodBlock.GetTotalCoinBase(),
			),
		)
	}

	return db.QueryRow(qStr), nil
}

func (*mockNodeRegistrationServiceBlockPopSuccess) ResetScrambledNodes() {

}

func (*mockMempoolServiceBlockPopSuccess) GetMempoolTransactionsWantToBackup(
	height uint32,
) ([]*model.MempoolTransaction, error) {
	return make([]*model.MempoolTransaction, 0), nil
}

func (*mockMempoolServiceBlockPopFail) GetMempoolTransactionsWantToBackup(
	height uint32,
) ([]*model.MempoolTransaction, error) {
	return nil, errors.New("mockedError")
}

func (*mockReceiptSuccess) GetPublishedReceiptsByHeight(blockHeight uint32) ([]*model.PublishedReceipt, error) {
	return make([]*model.PublishedReceipt, 0), nil
}

func (*mockReceiptFail) GetPublishedReceiptsByHeight(blockHeight uint32) ([]*model.PublishedReceipt, error) {
	return nil, errors.New("mockError")
}

func (*mockExecutorBlockPopSuccess) BeginTx() error {
	return nil
}

func (*mockExecutorBlockPopSuccess) CommitTx() error {
	return nil
}

func (*mockExecutorBlockPopSuccess) ExecuteTransactions(queries [][]interface{}) error {
	return nil
}
func (*mockExecutorBlockPopSuccess) RollbackTx() error {
	return nil
}
func (*mockExecutorBlockPopSuccess) ExecuteSelect(qStr string, tx bool, args ...interface{}) (*sql.Rows, error) {
	db, mock, _ := sqlmock.New()
	defer db.Close()

	transactionQ := query.NewTransactionQuery(&chaintype.MainChain{})
	blockQ := query.NewBlockQuery(&chaintype.MainChain{})
	switch qStr {
	case "SELECT id, block_hash, previous_block_hash, height, timestamp, block_seed, block_signature, " +
		"cumulative_difficulty, payload_length, payload_hash, blocksmith_public_key, total_amount, " +
		"total_fee, total_coinbase, version FROM main_block WHERE height = 999":
		mock.ExpectQuery(regexp.QuoteMeta(qStr)).WillReturnRows(
			sqlmock.NewRows(blockQ.Fields).AddRow(
				mockGoodCommonBlock.GetID(),
				mockGoodCommonBlock.GetBlockHash(),
				mockGoodCommonBlock.GetPreviousBlockHash(),
				mockGoodCommonBlock.GetHeight(),
				mockGoodCommonBlock.GetTimestamp(),
				mockGoodCommonBlock.GetBlockSeed(),
				mockGoodCommonBlock.GetBlockSignature(),
				mockGoodCommonBlock.GetCumulativeDifficulty(),
				mockGoodCommonBlock.GetPayloadLength(),
				mockGoodCommonBlock.GetPayloadHash(),
				mockGoodCommonBlock.GetBlocksmithPublicKey(),
				mockGoodCommonBlock.GetTotalAmount(),
				mockGoodCommonBlock.GetTotalFee(),
				mockGoodCommonBlock.GetTotalCoinBase(),
				mockGoodCommonBlock.GetVersion(),
			),
		)
	case "SELECT id, block_hash, previous_block_hash, height, timestamp, block_seed, block_signature, " +
		"cumulative_difficulty, payload_length, payload_hash, blocksmith_public_key, total_amount, " +
		"total_fee, total_coinbase, version FROM main_block WHERE id = 0":
		mock.ExpectQuery(regexp.QuoteMeta(qStr)).WillReturnRows(
			sqlmock.NewRows(blockQ.Fields).AddRow(
				mockGoodCommonBlock.GetID(),
				mockGoodCommonBlock.GetBlockHash(),
				mockGoodCommonBlock.GetPreviousBlockHash(),
				mockGoodCommonBlock.GetHeight(),
				mockGoodCommonBlock.GetTimestamp(),
				mockGoodCommonBlock.GetBlockSeed(),
				mockGoodCommonBlock.GetBlockSignature(),
				mockGoodCommonBlock.GetCumulativeDifficulty(),
				mockGoodCommonBlock.GetPayloadLength(),
				mockGoodCommonBlock.GetPayloadHash(),
				mockGoodCommonBlock.GetBlocksmithPublicKey(),
				mockGoodCommonBlock.GetTotalAmount(),
				mockGoodCommonBlock.GetTotalFee(),
				mockGoodCommonBlock.GetTotalCoinBase(),
				mockGoodCommonBlock.GetVersion(),
			),
		)
	case "SELECT id, block_id, block_height, sender_account_address, recipient_account_address, transaction_type, fee, " +
		"timestamp, transaction_hash, transaction_body_length, transaction_body_bytes, signature, version, " +
		"transaction_index FROM \"transaction\" WHERE block_id = ? ORDER BY transaction_index ASC":
		mock.ExpectQuery(regexp.QuoteMeta(qStr)).WillReturnRows(
			sqlmock.NewRows(transactionQ.Fields))
	}

	return db.Query(qStr)
}

func (*mockExecutorBlockPopSuccess) ExecuteSelectRow(qStr string, tx bool, args ...interface{}) (*sql.Row, error) {
	db, mock, _ := sqlmock.New()
	defer db.Close()

	blockQ := query.NewBlockQuery(&chaintype.MainChain{})

	mock.ExpectQuery(regexp.QuoteMeta(qStr)).WillReturnRows(
		sqlmock.NewRows(blockQ.Fields).AddRow(
			mockGoodBlock.GetID(),
			mockGoodBlock.GetBlockHash(),
			mockGoodBlock.GetPreviousBlockHash(),
			mockGoodBlock.GetHeight(),
			mockGoodBlock.GetTimestamp(),
			mockGoodBlock.GetBlockSeed(),
			mockGoodBlock.GetBlockSignature(),
			mockGoodBlock.GetCumulativeDifficulty(),
			mockGoodBlock.GetPayloadLength(),
			mockGoodBlock.GetPayloadHash(),
			mockGoodBlock.GetBlocksmithPublicKey(),
			mockGoodBlock.GetTotalAmount(),
			mockGoodBlock.GetTotalFee(),
			mockGoodBlock.GetTotalCoinBase(),
			mockGoodBlock.GetVersion(),
		),
	)
	return db.QueryRow(qStr), nil
}

type (
	mockBlockPoolServicePopOffToBlockSuccess struct {
		BlockPoolService
	}
)

func (*mockBlockPoolServicePopOffToBlockSuccess) ClearBlockPool() {}

func TestBlockService_PopOffToBlock(t *testing.T) {
	type fields struct {
		RWMutex                 sync.RWMutex
		Chaintype               chaintype.ChainType
		KVExecutor              kvdb.KVExecutorInterface
		QueryExecutor           query.ExecutorInterface
		BlockQuery              query.BlockQueryInterface
		MempoolQuery            query.MempoolQueryInterface
		TransactionQuery        query.TransactionQueryInterface
		MerkleTreeQuery         query.MerkleTreeQueryInterface
		PublishedReceiptQuery   query.PublishedReceiptQueryInterface
		SkippedBlocksmithQuery  query.SkippedBlocksmithQueryInterface
		Signature               crypto.SignatureInterface
		MempoolService          MempoolServiceInterface
		ReceiptService          ReceiptServiceInterface
		NodeRegistrationService NodeRegistrationServiceInterface
		ActionTypeSwitcher      transaction.TypeActionSwitcher
		AccountBalanceQuery     query.AccountBalanceQueryInterface
		ParticipationScoreQuery query.ParticipationScoreQueryInterface
		NodeRegistrationQuery   query.NodeRegistrationQueryInterface
		BlockPoolService        BlockPoolServiceInterface
		Observer                *observer.Observer
		Logger                  *log.Logger
	}
	type args struct {
		commonBlock *model.Block
	}
	tests := []struct {
		name    string
		fields  fields
		args    args
		want    []*model.Block
		wantErr bool
	}{
		{
			name: "Fail - GetLastBlock",
			fields: fields{
				Chaintype:               &chaintype.MainChain{},
				KVExecutor:              nil,
				QueryExecutor:           &mockExecutorBlockPopGetLastBlockFail{},
				BlockQuery:              query.NewBlockQuery(&chaintype.MainChain{}),
				MempoolQuery:            nil,
				TransactionQuery:        query.NewTransactionQuery(&chaintype.MainChain{}),
				MerkleTreeQuery:         nil,
				PublishedReceiptQuery:   nil,
				SkippedBlocksmithQuery:  nil,
				Signature:               nil,
				MempoolService:          &mockMempoolServiceBlockPopSuccess{},
				ReceiptService:          &mockReceiptSuccess{},
				NodeRegistrationService: &mockNodeRegistrationServiceBlockPopSuccess{},
				ActionTypeSwitcher:      nil,
				AccountBalanceQuery:     nil,
				ParticipationScoreQuery: nil,
				NodeRegistrationQuery:   nil,
				BlockPoolService:        &mockBlockPoolServicePopOffToBlockSuccess{},
				Observer:                nil,
				Logger:                  logrus.New(),
			},
			args: args{
				commonBlock: mockGoodCommonBlock,
			},
			want:    make([]*model.Block, 0),
			wantErr: true,
		},
		{
			name: "Fail - HardFork",
			fields: fields{
				RWMutex:                 sync.RWMutex{},
				Chaintype:               &chaintype.MainChain{},
				KVExecutor:              nil,
				QueryExecutor:           &mockExecutorBlockPopSuccess{},
				BlockQuery:              query.NewBlockQuery(&chaintype.MainChain{}),
				MempoolQuery:            nil,
				TransactionQuery:        query.NewTransactionQuery(&chaintype.MainChain{}),
				MerkleTreeQuery:         nil,
				PublishedReceiptQuery:   nil,
				SkippedBlocksmithQuery:  nil,
				Signature:               nil,
				MempoolService:          &mockMempoolServiceBlockPopSuccess{},
				ReceiptService:          &mockReceiptSuccess{},
				NodeRegistrationService: &mockNodeRegistrationServiceBlockPopSuccess{},
				ActionTypeSwitcher:      nil,
				AccountBalanceQuery:     nil,
				ParticipationScoreQuery: nil,
				NodeRegistrationQuery:   nil,
				Observer:                nil,
				BlockPoolService:        &mockBlockPoolServicePopOffToBlockSuccess{},
				Logger:                  logrus.New(),
			},
			args: args{
				commonBlock: mockBadCommonBlockHardFork,
			},
			want:    make([]*model.Block, 0),
			wantErr: false,
		},
		{
			name: "Fail - CommonBlockNotFound",
			fields: fields{
				Chaintype:               &chaintype.MainChain{},
				KVExecutor:              nil,
				QueryExecutor:           &mockExecutorBlockPopFailCommonNotFound{},
				BlockQuery:              query.NewBlockQuery(&chaintype.MainChain{}),
				MempoolQuery:            nil,
				TransactionQuery:        query.NewTransactionQuery(&chaintype.MainChain{}),
				MerkleTreeQuery:         nil,
				PublishedReceiptQuery:   nil,
				SkippedBlocksmithQuery:  nil,
				Signature:               nil,
				MempoolService:          &mockMempoolServiceBlockPopSuccess{},
				ReceiptService:          &mockReceiptSuccess{},
				NodeRegistrationService: &mockNodeRegistrationServiceBlockPopSuccess{},
				ActionTypeSwitcher:      nil,
				AccountBalanceQuery:     nil,
				ParticipationScoreQuery: nil,
				NodeRegistrationQuery:   nil,
				Observer:                nil,
				BlockPoolService:        &mockBlockPoolServicePopOffToBlockSuccess{},
				Logger:                  logrus.New(),
			},
			args: args{
				commonBlock: mockGoodCommonBlock,
			},
			want:    make([]*model.Block, 0),
			wantErr: true,
		},
		{
			name: "Fail - GetPublishedReceiptError",
			fields: fields{
				RWMutex:                 sync.RWMutex{},
				Chaintype:               &chaintype.MainChain{},
				KVExecutor:              nil,
				QueryExecutor:           &mockExecutorBlockPopSuccess{},
				BlockQuery:              query.NewBlockQuery(&chaintype.MainChain{}),
				MempoolQuery:            nil,
				TransactionQuery:        query.NewTransactionQuery(&chaintype.MainChain{}),
				MerkleTreeQuery:         nil,
				PublishedReceiptQuery:   nil,
				SkippedBlocksmithQuery:  nil,
				Signature:               nil,
				MempoolService:          &mockMempoolServiceBlockPopSuccess{},
				ReceiptService:          &mockReceiptSuccess{},
				NodeRegistrationService: &mockNodeRegistrationServiceBlockPopSuccess{},
				ActionTypeSwitcher:      nil,
				AccountBalanceQuery:     nil,
				ParticipationScoreQuery: nil,
				NodeRegistrationQuery:   nil,
				Observer:                nil,
				BlockPoolService:        &mockBlockPoolServicePopOffToBlockSuccess{},
				Logger:                  logrus.New(),
			},
			args: args{
				commonBlock: mockGoodCommonBlock,
			},
			want:    nil,
			wantErr: false,
		},
		{
			name: "Fail - GetMempoolToBackupFail",
			fields: fields{
				RWMutex:                 sync.RWMutex{},
				Chaintype:               &chaintype.MainChain{},
				KVExecutor:              nil,
				QueryExecutor:           &mockExecutorBlockPopSuccess{},
				BlockQuery:              query.NewBlockQuery(&chaintype.MainChain{}),
				MempoolQuery:            nil,
				TransactionQuery:        query.NewTransactionQuery(&chaintype.MainChain{}),
				MerkleTreeQuery:         nil,
				PublishedReceiptQuery:   nil,
				SkippedBlocksmithQuery:  nil,
				Signature:               nil,
				MempoolService:          &mockMempoolServiceBlockPopFail{},
				ReceiptService:          &mockReceiptSuccess{},
				NodeRegistrationService: &mockNodeRegistrationServiceBlockPopSuccess{},
				ActionTypeSwitcher:      nil,
				AccountBalanceQuery:     nil,
				ParticipationScoreQuery: nil,
				NodeRegistrationQuery:   nil,
				Observer:                nil,
				BlockPoolService:        &mockBlockPoolServicePopOffToBlockSuccess{},
				Logger:                  logrus.New(),
			},
			args: args{
				commonBlock: mockGoodCommonBlock,
			},
			want:    nil,
			wantErr: true,
		},
		{
			name: "Success",
			fields: fields{
				RWMutex:                 sync.RWMutex{},
				Chaintype:               &chaintype.MainChain{},
				KVExecutor:              nil,
				QueryExecutor:           &mockExecutorBlockPopSuccess{},
				BlockQuery:              query.NewBlockQuery(&chaintype.MainChain{}),
				MempoolQuery:            nil,
				TransactionQuery:        query.NewTransactionQuery(&chaintype.MainChain{}),
				MerkleTreeQuery:         nil,
				PublishedReceiptQuery:   nil,
				SkippedBlocksmithQuery:  nil,
				Signature:               nil,
				MempoolService:          &mockMempoolServiceBlockPopSuccess{},
				ReceiptService:          &mockReceiptSuccess{},
				NodeRegistrationService: &mockNodeRegistrationServiceBlockPopSuccess{},
				ActionTypeSwitcher:      nil,
				AccountBalanceQuery:     nil,
				ParticipationScoreQuery: nil,
				NodeRegistrationQuery:   nil,
				Observer:                nil,
				BlockPoolService:        &mockBlockPoolServicePopOffToBlockSuccess{},
				Logger:                  logrus.New(),
			},
			args: args{
				commonBlock: mockGoodCommonBlock,
			},
			want:    nil,
			wantErr: false,
		},
	}

	for _, tt := range tests {
		t.Run(tt.name, func(t *testing.T) {
			bs := &BlockService{
				Chaintype:               tt.fields.Chaintype,
				KVExecutor:              tt.fields.KVExecutor,
				QueryExecutor:           tt.fields.QueryExecutor,
				BlockQuery:              tt.fields.BlockQuery,
				MempoolQuery:            tt.fields.MempoolQuery,
				TransactionQuery:        tt.fields.TransactionQuery,
				MerkleTreeQuery:         tt.fields.MerkleTreeQuery,
				PublishedReceiptQuery:   tt.fields.PublishedReceiptQuery,
				SkippedBlocksmithQuery:  tt.fields.SkippedBlocksmithQuery,
				Signature:               tt.fields.Signature,
				MempoolService:          tt.fields.MempoolService,
				ReceiptService:          tt.fields.ReceiptService,
				NodeRegistrationService: tt.fields.NodeRegistrationService,
				ActionTypeSwitcher:      tt.fields.ActionTypeSwitcher,
				AccountBalanceQuery:     tt.fields.AccountBalanceQuery,
				ParticipationScoreQuery: tt.fields.ParticipationScoreQuery,
				NodeRegistrationQuery:   tt.fields.NodeRegistrationQuery,
				BlockPoolService:        tt.fields.BlockPoolService,
				Observer:                tt.fields.Observer,
				Logger:                  tt.fields.Logger,
			}
			got, err := bs.PopOffToBlock(tt.args.commonBlock)
			if (err != nil) != tt.wantErr {
				t.Errorf("PopOffToBlock() error = %v, wantErr %v", err, tt.wantErr)
				return
			}
			if !reflect.DeepEqual(got, tt.want) {
				t.Errorf("PopOffToBlock() got = %v, want %v", got, tt.want)
			}
		})
	}
}

type (
<<<<<<< HEAD
	mockBlocksmithStrategyMainFalse struct {
		strategy.BlocksmithStrategyMain
	}

	mockBlocksmithStrategyMainTrue struct {
		strategy.BlocksmithStrategyMain
	}
)

func (*mockBlocksmithStrategyMainFalse) GetSmithTime(blocksmithIndex int64, block *model.Block) int64 {
	// using current time will make the blocksmith can't persist the block yet, since it needs to wait until
	// previous blocksmith persist time expired
	return time.Now().Unix()
}

func (*mockBlocksmithStrategyMainTrue) GetSmithTime(blocksmithIndex int64, block *model.Block) int64 {
	// using this formula will simulate the blocksmith to have persist time true
	return time.Now().Unix() - constant.SmithingBlockCreationTime -
		constant.SmithingNetworkTolerance
}

func TestBlockService_canPersistBlock(t *testing.T) {
	type fields struct {
		RWMutex                 sync.RWMutex
=======
	mockMainExecutorPopulateBlockDataFail struct {
		query.Executor
	}
	mockMainExecutorPopulateBlockDataSuccess struct {
		query.Executor
	}
)

func (*mockMainExecutorPopulateBlockDataFail) ExecuteSelect(qStr string, tx bool, args ...interface{}) (*sql.Rows, error) {
	return nil, errors.New("Mock Error")
}

func (*mockMainExecutorPopulateBlockDataSuccess) ExecuteSelect(qStr string, tx bool, args ...interface{}) (*sql.Rows, error) {
	db, mockMain, _ := sqlmock.New()
	defer db.Close()
	switch qStr {
	case "SELECT id, block_id, block_height, sender_account_address, recipient_account_address, transaction_type, " +
		"fee, timestamp, transaction_hash, transaction_body_length, transaction_body_bytes, signature, version, " +
		"transaction_index FROM \"transaction\" WHERE block_id = ? ORDER BY transaction_index ASC":
		mockMain.ExpectQuery(regexp.QuoteMeta(qStr)).
			WillReturnRows(sqlmock.NewRows(
				query.NewTransactionQuery(&chaintype.MainChain{}).Fields,
			).AddRow(
				mockTransaction.ID,
				mockTransaction.BlockID,
				mockTransaction.Height,
				mockTransaction.SenderAccountAddress,
				mockTransaction.RecipientAccountAddress,
				mockTransaction.TransactionType,
				mockTransaction.Fee,
				mockTransaction.Timestamp,
				mockTransaction.TransactionHash,
				mockTransaction.TransactionBodyLength,
				mockTransaction.TransactionBodyBytes,
				mockTransaction.Signature,
				mockTransaction.Version,
				mockTransaction.TransactionIndex,
			))
	case "SELECT sender_public_key, recipient_public_key, datum_type, datum_hash, reference_block_height, " +
		"reference_block_hash, rmr_linked, recipient_signature, intermediate_hashes, block_height, receipt_index, " +
		"published_index FROM published_receipt WHERE block_height = ? ORDER BY published_index ASC":
		mockMain.ExpectQuery(regexp.QuoteMeta(qStr)).
			WillReturnRows(sqlmock.NewRows(
				query.NewPublishedReceiptQuery().Fields,
			).AddRow(
				mockPublishedReceipt[0].BatchReceipt.SenderPublicKey,
				mockPublishedReceipt[0].BatchReceipt.RecipientPublicKey,
				mockPublishedReceipt[0].BatchReceipt.DatumType,
				mockPublishedReceipt[0].BatchReceipt.DatumHash,
				mockPublishedReceipt[0].BatchReceipt.ReferenceBlockHeight,
				mockPublishedReceipt[0].BatchReceipt.ReferenceBlockHash,
				mockPublishedReceipt[0].BatchReceipt.RMRLinked,
				mockPublishedReceipt[0].BatchReceipt.RecipientSignature,
				mockPublishedReceipt[0].IntermediateHashes,
				mockPublishedReceipt[0].BlockHeight,
				mockPublishedReceipt[0].ReceiptIndex,
				mockPublishedReceipt[0].PublishedIndex,
			))

	}
	rows, _ := db.Query(qStr)
	return rows, nil
}

func TestBlockMainService_PopulateBlockData(t *testing.T) {
	type fields struct {
>>>>>>> a41e2086
		Chaintype               chaintype.ChainType
		KVExecutor              kvdb.KVExecutorInterface
		QueryExecutor           query.ExecutorInterface
		BlockQuery              query.BlockQueryInterface
		MempoolQuery            query.MempoolQueryInterface
		TransactionQuery        query.TransactionQueryInterface
		MerkleTreeQuery         query.MerkleTreeQueryInterface
		PublishedReceiptQuery   query.PublishedReceiptQueryInterface
		SkippedBlocksmithQuery  query.SkippedBlocksmithQueryInterface
<<<<<<< HEAD
		SpinePublicKeyQuery     query.SpinePublicKeyQueryInterface
=======
>>>>>>> a41e2086
		Signature               crypto.SignatureInterface
		MempoolService          MempoolServiceInterface
		ReceiptService          ReceiptServiceInterface
		NodeRegistrationService NodeRegistrationServiceInterface
		ActionTypeSwitcher      transaction.TypeActionSwitcher
		AccountBalanceQuery     query.AccountBalanceQueryInterface
		ParticipationScoreQuery query.ParticipationScoreQueryInterface
		NodeRegistrationQuery   query.NodeRegistrationQueryInterface
<<<<<<< HEAD
		BlocksmithStrategy      strategy.BlocksmithStrategyInterface
		Observer                *observer.Observer
		Logger                  *log.Logger
		AccountLedgerQuery      query.AccountLedgerQueryInterface
		BlockPoolService        BlockPoolServiceInterface
	}
	type args struct {
		blocksmithIndex int64
		previousBlock   *model.Block
	}
	tests := []struct {
		name   string
		fields fields
		args   args
		want   bool
	}{
		{
			name:   "canPersist: true, blocksmithIndex = first",
			fields: fields{},
			args: args{
				blocksmithIndex: 0,
				previousBlock:   nil,
			},
			want: true,
		},
		{
			name: "canPersist: false, blocksmithIndex = second, prevBlock.height = genesis",
			fields: fields{
				BlocksmithStrategy: &mockBlocksmithStrategyMainFalse{},
			},
			args: args{
				blocksmithIndex: 1,
				previousBlock: &model.Block{
					Height: 0,
				},
			},
			want: false,
		},
		{
			name: "canPersist: false, blocksmithIndex = second, prevBlock.height = non-genesis",
			fields: fields{
				BlocksmithStrategy: &mockBlocksmithStrategyMainFalse{},
			},
			args: args{
				blocksmithIndex: 1,
				previousBlock: &model.Block{
					Height: 1,
				},
			},
			want: false,
		},
		{
			name: "canPersist: false, blocksmithIndex = second, prevBlock.height = genesis",
			fields: fields{
				BlocksmithStrategy: &mockBlocksmithStrategyMainTrue{},
			},
			args: args{
				blocksmithIndex: 1,
				previousBlock: &model.Block{
					Height: 0,
				},
			},
			want: true,
		},
		{
			name: "canPersist: false, blocksmithIndex = second, prevBlock.height = non-genesis",
			fields: fields{
				BlocksmithStrategy: &mockBlocksmithStrategyMainTrue{},
			},
			args: args{
				blocksmithIndex: 1,
				previousBlock: &model.Block{
					Height: 1,
				},
			},
			want: true,
=======
		Observer                *observer.Observer
		Logger                  *log.Logger
	}
	type args struct {
		block *model.Block
	}
	tests := []struct {
		name    string
		fields  fields
		args    args
		wantErr bool
		expects *model.Block
	}{
		{
			name: "PopulateBlockData:fail-{dbErr}",
			fields: fields{
				Chaintype:             &chaintype.SpineChain{},
				QueryExecutor:         &mockMainExecutorPopulateBlockDataFail{},
				TransactionQuery:      query.NewTransactionQuery(&chaintype.MainChain{}),
				PublishedReceiptQuery: query.NewPublishedReceiptQuery(),
				Logger:                logrus.New(),
			},
			args: args{
				block: &model.Block{},
			},
			wantErr: true,
		},
		{
			name: "PopulateBlockData:success",
			fields: fields{
				Chaintype:             &chaintype.SpineChain{},
				QueryExecutor:         &mockMainExecutorPopulateBlockDataSuccess{},
				TransactionQuery:      query.NewTransactionQuery(&chaintype.MainChain{}),
				PublishedReceiptQuery: query.NewPublishedReceiptQuery(),
				Logger:                logrus.New(),
			},
			args: args{
				block: &model.Block{
					ID: int64(-1701929749060110283),
				},
			},
			wantErr: false,
			expects: &model.Block{
				ID: int64(-1701929749060110283),
				Transactions: []*model.Transaction{
					mockTransaction,
				},
				PublishedReceipts: []*model.PublishedReceipt{
					mockPublishedReceipt[0],
				},
			},
>>>>>>> a41e2086
		},
	}
	for _, tt := range tests {
		t.Run(tt.name, func(t *testing.T) {
			bs := &BlockService{
<<<<<<< HEAD
				RWMutex:                 tt.fields.RWMutex,
=======
>>>>>>> a41e2086
				Chaintype:               tt.fields.Chaintype,
				KVExecutor:              tt.fields.KVExecutor,
				QueryExecutor:           tt.fields.QueryExecutor,
				BlockQuery:              tt.fields.BlockQuery,
				MempoolQuery:            tt.fields.MempoolQuery,
				TransactionQuery:        tt.fields.TransactionQuery,
				MerkleTreeQuery:         tt.fields.MerkleTreeQuery,
				PublishedReceiptQuery:   tt.fields.PublishedReceiptQuery,
				SkippedBlocksmithQuery:  tt.fields.SkippedBlocksmithQuery,
<<<<<<< HEAD
				SpinePublicKeyQuery:     tt.fields.SpinePublicKeyQuery,
=======
>>>>>>> a41e2086
				Signature:               tt.fields.Signature,
				MempoolService:          tt.fields.MempoolService,
				ReceiptService:          tt.fields.ReceiptService,
				NodeRegistrationService: tt.fields.NodeRegistrationService,
				ActionTypeSwitcher:      tt.fields.ActionTypeSwitcher,
				AccountBalanceQuery:     tt.fields.AccountBalanceQuery,
				ParticipationScoreQuery: tt.fields.ParticipationScoreQuery,
				NodeRegistrationQuery:   tt.fields.NodeRegistrationQuery,
<<<<<<< HEAD
				BlocksmithStrategy:      tt.fields.BlocksmithStrategy,
				Observer:                tt.fields.Observer,
				Logger:                  tt.fields.Logger,
				AccountLedgerQuery:      tt.fields.AccountLedgerQuery,
				BlockPoolService:        tt.fields.BlockPoolService,
			}
			if got := bs.canPersistBlock(tt.args.blocksmithIndex, tt.args.previousBlock); got != tt.want {
				t.Errorf("canPersistBlock() = %v, want %v", got, tt.want)
=======
				Observer:                tt.fields.Observer,
				Logger:                  tt.fields.Logger,
			}
			if err := bs.PopulateBlockData(tt.args.block); (err != nil) != tt.wantErr {
				t.Errorf("BlockMainService.PopulateBlockData() error = %v, wantErr %v", err, tt.wantErr)
			}
			if tt.expects != nil && !reflect.DeepEqual(tt.args.block, tt.expects) {
				t.Errorf("BlockMainService.PopulateBlockData() = %v, want %v", tt.expects, tt.args.block)
>>>>>>> a41e2086
			}
		})
	}
}<|MERGE_RESOLUTION|>--- conflicted
+++ resolved
@@ -2388,7 +2388,6 @@
 	}
 )
 
-<<<<<<< HEAD
 func (*mockReceiptServiceSuccess) GenerateBatchReceiptWithReminder(
 	ct chaintype.ChainType,
 	receivedDatumHash []byte,
@@ -2436,31 +2435,16 @@
 			mockTransaction,
 		},
 	}
-=======
-		mockGoodLastBlockHash, _ = util.GetBlockHash(&mockLastBlockData, &chaintype.MainChain{})
-		mockGoodIncomingBlock    = &model.Block{
-			PreviousBlockHash:    mockGoodLastBlockHash,
-			BlockSignature:       nil,
-			CumulativeDifficulty: "200",
-			Timestamp:            10000,
-			BlocksmithPublicKey:  mockBlocksmiths[0].NodePublicKey,
-			Transactions: []*model.Transaction{
-				mockTransaction,
-			},
-		}
-		successBlockHash = []byte{
-			43, 34, 74, 32, 183, 252, 96, 211, 238, 233, 6, 213, 20, 48, 106, 61, 13, 186, 34, 250, 75, 147, 176, 152, 75, 36,
-			105, 47, 164, 15, 4, 213,
-		}
-		mockBlockSuccess = &model.Block{
-			BlockSignature:    []byte{},
-			BlockHash:         successBlockHash,
-			PreviousBlockHash: make([]byte, 32),
-			Transactions:      make([]*model.Transaction, 0),
-		}
-	)
-	mockBlockData.BlockHash = mockGoodLastBlockHash
->>>>>>> a41e2086
+	successBlockHash = []byte{
+		43, 34, 74, 32, 183, 252, 96, 211, 238, 233, 6, 213, 20, 48, 106, 61, 13, 186, 34, 250, 75, 147, 176, 152, 75, 36,
+		105, 47, 164, 15, 4, 213,
+	}
+	mockBlockSuccess = &model.Block{
+		BlockSignature:    []byte{},
+		BlockHash:         successBlockHash,
+		PreviousBlockHash: make([]byte, 32),
+		Transactions:      make([]*model.Transaction, 0),
+	}
 
 	mockGoodLastBlockHash, _ = util.GetBlockHash(&mockLastBlockData, &chaintype.MainChain{})
 	mockGoodIncomingBlock    = &model.Block{
@@ -2500,17 +2484,6 @@
 		Transactions: []*model.Transaction{
 			mockTransaction,
 		},
-	}
-	successBlockHash = []byte{
-		116, 37, 26, 42, 173, 181, 253, 255, 218, 213, 193, 171, 23, 185, 128, 158, 168, 164, 71, 96, 244, 188,
-		236, 108, 109, 46, 213, 4, 101, 170, 255, 101,
-	}
-	mockBlockSuccess = &model.Block{
-		BlocksmithPublicKey: mockBlocksmiths[0].NodePublicKey,
-		BlockSignature:      []byte{},
-		BlockHash:           successBlockHash,
-		PreviousBlockHash:   make([]byte, 32),
-		Transactions:        make([]*model.Transaction, 0),
 	}
 	mockBlockSuccessInvalidBlockHash = &model.Block{
 		BlocksmithPublicKey: mockBlocksmiths[0].NodePublicKey,
@@ -2551,6 +2524,8 @@
 		block            *model.Block
 		nodeSecretPhrase string
 	}
+	mockBlockData.BlockHash = mockGoodLastBlockHash
+
 	tests := []struct {
 		name    string
 		fields  fields
@@ -4388,32 +4363,6 @@
 }
 
 type (
-<<<<<<< HEAD
-	mockBlocksmithStrategyMainFalse struct {
-		strategy.BlocksmithStrategyMain
-	}
-
-	mockBlocksmithStrategyMainTrue struct {
-		strategy.BlocksmithStrategyMain
-	}
-)
-
-func (*mockBlocksmithStrategyMainFalse) GetSmithTime(blocksmithIndex int64, block *model.Block) int64 {
-	// using current time will make the blocksmith can't persist the block yet, since it needs to wait until
-	// previous blocksmith persist time expired
-	return time.Now().Unix()
-}
-
-func (*mockBlocksmithStrategyMainTrue) GetSmithTime(blocksmithIndex int64, block *model.Block) int64 {
-	// using this formula will simulate the blocksmith to have persist time true
-	return time.Now().Unix() - constant.SmithingBlockCreationTime -
-		constant.SmithingNetworkTolerance
-}
-
-func TestBlockService_canPersistBlock(t *testing.T) {
-	type fields struct {
-		RWMutex                 sync.RWMutex
-=======
 	mockMainExecutorPopulateBlockDataFail struct {
 		query.Executor
 	}
@@ -4480,7 +4429,6 @@
 
 func TestBlockMainService_PopulateBlockData(t *testing.T) {
 	type fields struct {
->>>>>>> a41e2086
 		Chaintype               chaintype.ChainType
 		KVExecutor              kvdb.KVExecutorInterface
 		QueryExecutor           query.ExecutorInterface
@@ -4490,10 +4438,6 @@
 		MerkleTreeQuery         query.MerkleTreeQueryInterface
 		PublishedReceiptQuery   query.PublishedReceiptQueryInterface
 		SkippedBlocksmithQuery  query.SkippedBlocksmithQueryInterface
-<<<<<<< HEAD
-		SpinePublicKeyQuery     query.SpinePublicKeyQueryInterface
-=======
->>>>>>> a41e2086
 		Signature               crypto.SignatureInterface
 		MempoolService          MempoolServiceInterface
 		ReceiptService          ReceiptServiceInterface
@@ -4502,84 +4446,6 @@
 		AccountBalanceQuery     query.AccountBalanceQueryInterface
 		ParticipationScoreQuery query.ParticipationScoreQueryInterface
 		NodeRegistrationQuery   query.NodeRegistrationQueryInterface
-<<<<<<< HEAD
-		BlocksmithStrategy      strategy.BlocksmithStrategyInterface
-		Observer                *observer.Observer
-		Logger                  *log.Logger
-		AccountLedgerQuery      query.AccountLedgerQueryInterface
-		BlockPoolService        BlockPoolServiceInterface
-	}
-	type args struct {
-		blocksmithIndex int64
-		previousBlock   *model.Block
-	}
-	tests := []struct {
-		name   string
-		fields fields
-		args   args
-		want   bool
-	}{
-		{
-			name:   "canPersist: true, blocksmithIndex = first",
-			fields: fields{},
-			args: args{
-				blocksmithIndex: 0,
-				previousBlock:   nil,
-			},
-			want: true,
-		},
-		{
-			name: "canPersist: false, blocksmithIndex = second, prevBlock.height = genesis",
-			fields: fields{
-				BlocksmithStrategy: &mockBlocksmithStrategyMainFalse{},
-			},
-			args: args{
-				blocksmithIndex: 1,
-				previousBlock: &model.Block{
-					Height: 0,
-				},
-			},
-			want: false,
-		},
-		{
-			name: "canPersist: false, blocksmithIndex = second, prevBlock.height = non-genesis",
-			fields: fields{
-				BlocksmithStrategy: &mockBlocksmithStrategyMainFalse{},
-			},
-			args: args{
-				blocksmithIndex: 1,
-				previousBlock: &model.Block{
-					Height: 1,
-				},
-			},
-			want: false,
-		},
-		{
-			name: "canPersist: false, blocksmithIndex = second, prevBlock.height = genesis",
-			fields: fields{
-				BlocksmithStrategy: &mockBlocksmithStrategyMainTrue{},
-			},
-			args: args{
-				blocksmithIndex: 1,
-				previousBlock: &model.Block{
-					Height: 0,
-				},
-			},
-			want: true,
-		},
-		{
-			name: "canPersist: false, blocksmithIndex = second, prevBlock.height = non-genesis",
-			fields: fields{
-				BlocksmithStrategy: &mockBlocksmithStrategyMainTrue{},
-			},
-			args: args{
-				blocksmithIndex: 1,
-				previousBlock: &model.Block{
-					Height: 1,
-				},
-			},
-			want: true,
-=======
 		Observer                *observer.Observer
 		Logger                  *log.Logger
 	}
@@ -4631,16 +4497,11 @@
 					mockPublishedReceipt[0],
 				},
 			},
->>>>>>> a41e2086
 		},
 	}
 	for _, tt := range tests {
 		t.Run(tt.name, func(t *testing.T) {
 			bs := &BlockService{
-<<<<<<< HEAD
-				RWMutex:                 tt.fields.RWMutex,
-=======
->>>>>>> a41e2086
 				Chaintype:               tt.fields.Chaintype,
 				KVExecutor:              tt.fields.KVExecutor,
 				QueryExecutor:           tt.fields.QueryExecutor,
@@ -4650,10 +4511,6 @@
 				MerkleTreeQuery:         tt.fields.MerkleTreeQuery,
 				PublishedReceiptQuery:   tt.fields.PublishedReceiptQuery,
 				SkippedBlocksmithQuery:  tt.fields.SkippedBlocksmithQuery,
-<<<<<<< HEAD
-				SpinePublicKeyQuery:     tt.fields.SpinePublicKeyQuery,
-=======
->>>>>>> a41e2086
 				Signature:               tt.fields.Signature,
 				MempoolService:          tt.fields.MempoolService,
 				ReceiptService:          tt.fields.ReceiptService,
@@ -4662,7 +4519,162 @@
 				AccountBalanceQuery:     tt.fields.AccountBalanceQuery,
 				ParticipationScoreQuery: tt.fields.ParticipationScoreQuery,
 				NodeRegistrationQuery:   tt.fields.NodeRegistrationQuery,
-<<<<<<< HEAD
+				Observer:                tt.fields.Observer,
+				Logger:                  tt.fields.Logger,
+			}
+			if err := bs.PopulateBlockData(tt.args.block); (err != nil) != tt.wantErr {
+				t.Errorf("BlockMainService.PopulateBlockData() error = %v, wantErr %v", err, tt.wantErr)
+			}
+			if tt.expects != nil && !reflect.DeepEqual(tt.args.block, tt.expects) {
+				t.Errorf("BlockMainService.PopulateBlockData() = %v, want %v", tt.expects, tt.args.block)
+			}
+		})
+	}
+}
+
+type (
+	mockBlocksmithStrategyMainFalse struct {
+		strategy.BlocksmithStrategyMain
+	}
+
+	mockBlocksmithStrategyMainTrue struct {
+		strategy.BlocksmithStrategyMain
+	}
+)
+
+func (*mockBlocksmithStrategyMainFalse) GetSmithTime(blocksmithIndex int64, block *model.Block) int64 {
+	// using current time will make the blocksmith can't persist the block yet, since it needs to wait until
+	// previous blocksmith persist time expired
+	return time.Now().Unix()
+}
+
+func (*mockBlocksmithStrategyMainTrue) GetSmithTime(blocksmithIndex int64, block *model.Block) int64 {
+	// using this formula will simulate the blocksmith to have persist time true
+	return time.Now().Unix() - constant.SmithingBlockCreationTime -
+		constant.SmithingNetworkTolerance
+}
+
+func TestBlockService_canPersistBlock(t *testing.T) {
+	type fields struct {
+		RWMutex                 sync.RWMutex
+		Chaintype               chaintype.ChainType
+		KVExecutor              kvdb.KVExecutorInterface
+		QueryExecutor           query.ExecutorInterface
+		BlockQuery              query.BlockQueryInterface
+		MempoolQuery            query.MempoolQueryInterface
+		TransactionQuery        query.TransactionQueryInterface
+		MerkleTreeQuery         query.MerkleTreeQueryInterface
+		PublishedReceiptQuery   query.PublishedReceiptQueryInterface
+		SkippedBlocksmithQuery  query.SkippedBlocksmithQueryInterface
+		SpinePublicKeyQuery     query.SpinePublicKeyQueryInterface
+		Signature               crypto.SignatureInterface
+		MempoolService          MempoolServiceInterface
+		ReceiptService          ReceiptServiceInterface
+		NodeRegistrationService NodeRegistrationServiceInterface
+		ActionTypeSwitcher      transaction.TypeActionSwitcher
+		AccountBalanceQuery     query.AccountBalanceQueryInterface
+		ParticipationScoreQuery query.ParticipationScoreQueryInterface
+		NodeRegistrationQuery   query.NodeRegistrationQueryInterface
+		BlocksmithStrategy      strategy.BlocksmithStrategyInterface
+		Observer                *observer.Observer
+		Logger                  *log.Logger
+		AccountLedgerQuery      query.AccountLedgerQueryInterface
+		BlockPoolService        BlockPoolServiceInterface
+	}
+	type args struct {
+		blocksmithIndex int64
+		previousBlock   *model.Block
+	}
+	tests := []struct {
+		name   string
+		fields fields
+		args   args
+		want   bool
+	}{
+		{
+			name:   "canPersist: true, blocksmithIndex = first",
+			fields: fields{},
+			args: args{
+				blocksmithIndex: 0,
+				previousBlock:   nil,
+			},
+			want: true,
+		},
+		{
+			name: "canPersist: false, blocksmithIndex = second, prevBlock.height = genesis",
+			fields: fields{
+				BlocksmithStrategy: &mockBlocksmithStrategyMainFalse{},
+			},
+			args: args{
+				blocksmithIndex: 1,
+				previousBlock: &model.Block{
+					Height: 0,
+				},
+			},
+			want: false,
+		},
+		{
+			name: "canPersist: false, blocksmithIndex = second, prevBlock.height = non-genesis",
+			fields: fields{
+				BlocksmithStrategy: &mockBlocksmithStrategyMainFalse{},
+			},
+			args: args{
+				blocksmithIndex: 1,
+				previousBlock: &model.Block{
+					Height: 1,
+				},
+			},
+			want: false,
+		},
+		{
+			name: "canPersist: false, blocksmithIndex = second, prevBlock.height = genesis",
+			fields: fields{
+				BlocksmithStrategy: &mockBlocksmithStrategyMainTrue{},
+			},
+			args: args{
+				blocksmithIndex: 1,
+				previousBlock: &model.Block{
+					Height: 0,
+				},
+			},
+			want: true,
+		},
+		{
+			name: "canPersist: false, blocksmithIndex = second, prevBlock.height = non-genesis",
+			fields: fields{
+				BlocksmithStrategy: &mockBlocksmithStrategyMainTrue{},
+			},
+			args: args{
+				blocksmithIndex: 1,
+				previousBlock: &model.Block{
+					Height: 1,
+				},
+			},
+			want: true,
+		},
+	}
+	for _, tt := range tests {
+		t.Run(tt.name, func(t *testing.T) {
+			bs := &BlockService{
+				RWMutex:                 tt.fields.RWMutex,
+				Chaintype:               tt.fields.Chaintype,
+				KVExecutor:              tt.fields.KVExecutor,
+				QueryExecutor:           tt.fields.QueryExecutor,
+				BlockQuery:              tt.fields.BlockQuery,
+				MempoolQuery:            tt.fields.MempoolQuery,
+				TransactionQuery:        tt.fields.TransactionQuery,
+				MerkleTreeQuery:         tt.fields.MerkleTreeQuery,
+				PublishedReceiptQuery:   tt.fields.PublishedReceiptQuery,
+				SkippedBlocksmithQuery:  tt.fields.SkippedBlocksmithQuery,
+				SpinePublicKeyQuery:     tt.fields.SpinePublicKeyQuery,
+				Signature:               tt.fields.Signature,
+				MempoolService:          tt.fields.MempoolService,
+				ReceiptService:          tt.fields.ReceiptService,
+				NodeRegistrationService: tt.fields.NodeRegistrationService,
+				ActionTypeSwitcher:      tt.fields.ActionTypeSwitcher,
+				AccountBalanceQuery:     tt.fields.AccountBalanceQuery,
+				ParticipationScoreQuery: tt.fields.ParticipationScoreQuery,
+				NodeRegistrationQuery:   tt.fields.NodeRegistrationQuery,
 				BlocksmithStrategy:      tt.fields.BlocksmithStrategy,
 				Observer:                tt.fields.Observer,
 				Logger:                  tt.fields.Logger,
@@ -4671,16 +4683,6 @@
 			}
 			if got := bs.canPersistBlock(tt.args.blocksmithIndex, tt.args.previousBlock); got != tt.want {
 				t.Errorf("canPersistBlock() = %v, want %v", got, tt.want)
-=======
-				Observer:                tt.fields.Observer,
-				Logger:                  tt.fields.Logger,
-			}
-			if err := bs.PopulateBlockData(tt.args.block); (err != nil) != tt.wantErr {
-				t.Errorf("BlockMainService.PopulateBlockData() error = %v, wantErr %v", err, tt.wantErr)
-			}
-			if tt.expects != nil && !reflect.DeepEqual(tt.args.block, tt.expects) {
-				t.Errorf("BlockMainService.PopulateBlockData() = %v, want %v", tt.expects, tt.args.block)
->>>>>>> a41e2086
 			}
 		})
 	}
