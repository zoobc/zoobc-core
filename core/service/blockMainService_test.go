package service

import (
	"database/sql"
	"errors"
	"fmt"
	"math/big"
	"reflect"
	"regexp"
	"strings"
	"sync"
	"testing"

	"github.com/DATA-DOG/go-sqlmock"
	"github.com/dgraph-io/badger/v2"
	log "github.com/sirupsen/logrus"
	"github.com/zoobc/zoobc-core/common/chaintype"
	"github.com/zoobc/zoobc-core/common/constant"
	"github.com/zoobc/zoobc-core/common/crypto"
	"github.com/zoobc/zoobc-core/common/kvdb"
	"github.com/zoobc/zoobc-core/common/model"
	"github.com/zoobc/zoobc-core/common/query"
	"github.com/zoobc/zoobc-core/common/transaction"
	"github.com/zoobc/zoobc-core/common/util"
	"github.com/zoobc/zoobc-core/core/smith/strategy"
	coreUtil "github.com/zoobc/zoobc-core/core/util"
	"github.com/zoobc/zoobc-core/observer"
	"golang.org/x/crypto/sha3"
)

var (
	mockBlockData = model.Block{
		ID:        constant.MainchainGenesisBlockID,
		BlockHash: make([]byte, 32),
		PreviousBlockHash: []byte{167, 255, 198, 248, 191, 30, 215, 102, 81, 193, 71, 86, 160,
			97, 214, 98, 245, 128, 255, 77, 228, 59, 73, 250, 130, 216, 10, 75, 128, 248, 67, 74},
		Height:    1,
		Timestamp: 1,
		BlockSeed: []byte{153, 58, 50, 200, 7, 61, 108, 229, 204, 48, 199, 145, 21, 99, 125, 75, 49,
			45, 118, 97, 219, 80, 242, 244, 100, 134, 144, 246, 37, 144, 213, 135},
		BlockSignature:       []byte{144, 246, 37, 144, 213, 135},
		CumulativeDifficulty: "1000",
		PayloadLength:        1,
		PayloadHash:          []byte{},
		BlocksmithPublicKey: []byte{1, 2, 3, 200, 7, 61, 108, 229, 204, 48, 199, 145, 21, 99, 125, 75, 49,
			45, 118, 97, 219, 80, 242, 244, 100, 134, 144, 246, 37, 144, 213, 135},
		TotalAmount:   1000,
		TotalFee:      0,
		TotalCoinBase: 1,
		Version:       0,
	}
)

type (
	mockSignature struct {
		crypto.Signature
	}
	mockSignatureFail struct {
		crypto.Signature
	}
	mockQueryExecutorSuccess struct {
		query.Executor
	}
	mockQueryExecuteNotNil struct {
		query.Executor
	}
	mockQueryExecutorScanFail struct {
		query.Executor
	}
	mockQueryExecutorFail struct {
		query.Executor
	}
	mockQueryExecutorNotFound struct {
		query.Executor
	}
	mockTypeAction struct {
		transaction.SendMoney
	}
	mockTypeActionSuccess struct {
		mockTypeAction
	}

	mockKVExecutorSuccess struct {
		kvdb.KVExecutor
	}

	mockKVExecutorSuccessKeyNotFound struct {
		mockKVExecutorSuccess
	}

	mockKVExecutorFailOtherError struct {
		mockKVExecutorSuccess
	}

	mockNodeRegistrationServiceSuccess struct {
		NodeRegistrationService
	}

	mockNodeRegistrationServiceFail struct {
		NodeRegistrationService
	}
)

func (*mockNodeRegistrationServiceSuccess) AddParticipationScore(
	nodeID, scoreDelta int64,
	height uint32,
	tx bool,
) (newScore int64, err error) {
	return 100000, nil
}

func (*mockNodeRegistrationServiceSuccess) SelectNodesToBeAdmitted(limit uint32) ([]*model.NodeRegistration, error) {
	return []*model.NodeRegistration{
		{
			AccountAddress: "TESTADMITTED",
		},
	}, nil
}

func (*mockNodeRegistrationServiceSuccess) AdmitNodes(nodeRegistrations []*model.NodeRegistration, height uint32) error {
	return nil
}

func (*mockNodeRegistrationServiceSuccess) SelectNodesToBeExpelled() ([]*model.NodeRegistration, error) {
	return []*model.NodeRegistration{
		{
			AccountAddress: "TESTEXPELLED",
		},
	}, nil
}

func (*mockNodeRegistrationServiceFail) AddParticipationScore(
	nodeID, scoreDelta int64,
	height uint32,
	tx bool,
) (newScore int64, err error) {
	return 100000, nil
}

func (*mockNodeRegistrationServiceFail) SelectNodesToBeExpelled() ([]*model.NodeRegistration, error) {
	return []*model.NodeRegistration{
		{
			AccountAddress: "TESTEXPELLED",
		},
	}, nil
}
func (*mockNodeRegistrationServiceFail) ExpelNodes(nodeRegistrations []*model.NodeRegistration, height uint32) error {
	return nil
}
func (*mockNodeRegistrationServiceSuccess) GetNodeAdmittanceCycle() uint32 {
	return 1
}

func (*mockNodeRegistrationServiceSuccess) ExpelNodes(nodeRegistrations []*model.NodeRegistration, height uint32) error {
	return nil
}

func (*mockNodeRegistrationServiceSuccess) BuildScrambledNodes(block *model.Block) error {
	return nil
}

func (*mockNodeRegistrationServiceSuccess) GetBlockHeightToBuildScrambleNodes(lastBlockHeight uint32) uint32 {
	return lastBlockHeight
}

func (*mockNodeRegistrationServiceFail) BuildScrambledNodes(block *model.Block) error {
	return errors.New("mock Error")
}

func (*mockNodeRegistrationServiceFail) GetBlockHeightToBuildScrambleNodes(lastBlockHeight uint32) uint32 {
	return lastBlockHeight
}

func (*mockKVExecutorSuccess) Get(key string) ([]byte, error) {
	return nil, nil
}

func (*mockKVExecutorSuccess) Insert(key string, value []byte, expiry int) error {
	return nil
}

func (*mockKVExecutorSuccessKeyNotFound) Get(key string) ([]byte, error) {
	return nil, badger.ErrKeyNotFound
}

func (*mockKVExecutorFailOtherError) Get(key string) ([]byte, error) {
	return nil, badger.ErrInvalidKey
}

func (*mockKVExecutorFailOtherError) Insert(key string, value []byte, expiry int) error {
	return badger.ErrInvalidKey
}

var (
	bcsAddress1    = "BCZnSfqpP5tqFQlMTYkDeBVFWnbyVK7vLr5ORFpTjgtN"
	bcsAddress2    = "BCZKLvgUYZ1KKx-jtF9KoJskjVPvB9jpIjfzzI6zDW0J"
	bcsAddress3    = "nK_ouxdDDwuJiogiDAi_zs1LqeN7f5ZsXbFtXGqGc0Pd"
	bcsNodePubKey1 = []byte{153, 58, 50, 200, 7, 61, 108, 229, 204, 48, 199, 145, 21, 99, 125, 75, 49,
		45, 118, 97, 219, 80, 242, 244, 100, 134, 144, 246, 37, 144, 213, 135}
	bcsNodePubKey2 = []byte{1, 2, 3, 200, 7, 61, 108, 229, 204, 48, 199, 145, 21, 99, 125, 75, 49,
		45, 118, 97, 219, 80, 242, 244, 100, 134, 144, 246, 37, 144, 213, 135}
	bcsNodePubKey3 = []byte{4, 5, 6, 200, 7, 61, 108, 229, 204, 48, 199, 145, 21, 99, 125, 75, 49,
		45, 118, 97, 219, 80, 242, 244, 100, 134, 144, 246, 37, 144, 213, 135}
	mockSendMoneyTxBody = &transaction.SendMoney{
		Body: &model.SendMoneyTransactionBody{
			Amount: 10,
		},
	}
	mockSendMoneyTxBodyBytes = mockSendMoneyTxBody.GetBodyBytes()
	mockTransaction          = &model.Transaction{
		ID:                      1,
		BlockID:                 1,
		Height:                  0,
		SenderAccountAddress:    "BCZ",
		RecipientAccountAddress: "ZCB",
		TransactionType:         1,
		Fee:                     10,
		Timestamp:               1000,
		TransactionHash:         []byte{},
		TransactionBodyLength:   8,
		TransactionBodyBytes:    mockSendMoneyTxBodyBytes,
		Signature:               []byte{1, 2, 3, 4, 5, 6, 7, 8},
		Version:                 1,
		TransactionIndex:        1,
	}

	mockAccountBalance = &model.AccountBalance{
		AccountAddress:   mockTransaction.GetSenderAccountAddress(),
		BlockHeight:      1,
		SpendableBalance: 10000000000,
		Balance:          10000000000,
		PopRevenue:       0,
		Latest:           true,
	}
)

// mockTypeAction
func (*mockTypeAction) ApplyConfirmed(int64) error {
	return nil
}
func (*mockTypeAction) Validate(bool) error {
	return nil
}
func (*mockTypeAction) GetAmount() int64 {
	return 10
}
func (*mockTypeActionSuccess) GetTransactionType(tx *model.Transaction) (transaction.TypeAction, error) {
	return &mockTypeAction{}, nil
}

// mockSignature
func (*mockSignature) SignByNode(payload []byte, nodeSeed string) []byte {
	return []byte{}
}

func (*mockSignature) VerifyNodeSignature(
	payload, signature, nodePublicKey []byte,
) bool {
	return true
}

func (*mockSignatureFail) VerifyNodeSignature(
	payload, signature, nodePublicKey []byte,
) bool {
	return false
}

// mockQueryExecutorScanFail
func (*mockQueryExecutorScanFail) ExecuteSelect(qe string, tx bool, args ...interface{}) (*sql.Rows, error) {
	db, mock, _ := sqlmock.New()
	defer db.Close()
	mock.ExpectQuery(regexp.QuoteMeta(`SELECT`)).WillReturnRows(sqlmock.NewRows([]string{
		"ID", "PreviousBlockHash", "Height", "Timestamp", "BlockSeed", "BlockSignature", "CumulativeDifficulty",
		"PayloadLength", "PayloadHash", "BlocksmithPublicKey", "TotalAmount", "TotalFee", "TotalCoinBase"}))
	rows, _ := db.Query(qe)
	return rows, nil
}

// mockQueryExecutorNotFound
func (*mockQueryExecutorNotFound) ExecuteSelect(qe string, tx bool, args ...interface{}) (*sql.Rows, error) {
	db, mock, _ := sqlmock.New()
	defer db.Close()
	switch qe {
	case "SELECT id, node_public_key, account_address, registration_height, node_address, locked_balance, " +
		"registration_status, latest, height  FROM node_registry WHERE node_public_key = ? AND height <= ? " +
		"ORDER BY height DESC LIMIT 1":
		mock.ExpectQuery(regexp.QuoteMeta(qe)).WillReturnRows(sqlmock.NewRows([]string{
			"ID", "PreviousBlockHash", "Height", "Timestamp", "BlockSeed", "BlockSignature", "CumulativeDifficulty",
			"PayloadLength", "PayloadHash", "BlocksmithPublicKey", "TotalAmount", "TotalFee", "TotalCoinBase",
			"Version"},
		))
	default:
		return nil, errors.New("mockQueryExecutorNotFound - InvalidQuery")
	}
	rows, _ := db.Query(qe)
	return rows, nil
}

// mockQueryExecutorNotNil
func (*mockQueryExecuteNotNil) ExecuteSelect(query string, tx bool, args ...interface{}) (*sql.Rows, error) {
	db, mock, err := sqlmock.New()
	if err != nil {
		return nil, err
	}
	mock.ExpectQuery("").
		WillReturnRows(sqlmock.NewRows([]string{"ID"}))
	return db.Query("")
}

// mockQueryExecutorFail
func (*mockQueryExecutorFail) ExecuteSelect(query string, tx bool, args ...interface{}) (*sql.Rows, error) {
	return nil, errors.New("MockedError")
}
func (*mockQueryExecutorFail) ExecuteStatement(qe string, args ...interface{}) (sql.Result, error) {
	return nil, errors.New("MockedError")
}
func (*mockQueryExecutorFail) BeginTx() error { return nil }

func (*mockQueryExecutorFail) RollbackTx() error { return nil }

func (*mockQueryExecutorFail) ExecuteTransaction(qStr string, args ...interface{}) error {
	return errors.New("mockError:deleteMempoolFail")
}
func (*mockQueryExecutorFail) ExecuteSelectRow(qStr string, tx bool, args ...interface{}) (*sql.Row, error) {
	db, mock, _ := sqlmock.New()
	mockRows := mock.NewRows([]string{"fake"})
	mockRows.AddRow("1")
	mock.ExpectQuery(qStr).WillReturnRows(mockRows)
	return db.QueryRow(qStr), nil
}
func (*mockQueryExecutorFail) CommitTx() error { return errors.New("mockError:commitFail") }

// mockQueryExecutorSuccess
func (*mockQueryExecutorSuccess) BeginTx() error { return nil }

func (*mockQueryExecutorSuccess) RollbackTx() error { return nil }

func (*mockQueryExecutorSuccess) ExecuteTransaction(string, ...interface{}) error {
	return nil
}
func (*mockQueryExecutorSuccess) ExecuteTransactions([][]interface{}) error {
	return nil
}
func (*mockQueryExecutorSuccess) CommitTx() error { return nil }

func (*mockQueryExecutorSuccess) ExecuteSelectRow(qStr string, tx bool, args ...interface{}) (*sql.Row, error) {
	db, mock, _ := sqlmock.New()
	defer db.Close()

	switch qStr {
	case "SELECT id, node_public_key, account_address, registration_height, node_address, locked_balance, " +
		"registration_status, latest, height FROM node_registry WHERE node_public_key = ? AND latest=1":
		mock.ExpectQuery(regexp.QuoteMeta(qStr)).WillReturnRows(sqlmock.NewRows([]string{
			"ID", "NodePublicKey", "AccountAddress", "RegistrationHeight", "NodeAddress", "LockedBalance", "RegistrationStatus",
			"Latest", "Height",
		}).AddRow(1, bcsNodePubKey1, bcsAddress1, 10, "10.10.10.1", 100000000, uint32(model.NodeRegistrationState_NodeQueued), true, 100))
	case "SELECT id, block_height, tree, timestamp FROM merkle_tree ORDER BY timestamp DESC LIMIT 1":
		mock.ExpectQuery(regexp.QuoteMeta(qStr)).WillReturnRows(sqlmock.NewRows([]string{
			"ID", "BlockHeight", "Tree", "Timestamp",
		}))
	}
	row := db.QueryRow(qStr)
	return row, nil
}

func (*mockQueryExecutorSuccess) ExecuteSelect(qe string, tx bool, args ...interface{}) (*sql.Rows, error) {
	transactionUtil := &transaction.Util{}
	db, mock, _ := sqlmock.New()
	defer db.Close()
	switch qe {
	case "SELECT id, node_public_key, account_address, registration_height, node_address, locked_balance, " +
		"registration_status, latest, height FROM node_registry WHERE id = ? AND latest=1":
		for idx, arg := range args {
			if idx == 0 {
				nodeID := fmt.Sprintf("%d", arg)
				switch nodeID {
				case "1":
					mock.ExpectQuery(regexp.QuoteMeta(qe)).WillReturnRows(sqlmock.NewRows([]string{"id", "node_public_key",
						"account_address", "registration_height", "node_address", "locked_balance", "registration_status", "latest", "height",
					}).AddRow(1, bcsNodePubKey1, bcsAddress1, 10, "10.10.10.1", 100000000, uint32(model.NodeRegistrationState_NodeRegistered), true, 100))
				case "2":
					mock.ExpectQuery(regexp.QuoteMeta(qe)).WillReturnRows(sqlmock.NewRows([]string{"id", "node_public_key",
						"account_address", "registration_height", "node_address", "locked_balance", "registration_status", "latest", "height",
					}).AddRow(2, bcsNodePubKey2, bcsAddress2, 20, "10.10.10.2", 100000000, uint32(model.NodeRegistrationState_NodeRegistered), true, 200))
				case "3":
					mock.ExpectQuery(regexp.QuoteMeta(qe)).WillReturnRows(sqlmock.NewRows([]string{"id", "node_public_key",
						"account_address", "registration_height", "node_address", "locked_balance", "registration_status", "latest", "height",
					}).AddRow(3, bcsNodePubKey3, bcsAddress3, 30, "10.10.10.3", 100000000, uint32(model.NodeRegistrationState_NodeRegistered), true, 300))
				case "4":
					mock.ExpectQuery(regexp.QuoteMeta(qe)).WillReturnRows(sqlmock.NewRows([]string{"id", "node_public_key",
						"account_address", "registration_height", "node_address", "locked_balance", "registration_status", "latest", "height",
					}).AddRow(3, mockGoodBlock.BlocksmithPublicKey, bcsAddress3, 30, "10.10.10.3", 100000000,
						uint32(model.NodeRegistrationState_NodeRegistered), true, 300))
				}
			}
		}
	case "SELECT id, node_public_key, account_address, registration_height, node_address, locked_balance, " +
		"registration_status, latest, height FROM node_registry WHERE node_public_key = ? AND height <= ? " +
		"ORDER BY height DESC LIMIT 1":
		mock.ExpectQuery(regexp.QuoteMeta(qe)).WillReturnRows(sqlmock.NewRows([]string{"id", "node_public_key",
			"account_address", "registration_height", "node_address", "locked_balance", "registration_status", "latest", "height",
		}).AddRow(1, bcsNodePubKey1, bcsAddress1, 10, "10.10.10.10", 100000000, uint32(model.NodeRegistrationState_NodeQueued), true, 100))
	case "SELECT id, block_hash, previous_block_hash, height, timestamp, block_seed, block_signature, cumulative_difficulty, " +
		"payload_length, payload_hash, blocksmith_public_key, total_amount, total_fee, total_coinbase, version FROM main_block WHERE height = 0":
		mock.ExpectQuery(regexp.QuoteMeta(qe)).WillReturnRows(sqlmock.NewRows([]string{
			"ID", "BlockHash", "PreviousBlockHash", "Height", "Timestamp", "BlockSeed", "BlockSignature", "CumulativeDifficulty",
			"PayloadLength", "PayloadHash", "BlocksmithPublicKey", "TotalAmount", "TotalFee", "TotalCoinBase",
			"Version"},
		).AddRow(1, []byte{}, []byte{}, 1, 10000, []byte{}, []byte{}, "", 2, []byte{}, bcsNodePubKey1, 0, 0, 0, 1))
	case fmt.Sprintf("SELECT id, block_hash, previous_block_hash, height, timestamp, block_seed, block_signature, cumulative_difficulty, "+
		"payload_length, payload_hash, blocksmith_public_key, total_amount, total_fee, total_coinbase, version "+
		"FROM main_block WHERE height = %d", mockBlockData.GetHeight()+1):
		mock.ExpectQuery(regexp.QuoteMeta(qe)).WillReturnRows(sqlmock.NewRows([]string{
			"ID", "BlockHash", "PreviousBlockHash", "Height", "Timestamp", "BlockSeed", "BlockSignature", "CumulativeDifficulty",
			"PayloadLength", "PayloadHash", "BlocksmithPublicKey", "TotalAmount", "TotalFee", "TotalCoinBase",
			"Version"},
		))
	case "SELECT A.node_id, A.score, A.latest, A.height FROM participation_score as A INNER JOIN node_registry as B " +
		"ON A.node_id = B.id WHERE B.node_public_key=? AND B.latest=1 AND B.registration_status=0 AND A.latest=1":
		mock.ExpectQuery(regexp.QuoteMeta(qe)).WillReturnRows(sqlmock.NewRows([]string{
			"node_id",
			"score",
			"latest",
			"height",
		},
		).AddRow(-1, 100000, true, 0))
	case "SELECT id, block_hash, previous_block_hash, height, timestamp, block_seed, block_signature, cumulative_difficulty, " +
		"payload_length, payload_hash, blocksmith_public_key, total_amount, total_fee, total_coinbase, version FROM main_block ORDER BY " +
		"height DESC LIMIT 1":
		mock.ExpectQuery(regexp.QuoteMeta(qe)).
			WillReturnRows(sqlmock.NewRows(
				query.NewBlockQuery(&chaintype.MainChain{}).Fields,
			).AddRow(
				mockBlockData.GetID(),
				mockBlockData.GetBlockHash(),
				mockBlockData.GetPreviousBlockHash(),
				mockBlockData.GetHeight(),
				mockBlockData.GetTimestamp(),
				mockBlockData.GetBlockSeed(),
				mockBlockData.GetBlockSignature(),
				mockBlockData.GetCumulativeDifficulty(),
				mockBlockData.GetPayloadLength(),
				mockBlockData.GetPayloadHash(),
				mockBlockData.GetBlocksmithPublicKey(),
				mockBlockData.GetTotalAmount(),
				mockBlockData.GetTotalFee(),
				mockBlockData.GetTotalCoinBase(),
				mockBlockData.GetVersion(),
			))
	case "SELECT id, block_id, block_height, sender_account_address, recipient_account_address, transaction_type, fee, timestamp, " +
		"transaction_hash, transaction_body_length, transaction_body_bytes, signature, version, " +
		"transaction_index FROM \"transaction\" WHERE block_id = ? ORDER BY transaction_index ASC":
		mock.ExpectQuery(regexp.QuoteMeta(qe)).WillReturnRows(sqlmock.NewRows([]string{
			"ID", "BlockID", "BlockHeight", "SenderAccountAddress", "RecipientAccountAddress", "TransactionType",
			"Fee", "Timestamp", "TransactionHash", "TransactionBodyLength", "TransactionBodyBytes", "Signature",
			"Version", "TransactionIndex"},
		).AddRow(
			mockTransaction.ID,
			mockTransaction.BlockID,
			mockTransaction.Height,
			mockTransaction.SenderAccountAddress,
			mockTransaction.RecipientAccountAddress,
			mockTransaction.TransactionType,
			mockTransaction.Fee,
			mockTransaction.Timestamp,
			mockTransaction.TransactionHash,
			mockTransaction.TransactionBodyLength,
			mockTransaction.TransactionBodyBytes,
			mockTransaction.Signature,
			mockTransaction.Version,
			mockTransaction.TransactionIndex))
	case "SELECT id, block_height, fee_per_byte, arrival_timestamp, transaction_bytes, sender_account_address, recipient_account_address " +
		"FROM mempool WHERE id = :id":
		mock.ExpectQuery(regexp.QuoteMeta(qe)).WillReturnRows(sqlmock.NewRows([]string{
			"ID", "FeePerByte", "ArrivalTimestamp", "TransactionBytes", "SenderAccountAddress", "RecipientAccountAddress",
		}))
	case "SELECT id, fee_per_byte, arrival_timestamp, transaction_bytes, sender_account_address, recipient_account_address " +
		"FROM mempool WHERE id = :id":
		mock.ExpectQuery(regexp.QuoteMeta(qe)).WillReturnRows(sqlmock.NewRows([]string{
			"ID", "FeePerByte", "ArrivalTimestamp", "TransactionBytes", "SenderAccountAddress", "RecipientAccountAddress",
		}))
	case "SELECT nr.id AS nodeID, nr.node_public_key AS node_public_key, ps.score AS participation_score FROM node_registry " +
		"AS nr INNER JOIN participation_score AS ps ON nr.id = ps.node_id WHERE nr.registration_status = 0 AND nr.latest " +
		"= 1 AND ps.score > 0 AND ps.latest = 1":
		mock.ExpectQuery(regexp.QuoteMeta(qe)).WillReturnRows(sqlmock.NewRows([]string{
			"node_id", "node_public_key", "score",
		}).AddRow(
			mockBlocksmiths[0].NodeID,
			mockBlocksmiths[0].NodePublicKey,
			"1000",
		).AddRow(
			mockBlocksmiths[1].NodeID,
			mockBlocksmiths[1].NodePublicKey,
			"1000",
		))
	case "SELECT blocksmith_public_key, pop_change, block_height, blocksmith_index FROM skipped_blocksmith WHERE block_height = 0":
		mock.ExpectQuery(regexp.QuoteMeta(qe)).WillReturnRows(sqlmock.NewRows([]string{
			"blocksmith_public_key", "pop_change", "block_height", "blocksmith_index",
		}).AddRow(
			mockBlocksmiths[0].NodePublicKey,
			5000,
			mockPublishedReceipt[0].BlockHeight,
			0,
		))
	case "SELECT blocksmith_public_key, pop_change, block_height, blocksmith_index FROM skipped_blocksmith WHERE block_height = 1":
		mock.ExpectQuery(regexp.QuoteMeta(qe)).WillReturnRows(sqlmock.NewRows([]string{
			"blocksmith_public_key", "pop_change", "block_height", "blocksmith_index",
		}).AddRow(
			mockBlocksmiths[0].NodePublicKey,
			5000,
			mockPublishedReceipt[0].BlockHeight,
			0,
		))
	case "SELECT sender_public_key, recipient_public_key, datum_type, datum_hash, reference_block_height, " +
		"reference_block_hash, rmr_linked, recipient_signature, intermediate_hashes, block_height, receipt_index, " +
		"published_index FROM published_receipt WHERE block_height = ? ORDER BY published_index ASC":
		mock.ExpectQuery(regexp.QuoteMeta(qe)).WillReturnRows(sqlmock.NewRows([]string{
			"sender_public_key", "recipient_public_key", "datum_type", "datum_hash", "reference_block_height",
			"reference_block_hash", "rmr_linked", "recipient_signature", "intermediate_hashes", "block_height",
			"receipt_index", "published_index",
		}).AddRow(
			mockPublishedReceipt[0].BatchReceipt.SenderPublicKey,
			mockPublishedReceipt[0].BatchReceipt.RecipientPublicKey,
			mockPublishedReceipt[0].BatchReceipt.DatumType,
			mockPublishedReceipt[0].BatchReceipt.DatumHash,
			mockPublishedReceipt[0].BatchReceipt.ReferenceBlockHeight,
			mockPublishedReceipt[0].BatchReceipt.ReferenceBlockHash,
			mockPublishedReceipt[0].BatchReceipt.RMRLinked,
			mockPublishedReceipt[0].BatchReceipt.RecipientSignature,
			mockPublishedReceipt[0].IntermediateHashes,
			mockPublishedReceipt[0].BlockHeight,
			mockPublishedReceipt[0].ReceiptIndex,
			mockPublishedReceipt[0].PublishedIndex,
		))
	case "SELECT id, node_public_key, account_address, registration_height, node_address, " +
		"locked_balance, registration_status, latest, height " +
		"FROM node_registry where registration_status = 0 AND (id,height) in " +
		"(SELECT id,MAX(height) FROM node_registry WHERE height <= 0 GROUP BY id) " +
		"ORDER BY height DESC":
		mock.ExpectQuery(regexp.QuoteMeta(qe)).WillReturnRows(sqlmock.NewRows([]string{
			"id", "node_public_key", "account_address", "registration_height", "node_address", "locked_balance",
			"registration_status", "latest", "height",
		}))
	case "SELECT id, node_public_key, account_address, registration_height, node_address, " +
		"locked_balance, registration_status, latest, height " +
		"FROM node_registry where registration_status = 0 AND (id,height) in " +
		"(SELECT id,MAX(height) FROM node_registry WHERE height <= 1 GROUP BY id) " +
		"ORDER BY height DESC":
		mock.ExpectQuery(regexp.QuoteMeta(qe)).WillReturnRows(sqlmock.NewRows([]string{
			"id", "node_public_key", "account_address", "registration_height", "node_address", "locked_balance",
			"registration_status", "latest", "height",
		}))
	case "SELECT account_address,block_height,spendable_balance,balance,pop_revenue,latest " +
		"FROM account_balance WHERE account_address = ? AND latest = 1":
		mock.ExpectQuery(regexp.QuoteMeta(qe)).WillReturnRows(sqlmock.NewRows([]string{
			"account_address", "block_height", "spendable_balance", "balance", "pop_revenue", "latest",
		}).AddRow(
			mockAccountBalance.GetAccountAddress(),
			mockAccountBalance.GetBlockHeight(),
			mockAccountBalance.GetSpendableBalance(),
			mockAccountBalance.GetBalance(),
			mockAccountBalance.GetPopRevenue(),
			mockAccountBalance.GetLatest(),
		))
	case "SELECT id, block_height, fee_per_byte, arrival_timestamp, transaction_bytes, " +
		"sender_account_address, recipient_account_address FROM mempool WHERE id IN (?)  ":
		txBytes, _ := transactionUtil.GetTransactionBytes(mockTransaction, true)
		mock.ExpectQuery(regexp.QuoteMeta(qe)).WillReturnRows(sqlmock.NewRows([]string{
			"id", "block_height", "fee_per_byte", "arrival_timestamp", "transaction_bytes",
			"sender_account_address", "recipient_account_address",
		}).AddRow(
			mockTransaction.GetID(),
			mockTransaction.GetHeight(),
			mockTransaction.GetFee(),
			1,
			txBytes,
			mockTransaction.GetSenderAccountAddress(),
			mockTransaction.GetRecipientAccountAddress(),
		))
	case "SELECT sender_address, transaction_hash, transaction_bytes, status, block_height, latest " +
		"FROM pending_transaction WHERE block_height = ? AND status = ? AND latest = ?":
		mock.ExpectQuery(regexp.QuoteMeta(qe)).WillReturnRows(mock.NewRows(query.NewPendingTransactionQuery().Fields))
	// which is escrow expiration process
	default:
		mockRows := sqlmock.NewRows(query.NewEscrowTransactionQuery().Fields)
		mockRows.AddRow(
			int64(1),
			"BCZnSfqpP5tqFQlMTYkDeBVFWnbyVK7vLr5ORFpTjgtN",
			"BCZD_VxfO2S9aziIL3cn_cXW7uPDVPOrnXuP98GEAUC7",
			"BCZKLvgUYZ1KKx-jtF9KoJskjVPvB9jpIjfzzI6zDW0J",
			int64(10),
			int64(1),
			uint64(120),
			model.EscrowStatus_Approved,
			uint32(0),
			true,
			"",
		)
		mock.ExpectQuery(regexp.QuoteMeta(qe)).WillReturnRows(mockRows)
	}
	rows, _ := db.Query(qe)
	return rows, nil
}

var mockPublishedReceipt = []*model.PublishedReceipt{
	{
		BatchReceipt: &model.BatchReceipt{
			SenderPublicKey:      make([]byte, 32),
			RecipientPublicKey:   make([]byte, 32),
			DatumType:            0,
			DatumHash:            make([]byte, 32),
			ReferenceBlockHeight: 0,
			ReferenceBlockHash:   make([]byte, 32),
			RMRLinked:            nil,
			RecipientSignature:   make([]byte, 64),
		},
		IntermediateHashes: nil,
		BlockHeight:        1,
		ReceiptIndex:       0,
		PublishedIndex:     0,
	},
}

func (*mockQueryExecutorSuccess) ExecuteStatement(qe string, args ...interface{}) (sql.Result, error) {
	return nil, nil
}

func TestBlockService_NewBlock(t *testing.T) {
	var (
		mockBlock = &model.Block{
			Version:             1,
			PreviousBlockHash:   []byte{},
			BlockSeed:           []byte{},
			BlocksmithPublicKey: bcsNodePubKey1,
			Timestamp:           15875392,
			TotalAmount:         0,
			TotalFee:            0,
			TotalCoinBase:       0,
			Transactions:        []*model.Transaction{},
			PublishedReceipts:   []*model.PublishedReceipt{},
			PayloadHash: []byte{167, 255, 198, 248, 191, 30, 215, 102, 81, 193, 71, 86, 160, 97, 214, 98, 245, 128,
				255, 77, 228, 59, 73, 250, 130, 216, 10, 75, 128, 248, 67, 74},
			PayloadLength:  0,
			BlockSignature: []byte{},
		}
		mockBlockHash, _ = util.GetBlockHash(mockBlock, &chaintype.MainChain{})
	)
	mockBlock.BlockHash = mockBlockHash

	type fields struct {
		Chaintype          chaintype.ChainType
		QueryExecutor      query.ExecutorInterface
		BlockQuery         query.BlockQueryInterface
		MempoolQuery       query.MempoolQueryInterface
		TransactionQuery   query.TransactionQueryInterface
		Signature          crypto.SignatureInterface
		ActionTypeSwitcher transaction.TypeActionSwitcher
	}
	type args struct {
		version             uint32
		previousBlockHash   []byte
		blockSeed           []byte
		blockSmithPublicKey []byte
		previousBlockHeight uint32
		timestamp           int64
		totalAmount         int64
		totalFee            int64
		totalCoinBase       int64
		transactions        []*model.Transaction
		publishedReceipts   []*model.PublishedReceipt
		secretPhrase        string
	}
	tests := []struct {
		name    string
		fields  fields
		args    args
		want    *model.Block
		wantErr bool
	}{
		{
			name: "wantSuccess",
			fields: fields{
				Chaintype: &chaintype.MainChain{},
				Signature: &mockSignature{},
			},
			args: args{
				version:             1,
				previousBlockHash:   []byte{},
				blockSeed:           []byte{},
				blockSmithPublicKey: bcsNodePubKey1,
				previousBlockHeight: 0,
				timestamp:           15875392,
				totalAmount:         0,
				totalFee:            0,
				totalCoinBase:       0,
				transactions:        []*model.Transaction{},
				publishedReceipts:   []*model.PublishedReceipt{},
				secretPhrase:        "secretphrase",
			},
			want: mockBlock,
		},
	}
	for _, tt := range tests {
		t.Run(tt.name, func(t *testing.T) {
			bs := &BlockService{
				Chaintype:          tt.fields.Chaintype,
				QueryExecutor:      tt.fields.QueryExecutor,
				BlockQuery:         tt.fields.BlockQuery,
				MempoolQuery:       tt.fields.MempoolQuery,
				TransactionQuery:   tt.fields.TransactionQuery,
				Signature:          tt.fields.Signature,
				ActionTypeSwitcher: tt.fields.ActionTypeSwitcher,
			}
			got, err := bs.NewMainBlock(
				tt.args.version,
				tt.args.previousBlockHash,
				tt.args.blockSeed,
				tt.args.blockSmithPublicKey,
				tt.args.previousBlockHeight,
				tt.args.timestamp,
				tt.args.totalAmount,
				tt.args.totalFee,
				tt.args.totalCoinBase,
				tt.args.transactions,
				tt.args.publishedReceipts,
				tt.args.secretPhrase,
			)
			if (err != nil) != tt.wantErr {
				t.Errorf("BlockService.NewBlock() error = %v, wantErr %v", err, tt.wantErr)
				return
			}
			if !reflect.DeepEqual(got, tt.want) {
				t.Errorf("BlockService.NewBlock() = %v, want %v", got, tt.want)
			}
		})
	}
}

func TestBlockService_NewGenesisBlock(t *testing.T) {
	type fields struct {
		Chaintype          chaintype.ChainType
		QueryExecutor      query.ExecutorInterface
		BlockQuery         query.BlockQueryInterface
		MempoolQuery       query.MempoolQueryInterface
		TransactionQuery   query.TransactionQueryInterface
		Signature          crypto.SignatureInterface
		ActionTypeSwitcher transaction.TypeActionSwitcher
	}
	type args struct {
		version              uint32
		previousBlockHash    []byte
		blockSeed            []byte
		blockSmithPublicKey  []byte
		previousBlockHeight  uint32
		timestamp            int64
		totalAmount          int64
		totalFee             int64
		totalCoinBase        int64
		transactions         []*model.Transaction
		publishedReceipts    []*model.PublishedReceipt
		spinePublicKeys      []*model.SpinePublicKey
		payloadHash          []byte
		payloadLength        uint32
		cumulativeDifficulty *big.Int
		genesisSignature     []byte
	}
	tests := []struct {
		name   string
		fields fields
		args   args
		want   *model.Block
	}{
		{
			name: "wantSuccess",
			fields: fields{
				Chaintype: &chaintype.MainChain{},
				Signature: &mockSignature{},
			},
			args: args{
				version:              1,
				previousBlockHash:    []byte{},
				blockSeed:            []byte{},
				blockSmithPublicKey:  bcsNodePubKey1,
				previousBlockHeight:  0,
				timestamp:            15875392,
				totalAmount:          0,
				totalFee:             0,
				totalCoinBase:        0,
				transactions:         []*model.Transaction{},
				publishedReceipts:    []*model.PublishedReceipt{},
				spinePublicKeys:      []*model.SpinePublicKey{},
				payloadHash:          []byte{},
				payloadLength:        8,
				cumulativeDifficulty: big.NewInt(1),
				genesisSignature:     []byte{},
			},
			want: &model.Block{
				Version:              1,
				PreviousBlockHash:    []byte{},
				BlockSeed:            []byte{},
				BlocksmithPublicKey:  bcsNodePubKey1,
				Timestamp:            15875392,
				TotalAmount:          0,
				TotalFee:             0,
				TotalCoinBase:        0,
				Transactions:         []*model.Transaction{},
				PublishedReceipts:    []*model.PublishedReceipt{},
				SpinePublicKeys:      []*model.SpinePublicKey{},
				PayloadHash:          []byte{},
				PayloadLength:        8,
				CumulativeDifficulty: "1",
				BlockSignature:       []byte{},
				BlockHash: []byte{222, 81, 44, 228, 147, 156, 145, 104, 1, 97, 62, 138, 253, 90, 55, 41,
					29, 150, 230, 196, 68, 216, 14, 244, 224, 161, 132, 157, 229, 68, 33, 147},
			},
		},
	}
	for _, tt := range tests {
		t.Run(tt.name, func(t *testing.T) {
			bs := &BlockService{
				Chaintype:          tt.fields.Chaintype,
				QueryExecutor:      tt.fields.QueryExecutor,
				BlockQuery:         tt.fields.BlockQuery,
				MempoolQuery:       tt.fields.MempoolQuery,
				TransactionQuery:   tt.fields.TransactionQuery,
				Signature:          tt.fields.Signature,
				ActionTypeSwitcher: tt.fields.ActionTypeSwitcher,
			}
			if got, _ := bs.NewGenesisBlock(
				tt.args.version,
				tt.args.previousBlockHash,
				tt.args.blockSeed,
				tt.args.blockSmithPublicKey,
				tt.args.previousBlockHeight,
				tt.args.timestamp,
				tt.args.totalAmount,
				tt.args.totalFee,
				tt.args.totalCoinBase,
				tt.args.transactions,
				tt.args.publishedReceipts,
				tt.args.spinePublicKeys,
				tt.args.payloadHash,
				tt.args.payloadLength,
				tt.args.cumulativeDifficulty,
				tt.args.genesisSignature,
			); !reflect.DeepEqual(got, tt.want) {
				t.Errorf("BlockService.NewGenesisBlock() = %v, want %v", got, tt.want)
			}
		})
	}
}

var (
	mockBlocksmiths = []*model.Blocksmith{
		{
			NodePublicKey: bcsNodePubKey1,
			NodeID:        2,
			NodeOrder:     new(big.Int).SetInt64(1000),
			Score:         new(big.Int).SetInt64(1000),
		},
		{
			NodePublicKey: bcsNodePubKey2,
			NodeID:        3,
			NodeOrder:     new(big.Int).SetInt64(2000),
			Score:         new(big.Int).SetInt64(2000),
		},
		{
			NodePublicKey: mockBlockData.BlocksmithPublicKey,
			NodeID:        4,
			NodeOrder:     new(big.Int).SetInt64(3000),
			Score:         new(big.Int).SetInt64(3000),
		},
	}
)

type (
	mockBlocksmithServicePushBlock struct {
		strategy.BlocksmithStrategyMain
	}
)

func (*mockBlocksmithServicePushBlock) GetSortedBlocksmiths(*model.Block) []*model.Blocksmith {
	return mockBlocksmiths
}
func (*mockBlocksmithServicePushBlock) GetSortedBlocksmithsMap(*model.Block) map[string]*int64 {
	var result = make(map[string]*int64)
	for index, mock := range mockBlocksmiths {
		mockIndex := int64(index)
		result[string(mock.NodePublicKey)] = &mockIndex
	}
	return result
}
func (*mockBlocksmithServicePushBlock) SortBlocksmiths(block *model.Block, withLock bool) {
}

func (*mockBlocksmithServicePushBlock) IsBlockTimestampValid(blocksmithIndex, numberOfBlocksmiths int64, previousBlock,
	currentBlock *model.Block) error {
	return nil
}

type (
	mockBlockPoolServiceNoDuplicate struct {
		BlockPoolService
	}
	mockBlockPoolServiceDuplicate struct {
		BlockPoolService
	}
	mockBlockPoolServiceDuplicateCorrectBlockHash struct {
		BlockPoolService
	}
)

func (*mockBlockPoolServiceDuplicate) GetBlock(index int64) *model.Block {
	return &model.Block{}
}

func (*mockBlockPoolServiceDuplicateCorrectBlockHash) GetBlock(index int64) *model.Block {
	return mockGoodIncomingBlock
}

func (*mockBlockPoolServiceNoDuplicate) GetBlock(index int64) *model.Block {
	return nil
}

type (
	mockPushBlockCoinbaseLotteryWinnersSuccess struct {
		CoinbaseService
	}
	mockPushBlockBlocksmithServiceSuccess struct {
		BlocksmithService
	}
	mockPushBlockPublishedReceiptServiceSuccess struct {
		PublishedReceiptService
	}
)

func (*mockPushBlockCoinbaseLotteryWinnersSuccess) CoinbaseLotteryWinners(blocksmiths []*model.Blocksmith) ([]string, error) {
	return []string{}, nil
}

func (*mockPushBlockBlocksmithServiceSuccess) RewardBlocksmithAccountAddresses([]string, int64, int64, uint32) error {
	return nil
}

func (*mockPushBlockPublishedReceiptServiceSuccess) ProcessPublishedReceipts(block *model.Block) (int, error) {
	return 0, nil
}

func TestBlockService_PushBlock(t *testing.T) {
	type fields struct {
		Chaintype               chaintype.ChainType
		QueryExecutor           query.ExecutorInterface
		BlockQuery              query.BlockQueryInterface
		MempoolQuery            query.MempoolQueryInterface
		TransactionQuery        query.TransactionQueryInterface
		AccountBalanceQuery     query.AccountBalanceQueryInterface
		AccountLedgerQuery      query.AccountLedgerQueryInterface
		NodeRegistrationQuery   query.NodeRegistrationQueryInterface
		Signature               crypto.SignatureInterface
		SkippedBlocksmithQuery  query.SkippedBlocksmithQueryInterface
		ActionTypeSwitcher      transaction.TypeActionSwitcher
		Observer                *observer.Observer
		NodeRegistrationService NodeRegistrationServiceInterface
		BlocksmithStrategy      strategy.BlocksmithStrategyInterface
		ParticipationScoreQuery query.ParticipationScoreQueryInterface
		BlockPoolService        BlockPoolServiceInterface
		CoinbaseService         CoinbaseServiceInterface
		BlocksmithService       BlocksmithServiceInterface
		TransactionCoreService  TransactionCoreServiceInterface
		PublishedReceiptService PublishedReceiptServiceInterface
	}
	type args struct {
		previousBlock *model.Block
		block         *model.Block
		broadcast     bool
		persist       bool
	}
	tests := []struct {
		name    string
		fields  fields
		args    args
		wantErr bool
	}{
		{
			name: "PushBlock:DuplicateBlockPool-PersistFalse",
			fields: fields{
				Chaintype:               &chaintype.MainChain{},
				QueryExecutor:           &mockQueryExecutorSuccess{},
				BlockQuery:              query.NewBlockQuery(&chaintype.MainChain{}),
				AccountBalanceQuery:     query.NewAccountBalanceQuery(),
				NodeRegistrationQuery:   query.NewNodeRegistrationQuery(),
				AccountLedgerQuery:      query.NewAccountLedgerQuery(),
				Observer:                observer.NewObserver(),
				MempoolQuery:            query.NewMempoolQuery(&chaintype.MainChain{}),
				SkippedBlocksmithQuery:  query.NewSkippedBlocksmithQuery(),
				NodeRegistrationService: &mockNodeRegistrationServiceSuccess{},
				BlocksmithStrategy:      &mockBlocksmithServicePushBlock{},
				ParticipationScoreQuery: query.NewParticipationScoreQuery(),
				BlockPoolService:        &mockBlockPoolServiceDuplicate{},
				CoinbaseService:         &mockPushBlockCoinbaseLotteryWinnersSuccess{},
				BlocksmithService:       &mockPushBlockBlocksmithServiceSuccess{},
				PublishedReceiptService: &mockPushBlockPublishedReceiptServiceSuccess{},
			},
			args: args{
				previousBlock: &model.Block{
					ID:                   0,
					Timestamp:            10000,
					CumulativeDifficulty: "10000",
					Version:              1,
					PreviousBlockHash:    []byte{},
					BlockSeed:            []byte{},
					BlocksmithPublicKey:  bcsNodePubKey1,
					TotalAmount:          0,
					TotalFee:             0,
					TotalCoinBase:        0,
					Transactions:         []*model.Transaction{},
					PayloadHash:          []byte{},
					BlockSignature:       []byte{},
				},
				block: &model.Block{
					ID:                  1,
					Timestamp:           12000,
					Version:             1,
					PreviousBlockHash:   []byte{},
					BlockSeed:           []byte{},
					BlocksmithPublicKey: bcsNodePubKey1,
					TotalAmount:         0,
					TotalFee:            0,
					TotalCoinBase:       0,
					Transactions:        []*model.Transaction{},
					PayloadHash:         []byte{},
					BlockSignature:      []byte{},
				},
				broadcast: false,
				persist:   false,
			},
			wantErr: true,
		},
		{
			name: "PushBlock:DuplicateBlockPool-PersistTrue",
			fields: fields{
				Chaintype:               &chaintype.MainChain{},
				QueryExecutor:           &mockQueryExecutorSuccess{},
				BlockQuery:              query.NewBlockQuery(&chaintype.MainChain{}),
				AccountBalanceQuery:     query.NewAccountBalanceQuery(),
				NodeRegistrationQuery:   query.NewNodeRegistrationQuery(),
				AccountLedgerQuery:      query.NewAccountLedgerQuery(),
				Observer:                observer.NewObserver(),
				MempoolQuery:            query.NewMempoolQuery(&chaintype.MainChain{}),
				SkippedBlocksmithQuery:  query.NewSkippedBlocksmithQuery(),
				NodeRegistrationService: &mockNodeRegistrationServiceSuccess{},
				BlocksmithStrategy:      &mockBlocksmithServicePushBlock{},
				ParticipationScoreQuery: query.NewParticipationScoreQuery(),
				BlockPoolService:        &mockBlockPoolServiceDuplicate{},
				CoinbaseService:         &mockPushBlockCoinbaseLotteryWinnersSuccess{},
				BlocksmithService:       &mockPushBlockBlocksmithServiceSuccess{},
				TransactionCoreService: NewTransactionCoreService(
					log.New(),
					&mockQueryExecutorSuccess{},
					&transaction.TypeSwitcher{
						Executor: &mockQueryExecutorSuccess{},
					},
					&transaction.Util{},
					query.NewTransactionQuery(&chaintype.MainChain{}),
					query.NewEscrowTransactionQuery(),
					query.NewPendingTransactionQuery(),
				),
				PublishedReceiptService: &mockPushBlockPublishedReceiptServiceSuccess{},
			},
			args: args{
				previousBlock: &model.Block{
					ID:                   0,
					Timestamp:            10000,
					CumulativeDifficulty: "10000",
					Version:              1,
					PreviousBlockHash:    []byte{},
					BlockSeed:            []byte{},
					BlocksmithPublicKey:  bcsNodePubKey1,
					TotalAmount:          0,
					TotalFee:             0,
					TotalCoinBase:        0,
					Transactions:         []*model.Transaction{},
					PayloadHash:          []byte{},
					BlockSignature:       []byte{},
				},
				block: &model.Block{
					ID:                  1,
					Timestamp:           12000,
					Version:             1,
					PreviousBlockHash:   []byte{},
					BlockSeed:           []byte{},
					BlocksmithPublicKey: bcsNodePubKey1,
					TotalAmount:         0,
					TotalFee:            0,
					TotalCoinBase:       0,
					Transactions:        []*model.Transaction{},
					PayloadHash:         []byte{},
					BlockSignature:      []byte{},
				},
				broadcast: false,
				persist:   true,
			},
			wantErr: false,
		},
		{
			name: "PushBlock:Transactions<0",
			fields: fields{
				Chaintype:               &chaintype.MainChain{},
				QueryExecutor:           &mockQueryExecutorSuccess{},
				BlockQuery:              query.NewBlockQuery(&chaintype.MainChain{}),
				AccountBalanceQuery:     query.NewAccountBalanceQuery(),
				NodeRegistrationQuery:   query.NewNodeRegistrationQuery(),
				AccountLedgerQuery:      query.NewAccountLedgerQuery(),
				Observer:                observer.NewObserver(),
				MempoolQuery:            query.NewMempoolQuery(&chaintype.MainChain{}),
				SkippedBlocksmithQuery:  query.NewSkippedBlocksmithQuery(),
				NodeRegistrationService: &mockNodeRegistrationServiceSuccess{},
				BlocksmithStrategy:      &mockBlocksmithServicePushBlock{},
				ParticipationScoreQuery: query.NewParticipationScoreQuery(),
				BlockPoolService:        &mockBlockPoolServiceNoDuplicate{},
				CoinbaseService:         &mockPushBlockCoinbaseLotteryWinnersSuccess{},
				BlocksmithService:       &mockPushBlockBlocksmithServiceSuccess{},
				TransactionCoreService: NewTransactionCoreService(
					log.New(),
					&mockQueryExecutorSuccess{},
					&transaction.TypeSwitcher{Executor: &mockQueryExecutorSuccess{}},
					&transaction.Util{},
					query.NewTransactionQuery(&chaintype.MainChain{}),
					query.NewEscrowTransactionQuery(),
					query.NewPendingTransactionQuery(),
				),
				PublishedReceiptService: &mockPushBlockPublishedReceiptServiceSuccess{},
			},
			args: args{
				previousBlock: &model.Block{
					ID:                   0,
					Timestamp:            10000,
					CumulativeDifficulty: "10000",
					Version:              1,
					PreviousBlockHash:    []byte{},
					BlockSeed:            []byte{},
					BlocksmithPublicKey:  bcsNodePubKey1,
					TotalAmount:          0,
					TotalFee:             0,
					TotalCoinBase:        0,
					Transactions:         []*model.Transaction{},
					PayloadHash:          []byte{},
					BlockSignature:       []byte{},
				},
				block: &model.Block{
					ID:                  1,
					Timestamp:           12000,
					Version:             1,
					PreviousBlockHash:   []byte{},
					BlockSeed:           []byte{},
					BlocksmithPublicKey: bcsNodePubKey1,
					TotalAmount:         0,
					TotalFee:            0,
					TotalCoinBase:       0,
					Transactions:        []*model.Transaction{},
					PayloadHash:         []byte{},
					BlockSignature:      []byte{},
				},
				broadcast: false,
				persist:   true,
			},
			wantErr: false,
		},
		{
			name: "PushBlock:Transactions<0 : broadcast true",
			fields: fields{
				Chaintype:               &chaintype.MainChain{},
				QueryExecutor:           &mockQueryExecutorSuccess{},
				BlockQuery:              query.NewBlockQuery(&chaintype.MainChain{}),
				AccountBalanceQuery:     query.NewAccountBalanceQuery(),
				NodeRegistrationService: &mockNodeRegistrationServiceSuccess{},
				NodeRegistrationQuery:   query.NewNodeRegistrationQuery(),
				AccountLedgerQuery:      query.NewAccountLedgerQuery(),
				MempoolQuery:            query.NewMempoolQuery(&chaintype.MainChain{}),
				ParticipationScoreQuery: query.NewParticipationScoreQuery(),
				SkippedBlocksmithQuery:  query.NewSkippedBlocksmithQuery(),
				Observer:                observer.NewObserver(),
				BlocksmithStrategy:      &mockBlocksmithServicePushBlock{},
				BlockPoolService:        &mockBlockPoolServiceNoDuplicate{},
				CoinbaseService:         &mockPushBlockCoinbaseLotteryWinnersSuccess{},
				BlocksmithService:       &mockPushBlockBlocksmithServiceSuccess{},
				TransactionCoreService: NewTransactionCoreService(
					log.New(),
					&mockQueryExecutorSuccess{},
					&transaction.TypeSwitcher{
						Executor: &mockQueryExecutorSuccess{},
					},
					&transaction.Util{},
					query.NewTransactionQuery(&chaintype.MainChain{}),
					query.NewEscrowTransactionQuery(),
					query.NewPendingTransactionQuery(),
				),
				PublishedReceiptService: &mockPushBlockPublishedReceiptServiceSuccess{},
			},
			args: args{
				previousBlock: &model.Block{
					ID:                   0,
					Timestamp:            10000,
					CumulativeDifficulty: "10000",
					Version:              1,
					PreviousBlockHash:    []byte{},
					BlockSeed:            []byte{},
					BlocksmithPublicKey:  bcsNodePubKey1,
					TotalAmount:          0,
					TotalFee:             0,
					TotalCoinBase:        0,
					Transactions:         []*model.Transaction{},
					PayloadHash:          []byte{},
					BlockSignature:       []byte{},
				},
				block: &model.Block{
					ID:                  1,
					Timestamp:           12000,
					Version:             1,
					PreviousBlockHash:   []byte{},
					BlockSeed:           []byte{},
					BlocksmithPublicKey: bcsNodePubKey1,
					TotalAmount:         0,
					TotalFee:            0,
					TotalCoinBase:       0,
					Transactions:        []*model.Transaction{},
					PayloadHash:         []byte{},
					BlockSignature:      []byte{},
				},
				broadcast: true,
				persist:   true,
			},
			wantErr: false,
		},
		{
			name: "PushBlock_FAIL:BuildScrambledNodes_Fails",
			fields: fields{
				Chaintype:               &chaintype.MainChain{},
				QueryExecutor:           &mockQueryExecutorSuccess{},
				BlockQuery:              query.NewBlockQuery(&chaintype.MainChain{}),
				AccountBalanceQuery:     query.NewAccountBalanceQuery(),
				NodeRegistrationService: &mockNodeRegistrationServiceFail{},
				NodeRegistrationQuery:   query.NewNodeRegistrationQuery(),
				AccountLedgerQuery:      query.NewAccountLedgerQuery(),
				MempoolQuery:            query.NewMempoolQuery(&chaintype.MainChain{}),
				ParticipationScoreQuery: query.NewParticipationScoreQuery(),
				SkippedBlocksmithQuery:  query.NewSkippedBlocksmithQuery(),
				Observer:                observer.NewObserver(),
				BlocksmithStrategy:      &mockBlocksmithServicePushBlock{},
				BlockPoolService:        &mockBlockPoolServiceNoDuplicate{},
				CoinbaseService:         &mockPushBlockCoinbaseLotteryWinnersSuccess{},
				BlocksmithService:       &mockPushBlockBlocksmithServiceSuccess{},
				TransactionCoreService: NewTransactionCoreService(
					log.New(),
					&mockQueryExecutorSuccess{},
					&transaction.TypeSwitcher{
						Executor: &mockQueryExecutorSuccess{},
					},
					&transaction.Util{},
					query.NewTransactionQuery(&chaintype.MainChain{}),
					query.NewEscrowTransactionQuery(),
					query.NewPendingTransactionQuery(),
				),
				PublishedReceiptService: &mockPushBlockPublishedReceiptServiceSuccess{},
			},
			args: args{
				previousBlock: &model.Block{
					ID:                   0,
					Timestamp:            10000,
					CumulativeDifficulty: "10000",
					Version:              1,
					PreviousBlockHash:    []byte{},
					BlockSeed:            []byte{},
					BlocksmithPublicKey:  bcsNodePubKey1,
					TotalAmount:          0,
					TotalFee:             0,
					TotalCoinBase:        0,
					Transactions:         []*model.Transaction{},
					PayloadHash:          []byte{},
					BlockSignature:       []byte{},
				},
				block: &model.Block{
					ID:                  1,
					Timestamp:           12000,
					Version:             1,
					PreviousBlockHash:   []byte{},
					BlockSeed:           []byte{},
					BlocksmithPublicKey: bcsNodePubKey1,
					TotalAmount:         0,
					TotalFee:            0,
					TotalCoinBase:       0,
					Transactions:        []*model.Transaction{},
					PayloadHash:         []byte{},
					BlockSignature:      []byte{},
				},
				broadcast: false,
				persist:   true,
			},
			wantErr: true,
		},
	}
	for _, tt := range tests {
		t.Run(tt.name, func(t *testing.T) {
			bs := &BlockService{
				Chaintype:               tt.fields.Chaintype,
				QueryExecutor:           tt.fields.QueryExecutor,
				BlockQuery:              tt.fields.BlockQuery,
				MempoolQuery:            tt.fields.MempoolQuery,
				AccountBalanceQuery:     tt.fields.AccountBalanceQuery,
				TransactionQuery:        tt.fields.TransactionQuery,
				NodeRegistrationQuery:   tt.fields.NodeRegistrationQuery,
				AccountLedgerQuery:      tt.fields.AccountLedgerQuery,
				SkippedBlocksmithQuery:  tt.fields.SkippedBlocksmithQuery,
				Signature:               tt.fields.Signature,
				ActionTypeSwitcher:      tt.fields.ActionTypeSwitcher,
				Observer:                tt.fields.Observer,
				Logger:                  log.New(),
				NodeRegistrationService: tt.fields.NodeRegistrationService,
				BlocksmithStrategy:      tt.fields.BlocksmithStrategy,
				ParticipationScoreQuery: tt.fields.ParticipationScoreQuery,
				ReceiptUtil:             &coreUtil.ReceiptUtil{},
				BlockPoolService:        tt.fields.BlockPoolService,
				CoinbaseService:         tt.fields.CoinbaseService,
				BlocksmithService:       tt.fields.BlocksmithService,
				TransactionCoreService:  tt.fields.TransactionCoreService,
				PublishedReceiptService: tt.fields.PublishedReceiptService,
			}
			if err := bs.PushBlock(tt.args.previousBlock, tt.args.block, tt.args.broadcast,
				tt.args.persist); (err != nil) != tt.wantErr {
				t.Errorf("BlockService.PushBlock() error = %v, wantErr %v", err, tt.wantErr)
			}
		})
	}
}

type (
	mockQueryExecutorGetGenesisBlockSuccess struct {
		query.Executor
	}

	mockQueryExecutorGetGenesisBlockFail struct {
		query.Executor
	}
)

func (*mockQueryExecutorGetGenesisBlockSuccess) ExecuteSelectRow(qStr string, tx bool, args ...interface{}) (*sql.Row, error) {
	db, mock, _ := sqlmock.New()
	mock.ExpectQuery(regexp.QuoteMeta(qStr)).
		WillReturnRows(sqlmock.NewRows(
			query.NewBlockQuery(&chaintype.MainChain{}).Fields,
		).AddRow(
			mockBlockData.GetID(),
			mockBlockData.GetBlockHash(),
			mockBlockData.GetPreviousBlockHash(),
			mockBlockData.GetHeight(),
			mockBlockData.GetTimestamp(),
			mockBlockData.GetBlockSeed(),
			mockBlockData.GetBlockSignature(),
			mockBlockData.GetCumulativeDifficulty(),
			mockBlockData.GetPayloadLength(),
			mockBlockData.GetPayloadHash(),
			mockBlockData.GetBlocksmithPublicKey(),
			mockBlockData.GetTotalAmount(),
			mockBlockData.GetTotalFee(),
			mockBlockData.GetTotalCoinBase(),
			mockBlockData.GetVersion(),
		))
	return db.QueryRow(qStr), nil
}

func (*mockQueryExecutorGetGenesisBlockFail) ExecuteSelectRow(qStr string, tx bool, args ...interface{}) (*sql.Row, error) {
	return nil, nil
}

func TestBlockService_GetGenesisBlock(t *testing.T) {
	type fields struct {
		Chaintype          chaintype.ChainType
		QueryExecutor      query.ExecutorInterface
		BlockQuery         query.BlockQueryInterface
		MempoolQuery       query.MempoolQueryInterface
		TransactionQuery   query.TransactionQueryInterface
		Signature          crypto.SignatureInterface
		ActionTypeSwitcher transaction.TypeActionSwitcher
	}
	tests := []struct {
		name    string
		fields  fields
		want    *model.Block
		wantErr bool
	}{
		{
			name: "GetGenesisBlock:success",
			fields: fields{
				Chaintype:     &chaintype.MainChain{},
				QueryExecutor: &mockQueryExecutorGetGenesisBlockSuccess{},
				BlockQuery:    query.NewBlockQuery(&chaintype.MainChain{}),
			},
			want:    &mockBlockData,
			wantErr: false,
		},
		{
			name: "GetGenesis:fail",
			fields: fields{
				Chaintype:     &chaintype.MainChain{},
				QueryExecutor: &mockQueryExecutorGetGenesisBlockFail{},
				BlockQuery:    query.NewBlockQuery(&chaintype.MainChain{}),
			},
			want:    nil,
			wantErr: true,
		},
	}
	for _, tt := range tests {
		t.Run(tt.name, func(t *testing.T) {
			bs := &BlockService{
				Chaintype:          tt.fields.Chaintype,
				QueryExecutor:      tt.fields.QueryExecutor,
				BlockQuery:         tt.fields.BlockQuery,
				MempoolQuery:       tt.fields.MempoolQuery,
				TransactionQuery:   tt.fields.TransactionQuery,
				Signature:          tt.fields.Signature,
				ActionTypeSwitcher: tt.fields.ActionTypeSwitcher,
			}
			got, err := bs.GetGenesisBlock()
			if (err != nil) != tt.wantErr {
				t.Errorf("BlockService.GetGenesisBlock() error = %v, wantErr %v", err, tt.wantErr)
				return
			}
			if !reflect.DeepEqual(got, tt.want) {
				t.Errorf("BlockService.GetGenesisBlock() = %v, want %v", got, tt.want)
			}
		})
	}
}

type (
	mockQueryExecutorGetBlocksSuccess struct {
		query.Executor
	}

	mockQueryExecutorGetBlocksFail struct {
		query.Executor
	}
)

func (*mockQueryExecutorGetBlocksSuccess) ExecuteSelect(qStr string, tx bool, args ...interface{}) (*sql.Rows, error) {
	db, mock, err := sqlmock.New()
	if err != nil {
		return nil, err
	}
	defer db.Close()
	mock.ExpectQuery(qStr).WillReturnRows(sqlmock.NewRows(
		query.NewBlockQuery(&chaintype.MainChain{}).Fields,
	).AddRow(
		mockBlockData.GetID(),
		mockBlockData.GetBlockHash(),
		mockBlockData.GetPreviousBlockHash(),
		mockBlockData.GetHeight(),
		mockBlockData.GetTimestamp(),
		mockBlockData.GetBlockSeed(),
		mockBlockData.GetBlockSignature(),
		mockBlockData.GetCumulativeDifficulty(),
		mockBlockData.GetPayloadLength(),
		mockBlockData.GetPayloadHash(),
		mockBlockData.GetBlocksmithPublicKey(),
		mockBlockData.GetTotalAmount(),
		mockBlockData.GetTotalFee(),
		mockBlockData.GetTotalCoinBase(),
		mockBlockData.GetVersion(),
	))
	return db.Query(qStr)
}

func (*mockQueryExecutorGetBlocksFail) ExecuteSelect(query string, tx bool, args ...interface{}) (*sql.Rows, error) {
	return nil, errors.New("MockedError")
}

func TestBlockService_GetBlocks(t *testing.T) {
	type fields struct {
		Chaintype          chaintype.ChainType
		QueryExecutor      query.ExecutorInterface
		BlockQuery         query.BlockQueryInterface
		MempoolQuery       query.MempoolQueryInterface
		TransactionQuery   query.TransactionQueryInterface
		Signature          crypto.SignatureInterface
		ActionTypeSwitcher transaction.TypeActionSwitcher
	}
	tests := []struct {
		name    string
		fields  fields
		want    []*model.Block
		wantErr bool
	}{
		{
			name: "GetBlocks:success",
			fields: fields{
				Chaintype:     &chaintype.MainChain{},
				QueryExecutor: &mockQueryExecutorGetBlocksSuccess{},
				BlockQuery:    query.NewBlockQuery(&chaintype.MainChain{}),
			},
			want: []*model.Block{
				&mockBlockData,
			},
			wantErr: false,
		},
		{
			name: "GetBlocks:fail",
			fields: fields{
				Chaintype:     &chaintype.MainChain{},
				QueryExecutor: &mockQueryExecutorGetBlocksFail{},
				BlockQuery:    query.NewBlockQuery(&chaintype.MainChain{}),
			},
			want:    nil,
			wantErr: true,
		},
	}
	for _, tt := range tests {
		t.Run(tt.name, func(t *testing.T) {
			bs := &BlockService{
				Chaintype:          tt.fields.Chaintype,
				QueryExecutor:      tt.fields.QueryExecutor,
				BlockQuery:         tt.fields.BlockQuery,
				MempoolQuery:       tt.fields.MempoolQuery,
				TransactionQuery:   tt.fields.TransactionQuery,
				Signature:          tt.fields.Signature,
				ActionTypeSwitcher: tt.fields.ActionTypeSwitcher,
			}
			got, err := bs.GetBlocks()
			if (err != nil) != tt.wantErr {
				t.Errorf("BlockService.GetBlocks() error = %v, wantErr %v", err, tt.wantErr)
				return
			}
			if !reflect.DeepEqual(got, tt.want) {
				t.Errorf("BlockService.GetBlocks() = %v, want %v", got, tt.want)
			}
		})
	}
}
func TestBlockService_RemoveMempoolTransactions(t *testing.T) {
	type fields struct {
		Chaintype     chaintype.ChainType
		QueryExecutor query.ExecutorInterface
		BlockQuery    query.BlockQueryInterface
		MempoolQuery  query.MempoolQueryInterface
		Signature     crypto.SignatureInterface
		Logger        *log.Logger
	}
	type args struct {
		transactions []*model.Transaction
	}
	tests := []struct {
		name    string
		fields  fields
		args    args
		wantErr bool
	}{
		{
			name: "RemoveMempoolTransaction:Success",
			fields: fields{
				Chaintype:     &chaintype.MainChain{},
				MempoolQuery:  query.NewMempoolQuery(&chaintype.MainChain{}),
				QueryExecutor: &mockQueryExecutorSuccess{},
				Logger:        log.New(),
			},
			args: args{
				transactions: []*model.Transaction{
					transaction.GetFixturesForTransaction(
						1562893303,
						"BCZEGOb3WNx3fDOVf9ZS4EjvOIv_UeW4TVBQJ_6tHKlE",
						"BCZnSfqpP5tqFQlMTYkDeBVFWnbyVK7vLr5ORFpTjgtN",
						false,
					),
				},
			},
			wantErr: false,
		},
		{
			name: "RemoveMempoolTransaction:Fail",
			fields: fields{
				Chaintype:     &chaintype.MainChain{},
				MempoolQuery:  query.NewMempoolQuery(&chaintype.MainChain{}),
				QueryExecutor: &mockQueryExecutorFail{},
				Logger:        log.New(),
			},
			args: args{
				transactions: []*model.Transaction{
					transaction.GetFixturesForTransaction(
						1562893303,
						"BCZEGOb3WNx3fDOVf9ZS4EjvOIv_UeW4TVBQJ_6tHKlE",
						"BCZnSfqpP5tqFQlMTYkDeBVFWnbyVK7vLr5ORFpTjgtN",
						false,
					),
				},
			},
			wantErr: true,
		},
	}
	for _, tt := range tests {
		t.Run(tt.name, func(t *testing.T) {
			bs := &BlockService{
				Chaintype:     tt.fields.Chaintype,
				QueryExecutor: tt.fields.QueryExecutor,
				BlockQuery:    tt.fields.BlockQuery,
				MempoolQuery:  tt.fields.MempoolQuery,
				Signature:     tt.fields.Signature,
				Logger:        tt.fields.Logger,
			}
			if err := bs.RemoveMempoolTransactions(tt.args.transactions); (err != nil) != tt.wantErr {
				t.Errorf("BlockService.RemoveMempoolTransactions() error = %v, wantErr %v", err, tt.wantErr)
			}
		})
	}
}

type (
	mockMempoolServiceSelectFail struct {
		MempoolService
	}
	mockMempoolServiceSelectWrongTransactionBytes struct {
		MempoolService
	}
	mockMempoolServiceSelectSuccess struct {
		MempoolService
	}
	mockQueryExecutorMempoolSuccess struct {
		query.Executor
	}
	mockReceiptServiceReturnEmpty struct {
		ReceiptService
	}
)

func (*mockReceiptServiceReturnEmpty) SelectReceipts(
	blockTimestamp int64,
	numberOfReceipt, lastBlockHeight uint32,
) ([]*model.PublishedReceipt, error) {
	return []*model.PublishedReceipt{}, nil
}

// mockQueryExecutorMempoolSuccess
func (*mockQueryExecutorMempoolSuccess) ExecuteSelect(query string, tx bool, args ...interface{}) (*sql.Rows, error) {
	db, mock, err := sqlmock.New()
	if err != nil {
		return nil, err
	}
	mock.ExpectQuery("").WillReturnRows(sqlmock.NewRows([]string{
		"id",
		"fee_per_byte",
		"arrival_timestamp",
		"transaction_bytes",
	}).AddRow(
		1,
		1,
		123456,
		transaction.GetFixturesForSignedMempoolTransaction(
			1,
			1562893305,
			"BCZEGOb3WNx3fDOVf9ZS4EjvOIv_UeW4TVBQJ_6tHKlE",
			"BCZnSfqpP5tqFQlMTYkDeBVFWnbyVK7vLr5ORFpTjgtN",
			false,
		).TransactionBytes),
	)
	return db.Query("")
}

// mockMempoolServiceSelectSuccess
func (*mockMempoolServiceSelectSuccess) SelectTransactionFromMempool() ([]*model.MempoolTransaction, error) {
	return []*model.MempoolTransaction{
		{
			FeePerByte: 1,
			TransactionBytes: transaction.GetFixturesForSignedMempoolTransaction(
				1,
				1562893305,
				"BCZEGOb3WNx3fDOVf9ZS4EjvOIv_UeW4TVBQJ_6tHKlE",
				"BCZnSfqpP5tqFQlMTYkDeBVFWnbyVK7vLr5ORFpTjgtN",
				false,
			).TransactionBytes,
		},
	}, nil
}

// mockMempoolServiceSelectSuccess
func (*mockMempoolServiceSelectSuccess) SelectTransactionsFromMempool(blockTimestamp int64) ([]*model.Transaction, error) {
	txByte := transaction.GetFixturesForSignedMempoolTransaction(
		1,
		1562893305,
		"BCZEGOb3WNx3fDOVf9ZS4EjvOIv_UeW4TVBQJ_6tHKlE",
		"BCZnSfqpP5tqFQlMTYkDeBVFWnbyVK7vLr5ORFpTjgtN",
		false,
	).TransactionBytes
	txHash := sha3.Sum256(txByte)
	return []*model.Transaction{
		{
			ID:              1,
			TransactionHash: txHash[:],
		},
	}, nil
}

// mockMempoolServiceSelectFail
func (*mockMempoolServiceSelectFail) SelectTransactionsFromMempool(blockTimestamp int64) ([]*model.Transaction, error) {
	return nil, errors.New("want error on select")
}

// mockMempoolServiceSelectSuccess
func (*mockMempoolServiceSelectWrongTransactionBytes) SelectTransactionsFromMempool(
	blockTimestamp int64,
) ([]*model.Transaction, error) {
	return []*model.Transaction{
		{
			ID: 1,
		},
	}, nil
}

func TestBlockService_GenerateBlock(t *testing.T) {
	type fields struct {
		Chaintype          chaintype.ChainType
		QueryExecutor      query.ExecutorInterface
		BlockQuery         query.BlockQueryInterface
		MempoolQuery       query.MempoolQueryInterface
		TransactionQuery   query.TransactionQueryInterface
		Signature          crypto.SignatureInterface
		MempoolService     MempoolServiceInterface
		ReceiptService     ReceiptServiceInterface
		BlocksmithStrategy strategy.BlocksmithStrategyInterface
		ActionTypeSwitcher transaction.TypeActionSwitcher
		CoinbaseService    CoinbaseServiceInterface
	}
	type args struct {
		previousBlock            *model.Block
		secretPhrase             string
		timestamp                int64
		blockSmithAccountAddress string
		empty                    bool
	}
	tests := []struct {
		name    string
		fields  fields
		args    args
		want    *model.Block
		wantErr bool
	}{
		{
			name: "wantFail:MempoolServiceSelectTransaction",
			fields: fields{
				Chaintype:       &chaintype.MainChain{},
				Signature:       &mockSignature{},
				MempoolQuery:    query.NewMempoolQuery(&chaintype.MainChain{}),
				MempoolService:  &mockMempoolServiceSelectFail{},
				CoinbaseService: &CoinbaseService{},
			},
			args: args{
				previousBlock: &model.Block{
					Version:             1,
					PreviousBlockHash:   []byte{},
					BlockSeed:           []byte{},
					BlocksmithPublicKey: bcsNodePubKey1,
					Timestamp:           12344587645,
					TotalAmount:         0,
					TotalFee:            0,
					TotalCoinBase:       0,
					Transactions:        []*model.Transaction{},
					PayloadHash:         []byte{},
					PayloadLength:       0,
					BlockSignature:      []byte{},
				},
				secretPhrase:             "phasepress",
				timestamp:                12344587645,
				blockSmithAccountAddress: "BCZ",
				empty:                    false,
			},
			wantErr: true,
		},
		{
			name: "wantSuccess:ParseTransactionToByte",
			fields: fields{
				Chaintype:    &chaintype.MainChain{},
				Signature:    &mockSignature{},
				BlockQuery:   query.NewBlockQuery(&chaintype.MainChain{}),
				MempoolQuery: query.NewMempoolQuery(&chaintype.MainChain{}),
				MempoolService: &mockMempoolServiceSelectSuccess{
					MempoolService{
						QueryExecutor:      &mockQueryExecutorMempoolSuccess{},
						ActionTypeSwitcher: &mockTypeActionSuccess{},
					},
				},
				BlocksmithStrategy: &mockBlocksmithServicePushBlock{},
				ReceiptService:     &mockReceiptServiceReturnEmpty{},
				ActionTypeSwitcher: &mockTypeActionSuccess{},
				CoinbaseService:    &CoinbaseService{},
			},
			args: args{
				previousBlock: &model.Block{
					Version:             1,
					PreviousBlockHash:   []byte{},
					BlockSeed:           []byte{},
					BlocksmithPublicKey: bcsNodePubKey1,
					Timestamp:           12344587645,
					TotalAmount:         0,
					TotalFee:            0,
					TotalCoinBase:       0,
					Transactions:        []*model.Transaction{},
					PayloadHash:         []byte{},
					PayloadLength:       0,
					BlockSignature:      []byte{},
				},
				secretPhrase: "",
				timestamp:    12345678,
				empty:        false,
			},
			wantErr: false,
		},
	}
	for _, tt := range tests {
		t.Run(tt.name, func(t *testing.T) {
			bs := &BlockService{
				Chaintype:          tt.fields.Chaintype,
				QueryExecutor:      tt.fields.QueryExecutor,
				BlockQuery:         tt.fields.BlockQuery,
				MempoolQuery:       tt.fields.MempoolQuery,
				TransactionQuery:   tt.fields.TransactionQuery,
				Signature:          tt.fields.Signature,
				MempoolService:     tt.fields.MempoolService,
				ReceiptService:     tt.fields.ReceiptService,
				BlocksmithStrategy: tt.fields.BlocksmithStrategy,
				ActionTypeSwitcher: tt.fields.ActionTypeSwitcher,
				ReceiptUtil:        &coreUtil.ReceiptUtil{},
				CoinbaseService:    tt.fields.CoinbaseService,
			}
			_, err := bs.GenerateBlock(
				tt.args.previousBlock,
				tt.args.secretPhrase,
				tt.args.timestamp,
				tt.args.empty,
			)
			if (err != nil) != tt.wantErr {
				t.Errorf("BlockService.GenerateBlock() error = %v, wantErr %v", err, tt.wantErr)
				return
			}
		})
	}
}

type (
	mockAddGenesisExecutor struct {
		query.Executor
	}
)

func (*mockAddGenesisExecutor) BeginTx() error    { return nil }
func (*mockAddGenesisExecutor) RollbackTx() error { return nil }
func (*mockAddGenesisExecutor) CommitTx() error   { return nil }
func (*mockAddGenesisExecutor) ExecuteTransaction(qStr string, args ...interface{}) error {
	return nil
}
func (*mockAddGenesisExecutor) ExecuteSelect(qStr string, tx bool, args ...interface{}) (*sql.Rows, error) {
	db, mock, _ := sqlmock.New()
	defer db.Close()
	mock.ExpectQuery(regexp.QuoteMeta(qStr)).WillReturnRows(
		sqlmock.NewRows(query.NewMempoolQuery(chaintype.GetChainType(0)).Fields),
	)
	return db.Query(qStr)
}

type (
	mockBlocksmithServiceAddGenesisSuccess struct {
		strategy.BlocksmithStrategyMain
	}
	mockAddGenesisPublishedReceiptServiceSuccess struct {
		PublishedReceiptService
	}
)

func (*mockBlocksmithServiceAddGenesisSuccess) SortBlocksmiths(block *model.Block, withLock bool) {

}

func (*mockAddGenesisPublishedReceiptServiceSuccess) ProcessPublishedReceipts(block *model.Block) (int, error) {
	return 0, nil
}

func TestBlockService_AddGenesis(t *testing.T) {
	type fields struct {
		Chaintype               chaintype.ChainType
		QueryExecutor           query.ExecutorInterface
		BlockQuery              query.BlockQueryInterface
		MempoolQuery            query.MempoolQueryInterface
		TransactionQuery        query.TransactionQueryInterface
		AccountBalanceQuery     query.AccountBalanceQueryInterface
		Signature               crypto.SignatureInterface
		MempoolService          MempoolServiceInterface
		ActionTypeSwitcher      transaction.TypeActionSwitcher
		Observer                *observer.Observer
		NodeRegistrationService NodeRegistrationServiceInterface
		BlocksmithStrategy      strategy.BlocksmithStrategyInterface
		BlockPoolService        BlockPoolServiceInterface
		Logger                  *log.Logger
		TransactionCoreService  TransactionCoreServiceInterface
		PublishedReceiptService PublishedReceiptServiceInterface
	}
	tests := []struct {
		name    string
		fields  fields
		wantErr bool
	}{
		{
			name: "wantSuccess",
			fields: fields{
				Chaintype:               &chaintype.MainChain{},
				Signature:               &mockSignature{},
				MempoolQuery:            query.NewMempoolQuery(&chaintype.MainChain{}),
				AccountBalanceQuery:     query.NewAccountBalanceQuery(),
				MempoolService:          &mockMempoolServiceSelectFail{},
				ActionTypeSwitcher:      &mockTypeActionSuccess{},
				QueryExecutor:           &mockAddGenesisExecutor{},
				BlockQuery:              query.NewBlockQuery(&chaintype.MainChain{}),
				TransactionQuery:        query.NewTransactionQuery(&chaintype.MainChain{}),
				Observer:                observer.NewObserver(),
				NodeRegistrationService: &mockNodeRegistrationServiceSuccess{},
				BlocksmithStrategy:      &mockBlocksmithServiceAddGenesisSuccess{},
				BlockPoolService:        &mockBlockPoolServiceNoDuplicate{},
				Logger:                  log.New(),
				TransactionCoreService: NewTransactionCoreService(
					log.New(),
					&mockQueryExecutorSuccess{},
					&transaction.TypeSwitcher{
						Executor: &mockQueryExecutorSuccess{},
					},
					&transaction.Util{},
					query.NewTransactionQuery(&chaintype.MainChain{}),
					query.NewEscrowTransactionQuery(),
					query.NewPendingTransactionQuery(),
				),
				PublishedReceiptService: &mockAddGenesisPublishedReceiptServiceSuccess{},
			},
			wantErr: false,
		},
	}
	for _, tt := range tests {
		t.Run(tt.name, func(t *testing.T) {
			bs := &BlockService{
				Chaintype:               tt.fields.Chaintype,
				QueryExecutor:           tt.fields.QueryExecutor,
				BlockQuery:              tt.fields.BlockQuery,
				MempoolQuery:            tt.fields.MempoolQuery,
				AccountBalanceQuery:     tt.fields.AccountBalanceQuery,
				TransactionQuery:        tt.fields.TransactionQuery,
				Signature:               tt.fields.Signature,
				MempoolService:          tt.fields.MempoolService,
				ActionTypeSwitcher:      tt.fields.ActionTypeSwitcher,
				Observer:                tt.fields.Observer,
				NodeRegistrationService: tt.fields.NodeRegistrationService,
				BlocksmithStrategy:      tt.fields.BlocksmithStrategy,
				BlockPoolService:        tt.fields.BlockPoolService,
				Logger:                  tt.fields.Logger,
				TransactionCoreService:  tt.fields.TransactionCoreService,
				PublishedReceiptService: tt.fields.PublishedReceiptService,
			}
			if err := bs.AddGenesis(); (err != nil) != tt.wantErr {
				t.Errorf("BlockService.AddGenesis() error = %v, wantErr %v", err, tt.wantErr)
			}
		})
	}
}

type (
	mockQueryExecutorCheckGenesisTrue struct {
		query.Executor
	}
	mockQueryExecutorCheckGenesisFalse struct {
		query.Executor
	}
)

func (*mockQueryExecutorCheckGenesisFalse) ExecuteSelect(query string, tx bool, args ...interface{}) (*sql.Rows, error) {
	db, mock, err := sqlmock.New()
	if err != nil {
		return nil, err
	}
	defer db.Close()
	mock.ExpectQuery("").WillReturnRows(sqlmock.NewRows([]string{
		"ID", "PreviousBlockHash", "Height", "Timestamp", "BlockSeed", "BlockSignature", "CumulativeDifficulty",
		"PayloadLength", "PayloadHash", "BlocksmithPublicKey", "TotalAmount", "TotalFee", "TotalCoinBase",
		"Version",
	}))
	return db.Query("")
}

func (*mockQueryExecutorCheckGenesisFalse) ExecuteSelectRow(qStr string, tx bool, args ...interface{}) (*sql.Row, error) {
	return nil, nil
}

func (*mockQueryExecutorCheckGenesisTrue) ExecuteSelect(qStr string, tx bool, args ...interface{}) (*sql.Rows, error) {
	db, mock, err := sqlmock.New()
	if err != nil {
		return nil, err
	}
	defer db.Close()
	mock.ExpectQuery("").WillReturnRows(sqlmock.NewRows(
		query.NewBlockQuery(&chaintype.MainChain{}).Fields,
	).AddRow(
		mockBlockData.GetID(),
		mockBlockData.GetBlockHash(),
		mockBlockData.GetPreviousBlockHash(),
		mockBlockData.GetHeight(),
		mockBlockData.GetTimestamp(),
		mockBlockData.GetBlockSeed(),
		mockBlockData.GetBlockSignature(),
		mockBlockData.GetCumulativeDifficulty(),
		mockBlockData.GetPayloadLength(),
		mockBlockData.GetPayloadHash(),
		mockBlockData.GetBlocksmithPublicKey(),
		mockBlockData.GetTotalAmount(),
		mockBlockData.GetTotalFee(),
		mockBlockData.GetTotalCoinBase(),
		mockBlockData.GetVersion(),
	))
	return db.Query("")
}

func (*mockQueryExecutorCheckGenesisTrue) ExecuteSelectRow(qStr string, tx bool, args ...interface{}) (*sql.Row, error) {
	db, mock, _ := sqlmock.New()
	mock.ExpectQuery(regexp.QuoteMeta(qStr)).
		WillReturnRows(sqlmock.NewRows(
			query.NewBlockQuery(&chaintype.MainChain{}).Fields,
		).AddRow(
			mockBlockData.GetID(),
			mockBlockData.GetBlockHash(),
			mockBlockData.GetPreviousBlockHash(),
			mockBlockData.GetHeight(),
			mockBlockData.GetTimestamp(),
			mockBlockData.GetBlockSeed(),
			mockBlockData.GetBlockSignature(),
			mockBlockData.GetCumulativeDifficulty(),
			mockBlockData.GetPayloadLength(),
			mockBlockData.GetPayloadHash(),
			mockBlockData.GetBlocksmithPublicKey(),
			mockBlockData.GetTotalAmount(),
			mockBlockData.GetTotalFee(),
			mockBlockData.GetTotalCoinBase(),
			mockBlockData.GetVersion(),
		))
	return db.QueryRow(qStr), nil
}

func TestBlockService_CheckGenesis(t *testing.T) {
	type fields struct {
		Chaintype          chaintype.ChainType
		QueryExecutor      query.ExecutorInterface
		BlockQuery         query.BlockQueryInterface
		MempoolQuery       query.MempoolQueryInterface
		TransactionQuery   query.TransactionQueryInterface
		Signature          crypto.SignatureInterface
		MempoolService     MempoolServiceInterface
		ActionTypeSwitcher transaction.TypeActionSwitcher
		Logger             *log.Logger
	}
	tests := []struct {
		name   string
		fields fields
		want   bool
	}{
		{
			name: "wantTrue",
			fields: fields{
				Chaintype:     &chaintype.MainChain{},
				QueryExecutor: &mockQueryExecutorCheckGenesisTrue{},
				BlockQuery:    query.NewBlockQuery(&chaintype.MainChain{}),
				Logger:        log.New(),
			},
			want: true,
		},
		{
			name: "wantFalse",
			fields: fields{
				Chaintype:     &chaintype.MainChain{},
				QueryExecutor: &mockQueryExecutorCheckGenesisFalse{},
				BlockQuery:    query.NewBlockQuery(&chaintype.MainChain{}),
				Logger:        log.New(),
			},
			want: false,
		},
	}
	for _, tt := range tests {
		t.Run(tt.name, func(t *testing.T) {
			bs := &BlockService{
				Chaintype:          tt.fields.Chaintype,
				QueryExecutor:      tt.fields.QueryExecutor,
				BlockQuery:         tt.fields.BlockQuery,
				MempoolQuery:       tt.fields.MempoolQuery,
				TransactionQuery:   tt.fields.TransactionQuery,
				Signature:          tt.fields.Signature,
				MempoolService:     tt.fields.MempoolService,
				ActionTypeSwitcher: tt.fields.ActionTypeSwitcher,
				Logger:             tt.fields.Logger,
			}
			if got := bs.CheckGenesis(); got != tt.want {
				t.Errorf("BlockService.CheckGenesis() = %v, want %v", got, tt.want)
			}
		})
	}
}

type (
	mockQueryExecutorGetBlockByHeightSuccess struct {
		query.Executor
	}
	mockQueryExecutorGetBlockByHeightFail struct {
		query.Executor
	}
)

func (*mockQueryExecutorGetBlockByHeightSuccess) ExecuteSelectRow(qStr string, _ bool, _ ...interface{}) (*sql.Row, error) {
	db, mock, _ := sqlmock.New()
	defer db.Close()

	mock.ExpectQuery(regexp.QuoteMeta(qStr)).WillReturnRows(sqlmock.NewRows(
		query.NewBlockQuery(&chaintype.MainChain{}).Fields).AddRow(
		mockBlockData.GetID(),
		mockBlockData.GetBlockHash(),
		mockBlockData.GetPreviousBlockHash(),
		mockBlockData.GetHeight(),
		mockBlockData.GetTimestamp(),
		mockBlockData.GetBlockSeed(),
		mockBlockData.GetBlockSignature(),
		mockBlockData.GetCumulativeDifficulty(),
		mockBlockData.GetPayloadLength(),
		mockBlockData.GetPayloadHash(),
		mockBlockData.GetBlocksmithPublicKey(),
		mockBlockData.GetTotalAmount(),
		mockBlockData.GetTotalFee(),
		mockBlockData.GetTotalCoinBase(),
		mockBlockData.GetVersion(),
	))
	return db.QueryRow(qStr), nil
}
func (*mockQueryExecutorGetBlockByHeightSuccess) ExecuteSelect(qStr string, tx bool, args ...interface{}) (*sql.Rows, error) {
	db, mock, _ := sqlmock.New()
	defer db.Close()

	switch qStr {
	case "SELECT id, block_hash, previous_block_hash, height, timestamp, block_seed, block_signature, " +
		"cumulative_difficulty, payload_length, payload_hash, blocksmith_public_key, total_amount, " +
		"total_fee, total_coinbase, version FROM main_block WHERE height = 0":
		mock.ExpectQuery(regexp.QuoteMeta(qStr)).WillReturnRows(sqlmock.NewRows(
			query.NewBlockQuery(&chaintype.MainChain{}).Fields).AddRow(
			mockBlockData.GetID(),
			mockBlockData.GetBlockHash(),
			mockBlockData.GetPreviousBlockHash(),
			mockBlockData.GetHeight(),
			mockBlockData.GetTimestamp(),
			mockBlockData.GetBlockSeed(),
			mockBlockData.GetBlockSignature(),
			mockBlockData.GetCumulativeDifficulty(),
			mockBlockData.GetPayloadLength(),
			mockBlockData.GetPayloadHash(),
			mockBlockData.GetBlocksmithPublicKey(),
			mockBlockData.GetTotalAmount(),
			mockBlockData.GetTotalFee(),
			mockBlockData.GetTotalCoinBase(),
			mockBlockData.GetVersion(),
		))
	case "SELECT id, block_id, block_height, sender_account_address, recipient_account_address, transaction_type, " +
		"fee, timestamp, transaction_hash, transaction_body_length, transaction_body_bytes, " +
		"signature, version, transaction_index FROM \"transaction\" WHERE block_id = ? ORDER BY transaction_index ASC":
		mock.ExpectQuery(regexp.QuoteMeta(qStr)).WillReturnRows(sqlmock.NewRows(
			query.NewTransactionQuery(&chaintype.MainChain{}).Fields))
	}
	return db.Query(qStr)
}

func (*mockQueryExecutorGetBlockByHeightFail) ExecuteSelectRow(qStr string, _ bool, _ ...interface{}) (*sql.Row, error) {
	db, mock, _ := sqlmock.New()
	defer db.Close()

	mock.ExpectQuery("SELECT").WillReturnRows(mock.NewRows(query.NewBlockQuery(&chaintype.MainChain{}).Fields))
	return db.QueryRow(qStr), nil
}

func (*mockQueryExecutorGetBlockByHeightFail) ExecuteSelect(string, bool, ...interface{}) (*sql.Rows, error) {
	return nil, errors.New("MockedError")
}

type (
	// GetBlockByHeight mocks
	mockGetBlockByHeightTransactionCoreServiceSuccess struct {
		TransactionCoreService
	}
	// GetBlockByHeight mocks
)

var (
	// GetBlockByHeight mocks
	mockGetBlockByHeightResult = model.Block{
		ID:        constant.MainchainGenesisBlockID,
		BlockHash: make([]byte, 32),
		PreviousBlockHash: []byte{167, 255, 198, 248, 191, 30, 215, 102, 81, 193, 71, 86, 160,
			97, 214, 98, 245, 128, 255, 77, 228, 59, 73, 250, 130, 216, 10, 75, 128, 248, 67, 74},
		Height:    1,
		Timestamp: 1,
		BlockSeed: []byte{153, 58, 50, 200, 7, 61, 108, 229, 204, 48, 199, 145, 21, 99, 125, 75, 49,
			45, 118, 97, 219, 80, 242, 244, 100, 134, 144, 246, 37, 144, 213, 135},
		BlockSignature:       []byte{144, 246, 37, 144, 213, 135},
		CumulativeDifficulty: "1000",
		PayloadLength:        1,
		PayloadHash:          []byte{},
		BlocksmithPublicKey: []byte{1, 2, 3, 200, 7, 61, 108, 229, 204, 48, 199, 145, 21, 99, 125, 75, 49,
			45, 118, 97, 219, 80, 242, 244, 100, 134, 144, 246, 37, 144, 213, 135},
		TotalAmount:   1000,
		TotalFee:      0,
		TotalCoinBase: 1,
		Version:       0,
		Transactions:  make([]*model.Transaction, 0),
	}
	// GetBlockByHeight mocks
)

func (*mockGetBlockByHeightTransactionCoreServiceSuccess) GetTransactionsByBlockID(blockID int64) ([]*model.Transaction, error) {
	return make([]*model.Transaction, 0), nil
}

func TestBlockService_GetBlockByHeight(t *testing.T) {
	type fields struct {
		Chaintype              chaintype.ChainType
		QueryExecutor          query.ExecutorInterface
		BlockQuery             query.BlockQueryInterface
		MempoolQuery           query.MempoolQueryInterface
		TransactionQuery       query.TransactionQueryInterface
		Signature              crypto.SignatureInterface
		MempoolService         MempoolServiceInterface
		ActionTypeSwitcher     transaction.TypeActionSwitcher
		AccountBalanceQuery    query.AccountBalanceQueryInterface
		TransactionCoreService TransactionCoreServiceInterface
		Observer               *observer.Observer
	}
	type args struct {
		height uint32
	}
	tests := []struct {
		name    string
		fields  fields
		args    args
		want    *model.Block
		wantErr bool
	}{
		{
			name: "GetBlockByHeight:Success", // All is good
			fields: fields{
				Chaintype:              &chaintype.MainChain{},
				QueryExecutor:          &mockQueryExecutorGetBlockByHeightSuccess{},
				BlockQuery:             query.NewBlockQuery(&chaintype.MainChain{}),
				TransactionQuery:       query.NewTransactionQuery(&chaintype.MainChain{}),
				TransactionCoreService: &mockGetBlockByHeightTransactionCoreServiceSuccess{},
			},
			want:    &mockGetBlockByHeightResult,
			wantErr: false,
		},
		{
			name: "GetBlockByHeight:FailNoEntryFound", // All is good
			fields: fields{
				Chaintype:              &chaintype.MainChain{},
				QueryExecutor:          &mockQueryExecutorGetBlockByHeightFail{},
				BlockQuery:             query.NewBlockQuery(&chaintype.MainChain{}),
				TransactionQuery:       query.NewTransactionQuery(&chaintype.MainChain{}),
				TransactionCoreService: &mockGetBlockByHeightTransactionCoreServiceSuccess{},
			},
			want:    nil,
			wantErr: true,
		},
	}
	for _, tt := range tests {
		t.Run(tt.name, func(t *testing.T) {
			bs := &BlockService{
				Chaintype:              tt.fields.Chaintype,
				QueryExecutor:          tt.fields.QueryExecutor,
				BlockQuery:             tt.fields.BlockQuery,
				MempoolQuery:           tt.fields.MempoolQuery,
				TransactionQuery:       tt.fields.TransactionQuery,
				Signature:              tt.fields.Signature,
				MempoolService:         tt.fields.MempoolService,
				ActionTypeSwitcher:     tt.fields.ActionTypeSwitcher,
				AccountBalanceQuery:    tt.fields.AccountBalanceQuery,
				Observer:               tt.fields.Observer,
				TransactionCoreService: tt.fields.TransactionCoreService,
			}
			got, err := bs.GetBlockByHeight(tt.args.height)
			if (err != nil) != tt.wantErr {
				t.Errorf("BlockService.GetBlockByHeight() error = %v, wantErr %v", err, tt.wantErr)
				return
			}
			if !reflect.DeepEqual(got, tt.want) {
				t.Errorf("BlockService.GetBlockByHeight() = %v, want %v", got, tt.want)
			}
		})
	}
}

type (
	mockQueryExecutorGetBlockByIDSuccess struct {
		query.Executor
	}
	mockQueryExecutorGetBlockByIDFail struct {
		query.Executor
	}
)

func (*mockQueryExecutorGetBlockByIDSuccess) ExecuteSelect(qStr string, tx bool, args ...interface{}) (*sql.Rows, error) {
	db, mock, _ := sqlmock.New()
	defer db.Close()

	switch qStr {
	case "SELECT id, block_hash, previous_block_hash, height, timestamp, block_seed, block_signature, cumulative_difficulty, " +
		"payload_length, payload_hash, blocksmith_public_key, total_amount, total_fee, total_coinbase, " +
		"version FROM main_block WHERE id = 1":
		mock.ExpectQuery(regexp.QuoteMeta(qStr)).WillReturnRows(sqlmock.NewRows(
			query.NewBlockQuery(&chaintype.MainChain{}).Fields).AddRow(
			mockBlockData.GetID(),
			mockBlockData.GetBlockHash(),
			mockBlockData.GetPreviousBlockHash(),
			mockBlockData.GetHeight(),
			mockBlockData.GetTimestamp(),
			mockBlockData.GetBlockSeed(),
			mockBlockData.GetBlockSignature(),
			mockBlockData.GetCumulativeDifficulty(),
			mockBlockData.GetPayloadLength(),
			mockBlockData.GetPayloadHash(),
			mockBlockData.GetBlocksmithPublicKey(),
			mockBlockData.GetTotalAmount(),
			mockBlockData.GetTotalFee(),
			mockBlockData.GetTotalCoinBase(),
			mockBlockData.GetVersion(),
		))
	case "SELECT id, block_id, block_height, sender_account_address, recipient_account_address, transaction_type, " +
		"fee, timestamp, transaction_hash, transaction_body_length, transaction_body_bytes, " +
		"signature, version, transaction_index FROM \"transaction\" WHERE block_id = ? ORDER BY transaction_index ASC":
		mock.ExpectQuery(regexp.QuoteMeta(qStr)).WillReturnRows(sqlmock.NewRows(
			query.NewTransactionQuery(&chaintype.MainChain{}).Fields))
	}
	return db.Query(qStr)
}

func (*mockQueryExecutorGetBlockByIDFail) ExecuteSelect(query string, tx bool, args ...interface{}) (*sql.Rows, error) {
	return nil, errors.New("MockedError")
}

func (*mockQueryExecutorGetBlockByIDSuccess) ExecuteSelectRow(qStr string, tx bool, args ...interface{}) (*sql.Row, error) {
	db, mock, _ := sqlmock.New()
	defer db.Close()
	mock.ExpectQuery(regexp.QuoteMeta(qStr)).
		WillReturnRows(sqlmock.NewRows(query.NewBlockQuery(&chaintype.MainChain{}).Fields).AddRow(
			mockBlockData.GetID(),
			mockBlockData.GetBlockHash(),
			mockBlockData.GetPreviousBlockHash(),
			mockBlockData.GetHeight(),
			mockBlockData.GetTimestamp(),
			mockBlockData.GetBlockSeed(),
			mockBlockData.GetBlockSignature(),
			mockBlockData.GetCumulativeDifficulty(),
			mockBlockData.GetPayloadLength(),
			mockBlockData.GetPayloadHash(),
			mockBlockData.GetBlocksmithPublicKey(),
			mockBlockData.GetTotalAmount(),
			mockBlockData.GetTotalFee(),
			mockBlockData.GetTotalCoinBase(),
			mockBlockData.GetVersion(),
		))
	return db.QueryRow(qStr), nil
}

func (*mockQueryExecutorGetBlockByIDFail) ExecuteSelectRow(query string, tx bool, args ...interface{}) (*sql.Row, error) {
	return nil, errors.New("MockedError")
}

type (
	// GetBlockByID mocks
	mockGetBlockByIDTransactionCoreServiceSuccess struct {
		TransactionCoreService
	}
	// GetBlockByID mocks

)

var (
	// GetBlockByID mocks
	mockGetBlockByIDResult = model.Block{
		ID:        constant.MainchainGenesisBlockID,
		BlockHash: make([]byte, 32),
		PreviousBlockHash: []byte{167, 255, 198, 248, 191, 30, 215, 102, 81, 193, 71, 86, 160,
			97, 214, 98, 245, 128, 255, 77, 228, 59, 73, 250, 130, 216, 10, 75, 128, 248, 67, 74},
		Height:    1,
		Timestamp: 1,
		BlockSeed: []byte{153, 58, 50, 200, 7, 61, 108, 229, 204, 48, 199, 145, 21, 99, 125, 75, 49,
			45, 118, 97, 219, 80, 242, 244, 100, 134, 144, 246, 37, 144, 213, 135},
		BlockSignature:       []byte{144, 246, 37, 144, 213, 135},
		CumulativeDifficulty: "1000",
		PayloadLength:        1,
		PayloadHash:          []byte{},
		BlocksmithPublicKey: []byte{1, 2, 3, 200, 7, 61, 108, 229, 204, 48, 199, 145, 21, 99, 125, 75, 49,
			45, 118, 97, 219, 80, 242, 244, 100, 134, 144, 246, 37, 144, 213, 135},
		TotalAmount:   1000,
		TotalFee:      0,
		TotalCoinBase: 1,
		Version:       0,
		Transactions:  make([]*model.Transaction, 0),
	}
	// GetBlockByID mocks
)

func (*mockGetBlockByIDTransactionCoreServiceSuccess) GetTransactionsByBlockID(blockID int64) ([]*model.Transaction, error) {
	return make([]*model.Transaction, 0), nil
}

func TestBlockService_GetBlockByID(t *testing.T) {
	type fields struct {
		Chaintype              chaintype.ChainType
		QueryExecutor          query.ExecutorInterface
		BlockQuery             query.BlockQueryInterface
		MempoolQuery           query.MempoolQueryInterface
		TransactionQuery       query.TransactionQueryInterface
		Signature              crypto.SignatureInterface
		MempoolService         MempoolServiceInterface
		ActionTypeSwitcher     transaction.TypeActionSwitcher
		AccountBalanceQuery    query.AccountBalanceQueryInterface
		Observer               *observer.Observer
		TransactionCoreService TransactionCoreServiceInterface
	}
	type args struct {
		ID               int64
		withAttachedData bool
	}
	tests := []struct {
		name    string
		fields  fields
		args    args
		want    *model.Block
		wantErr bool
	}{
		{
			name: "GetBlockByID:Success", // All is good
			fields: fields{
				Chaintype:              &chaintype.MainChain{},
				QueryExecutor:          &mockQueryExecutorGetBlockByIDSuccess{},
				BlockQuery:             query.NewBlockQuery(&chaintype.MainChain{}),
				TransactionQuery:       query.NewTransactionQuery(&chaintype.MainChain{}),
				TransactionCoreService: &mockGetBlockByIDTransactionCoreServiceSuccess{},
			},
			args: args{
				ID:               int64(1),
				withAttachedData: true,
			},
			want:    &mockGetBlockByIDResult,
			wantErr: false,
		},
		{
			name: "GetBlockByID:FailNoEntryFound", // All is good
			fields: fields{
				Chaintype:     &chaintype.MainChain{},
				QueryExecutor: &mockQueryExecutorGetBlockByIDFail{},
				BlockQuery:    query.NewBlockQuery(&chaintype.MainChain{}),
			},
			want:    nil,
			wantErr: true,
		},
	}
	for _, tt := range tests {
		t.Run(tt.name, func(t *testing.T) {
			bs := &BlockService{
				Chaintype:              tt.fields.Chaintype,
				QueryExecutor:          tt.fields.QueryExecutor,
				BlockQuery:             tt.fields.BlockQuery,
				MempoolQuery:           tt.fields.MempoolQuery,
				TransactionQuery:       tt.fields.TransactionQuery,
				Signature:              tt.fields.Signature,
				MempoolService:         tt.fields.MempoolService,
				ActionTypeSwitcher:     tt.fields.ActionTypeSwitcher,
				AccountBalanceQuery:    tt.fields.AccountBalanceQuery,
				Observer:               tt.fields.Observer,
				TransactionCoreService: tt.fields.TransactionCoreService,
			}
			got, err := bs.GetBlockByID(tt.args.ID, tt.args.withAttachedData)
			if (err != nil) != tt.wantErr {
				t.Errorf("BlockService.GetBlockByID() error = %v, wantErr %v", err, tt.wantErr)
				return
			}
			if !reflect.DeepEqual(got, tt.want) {
				t.Errorf("BlockService.GetBlockByID() = %v, want %v", got, tt.want)
			}
		})
	}
}

type (
	mockQueryExecutorGetBlocksFromHeightSuccess struct {
		query.Executor
	}

	mockQueryExecutorGetBlocksFromHeightFail struct {
		query.Executor
	}
)

func (*mockQueryExecutorGetBlocksFromHeightSuccess) ExecuteSelect(qStr string, tx bool, args ...interface{}) (*sql.Rows, error) {
	db, mock, err := sqlmock.New()
	if err != nil {
		return nil, err
	}
	defer db.Close()
	mock.ExpectQuery(qStr).WillReturnRows(sqlmock.NewRows(
		query.NewBlockQuery(&chaintype.MainChain{}).Fields,
	).AddRow(
		mockBlockData.GetID(),
		mockBlockData.GetBlockHash(),
		mockBlockData.GetPreviousBlockHash(),
		mockBlockData.GetHeight(),
		mockBlockData.GetTimestamp(),
		mockBlockData.GetBlockSeed(),
		mockBlockData.GetBlockSignature(),
		mockBlockData.GetCumulativeDifficulty(),
		mockBlockData.GetPayloadLength(),
		mockBlockData.GetPayloadHash(),
		mockBlockData.GetBlocksmithPublicKey(),
		mockBlockData.GetTotalAmount(),
		mockBlockData.GetTotalFee(),
		mockBlockData.GetTotalCoinBase(),
		mockBlockData.GetVersion(),
	).AddRow(
		mockBlockData.GetID(),
		mockBlockData.GetBlockHash(),
		mockBlockData.GetPreviousBlockHash(),
		mockBlockData.GetHeight(),
		mockBlockData.GetTimestamp(),
		mockBlockData.GetBlockSeed(),
		mockBlockData.GetBlockSignature(),
		mockBlockData.GetCumulativeDifficulty(),
		mockBlockData.GetPayloadLength(),
		mockBlockData.GetPayloadHash(),
		mockBlockData.GetBlocksmithPublicKey(),
		mockBlockData.GetTotalAmount(),
		mockBlockData.GetTotalFee(),
		mockBlockData.GetTotalCoinBase(),
		mockBlockData.GetVersion(),
	),
	)
	return db.Query(qStr)
}

func (*mockQueryExecutorGetBlocksFromHeightFail) ExecuteSelect(query string, tx bool, args ...interface{}) (*sql.Rows, error) {
	return nil, errors.New("MockedError")
}

func TestBlockService_GetBlocksFromHeight(t *testing.T) {
	type fields struct {
		Chaintype           chaintype.ChainType
		QueryExecutor       query.ExecutorInterface
		BlockQuery          query.BlockQueryInterface
		MempoolQuery        query.MempoolQueryInterface
		TransactionQuery    query.TransactionQueryInterface
		Signature           crypto.SignatureInterface
		MempoolService      MempoolServiceInterface
		ActionTypeSwitcher  transaction.TypeActionSwitcher
		AccountBalanceQuery query.AccountBalanceQueryInterface
		Observer            *observer.Observer
	}
	type args struct {
		startHeight, limit uint32
		withAttachedData   bool
	}
	tests := []struct {
		name    string
		fields  fields
		args    args
		want    []*model.Block
		wantErr bool
	}{
		{
			name: "GetBlocksFromHeight:Success", // All is good
			fields: fields{
				Chaintype:     &chaintype.MainChain{},
				QueryExecutor: &mockQueryExecutorGetBlocksFromHeightSuccess{},
				BlockQuery:    query.NewBlockQuery(&chaintype.MainChain{}),
			},
			args: args{
				startHeight:      0,
				limit:            2,
				withAttachedData: false,
			},
			want: []*model.Block{
				&mockBlockData,
				&mockBlockData,
			},
			wantErr: false,
		},
		{
			name: "GetBlocksFromHeight:FailNoEntryFound", // All is good
			fields: fields{
				Chaintype:     &chaintype.MainChain{},
				QueryExecutor: &mockQueryExecutorGetBlocksFromHeightFail{},
				BlockQuery:    query.NewBlockQuery(&chaintype.MainChain{}),
			},
			want:    nil,
			wantErr: true,
		},
	}
	for _, tt := range tests {
		t.Run(tt.name, func(t *testing.T) {
			bs := &BlockService{
				Chaintype:           tt.fields.Chaintype,
				QueryExecutor:       tt.fields.QueryExecutor,
				BlockQuery:          tt.fields.BlockQuery,
				MempoolQuery:        tt.fields.MempoolQuery,
				TransactionQuery:    tt.fields.TransactionQuery,
				Signature:           tt.fields.Signature,
				MempoolService:      tt.fields.MempoolService,
				ActionTypeSwitcher:  tt.fields.ActionTypeSwitcher,
				AccountBalanceQuery: tt.fields.AccountBalanceQuery,
				Observer:            tt.fields.Observer,
			}
			got, err := bs.GetBlocksFromHeight(tt.args.startHeight, tt.args.limit, tt.args.withAttachedData)
			if (err != nil) != tt.wantErr {
				t.Errorf("BlockService.GetBlocksFromHeight() error = %v, wantErr %v", err, tt.wantErr)
				return
			}
			if len(got) == 0 && len(tt.want) == 0 {
				return
			}
			if !reflect.DeepEqual(got, tt.want) {
				t.Errorf("BlockService.GetBlocksFromHeight() = %v, want %v", got, tt.want)
			}
		})
	}
}

type (
	mockReceiptServiceSuccess struct {
		ReceiptService
	}
	mockReceiptServiceFail struct {
		ReceiptService
	}
	mockBlocksmithServiceReceiveBlock struct {
		strategy.BlocksmithStrategyMain
	}

	mockBlockIncompleteQueueServiceReceiveBlock struct {
		BlockIncompleteQueueService
	}

	mockQueryExecutorReceiveBlockFail struct {
		query.Executor
	}
)

func (*mockReceiptServiceSuccess) GenerateBatchReceiptWithReminder(
	ct chaintype.ChainType,
	receivedDatumHash []byte,
	lastBlock *model.Block,
	senderPublicKey []byte,
	nodeSecretPhrase, receiptKey string,
	datumType uint32,
) (*model.BatchReceipt, error) {
	return nil, nil
}

func (*mockReceiptServiceFail) GenerateBatchReceiptWithReminder(
	ct chaintype.ChainType,
	receivedDatumHash []byte,
	lastBlock *model.Block,
	senderPublicKey []byte,
	nodeSecretPhrase, receiptKey string,
	datumType uint32,
) (*model.BatchReceipt, error) {
	return nil, errors.New("mockedErr")
}

// mocks for ReceiveBlock tests
var (
	mockLastBlockData = model.Block{
		ID:        constant.MainchainGenesisBlockID,
		BlockHash: make([]byte, 32),
		PreviousBlockHash: []byte{167, 255, 198, 248, 191, 30, 215, 102, 81, 193, 71, 86, 160,
			97, 214, 98, 245, 128, 255, 77, 228, 59, 73, 250, 130, 216, 10, 75, 128, 248, 67, 74},
		Height:    1,
		Timestamp: 1,
		BlockSeed: []byte{153, 58, 50, 200, 7, 61, 108, 229, 204, 48, 199, 145, 21, 99, 125, 75, 49,
			45, 118, 97, 219, 80, 242, 244, 100, 134, 144, 246, 37, 144, 213, 135},
		BlockSignature:       []byte{144, 246, 37, 144, 213, 135},
		CumulativeDifficulty: "1000",
		PayloadLength:        1,
		PayloadHash:          []byte{},
		BlocksmithPublicKey: []byte{1, 2, 3, 200, 7, 61, 108, 229, 204, 48, 199, 145, 21, 99, 125, 75, 49,
			45, 118, 97, 219, 80, 242, 244, 100, 134, 144, 246, 37, 144, 213, 135},
		TotalAmount:   1000,
		TotalFee:      0,
		TotalCoinBase: 1,
		Version:       0,
		Transactions: []*model.Transaction{
			mockTransaction,
		},
	}
	mockGoodLastBlockHash, _ = util.GetBlockHash(&mockLastBlockData, &chaintype.MainChain{})
	mockGoodIncomingBlock    = &model.Block{
		PreviousBlockHash:    mockGoodLastBlockHash,
		BlockSignature:       nil,
		CumulativeDifficulty: "200",
		Timestamp:            10000,
		BlocksmithPublicKey:  mockBlocksmiths[0].NodePublicKey,
		Transactions: []*model.Transaction{
			mockTransaction,
		},
		BlockHash: []byte{
			167, 255, 198, 248, 191, 30, 215, 102, 81, 193, 71, 86, 160, 97, 214, 98, 245, 128, 255, 77,
			228, 59, 73, 250, 130, 216, 10, 75, 128, 248, 67, 74,
		},
	}
	mockGoodIncomingBlockNilPreviousHash = &model.Block{
		PreviousBlockHash:    nil,
		BlockSignature:       nil,
		CumulativeDifficulty: "200",
		Timestamp:            10000,
		BlocksmithPublicKey:  mockBlocksmiths[0].NodePublicKey,
		Transactions: []*model.Transaction{
			mockTransaction,
		},
	}
	mockGoodIncomingBlockInvalidPreviousHash = &model.Block{
		PreviousBlockHash: make([]byte, 64),
		BlockHash: []byte{
			167, 255, 198, 248, 191, 30, 215, 102, 81, 193, 71, 86, 160, 97, 214, 98, 245, 128, 255,
			77, 228, 59, 73, 250, 130, 216, 10, 75, 128, 248, 67, 74,
		},
		BlockSignature:       nil,
		CumulativeDifficulty: "200",
		Timestamp:            10000,
		BlocksmithPublicKey:  mockBlocksmiths[0].NodePublicKey,
		Transactions: []*model.Transaction{
			mockTransaction,
		},
	}

	mockBlockIDProcessQueueReceiveBlockAlreadyQueued int64 = 1
)

func (*mockBlocksmithServiceReceiveBlock) GetSortedBlocksmiths(block *model.Block) []*model.Blocksmith {
	return []*model.Blocksmith{
		{
			NodeID:        1,
			NodeOrder:     new(big.Int).SetInt64(8000),
			NodePublicKey: []byte{1, 3, 4, 5, 6},
		},
		{
			NodeID:    2,
			NodeOrder: new(big.Int).SetInt64(1000),
		},
		{
			NodeID:    3,
			NodeOrder: new(big.Int).SetInt64(5000),
		},
	}
}

func (*mockBlocksmithServiceReceiveBlock) GetSortedBlocksmithsMap(block *model.Block) map[string]*int64 {
	var a, b, c = int64(0), int64(1), int64(2)
	return map[string]*int64{
		string(mockBlocksmiths[0].NodePublicKey): &a,
		string(mockBlocksmiths[1].NodePublicKey): &b,
		string(mockBlocksmiths[2].NodePublicKey): &c,
	}
}

func (*mockBlocksmithServiceReceiveBlock) IsBlockTimestampValid(blocksmithIndex, numberOfBlocksmiths int64, previousBlock,
	currentBlock *model.Block) error {
	return nil
}

func (*mockBlockIncompleteQueueServiceReceiveBlock) GetBlockQueue(blockID int64) *model.Block {
	switch blockID {
	case mockBlockIDProcessQueueReceiveBlockAlreadyQueued:
		return &model.Block{
			ID: constant.MainchainGenesisBlockID,
		}

	default:
		return nil
	}
}

func (*mockQueryExecutorReceiveBlockFail) ExecuteSelect(qStr string, tx bool, args ...interface{}) (*sql.Rows, error) {
	return nil, errors.New("Mock Error")
}
func (*mockQueryExecutorReceiveBlockFail) ExecuteSelectRow(qStr string, tx bool, args ...interface{}) (*sql.Row, error) {
	db, mock, _ := sqlmock.New()
	mockRows := mock.NewRows([]string{"fake"})
	mockRows.AddRow("1")
	mock.ExpectQuery(qStr).WillReturnRows(mockRows)
	return db.QueryRow(qStr), nil
}

func (bss *mockBlocksmithServiceReceiveBlock) IsValidSmithTime(
	blocksmithIndex,
	numberOfBlocksmiths int64,
	previousBlock *model.Block,
) error {
	return nil
}

func TestBlockService_ReceiveBlock(t *testing.T) {
	mockBlockData.BlockHash = mockGoodLastBlockHash
	type fields struct {
		Chaintype                   chaintype.ChainType
		KVExecutor                  kvdb.KVExecutorInterface
		QueryExecutor               query.ExecutorInterface
		BlockQuery                  query.BlockQueryInterface
		MempoolQuery                query.MempoolQueryInterface
		TransactionQuery            query.TransactionQueryInterface
		MerkleTreeQuery             query.MerkleTreeQueryInterface
		NodeRegistrationQuery       query.NodeRegistrationQueryInterface
		ParticipationScoreQuery     query.ParticipationScoreQueryInterface
		SkippedBlocksmithQuery      query.SkippedBlocksmithQueryInterface
		Signature                   crypto.SignatureInterface
		MempoolService              MempoolServiceInterface
		ActionTypeSwitcher          transaction.TypeActionSwitcher
		AccountBalanceQuery         query.AccountBalanceQueryInterface
		AccountLedgerQuery          query.AccountLedgerQueryInterface
		BlocksmithStrategy          strategy.BlocksmithStrategyInterface
		Observer                    *observer.Observer
		NodeRegistrationService     NodeRegistrationServiceInterface
		ReceiptService              ReceiptServiceInterface
		BlockIncompleteQueueService BlockIncompleteQueueServiceInterface
		BlockPoolService            BlockPoolServiceInterface
	}
	type args struct {
		senderPublicKey  []byte
		lastBlock        *model.Block
		block            *model.Block
		nodeSecretPhrase string
	}
	mockBlockData.BlockHash = mockGoodLastBlockHash

	tests := []struct {
		name    string
		fields  fields
		args    args
		want    *model.BatchReceipt
		wantErr bool
	}{
		{
			name: "ReceiveBlock:wantErr-{incoming-block.previousBlockHash==nil}",
			args: args{
				senderPublicKey:  nil,
				lastBlock:        nil,
				block:            mockGoodIncomingBlockNilPreviousHash,
				nodeSecretPhrase: "",
			},
			fields: fields{
				Chaintype:                   &chaintype.MainChain{},
				QueryExecutor:               nil,
				BlockQuery:                  nil,
				MempoolQuery:                query.NewMempoolQuery(&chaintype.MainChain{}),
				TransactionQuery:            nil,
				Signature:                   nil,
				MempoolService:              nil,
				ActionTypeSwitcher:          nil,
				AccountBalanceQuery:         nil,
				AccountLedgerQuery:          nil,
				Observer:                    nil,
				NodeRegistrationService:     nil,
				BlockPoolService:            &mockBlockPoolServiceNoDuplicate{},
				BlocksmithStrategy:          &mockBlocksmithServiceReceiveBlock{},
				BlockIncompleteQueueService: nil,
			},
			wantErr: true,
			want:    nil,
		},
		{
			name: "ReceiveBlock:wantErr-{last-block-hash!=previousBlockHash}",
			args: args{
				senderPublicKey: nil,
				lastBlock: &model.Block{
					BlockHash:      []byte{1},
					BlockSignature: []byte{},
				},
				block:            mockGoodIncomingBlockInvalidPreviousHash,
				nodeSecretPhrase: "",
			},
			fields: fields{
				Chaintype:               &chaintype.MainChain{},
				KVExecutor:              nil,
				QueryExecutor:           nil,
				BlockQuery:              nil,
				MempoolQuery:            query.NewMempoolQuery(&chaintype.MainChain{}),
				TransactionQuery:        nil,
				Signature:               &mockSignature{},
				MempoolService:          nil,
				ActionTypeSwitcher:      nil,
				AccountBalanceQuery:     nil,
				AccountLedgerQuery:      nil,
				Observer:                nil,
				BlocksmithStrategy:      &mockBlocksmithServiceReceiveBlock{},
				BlockPoolService:        &mockBlockPoolServiceNoDuplicate{},
				NodeRegistrationService: nil,
			},
			wantErr: true,
			want:    nil,
		},
		{
			name: "ReceiveBlock:wamtErr-{same-height}-fail-get-block-by-height",
			args: args{
				senderPublicKey: nil,
				lastBlock:       &mockLastBlockData,
				block: &model.Block{
					Height:            mockLastBlockData.GetHeight(),
					PreviousBlockHash: mockLastBlockData.GetPreviousBlockHash(),
					Timestamp:         mockLastBlockData.GetTimestamp() - 1,
				},
				nodeSecretPhrase: "",
			},
			fields: fields{
				Chaintype:               &chaintype.MainChain{},
				KVExecutor:              nil,
				QueryExecutor:           &mockQueryExecutorGetBlockByHeightFail{},
				BlockQuery:              query.NewBlockQuery(&chaintype.MainChain{}),
				MempoolQuery:            nil,
				TransactionQuery:        nil,
				Signature:               nil,
				MempoolService:          nil,
				ActionTypeSwitcher:      nil,
				AccountBalanceQuery:     nil,
				AccountLedgerQuery:      nil,
				Observer:                nil,
				BlocksmithStrategy:      nil,
				BlockPoolService:        nil,
				NodeRegistrationService: nil,
			},
			wantErr: true,
			want:    nil,
		},
		{
			name: "ReceiveBlock:wantErr-Prevalidate-fail",
			args: args{
				senderPublicKey: nil,
				lastBlock:       &mockLastBlockData,
				block: &model.Block{
					PreviousBlockHash:   mockLastBlockData.GetBlockHash(),
					BlocksmithPublicKey: []byte{1},
				},
				nodeSecretPhrase: "",
			},
			fields: fields{
				Chaintype:               &chaintype.MainChain{},
				KVExecutor:              nil,
				QueryExecutor:           nil,
				BlockQuery:              nil,
				MempoolQuery:            nil,
				TransactionQuery:        nil,
				Signature:               nil,
				MempoolService:          nil,
				ActionTypeSwitcher:      nil,
				AccountBalanceQuery:     nil,
				AccountLedgerQuery:      nil,
				Observer:                nil,
				BlocksmithStrategy:      &mockBlocksmithServiceReceiveBlock{},
				ReceiptService:          &mockReceiptServiceSuccess{},
				BlockPoolService:        &mockBlockPoolServiceNoDuplicate{},
				NodeRegistrationService: nil,
			},
			wantErr: true,
			want:    nil,
		},
		{
			name: "ReceiveBlock:wantErr-ProcessQueue-fail",
			args: args{
				senderPublicKey: nil,
				lastBlock:       &mockLastBlockData,
				block: &model.Block{
					ID:                  mockBlockIDProcessQueueReceiveBlockAlreadyQueued + 1,
					PreviousBlockHash:   mockLastBlockData.GetBlockHash(),
					BlocksmithPublicKey: mockBlocksmiths[0].NodePublicKey,
					Timestamp:           mockSmithTime + 1,
					TransactionIDs: []int64{
						mockTransaction.GetID(),
					},
				},
				nodeSecretPhrase: "",
			},
			fields: fields{
				Chaintype:                   &chaintype.MainChain{},
				KVExecutor:                  nil,
				QueryExecutor:               &mockQueryExecutorReceiveBlockFail{},
				BlockQuery:                  nil,
				MempoolQuery:                query.NewMempoolQuery(&chaintype.MainChain{}),
				TransactionQuery:            nil,
				Signature:                   nil,
				MempoolService:              nil,
				ActionTypeSwitcher:          nil,
				AccountBalanceQuery:         nil,
				AccountLedgerQuery:          nil,
				Observer:                    nil,
				BlocksmithStrategy:          &mockBlocksmithServiceReceiveBlock{},
				ReceiptService:              &mockReceiptServiceSuccess{},
				BlockPoolService:            &mockBlockPoolServiceNoDuplicate{},
				BlockIncompleteQueueService: &mockBlockIncompleteQueueServiceReceiveBlock{},
				NodeRegistrationService:     nil,
			},
			wantErr: true,
			want:    nil,
		},
		{
			name: "ReceiveBlock:wantErr-ProcessCompletedBlock-fail",
			args: args{
				senderPublicKey: nil,
				lastBlock:       &mockLastBlockData,
				block: &model.Block{
					PreviousBlockHash:   mockLastBlockData.GetBlockHash(),
					BlocksmithPublicKey: mockBlocksmiths[0].NodePublicKey,
					Timestamp:           mockSmithTime + 1,
				},
				nodeSecretPhrase: "",
			},
			fields: fields{
				Chaintype:                   &chaintype.MainChain{},
				KVExecutor:                  nil,
				QueryExecutor:               &mockQueryExecutorReceiveBlockFail{},
				BlockQuery:                  query.NewBlockQuery(&chaintype.MainChain{}),
				MempoolQuery:                query.NewMempoolQuery(&chaintype.MainChain{}),
				TransactionQuery:            nil,
				Signature:                   nil,
				MempoolService:              nil,
				ActionTypeSwitcher:          nil,
				AccountBalanceQuery:         nil,
				AccountLedgerQuery:          nil,
				Observer:                    nil,
				BlocksmithStrategy:          &mockBlocksmithServiceReceiveBlock{},
				ReceiptService:              nil,
				BlockPoolService:            nil,
				BlockIncompleteQueueService: &mockBlockIncompleteQueueServiceReceiveBlock{},
				NodeRegistrationService:     nil,
			},
			wantErr: true,
			want:    nil,
		},
		{
			name: "ReceiveBlock:wantErr-get-receipt-key-failed",
			args: args{
				senderPublicKey: nil,
				lastBlock:       &mockLastBlockData,
				block: &model.Block{
					ID:                  mockBlockIDProcessQueueReceiveBlockAlreadyQueued,
					PreviousBlockHash:   []byte{00},
					BlocksmithPublicKey: mockBlocksmiths[0].NodePublicKey,
					Timestamp:           mockSmithTime + 1,
					TransactionIDs: []int64{
						mockTransaction.GetID(),
					},
				},
				nodeSecretPhrase: "",
			},
			fields: fields{
				Chaintype:                   &chaintype.MainChain{},
				KVExecutor:                  &mockKVExecutorSuccess{},
				QueryExecutor:               &mockQueryExecutorReceiveBlockFail{},
				BlockQuery:                  nil,
				MempoolQuery:                query.NewMempoolQuery(&chaintype.MainChain{}),
				TransactionQuery:            nil,
				Signature:                   nil,
				MempoolService:              nil,
				ActionTypeSwitcher:          nil,
				AccountBalanceQuery:         nil,
				AccountLedgerQuery:          nil,
				Observer:                    nil,
				BlocksmithStrategy:          &mockBlocksmithServiceReceiveBlock{},
				ReceiptService:              &mockReceiptServiceSuccess{},
				BlockPoolService:            &mockBlockPoolServiceNoDuplicate{},
				BlockIncompleteQueueService: &mockBlockIncompleteQueueServiceReceiveBlock{},
				NodeRegistrationService:     nil,
			},
			wantErr: true,
			want:    nil,
		},
		{
			name: "ReceiveBlock:wantErr-already-send-receipt",
			args: args{
				senderPublicKey: nil,
				lastBlock:       &mockLastBlockData,
				block: &model.Block{
					ID:                  mockBlockIDProcessQueueReceiveBlockAlreadyQueued,
					PreviousBlockHash:   mockLastBlockData.GetBlockHash(),
					BlocksmithPublicKey: mockBlocksmiths[0].NodePublicKey,
					Timestamp:           mockSmithTime + 1,
					TransactionIDs: []int64{
						mockTransaction.GetID(),
					},
				},
				nodeSecretPhrase: "",
			},
			fields: fields{
				Chaintype:                   &chaintype.MainChain{},
				KVExecutor:                  &mockKVExecutorSuccess{},
				QueryExecutor:               &mockQueryExecutorReceiveBlockFail{},
				BlockQuery:                  nil,
				MempoolQuery:                query.NewMempoolQuery(&chaintype.MainChain{}),
				TransactionQuery:            nil,
				Signature:                   nil,
				MempoolService:              nil,
				ActionTypeSwitcher:          nil,
				AccountBalanceQuery:         nil,
				AccountLedgerQuery:          nil,
				Observer:                    nil,
				BlocksmithStrategy:          &mockBlocksmithServiceReceiveBlock{},
				ReceiptService:              &mockReceiptServiceSuccess{},
				BlockPoolService:            &mockBlockPoolServiceNoDuplicate{},
				BlockIncompleteQueueService: &mockBlockIncompleteQueueServiceReceiveBlock{},
				NodeRegistrationService:     nil,
			},
			wantErr: true,
			want:    nil,
		},
		{
			name: "ReceiveBlock:wantErr-failed-get-receipt",
			args: args{
				senderPublicKey: nil,
				lastBlock:       &mockLastBlockData,
				block: &model.Block{
					ID:                  mockBlockIDProcessQueueReceiveBlockAlreadyQueued,
					PreviousBlockHash:   mockLastBlockData.GetBlockHash(),
					BlocksmithPublicKey: mockBlocksmiths[0].NodePublicKey,
					Timestamp:           mockSmithTime + 1,
					TransactionIDs: []int64{
						mockTransaction.GetID(),
					},
				},
				nodeSecretPhrase: "",
			},
			fields: fields{
				Chaintype:                   &chaintype.MainChain{},
				KVExecutor:                  &mockKVExecutorFailOtherError{},
				QueryExecutor:               &mockQueryExecutorReceiveBlockFail{},
				BlockQuery:                  nil,
				MempoolQuery:                query.NewMempoolQuery(&chaintype.MainChain{}),
				TransactionQuery:            nil,
				Signature:                   nil,
				MempoolService:              nil,
				ActionTypeSwitcher:          nil,
				AccountBalanceQuery:         nil,
				AccountLedgerQuery:          nil,
				Observer:                    nil,
				BlocksmithStrategy:          &mockBlocksmithServiceReceiveBlock{},
				ReceiptService:              &mockReceiptServiceSuccess{},
				BlockPoolService:            &mockBlockPoolServiceNoDuplicate{},
				BlockIncompleteQueueService: &mockBlockIncompleteQueueServiceReceiveBlock{},
				NodeRegistrationService:     nil,
			},
			wantErr: true,
			want:    nil,
		},
		{
			name: "ReceiveBlock:wantErr-generate-receipt-failed",
			args: args{
				senderPublicKey: nil,
				lastBlock:       &mockLastBlockData,
				block: &model.Block{
					ID:                  mockBlockIDProcessQueueReceiveBlockAlreadyQueued,
					PreviousBlockHash:   mockLastBlockData.GetBlockHash(),
					BlocksmithPublicKey: mockBlocksmiths[0].NodePublicKey,
					Timestamp:           mockSmithTime + 1,
					TransactionIDs: []int64{
						mockTransaction.GetID(),
					},
				},
				nodeSecretPhrase: "",
			},
			fields: fields{
				Chaintype:                   &chaintype.MainChain{},
				KVExecutor:                  &mockKVExecutorSuccessKeyNotFound{},
				QueryExecutor:               &mockQueryExecutorReceiveBlockFail{},
				BlockQuery:                  nil,
				MempoolQuery:                query.NewMempoolQuery(&chaintype.MainChain{}),
				TransactionQuery:            nil,
				Signature:                   nil,
				MempoolService:              nil,
				ActionTypeSwitcher:          nil,
				AccountBalanceQuery:         nil,
				AccountLedgerQuery:          nil,
				Observer:                    nil,
				BlocksmithStrategy:          &mockBlocksmithServiceReceiveBlock{},
				ReceiptService:              &mockReceiptServiceFail{},
				BlockPoolService:            nil,
				BlockIncompleteQueueService: &mockBlockIncompleteQueueServiceReceiveBlock{},
				NodeRegistrationService:     nil,
			},
			wantErr: true,
			want:    nil,
		},
		{
			name: "ReceiveBlock:wantErr-generate-receipt-success",
			args: args{
				senderPublicKey: nil,
				lastBlock:       &mockLastBlockData,
				block: &model.Block{
					ID:                  mockBlockIDProcessQueueReceiveBlockAlreadyQueued,
					PreviousBlockHash:   mockLastBlockData.GetBlockHash(),
					BlocksmithPublicKey: mockBlocksmiths[0].NodePublicKey,
					Timestamp:           mockSmithTime + 1,
					TransactionIDs: []int64{
						mockTransaction.GetID(),
					},
				},
				nodeSecretPhrase: "",
			},
			fields: fields{
				Chaintype:                   &chaintype.MainChain{},
				KVExecutor:                  &mockKVExecutorSuccessKeyNotFound{},
				QueryExecutor:               &mockQueryExecutorReceiveBlockFail{},
				BlockQuery:                  nil,
				MempoolQuery:                query.NewMempoolQuery(&chaintype.MainChain{}),
				TransactionQuery:            nil,
				Signature:                   nil,
				MempoolService:              nil,
				ActionTypeSwitcher:          nil,
				AccountBalanceQuery:         nil,
				AccountLedgerQuery:          nil,
				Observer:                    nil,
				BlocksmithStrategy:          &mockBlocksmithServiceReceiveBlock{},
				ReceiptService:              &mockReceiptServiceSuccess{},
				BlockPoolService:            nil,
				BlockIncompleteQueueService: &mockBlockIncompleteQueueServiceReceiveBlock{},
				NodeRegistrationService:     nil,
			},
			wantErr: false,
			want:    nil,
		},
	}
	for _, tt := range tests {
		t.Run(tt.name, func(t *testing.T) {
			bs := &BlockService{
				Chaintype:                   tt.fields.Chaintype,
				KVExecutor:                  tt.fields.KVExecutor,
				QueryExecutor:               tt.fields.QueryExecutor,
				BlockQuery:                  tt.fields.BlockQuery,
				MempoolQuery:                tt.fields.MempoolQuery,
				TransactionQuery:            tt.fields.TransactionQuery,
				NodeRegistrationQuery:       tt.fields.NodeRegistrationQuery,
				ParticipationScoreQuery:     tt.fields.ParticipationScoreQuery,
				SkippedBlocksmithQuery:      tt.fields.SkippedBlocksmithQuery,
				Signature:                   tt.fields.Signature,
				MempoolService:              tt.fields.MempoolService,
				ActionTypeSwitcher:          tt.fields.ActionTypeSwitcher,
				AccountBalanceQuery:         tt.fields.AccountBalanceQuery,
				AccountLedgerQuery:          tt.fields.AccountLedgerQuery,
				Observer:                    tt.fields.Observer,
				BlocksmithStrategy:          tt.fields.BlocksmithStrategy,
				Logger:                      log.New(),
				NodeRegistrationService:     tt.fields.NodeRegistrationService,
				BlockIncompleteQueueService: tt.fields.BlockIncompleteQueueService,
				ReceiptUtil:                 &coreUtil.ReceiptUtil{},
				ReceiptService:              tt.fields.ReceiptService,
				BlockPoolService:            tt.fields.BlockPoolService,
			}
			got, err := bs.ReceiveBlock(
				tt.args.senderPublicKey, tt.args.lastBlock, tt.args.block, tt.args.nodeSecretPhrase, &model.Peer{},
			)
			if (err != nil) != tt.wantErr {
				t.Errorf("ReceiveBlock() error = \n%v, wantErr \n%v", err, tt.wantErr)
				return
			}
			if !reflect.DeepEqual(got, tt.want) {
				t.Errorf("ReceiveBlock() got = \n%v want \n%v", got, tt.want)
			}
		})
	}
}

type (
	// GetBlockExtendedInfo mocks
	mockGetBlockExtendedInfoBlocksmithServiceSuccess struct {
		BlocksmithService
	}
	mockGetBlockExtendedInfoPublishedReceiptUtilSuccess struct {
		coreUtil.PublishedReceiptUtil
	}
	// GetBlockExtendedInfo mocks
)

func (*mockGetBlockExtendedInfoBlocksmithServiceSuccess) GetBlocksmithAccountAddress(block *model.Block) (string, error) {
	return "BCZnSfqpP5tqFQlMTYkDeBVFWnbyVK7vLr5ORFpTjgtN", nil
}

func (*mockGetBlockExtendedInfoPublishedReceiptUtilSuccess) GetPublishedReceiptsByBlockHeight(
	blockHeight uint32,
) ([]*model.PublishedReceipt, error) {
	return mockPublishedReceipt, nil
}

func TestBlockService_GetBlockExtendedInfo(t *testing.T) {
	block := &model.Block{
		ID:                   999,
		PreviousBlockHash:    []byte{1, 1, 1, 1, 1, 1, 1, 1},
		Height:               1,
		Timestamp:            1562806389280,
		BlockSeed:            []byte{},
		BlockSignature:       []byte{},
		CumulativeDifficulty: string(100000000),
		PayloadLength:        0,
		PayloadHash:          []byte{},
		BlocksmithPublicKey:  bcsNodePubKey1,
		TotalAmount:          100000000,
		TotalFee:             10000000,
		TotalCoinBase:        1,
		Version:              0,
	}
	genesisBlock := &model.Block{
		ID:                   999,
		PreviousBlockHash:    []byte{1, 1, 1, 1, 1, 1, 1, 1},
		Height:               0,
		Timestamp:            1562806389280,
		BlockSeed:            []byte{},
		BlockSignature:       []byte{},
		CumulativeDifficulty: string(100000000),
		PayloadLength:        0,
		PayloadHash:          []byte{},
		BlocksmithPublicKey:  bcsNodePubKey1,
		TotalAmount:          100000000,
		TotalFee:             10000000,
		TotalCoinBase:        1,
		Version:              0,
	}
	type fields struct {
		Chaintype               chaintype.ChainType
		QueryExecutor           query.ExecutorInterface
		BlockQuery              query.BlockQueryInterface
		MempoolQuery            query.MempoolQueryInterface
		TransactionQuery        query.TransactionQueryInterface
		Signature               crypto.SignatureInterface
		MempoolService          MempoolServiceInterface
		PublishedReceiptQuery   query.PublishedReceiptQueryInterface
		SkippedBlocksmithQuery  query.SkippedBlocksmithQueryInterface
		ActionTypeSwitcher      transaction.TypeActionSwitcher
		AccountBalanceQuery     query.AccountBalanceQueryInterface
		ParticipationScoreQuery query.ParticipationScoreQueryInterface
		NodeRegistrationQuery   query.NodeRegistrationQueryInterface
		BlocksmithService       BlocksmithServiceInterface
		PublishedReceiptUtil    coreUtil.PublishedReceiptUtilInterface
		Observer                *observer.Observer
	}
	type args struct {
		block *model.Block
	}
	tests := []struct {
		name    string
		fields  fields
		args    args
		want    *model.BlockExtendedInfo
		wantErr bool
	}{
		{
			name: "GetBlockExtendedInfo:fail - {VersionedNodeRegistrationNotFound}",
			args: args{
				block: block,
			},
			fields: fields{
				QueryExecutor:          &mockQueryExecutorNotFound{},
				NodeRegistrationQuery:  query.NewNodeRegistrationQuery(),
				PublishedReceiptQuery:  query.NewPublishedReceiptQuery(),
				SkippedBlocksmithQuery: query.NewSkippedBlocksmithQuery(),
				BlocksmithService:      &mockGetBlockExtendedInfoBlocksmithServiceSuccess{},
				PublishedReceiptUtil:   &mockGetBlockExtendedInfoPublishedReceiptUtilSuccess{},
			},
			wantErr: true,
			want:    nil,
		},
		{
			name: "GetBlockExtendedInfo:success-{genesisBlock}",
			args: args{
				block: genesisBlock,
			},
			fields: fields{
				QueryExecutor:          &mockQueryExecutorSuccess{},
				NodeRegistrationQuery:  query.NewNodeRegistrationQuery(),
				PublishedReceiptQuery:  query.NewPublishedReceiptQuery(),
				SkippedBlocksmithQuery: query.NewSkippedBlocksmithQuery(),
				BlocksmithService:      &mockGetBlockExtendedInfoBlocksmithServiceSuccess{},
				PublishedReceiptUtil:   &mockGetBlockExtendedInfoPublishedReceiptUtilSuccess{},
			},
			wantErr: false,
			want: &model.BlockExtendedInfo{
				Block: &model.Block{
					ID:                   999,
					PreviousBlockHash:    []byte{1, 1, 1, 1, 1, 1, 1, 1},
					Height:               0,
					Timestamp:            1562806389280,
					BlockSeed:            []byte{},
					BlockSignature:       []byte{},
					CumulativeDifficulty: string(100000000),
					PayloadLength:        0,
					PayloadHash:          []byte{},
					BlocksmithPublicKey:  bcsNodePubKey1,
					TotalAmount:          100000000,
					TotalFee:             10000000,
					TotalCoinBase:        1,
					Version:              0,
				},
				BlocksmithAccountAddress: constant.MainchainGenesisAccountAddress,
				TotalReceipts:            1,
				ReceiptValue:             50000000,
				PopChange:                1000000000,
				SkippedBlocksmiths: []*model.SkippedBlocksmith{
					{
						BlocksmithPublicKey: mockBlocksmiths[0].NodePublicKey,
						POPChange:           5000,
						BlockHeight:         1,
					},
				},
			},
		},
		{
			name: "GetBlockExtendedInfo:success",
			args: args{
				block: block,
			},
			fields: fields{
				QueryExecutor:          &mockQueryExecutorSuccess{},
				NodeRegistrationQuery:  query.NewNodeRegistrationQuery(),
				PublishedReceiptQuery:  query.NewPublishedReceiptQuery(),
				SkippedBlocksmithQuery: query.NewSkippedBlocksmithQuery(),
				BlocksmithService:      &mockGetBlockExtendedInfoBlocksmithServiceSuccess{},
				PublishedReceiptUtil:   &mockGetBlockExtendedInfoPublishedReceiptUtilSuccess{},
			},
			wantErr: false,
			want: &model.BlockExtendedInfo{
				Block: &model.Block{
					ID:                   999,
					PreviousBlockHash:    []byte{1, 1, 1, 1, 1, 1, 1, 1},
					Height:               1,
					Timestamp:            1562806389280,
					BlockSeed:            []byte{},
					BlockSignature:       []byte{},
					CumulativeDifficulty: string(100000000),
					PayloadLength:        0,
					PayloadHash:          []byte{},
					BlocksmithPublicKey:  bcsNodePubKey1,
					TotalAmount:          100000000,
					TotalFee:             10000000,
					TotalCoinBase:        1,
					Version:              0,
				},
				BlocksmithAccountAddress: bcsAddress1,
				TotalReceipts:            int64(len(mockPublishedReceipt)),
				ReceiptValue:             50000000,
				PopChange:                1000000000,
				SkippedBlocksmiths: []*model.SkippedBlocksmith{
					{
						BlocksmithPublicKey: mockBlocksmiths[0].NodePublicKey,
						POPChange:           5000,
						BlockHeight:         1,
					},
				},
			},
		},
	}
	for _, tt := range tests {
		t.Run(tt.name, func(t *testing.T) {
			bs := &BlockService{
				Chaintype:               tt.fields.Chaintype,
				QueryExecutor:           tt.fields.QueryExecutor,
				BlockQuery:              tt.fields.BlockQuery,
				MempoolQuery:            tt.fields.MempoolQuery,
				TransactionQuery:        tt.fields.TransactionQuery,
				Signature:               tt.fields.Signature,
				MempoolService:          tt.fields.MempoolService,
				ActionTypeSwitcher:      tt.fields.ActionTypeSwitcher,
				PublishedReceiptQuery:   tt.fields.PublishedReceiptQuery,
				SkippedBlocksmithQuery:  tt.fields.SkippedBlocksmithQuery,
				AccountBalanceQuery:     tt.fields.AccountBalanceQuery,
				ParticipationScoreQuery: tt.fields.ParticipationScoreQuery,
				NodeRegistrationQuery:   tt.fields.NodeRegistrationQuery,
				Observer:                tt.fields.Observer,
				ReceiptUtil:             &coreUtil.ReceiptUtil{},
				BlocksmithService:       tt.fields.BlocksmithService,
				PublishedReceiptUtil:    tt.fields.PublishedReceiptUtil,
			}
			got, err := bs.GetBlockExtendedInfo(tt.args.block, false)
			if (err != nil) != tt.wantErr {
				t.Errorf("BlockService.GetBlockExtendedInfo() error = \n%v, wantErr \n%v", err, tt.wantErr)
				return
			}
			if !reflect.DeepEqual(got, tt.want) {
				t.Errorf("BlockService.GetBlockExtendedInfo() = \n%v, want \n%v", got, tt.want)
			}
		})
	}
}

var mockSmithTime int64 = 1

func TestBlockService_GenerateGenesisBlock(t *testing.T) {
	type fields struct {
		Chaintype               chaintype.ChainType
		KVExecutor              kvdb.KVExecutorInterface
		QueryExecutor           query.ExecutorInterface
		BlockQuery              query.BlockQueryInterface
		MempoolQuery            query.MempoolQueryInterface
		TransactionQuery        query.TransactionQueryInterface
		MerkleTreeQuery         query.MerkleTreeQueryInterface
		Signature               crypto.SignatureInterface
		MempoolService          MempoolServiceInterface
		ActionTypeSwitcher      transaction.TypeActionSwitcher
		AccountBalanceQuery     query.AccountBalanceQueryInterface
		ParticipationScoreQuery query.ParticipationScoreQueryInterface
		NodeRegistrationQuery   query.NodeRegistrationQueryInterface
		Observer                *observer.Observer
		Logger                  *log.Logger
	}
	type args struct {
		genesisEntries []constant.GenesisConfigEntry
	}
	tests := []struct {
		name    string
		fields  fields
		args    args
		want    int64
		wantErr bool
	}{
		{
			name: "GenerateGenesisBlock:success",
			fields: fields{
				Chaintype:               &chaintype.MainChain{},
				KVExecutor:              nil,
				QueryExecutor:           nil,
				BlockQuery:              nil,
				MempoolQuery:            nil,
				TransactionQuery:        nil,
				MerkleTreeQuery:         nil,
				Signature:               nil,
				MempoolService:          nil,
				ActionTypeSwitcher:      &transaction.TypeSwitcher{},
				AccountBalanceQuery:     nil,
				ParticipationScoreQuery: nil,
				NodeRegistrationQuery:   nil,
				Observer:                nil,
			},
			args: args{
				genesisEntries: []constant.GenesisConfigEntry{
					{
						AccountAddress: "BCZEGOb3WNx3fDOVf9ZS4EjvOIv_UeW4TVBQJ_6tHKlE",
						AccountBalance: 0,
						NodePublicKey: []byte{153, 58, 50, 200, 7, 61, 108, 229, 204, 48, 199, 145, 21, 99, 125, 75, 49, 45, 118,
							97, 219, 80, 242, 244, 100, 134, 144, 246, 37, 144, 213, 135},
						NodeAddress:        "0.0.0.0",
						LockedBalance:      10000000000000,
						ParticipationScore: 1000000000,
					},
					{
						AccountAddress: "BCZnSfqpP5tqFQlMTYkDeBVFWnbyVK7vLr5ORFpTjgtN",
						AccountBalance: 0,
						NodePublicKey: []byte{0, 14, 6, 218, 170, 54, 60, 50, 2, 66, 130, 119, 226, 235, 126, 203, 5, 12, 152,
							194, 170, 146, 43, 63, 224, 101, 127, 241, 62, 152, 187, 255},
						NodeAddress:        "0.0.0.0",
						LockedBalance:      0,
						ParticipationScore: 1000000000,
					},
					{
						AccountAddress: "BCZKLvgUYZ1KKx-jtF9KoJskjVPvB9jpIjfzzI6zDW0J",
						AccountBalance: 0,
						NodePublicKey: []byte{140, 115, 35, 51, 159, 22, 234, 192, 38, 104, 96, 24, 80, 70, 86, 211, 123, 72, 52,
							221, 97, 121, 59, 151, 158, 90, 167, 17, 110, 253, 122, 158},
						NodeAddress:        "0.0.0.0",
						LockedBalance:      0,
						ParticipationScore: 1000000000,
					},
					{
						AccountAddress: "nK_ouxdDDwuJiogiDAi_zs1LqeN7f5ZsXbFtXGqGc0Pd",
						AccountBalance: 100000000000,
						NodePublicKey: []byte{41, 235, 184, 214, 70, 23, 153, 89, 104, 41, 250, 248, 51, 7, 69, 89, 234, 181, 100,
							163, 45, 69, 152, 70, 52, 201, 147, 70, 6, 242, 52, 220},
						NodeAddress:        "0.0.0.0",
						LockedBalance:      0,
						ParticipationScore: 1000000000,
					},
				},
			},
			wantErr: false,
			want:    -1004196121518553761,
		},
	}
	for _, tt := range tests {
		t.Run(tt.name, func(t *testing.T) {
			bs := &BlockService{
				Chaintype:               tt.fields.Chaintype,
				KVExecutor:              tt.fields.KVExecutor,
				QueryExecutor:           tt.fields.QueryExecutor,
				BlockQuery:              tt.fields.BlockQuery,
				MempoolQuery:            tt.fields.MempoolQuery,
				TransactionQuery:        tt.fields.TransactionQuery,
				Signature:               tt.fields.Signature,
				MempoolService:          tt.fields.MempoolService,
				ActionTypeSwitcher:      tt.fields.ActionTypeSwitcher,
				AccountBalanceQuery:     tt.fields.AccountBalanceQuery,
				ParticipationScoreQuery: tt.fields.ParticipationScoreQuery,
				NodeRegistrationQuery:   tt.fields.NodeRegistrationQuery,
				Observer:                tt.fields.Observer,
				Logger:                  tt.fields.Logger,
			}
			got, err := bs.GenerateGenesisBlock(tt.args.genesisEntries)
			if (err != nil) != tt.wantErr {
				t.Errorf("BlockService.GenerateGenesisBlock() error = %v, wantErr %v", err, tt.wantErr)
				return
			}
			if got.ID != tt.want {
				t.Errorf("BlockService.GenerateGenesisBlock() got %v, want %v", got.GetID(), tt.want)
			}
		})
	}
}

type mockQueryExecutorValidateBlockSuccess struct {
	query.Executor
}

func (*mockQueryExecutorValidateBlockSuccess) ExecuteSelect(qStr string, tx bool, args ...interface{}) (*sql.Rows, error) {
	db, mock, _ := sqlmock.New()
	defer db.Close()
	mock.ExpectQuery(regexp.QuoteMeta(qStr)).
		WillReturnRows(sqlmock.NewRows(
			query.NewBlockQuery(&chaintype.MainChain{}).Fields,
		).AddRow(
			mockBlockData.GetID(),
			mockBlockData.GetBlockHash(),
			mockBlockData.GetPreviousBlockHash(),
			mockBlockData.GetHeight(),
			mockBlockData.GetTimestamp(),
			mockBlockData.GetBlockSeed(),
			mockBlockData.GetBlockSignature(),
			mockBlockData.GetCumulativeDifficulty(),
			mockBlockData.GetPayloadLength(),
			mockBlockData.GetPayloadHash(),
			mockBlockData.GetBlocksmithPublicKey(),
			mockBlockData.GetTotalAmount(),
			mockBlockData.GetTotalFee(),
			mockBlockData.GetTotalCoinBase(),
			mockBlockData.GetVersion(),
		))
	rows, _ := db.Query(qStr)
	return rows, nil
}

var (
	mockValidateBadBlockInvalidBlockHash = &model.Block{
		Timestamp:           1572246820,
		BlockSignature:      []byte{},
		BlocksmithPublicKey: []byte{1, 2, 3, 4},
		PreviousBlockHash:   []byte{},
	}

	mockValidateBlockSuccess = &model.Block{
		Timestamp: 1572246820,
		ID:        constant.MainchainGenesisBlockID,
		BlockHash: make([]byte, 32),
		PreviousBlockHash: []byte{167, 255, 198, 248, 191, 30, 215, 102, 81, 193, 71, 86, 160,
			97, 214, 98, 245, 128, 255, 77, 228, 59, 73, 250, 130, 216, 10, 75, 128, 248, 67, 74},
		Height: 1,
		BlockSeed: []byte{153, 58, 50, 200, 7, 61, 108, 229, 204, 48, 199, 145, 21, 99, 125, 75, 49,
			45, 118, 97, 219, 80, 242, 244, 100, 134, 144, 246, 37, 144, 213, 135},
		BlockSignature:       []byte{144, 246, 37, 144, 213, 135},
		CumulativeDifficulty: "1000",
		PayloadLength:        0,
		PayloadHash: []byte{167, 255, 198, 248, 191, 30, 215, 102, 81, 193, 71, 86, 160,
			97, 214, 98, 245, 128, 255, 77, 228, 59, 73, 250, 130, 216, 10, 75, 128, 248, 67, 74},
		BlocksmithPublicKey: []byte{1, 2, 3, 200, 7, 61, 108, 229, 204, 48, 199, 145, 21, 99, 125, 75, 49,
			45, 118, 97, 219, 80, 242, 244, 100, 134, 144, 246, 37, 144, 213, 135},
		TotalAmount:   1000,
		TotalFee:      0,
		TotalCoinBase: 1,
		Version:       0,
	}
)

type (
	mockBlocksmithServiceValidateBlockSuccess struct {
		strategy.BlocksmithStrategyMain
	}
)

func (*mockBlocksmithServiceValidateBlockSuccess) GetSortedBlocksmithsMap(*model.Block) map[string]*int64 {
	firstIndex := int64(0)
	secondIndex := int64(1)
	return map[string]*int64{
		string(mockValidateBadBlockInvalidBlockHash.BlocksmithPublicKey): &firstIndex,
		string(mockBlockData.BlocksmithPublicKey):                        &secondIndex,
	}
}

func (*mockBlocksmithServiceValidateBlockSuccess) IsBlockTimestampValid(blocksmithIndex, numberOfBlocksmiths int64, previousBlock,
	currentBlock *model.Block) error {
	return nil
}

func (*mockBlocksmithServiceValidateBlockSuccess) IsValidSmithTime(blocksmithIndex, numberOfBlocksmiths int64,
	previousBlock *model.Block) error {
	return nil
}

func TestBlockService_ValidateBlock(t *testing.T) {
	type fields struct {
		Chaintype               chaintype.ChainType
		KVExecutor              kvdb.KVExecutorInterface
		QueryExecutor           query.ExecutorInterface
		BlockQuery              query.BlockQueryInterface
		MempoolQuery            query.MempoolQueryInterface
		TransactionQuery        query.TransactionQueryInterface
		MerkleTreeQuery         query.MerkleTreeQueryInterface
		PublishedReceiptQuery   query.PublishedReceiptQueryInterface
		Signature               crypto.SignatureInterface
		MempoolService          MempoolServiceInterface
		ReceiptService          ReceiptServiceInterface
		ActionTypeSwitcher      transaction.TypeActionSwitcher
		AccountBalanceQuery     query.AccountBalanceQueryInterface
		ParticipationScoreQuery query.ParticipationScoreQueryInterface
		NodeRegistrationQuery   query.NodeRegistrationQueryInterface
		BlocksmithStrategy      strategy.BlocksmithStrategyInterface
		Observer                *observer.Observer
		Logger                  *log.Logger
	}
	type args struct {
		block             *model.Block
		previousLastBlock *model.Block
	}
	tests := []struct {
		name    string
		fields  fields
		args    args
		wantErr bool
	}{
		{
			name: "ValidateBlock:fail-{InvalidTimestamp}",
			args: args{
				block: &model.Block{
					Timestamp: 1572246820 + constant.GenerateBlockTimeoutSec + 1,
				},
			},
			fields:  fields{},
			wantErr: true,
		},
		{
			name: "ValidateBlock:fail-{notInBlocksmithList}",
			args: args{
				block: &model.Block{
					Timestamp:           1572246820,
					BlockSignature:      []byte{},
					BlocksmithPublicKey: []byte{},
				},
			},
			fields: fields{
				Signature:          &mockSignatureFail{},
				BlocksmithStrategy: &mockBlocksmithServiceValidateBlockSuccess{},
			},
			wantErr: true,
		},
		{
			name: "ValidateBlock:fail-{InvalidSignature}",
			args: args{
<<<<<<< HEAD
				block:   mockValidateBadBlockInvalidBlockHash,
=======
				block: mockValidateBadBlockInvalidBlockHash,
>>>>>>> 88549b96
			},
			fields: fields{
				Signature:          &mockSignatureFail{},
				BlocksmithStrategy: &mockBlocksmithServiceValidateBlockSuccess{},
			},
			wantErr: true,
		},
		{
			name: "ValidateBlock:fail-{InvalidBlockHash}",
			args: args{
				block:             mockValidateBadBlockInvalidBlockHash,
				previousLastBlock: &model.Block{},
			},
			fields: fields{
				Signature:          &mockSignature{},
				BlocksmithStrategy: &mockBlocksmithServiceValidateBlockSuccess{},
			},
			wantErr: true,
		},
		{
			name: "ValidateBlock:fail-{InvalidCumulativeDifficulty}",
			args: args{
				block: &model.Block{
					Timestamp:           1572246820,
					BlockSignature:      []byte{},
					BlocksmithPublicKey: []byte{},
					PreviousBlockHash: []byte{167, 255, 198, 248, 191, 30, 215, 102, 81, 193, 71, 86, 160,
						97, 214, 98, 245, 128, 255, 77, 228, 59, 73, 250, 130, 216, 10, 75, 128, 248, 67, 74},
					CumulativeDifficulty: "10",
				},
				previousLastBlock: &model.Block{},
			},
			fields: fields{
				Signature:          &mockSignature{},
				BlockQuery:         query.NewBlockQuery(&chaintype.MainChain{}),
				QueryExecutor:      &mockQueryExecutorValidateBlockSuccess{},
				BlocksmithStrategy: &mockBlocksmithServiceValidateBlockSuccess{},
			},
			wantErr: true,
		},
		{
			name: "ValidateBlock:success",
			args: args{
				block:             mockValidateBlockSuccess,
				previousLastBlock: &model.Block{},
			},
			fields: fields{
				Signature:          &mockSignature{},
				BlockQuery:         query.NewBlockQuery(&chaintype.MainChain{}),
				QueryExecutor:      &mockQueryExecutorValidateBlockSuccess{},
				BlocksmithStrategy: &mockBlocksmithServiceValidateBlockSuccess{},
			},
		},
	}
	for _, tt := range tests {
		t.Run(tt.name, func(t *testing.T) {
			bs := &BlockService{
				Chaintype:               tt.fields.Chaintype,
				KVExecutor:              tt.fields.KVExecutor,
				QueryExecutor:           tt.fields.QueryExecutor,
				BlockQuery:              tt.fields.BlockQuery,
				MempoolQuery:            tt.fields.MempoolQuery,
				TransactionQuery:        tt.fields.TransactionQuery,
				PublishedReceiptQuery:   tt.fields.PublishedReceiptQuery,
				Signature:               tt.fields.Signature,
				MempoolService:          tt.fields.MempoolService,
				ReceiptService:          tt.fields.ReceiptService,
				ActionTypeSwitcher:      tt.fields.ActionTypeSwitcher,
				AccountBalanceQuery:     tt.fields.AccountBalanceQuery,
				ParticipationScoreQuery: tt.fields.ParticipationScoreQuery,
				NodeRegistrationQuery:   tt.fields.NodeRegistrationQuery,
				BlocksmithStrategy:      tt.fields.BlocksmithStrategy,
				Observer:                tt.fields.Observer,
				Logger:                  tt.fields.Logger,
			}
			if err := bs.ValidateBlock(tt.args.block, tt.args.previousLastBlock); (err != nil) != tt.wantErr {
				t.Errorf("BlockService.ValidateBlock() error = %v, wantErr %v", err, tt.wantErr)
			}
		})
	}
}

type (
	mockPopOffToBlockReturnCommonBlock struct {
		query.Executor
	}
	mockPopOffToBlockReturnBeginTxFunc struct {
		query.Executor
	}
	mockPopOffToBlockReturnWantFailOnCommit struct {
		query.Executor
	}
	mockPopOffToBlockReturnWantFailOnExecuteTransactions struct {
		query.Executor
	}
)

func (*mockPopOffToBlockReturnCommonBlock) BeginTx() error {
	return nil
}
func (*mockPopOffToBlockReturnCommonBlock) CommitTx() error {
	return nil
}
func (*mockPopOffToBlockReturnCommonBlock) ExecuteTransactions(queries [][]interface{}) error {
	return nil
}
func (*mockPopOffToBlockReturnCommonBlock) ExecuteSelect(qSrt string, tx bool, args ...interface{}) (*sql.Rows, error) {
	db, mock, _ := sqlmock.New()
	defer db.Close()

	mock.ExpectQuery("").WillReturnRows(
		sqlmock.NewRows(query.NewMempoolQuery(chaintype.GetChainType(0)).Fields).AddRow(
			1,
			0,
			10,
			1000,
			[]byte{2, 0, 0, 0, 1, 112, 240, 249, 74, 0, 0, 0, 0, 44, 0, 0, 0, 66, 67, 90, 69, 71, 79, 98, 51, 87, 78, 120, 51,
				102, 68, 79, 86, 102, 57, 90, 83, 52, 69, 106, 118, 79, 73, 118, 95, 85, 101, 87, 52, 84, 86, 66, 81, 74, 95, 54,
				116, 72, 75, 108, 69, 0, 0, 0, 0, 0, 0, 0, 0, 0, 0, 0, 0, 0, 0, 0, 0, 0, 0, 0, 0, 0, 0, 0, 0, 0, 0, 0, 0, 0, 0, 0,
				0, 0, 0, 0, 0, 0, 0, 0, 0, 0, 0, 0, 0, 0, 0, 0, 0, 1, 0, 0, 0, 0, 0, 0, 0, 201, 0, 0, 0, 153, 58, 50, 200, 7, 61,
				108, 229, 204, 48, 199, 145, 21, 99, 125, 75, 49, 45, 118, 97, 219, 80, 242, 244, 100, 134, 144, 246, 37, 144, 213,
				135, 0, 0, 0, 0, 9, 0, 0, 0, 49, 50, 55, 46, 48, 46, 48, 46, 49, 0, 202, 154, 59, 0, 0, 0, 0, 86, 90, 118, 89, 100,
				56, 48, 112, 53, 83, 45, 114, 120, 83, 78, 81, 109, 77, 90, 119, 89, 88, 67, 55, 76, 121, 65, 122, 66, 109, 99, 102,
				99, 106, 52, 77, 85, 85, 65, 100, 117, 100, 87, 77, 198, 224, 91, 94, 235, 56, 96, 236, 211, 155, 119, 159, 171, 196,
				10, 175, 144, 215, 90, 167, 3, 27, 88, 212, 233, 202, 31, 112, 45, 147, 34, 18, 1, 0, 0, 0, 48, 128, 236, 38, 196, 0,
				66, 232, 114, 70, 30, 220, 206, 222, 141, 50, 152, 151, 150, 235, 72, 86, 150, 96, 70, 162, 253, 128, 108, 95, 26, 175,
				178, 108, 74, 76, 98, 68, 141, 131, 57, 209, 224, 251, 129, 224, 47, 156, 120, 9, 77, 251, 236, 230, 212, 109, 193, 67,
				250, 166, 49, 249, 198, 11, 0, 0, 0, 0, 162, 190, 223, 52, 221, 118, 195, 111, 129, 166, 99, 216, 213, 202, 203, 118, 28,
				231, 39, 137, 123, 228, 86, 52, 100, 8, 124, 254, 19, 181, 202, 139, 211, 184, 202, 54, 8, 166, 131, 96, 244, 101, 76,
				167, 176, 172, 85, 88, 93, 32, 173, 123, 229, 109, 128, 26, 192, 70, 155, 217, 107, 210, 254, 15},
			"BCZ",
			"ZCB",
		),
	)
	return db.Query("")
}
func (*mockPopOffToBlockReturnCommonBlock) ExecuteTransaction(query string, args ...interface{}) error {
	return nil
}
func (*mockPopOffToBlockReturnBeginTxFunc) BeginTx() error {
	return errors.New("i want this")
}
func (*mockPopOffToBlockReturnBeginTxFunc) CommitTx() error {
	return nil
}
func (*mockPopOffToBlockReturnWantFailOnCommit) BeginTx() error {
	return nil
}
func (*mockPopOffToBlockReturnWantFailOnCommit) CommitTx() error {
	return errors.New("i want this")
}
func (*mockPopOffToBlockReturnWantFailOnCommit) ExecuteSelect(qSrt string, tx bool, args ...interface{}) (*sql.Rows, error) {
	db, mock, _ := sqlmock.New()
	defer db.Close()
	mock.ExpectQuery("").WillReturnRows(
		sqlmock.NewRows(query.NewMempoolQuery(chaintype.GetChainType(0)).Fields).AddRow(
			1,
			0,
			10,
			1000,
			[]byte{1, 2, 3, 4, 5},
			"BCZ",
			"ZCB",
		),
	)
	return db.Query("")

}
func (*mockPopOffToBlockReturnWantFailOnExecuteTransactions) BeginTx() error {
	return nil
}
func (*mockPopOffToBlockReturnWantFailOnExecuteTransactions) CommitTx() error {
	return nil
}
func (*mockPopOffToBlockReturnWantFailOnExecuteTransactions) ExecuteTransactions(queries [][]interface{}) error {
	return errors.New("i want this")
}
func (*mockPopOffToBlockReturnWantFailOnExecuteTransactions) RollbackTx() error {
	return nil
}

var (
	mockGoodBlock = &model.Block{
		ID:                   1,
		BlockHash:            nil,
		PreviousBlockHash:    nil,
		Height:               1000,
		Timestamp:            0,
		BlockSeed:            nil,
		BlockSignature:       nil,
		CumulativeDifficulty: "",
		BlocksmithPublicKey:  nil,
		TotalAmount:          0,
		TotalFee:             0,
		TotalCoinBase:        0,
		Version:              0,
		PayloadLength:        0,
		PayloadHash:          nil,
		Transactions:         nil,
		PublishedReceipts:    nil,
	}
	mockGoodCommonBlock = &model.Block{
		ID:                   1,
		BlockHash:            nil,
		PreviousBlockHash:    nil,
		Height:               900,
		Timestamp:            0,
		BlockSeed:            nil,
		BlockSignature:       nil,
		CumulativeDifficulty: "",
		BlocksmithPublicKey:  nil,
		TotalAmount:          0,
		TotalFee:             0,
		TotalCoinBase:        0,
		Version:              0,
		PayloadLength:        0,
		PayloadHash:          nil,
		Transactions:         nil,
		PublishedReceipts:    nil,
	}
	mockBadCommonBlockHardFork = &model.Block{
		ID:                   1,
		BlockHash:            nil,
		PreviousBlockHash:    nil,
		Height:               100,
		Timestamp:            0,
		BlockSeed:            nil,
		BlockSignature:       nil,
		CumulativeDifficulty: "",
		BlocksmithPublicKey:  nil,
		TotalAmount:          0,
		TotalFee:             0,
		TotalCoinBase:        0,
		Version:              0,
		PayloadLength:        0,
		PayloadHash:          nil,
		Transactions:         nil,
		PublishedReceipts:    nil,
	}
)

type (
	mockExecutorBlockPopGetLastBlockFail struct {
		query.Executor
	}
	mockExecutorBlockPopSuccess struct {
		query.Executor
	}
	mockExecutorBlockPopFailCommonNotFound struct {
		mockExecutorBlockPopSuccess
	}
	mockReceiptSuccess struct {
		ReceiptService
	}
	mockReceiptFail struct {
		ReceiptService
	}
	mockMempoolServiceBlockPopSuccess struct {
		MempoolService
	}
	mockMempoolServiceBlockPopFail struct {
		MempoolService
	}
	mockNodeRegistrationServiceBlockPopSuccess struct {
		NodeRegistrationService
	}
)

func (*mockExecutorBlockPopFailCommonNotFound) ExecuteSelect(
	qStr string, tx bool, args ...interface{},
) (*sql.Rows, error) {
	db, mock, _ := sqlmock.New()
	defer db.Close()

	transactionQ := query.NewTransactionQuery(&chaintype.MainChain{})
	blockQ := query.NewBlockQuery(&chaintype.MainChain{})
	switch qStr {
	case "SELECT id, block_hash, previous_block_hash, height, timestamp, block_seed, block_signature, " +
		"cumulative_difficulty, payload_length, payload_hash, blocksmith_public_key, total_amount, " +
		"total_fee, total_coinbase, version FROM main_block WHERE id = 0":
		mock.ExpectQuery(regexp.QuoteMeta(qStr)).WillReturnRows(
			sqlmock.NewRows(blockQ.Fields))
	case "SELECT id, block_id, block_height, sender_account_address, recipient_account_address, transaction_type, fee, " +
		"timestamp, transaction_hash, transaction_body_length, transaction_body_bytes, signature, version, " +
		"transaction_index FROM \"transaction\" WHERE block_id = ? ORDER BY transaction_index ASC":
		mock.ExpectQuery(regexp.QuoteMeta(qStr)).WillReturnRows(
			sqlmock.NewRows(transactionQ.Fields))
	}

	return db.Query(qStr)
}

func (*mockExecutorBlockPopFailCommonNotFound) ExecuteSelectRow(
	qStr string, tx bool, args ...interface{},
) (*sql.Row, error) {
	db, mock, _ := sqlmock.New()
	defer db.Close()
	blockQ := query.NewBlockQuery(&chaintype.MainChain{})
	switch qStr {
	case "SELECT id, block_hash, previous_block_hash, height, timestamp, block_seed, block_signature, " +
		"cumulative_difficulty, payload_length, payload_hash, blocksmith_public_key, total_amount, " +
		"total_fee, total_coinbase, version FROM main_block ORDER BY height DESC LIMIT 1":
		mock.ExpectQuery(regexp.QuoteMeta(qStr)).WillReturnRows(
			sqlmock.NewRows(blockQ.Fields[:len(blockQ.Fields)-1]).AddRow(
				mockGoodBlock.GetID(),
				mockGoodBlock.GetBlockHash(),
				mockGoodBlock.GetPreviousBlockHash(),
				mockGoodBlock.GetHeight(),
				mockGoodBlock.GetTimestamp(),
				mockGoodBlock.GetBlockSeed(),
				mockGoodBlock.GetBlockSignature(),
				mockGoodBlock.GetCumulativeDifficulty(),
				mockGoodBlock.GetPayloadLength(),
				mockGoodBlock.GetPayloadHash(),
				mockGoodBlock.GetBlocksmithPublicKey(),
				mockGoodBlock.GetTotalAmount(),
				mockGoodBlock.GetTotalFee(),
				mockGoodBlock.GetTotalCoinBase(),
			),
		)
	case "SELECT id, block_hash, previous_block_hash, height, timestamp, block_seed, block_signature, " +
		"cumulative_difficulty, payload_length, payload_hash, blocksmith_public_key, total_amount, " +
		"total_fee, total_coinbase, version FROM main_block WHERE id = 1":
		mock.ExpectQuery(regexp.QuoteMeta(qStr)).WillReturnRows(
			sqlmock.NewRows(blockQ.Fields))
	default:
		return nil, fmt.Errorf("unmocked query: %s", qStr)
	}
	return db.QueryRow(qStr), nil
}

func (*mockExecutorBlockPopGetLastBlockFail) ExecuteSelectRow(qStr string, tx bool, args ...interface{}) (*sql.Row, error) {
	db, mock, _ := sqlmock.New()
	defer db.Close()

	blockQ := query.NewBlockQuery(&chaintype.MainChain{})
	switch qStr {
	case "SELECT id, block_hash, previous_block_hash, height, timestamp, block_seed, block_signature, " +
		"cumulative_difficulty, payload_length, payload_hash, blocksmith_public_key, total_amount, " +
		"total_fee, total_coinbase, version FROM main_block WHERE id = 0":
		mock.ExpectQuery(regexp.QuoteMeta(qStr)).WillReturnRows(
			sqlmock.NewRows(blockQ.Fields))
	default:
		mock.ExpectQuery(regexp.QuoteMeta(qStr)).WillReturnRows(
			sqlmock.NewRows(blockQ.Fields[:len(blockQ.Fields)-1]).AddRow(
				mockGoodBlock.GetID(),
				mockGoodBlock.GetBlockHash(),
				mockGoodBlock.GetPreviousBlockHash(),
				mockGoodBlock.GetHeight(),
				mockGoodBlock.GetTimestamp(),
				mockGoodBlock.GetBlockSeed(),
				mockGoodBlock.GetBlockSignature(),
				mockGoodBlock.GetCumulativeDifficulty(),
				mockGoodBlock.GetPayloadLength(),
				mockGoodBlock.GetPayloadHash(),
				mockGoodBlock.GetBlocksmithPublicKey(),
				mockGoodBlock.GetTotalAmount(),
				mockGoodBlock.GetTotalFee(),
				mockGoodBlock.GetTotalCoinBase(),
			),
		)
	}

	return db.QueryRow(qStr), nil
}

func (*mockNodeRegistrationServiceBlockPopSuccess) ResetScrambledNodes() {

}

func (*mockMempoolServiceBlockPopSuccess) GetMempoolTransactionsWantToBackup(
	height uint32,
) ([]*model.MempoolTransaction, error) {
	return make([]*model.MempoolTransaction, 0), nil
}

func (*mockMempoolServiceBlockPopSuccess) BackupMempools(commonBlock *model.Block) error {
	return nil
}

func (*mockMempoolServiceBlockPopFail) GetMempoolTransactionsWantToBackup(
	height uint32,
) ([]*model.MempoolTransaction, error) {
	return nil, errors.New("mockedError")
}

func (*mockMempoolServiceBlockPopFail) BackupMempools(commonBlock *model.Block) error {
	return errors.New("error BackupMempools")
}

func (*mockReceiptSuccess) GetPublishedReceiptsByHeight(blockHeight uint32) ([]*model.PublishedReceipt, error) {
	return make([]*model.PublishedReceipt, 0), nil
}

func (*mockReceiptFail) GetPublishedReceiptsByHeight(blockHeight uint32) ([]*model.PublishedReceipt, error) {
	return nil, errors.New("mockError")
}

func (*mockExecutorBlockPopSuccess) BeginTx() error {
	return nil
}

func (*mockExecutorBlockPopSuccess) CommitTx() error {
	return nil
}

func (*mockExecutorBlockPopSuccess) ExecuteTransactions(queries [][]interface{}) error {
	return nil
}
func (*mockExecutorBlockPopSuccess) RollbackTx() error {
	return nil
}
func (*mockExecutorBlockPopSuccess) ExecuteSelect(qStr string, tx bool, args ...interface{}) (*sql.Rows, error) {
	db, mock, _ := sqlmock.New()
	defer db.Close()

	transactionQ := query.NewTransactionQuery(&chaintype.MainChain{})
	blockQ := query.NewBlockQuery(&chaintype.MainChain{})
	switch qStr {
	case "SELECT id, block_hash, previous_block_hash, height, timestamp, block_seed, block_signature, " +
		"cumulative_difficulty, payload_length, payload_hash, blocksmith_public_key, total_amount, " +
		"total_fee, total_coinbase, version FROM main_block WHERE height = 999":
		mock.ExpectQuery(regexp.QuoteMeta(qStr)).WillReturnRows(
			sqlmock.NewRows(blockQ.Fields).AddRow(
				mockGoodCommonBlock.GetID(),
				mockGoodCommonBlock.GetBlockHash(),
				mockGoodCommonBlock.GetPreviousBlockHash(),
				mockGoodCommonBlock.GetHeight(),
				mockGoodCommonBlock.GetTimestamp(),
				mockGoodCommonBlock.GetBlockSeed(),
				mockGoodCommonBlock.GetBlockSignature(),
				mockGoodCommonBlock.GetCumulativeDifficulty(),
				mockGoodCommonBlock.GetPayloadLength(),
				mockGoodCommonBlock.GetPayloadHash(),
				mockGoodCommonBlock.GetBlocksmithPublicKey(),
				mockGoodCommonBlock.GetTotalAmount(),
				mockGoodCommonBlock.GetTotalFee(),
				mockGoodCommonBlock.GetTotalCoinBase(),
				mockGoodCommonBlock.GetVersion(),
			),
		)
	case "SELECT id, block_hash, previous_block_hash, height, timestamp, block_seed, block_signature, " +
		"cumulative_difficulty, payload_length, payload_hash, blocksmith_public_key, total_amount, " +
		"total_fee, total_coinbase, version FROM main_block WHERE id = 0":
		mock.ExpectQuery(regexp.QuoteMeta(qStr)).WillReturnRows(
			sqlmock.NewRows(blockQ.Fields).AddRow(
				mockGoodCommonBlock.GetID(),
				mockGoodCommonBlock.GetBlockHash(),
				mockGoodCommonBlock.GetPreviousBlockHash(),
				mockGoodCommonBlock.GetHeight(),
				mockGoodCommonBlock.GetTimestamp(),
				mockGoodCommonBlock.GetBlockSeed(),
				mockGoodCommonBlock.GetBlockSignature(),
				mockGoodCommonBlock.GetCumulativeDifficulty(),
				mockGoodCommonBlock.GetPayloadLength(),
				mockGoodCommonBlock.GetPayloadHash(),
				mockGoodCommonBlock.GetBlocksmithPublicKey(),
				mockGoodCommonBlock.GetTotalAmount(),
				mockGoodCommonBlock.GetTotalFee(),
				mockGoodCommonBlock.GetTotalCoinBase(),
				mockGoodCommonBlock.GetVersion(),
			),
		)
	case "SELECT id, block_id, block_height, sender_account_address, recipient_account_address, transaction_type, fee, " +
		"timestamp, transaction_hash, transaction_body_length, transaction_body_bytes, signature, version, " +
		"transaction_index FROM \"transaction\" WHERE block_id = ? ORDER BY transaction_index ASC":
		mock.ExpectQuery(regexp.QuoteMeta(qStr)).WillReturnRows(
			sqlmock.NewRows(transactionQ.Fields))
	case "SELECT sender_address, transaction_hash, transaction_bytes, status, block_height, latest FROM pending_transaction " +
		"WHERE (block_height+?) = ? AND status = ? AND latest = ?":
		mock.ExpectQuery(regexp.QuoteMeta(qStr)).WillReturnRows(mock.NewRows(query.NewPendingTransactionQuery().Fields))
	}

	return db.Query(qStr)
}

func (*mockExecutorBlockPopSuccess) ExecuteSelectRow(qStr string, tx bool, args ...interface{}) (*sql.Row, error) {
	db, mock, _ := sqlmock.New()
	defer db.Close()

	blockQ := query.NewBlockQuery(&chaintype.MainChain{})

	mock.ExpectQuery(regexp.QuoteMeta(qStr)).WillReturnRows(
		sqlmock.NewRows(blockQ.Fields).AddRow(
			mockGoodBlock.GetID(),
			mockGoodBlock.GetBlockHash(),
			mockGoodBlock.GetPreviousBlockHash(),
			mockGoodBlock.GetHeight(),
			mockGoodBlock.GetTimestamp(),
			mockGoodBlock.GetBlockSeed(),
			mockGoodBlock.GetBlockSignature(),
			mockGoodBlock.GetCumulativeDifficulty(),
			mockGoodBlock.GetPayloadLength(),
			mockGoodBlock.GetPayloadHash(),
			mockGoodBlock.GetBlocksmithPublicKey(),
			mockGoodBlock.GetTotalAmount(),
			mockGoodBlock.GetTotalFee(),
			mockGoodBlock.GetTotalCoinBase(),
			mockGoodBlock.GetVersion(),
		),
	)
	return db.QueryRow(qStr), nil
}

type (
	// PopOffToBlock mocks
	mockBlockPoolServicePopOffToBlockSuccess struct {
		BlockPoolService
	}
	mockPopOffToBlockTransactionCoreService struct {
		TransactionCoreService
	}
	// PopOffToBlock mocks

)

func (*mockPopOffToBlockTransactionCoreService) GetTransactionsByBlockID(blockID int64) ([]*model.Transaction, error) {
	return make([]*model.Transaction, 0), nil
}

func (*mockBlockPoolServicePopOffToBlockSuccess) ClearBlockPool() {}

type (
	mockedExecutorPopOffToBlockSuccessPopping struct {
		query.Executor
	}
)

func (*mockedExecutorPopOffToBlockSuccessPopping) BeginTx() error {
	return nil
}

func (*mockedExecutorPopOffToBlockSuccessPopping) CommitTx() error {
	return nil
}
func (*mockedExecutorPopOffToBlockSuccessPopping) ExecuteTransactions([][]interface{}) error {
	return nil
}
func (*mockedExecutorPopOffToBlockSuccessPopping) RollbackTx() error {
	return nil
}

func (*mockedExecutorPopOffToBlockSuccessPopping) ExecuteSelectRow(qStr string, _ bool, _ ...interface{}) (*sql.Row, error) {
	db, mock, _ := sqlmock.New()
	defer db.Close()

	blockQ := query.NewBlockQuery(&chaintype.MainChain{})
	mockedRows := mock.NewRows(blockQ.Fields)
	switch {
	case strings.Contains(qStr, "WHERE height ="):
		mockedRows.AddRow(
			mockGoodBlock.GetID(),
			mockGoodBlock.GetBlockHash(),
			mockGoodBlock.GetPreviousBlockHash(),
			mockGoodBlock.GetHeight(),
			mockGoodBlock.GetTimestamp(),
			mockGoodBlock.GetBlockSeed(),
			mockGoodBlock.GetBlockSignature(),
			mockGoodBlock.GetCumulativeDifficulty(),
			mockGoodBlock.GetPayloadLength(),
			mockGoodBlock.GetPayloadHash(),
			mockGoodBlock.GetBlocksmithPublicKey(),
			mockGoodBlock.GetTotalAmount(),
			mockGoodBlock.GetTotalFee(),
			mockGoodBlock.GetTotalCoinBase(),
			mockGoodBlock.GetVersion(),
		)
	default:
		mockedRows.AddRow(
			int64(100),
			mockGoodBlock.GetBlockHash(),
			mockGoodBlock.GetPreviousBlockHash(),
			mockGoodBlock.GetHeight(),
			mockGoodBlock.GetTimestamp(),
			mockGoodBlock.GetBlockSeed(),
			mockGoodBlock.GetBlockSignature(),
			mockGoodBlock.GetCumulativeDifficulty(),
			mockGoodBlock.GetPayloadLength(),
			mockGoodBlock.GetPayloadHash(),
			mockGoodBlock.GetBlocksmithPublicKey(),
			mockGoodBlock.GetTotalAmount(),
			mockGoodBlock.GetTotalFee(),
			mockGoodBlock.GetTotalCoinBase(),
			mockGoodBlock.GetVersion(),
		)

	}
	mock.ExpectQuery(regexp.QuoteMeta(qStr)).WillReturnRows(mockedRows)
	return db.QueryRow(qStr), nil
}

func TestBlockService_PopOffToBlock(t *testing.T) {
	type fields struct {
		RWMutex                     sync.RWMutex
		Chaintype                   chaintype.ChainType
		KVExecutor                  kvdb.KVExecutorInterface
		QueryExecutor               query.ExecutorInterface
		BlockQuery                  query.BlockQueryInterface
		MempoolQuery                query.MempoolQueryInterface
		TransactionQuery            query.TransactionQueryInterface
		PublishedReceiptQuery       query.PublishedReceiptQueryInterface
		SkippedBlocksmithQuery      query.SkippedBlocksmithQueryInterface
		Signature                   crypto.SignatureInterface
		MempoolService              MempoolServiceInterface
		ReceiptService              ReceiptServiceInterface
		NodeRegistrationService     NodeRegistrationServiceInterface
		BlocksmithService           BlocksmithServiceInterface
		ActionTypeSwitcher          transaction.TypeActionSwitcher
		AccountBalanceQuery         query.AccountBalanceQueryInterface
		ParticipationScoreQuery     query.ParticipationScoreQueryInterface
		NodeRegistrationQuery       query.NodeRegistrationQueryInterface
		AccountLedgerQuery          query.AccountLedgerQueryInterface
		BlocksmithStrategy          strategy.BlocksmithStrategyInterface
		BlockIncompleteQueueService BlockIncompleteQueueServiceInterface
		BlockPoolService            BlockPoolServiceInterface
		Observer                    *observer.Observer
		Logger                      *log.Logger
		TransactionUtil             transaction.UtilInterface
		ReceiptUtil                 coreUtil.ReceiptUtilInterface
		PublishedReceiptUtil        coreUtil.PublishedReceiptUtilInterface
		TransactionCoreService      TransactionCoreServiceInterface
		CoinbaseService             CoinbaseServiceInterface
		ParticipationScoreService   ParticipationScoreServiceInterface
		PublishedReceiptService     PublishedReceiptServiceInterface
	}
	type args struct {
		commonBlock *model.Block
	}
	tests := []struct {
		name    string
		fields  fields
		args    args
		want    []*model.Block
		wantErr bool
	}{
		{
			name: "Fail - GetLastBlock",
			fields: fields{
				Chaintype:               &chaintype.MainChain{},
				KVExecutor:              nil,
				QueryExecutor:           &mockExecutorBlockPopGetLastBlockFail{},
				BlockQuery:              query.NewBlockQuery(&chaintype.MainChain{}),
				MempoolQuery:            nil,
				TransactionQuery:        query.NewTransactionQuery(&chaintype.MainChain{}),
				PublishedReceiptQuery:   nil,
				SkippedBlocksmithQuery:  nil,
				Signature:               nil,
				MempoolService:          &mockMempoolServiceBlockPopSuccess{},
				ReceiptService:          &mockReceiptSuccess{},
				NodeRegistrationService: &mockNodeRegistrationServiceBlockPopSuccess{},
				ActionTypeSwitcher:      nil,
				AccountBalanceQuery:     nil,
				ParticipationScoreQuery: nil,
				NodeRegistrationQuery:   nil,
				BlockPoolService:        &mockBlockPoolServicePopOffToBlockSuccess{},
				Observer:                nil,
				Logger:                  log.New(),
			},
			args: args{
				commonBlock: mockGoodCommonBlock,
			},
			want:    nil,
			wantErr: true,
		},
		{
			name: "Fail - HardFork",
			fields: fields{
				Chaintype:               &chaintype.MainChain{},
				KVExecutor:              nil,
				QueryExecutor:           &mockExecutorBlockPopSuccess{},
				BlockQuery:              query.NewBlockQuery(&chaintype.MainChain{}),
				MempoolQuery:            nil,
				TransactionQuery:        query.NewTransactionQuery(&chaintype.MainChain{}),
				PublishedReceiptQuery:   nil,
				SkippedBlocksmithQuery:  nil,
				Signature:               nil,
				MempoolService:          &mockMempoolServiceBlockPopSuccess{},
				ReceiptService:          &mockReceiptSuccess{},
				NodeRegistrationService: &mockNodeRegistrationServiceBlockPopSuccess{},
				ActionTypeSwitcher:      nil,
				AccountBalanceQuery:     nil,
				ParticipationScoreQuery: nil,
				NodeRegistrationQuery:   nil,
				Observer:                nil,
				BlockPoolService:        &mockBlockPoolServicePopOffToBlockSuccess{},
				TransactionCoreService:  &mockPopOffToBlockTransactionCoreService{},
				Logger:                  log.New(),
			},
			args: args{
				commonBlock: mockBadCommonBlockHardFork,
			},
			want:    nil,
			wantErr: false,
		},
		{
			name: "Fail - CommonBlockNotFound",
			fields: fields{
				Chaintype:               &chaintype.MainChain{},
				KVExecutor:              nil,
				QueryExecutor:           &mockExecutorBlockPopFailCommonNotFound{},
				BlockQuery:              query.NewBlockQuery(&chaintype.MainChain{}),
				MempoolQuery:            nil,
				TransactionQuery:        query.NewTransactionQuery(&chaintype.MainChain{}),
				PublishedReceiptQuery:   nil,
				SkippedBlocksmithQuery:  nil,
				Signature:               nil,
				MempoolService:          &mockMempoolServiceBlockPopSuccess{},
				ReceiptService:          &mockReceiptSuccess{},
				NodeRegistrationService: &mockNodeRegistrationServiceBlockPopSuccess{},
				ActionTypeSwitcher:      nil,
				AccountBalanceQuery:     nil,
				ParticipationScoreQuery: nil,
				NodeRegistrationQuery:   nil,
				Observer:                nil,
				BlockPoolService:        &mockBlockPoolServicePopOffToBlockSuccess{},
				TransactionCoreService:  &mockPopOffToBlockTransactionCoreService{},
				Logger:                  log.New(),
			},
			args: args{
				commonBlock: mockGoodCommonBlock,
			},
			want:    nil,
			wantErr: true,
		},
		{
			name: "Fail - GetPublishedReceiptError",
			fields: fields{
				Chaintype:               &chaintype.MainChain{},
				KVExecutor:              nil,
				QueryExecutor:           &mockExecutorBlockPopSuccess{},
				BlockQuery:              query.NewBlockQuery(&chaintype.MainChain{}),
				MempoolQuery:            nil,
				TransactionQuery:        query.NewTransactionQuery(&chaintype.MainChain{}),
				PublishedReceiptQuery:   nil,
				SkippedBlocksmithQuery:  nil,
				Signature:               nil,
				MempoolService:          &mockMempoolServiceBlockPopSuccess{},
				ReceiptService:          &mockReceiptSuccess{},
				NodeRegistrationService: &mockNodeRegistrationServiceBlockPopSuccess{},
				ActionTypeSwitcher:      nil,
				AccountBalanceQuery:     nil,
				ParticipationScoreQuery: nil,
				NodeRegistrationQuery:   nil,
				Observer:                nil,
				BlockPoolService:        &mockBlockPoolServicePopOffToBlockSuccess{},
				TransactionCoreService:  &mockPopOffToBlockTransactionCoreService{},
				Logger:                  log.New(),
			},
			args: args{
				commonBlock: mockGoodCommonBlock,
			},
			want:    nil,
			wantErr: false,
		},
		{
			name: "Fail - GetMempoolToBackupFail",
			fields: fields{
				Chaintype:               &chaintype.MainChain{},
				KVExecutor:              nil,
				QueryExecutor:           &mockExecutorBlockPopSuccess{},
				BlockQuery:              query.NewBlockQuery(&chaintype.MainChain{}),
				MempoolQuery:            nil,
				TransactionQuery:        query.NewTransactionQuery(&chaintype.MainChain{}),
				PublishedReceiptQuery:   nil,
				SkippedBlocksmithQuery:  nil,
				Signature:               nil,
				MempoolService:          &mockMempoolServiceBlockPopFail{},
				ReceiptService:          &mockReceiptSuccess{},
				NodeRegistrationService: &mockNodeRegistrationServiceBlockPopSuccess{},
				ActionTypeSwitcher:      nil,
				AccountBalanceQuery:     nil,
				ParticipationScoreQuery: nil,
				NodeRegistrationQuery:   nil,
				Observer:                nil,
				BlockPoolService:        &mockBlockPoolServicePopOffToBlockSuccess{},
				TransactionCoreService:  &mockPopOffToBlockTransactionCoreService{},
				Logger:                  log.New(),
			},
			args: args{
				commonBlock: mockGoodCommonBlock,
			},
			want:    nil,
			wantErr: true,
		},
		{
			name: "Success",
			fields: fields{
				Chaintype:               &chaintype.MainChain{},
				KVExecutor:              nil,
				QueryExecutor:           &mockExecutorBlockPopSuccess{},
				BlockQuery:              query.NewBlockQuery(&chaintype.MainChain{}),
				MempoolQuery:            nil,
				TransactionQuery:        query.NewTransactionQuery(&chaintype.MainChain{}),
				PublishedReceiptQuery:   nil,
				SkippedBlocksmithQuery:  nil,
				Signature:               nil,
				MempoolService:          &mockMempoolServiceBlockPopSuccess{},
				ReceiptService:          &mockReceiptSuccess{},
				NodeRegistrationService: &mockNodeRegistrationServiceBlockPopSuccess{},
				ActionTypeSwitcher:      nil,
				AccountBalanceQuery:     nil,
				ParticipationScoreQuery: nil,
				NodeRegistrationQuery:   nil,
				Observer:                nil,
				BlockPoolService:        &mockBlockPoolServicePopOffToBlockSuccess{},
				TransactionCoreService:  &mockPopOffToBlockTransactionCoreService{},
				Logger:                  log.New(),
			},
			args: args{
				commonBlock: mockGoodCommonBlock,
			},
			want:    nil,
			wantErr: false,
		},
		{
			name: "SuccessWithPoppingBlocks",
			fields: fields{
				Chaintype:               &chaintype.MainChain{},
				KVExecutor:              nil,
				QueryExecutor:           &mockedExecutorPopOffToBlockSuccessPopping{},
				BlockQuery:              query.NewBlockQuery(&chaintype.MainChain{}),
				MempoolQuery:            nil,
				TransactionQuery:        query.NewTransactionQuery(&chaintype.MainChain{}),
				PublishedReceiptQuery:   nil,
				SkippedBlocksmithQuery:  nil,
				Signature:               nil,
				MempoolService:          &mockMempoolServiceBlockPopSuccess{},
				ReceiptService:          &mockReceiptSuccess{},
				NodeRegistrationService: &mockNodeRegistrationServiceBlockPopSuccess{},
				ActionTypeSwitcher:      nil,
				AccountBalanceQuery:     nil,
				ParticipationScoreQuery: nil,
				NodeRegistrationQuery:   nil,
				Observer:                nil,
				BlockPoolService:        &mockBlockPoolServicePopOffToBlockSuccess{},
				TransactionCoreService:  &mockPopOffToBlockTransactionCoreService{},
				Logger:                  log.New(),
			},
			args: args{
				commonBlock: mockGoodCommonBlock,
			},
			want: []*model.Block{
				{
					ID:                   int64(100),
					BlockHash:            mockGoodBlock.GetBlockHash(),
					PreviousBlockHash:    mockGoodBlock.GetPreviousBlockHash(),
					Height:               mockGoodBlock.GetHeight(),
					Timestamp:            mockGoodBlock.GetTimestamp(),
					BlockSeed:            mockGoodBlock.GetBlockSeed(),
					BlockSignature:       mockGoodBlock.GetBlockSignature(),
					CumulativeDifficulty: mockGoodBlock.GetCumulativeDifficulty(),
					PayloadLength:        mockGoodBlock.GetPayloadLength(),
					PayloadHash:          mockGoodBlock.GetPayloadHash(),
					BlocksmithPublicKey:  mockGoodBlock.GetBlocksmithPublicKey(),
					TotalAmount:          mockGoodBlock.GetTotalAmount(),
					TotalFee:             mockGoodBlock.GetTotalFee(),
					TotalCoinBase:        mockGoodBlock.GetTotalCoinBase(),
					Version:              mockGoodBlock.GetVersion(),
					PublishedReceipts:    make([]*model.PublishedReceipt, 0),
					Transactions:         make([]*model.Transaction, 0),
				},
			},
			wantErr: false,
		},
	}
	for _, tt := range tests {
		t.Run(tt.name, func(t *testing.T) {
			bs := &BlockService{
				RWMutex:                     tt.fields.RWMutex,
				Chaintype:                   tt.fields.Chaintype,
				KVExecutor:                  tt.fields.KVExecutor,
				QueryExecutor:               tt.fields.QueryExecutor,
				BlockQuery:                  tt.fields.BlockQuery,
				MempoolQuery:                tt.fields.MempoolQuery,
				TransactionQuery:            tt.fields.TransactionQuery,
				PublishedReceiptQuery:       tt.fields.PublishedReceiptQuery,
				SkippedBlocksmithQuery:      tt.fields.SkippedBlocksmithQuery,
				Signature:                   tt.fields.Signature,
				MempoolService:              tt.fields.MempoolService,
				ReceiptService:              tt.fields.ReceiptService,
				NodeRegistrationService:     tt.fields.NodeRegistrationService,
				BlocksmithService:           tt.fields.BlocksmithService,
				ActionTypeSwitcher:          tt.fields.ActionTypeSwitcher,
				AccountBalanceQuery:         tt.fields.AccountBalanceQuery,
				ParticipationScoreQuery:     tt.fields.ParticipationScoreQuery,
				NodeRegistrationQuery:       tt.fields.NodeRegistrationQuery,
				AccountLedgerQuery:          tt.fields.AccountLedgerQuery,
				BlocksmithStrategy:          tt.fields.BlocksmithStrategy,
				BlockIncompleteQueueService: tt.fields.BlockIncompleteQueueService,
				BlockPoolService:            tt.fields.BlockPoolService,
				Observer:                    tt.fields.Observer,
				Logger:                      tt.fields.Logger,
				TransactionUtil:             tt.fields.TransactionUtil,
				ReceiptUtil:                 tt.fields.ReceiptUtil,
				PublishedReceiptUtil:        tt.fields.PublishedReceiptUtil,
				TransactionCoreService:      tt.fields.TransactionCoreService,
				CoinbaseService:             tt.fields.CoinbaseService,
				ParticipationScoreService:   tt.fields.ParticipationScoreService,
				PublishedReceiptService:     tt.fields.PublishedReceiptService,
			}
			got, err := bs.PopOffToBlock(tt.args.commonBlock)
			if (err != nil) != tt.wantErr {
				t.Errorf("BlockService.PopOffToBlock() error = %v, wantErr %v", err, tt.wantErr)
				return
			}
			if !reflect.DeepEqual(got, tt.want) {
				t.Errorf("BlockService.PopOffToBlock() = %v, want %v", got, tt.want)
			}
		})
	}
}

type (
	mockMempoolServiceProcessQueuedBlockSuccess struct {
		MempoolService
	}
	mockBlocksmithServiceProcessQueued struct {
		strategy.BlocksmithStrategyMain
	}

	mockBlockIncompleteQueueServiceAlreadyExist struct {
		BlockIncompleteQueueService
	}
)

func (*mockBlocksmithServiceProcessQueued) GetSortedBlocksmiths(*model.Block) []*model.Blocksmith {
	return mockBlocksmiths
}
func (*mockBlocksmithServiceProcessQueued) GetSortedBlocksmithsMap(block *model.Block) map[string]*int64 {
	var result = make(map[string]*int64)
	for index, mock := range mockBlocksmiths {
		mockIndex := int64(index)
		result[string(mock.NodePublicKey)] = &mockIndex
	}
	return result
}
func (*mockBlocksmithServiceProcessQueued) SortBlocksmiths(block *model.Block, withLock bool) {
}

func (*mockBlocksmithServiceProcessQueued) IsBlockTimestampValid(blocksmithIndex, numberOfBlocksmiths int64, previousBlock,
	currentBlock *model.Block) error {
	return nil
}

func (*mockBlockIncompleteQueueServiceAlreadyExist) GetBlockQueue(blockID int64) *model.Block {
	return &model.Block{
		ID: constant.MainchainGenesisBlockID,
	}
}

func TestBlockService_ProcessQueueBlock(t *testing.T) {
	mockBlockData.Transactions = []*model.Transaction{
		mockTransaction,
	}
	var (
		previousBlockHash, _        = util.GetBlockHash(&mockBlockData, &chaintype.MainChain{})
		mockBlockWithTransactionIDs = model.Block{
			ID:                   constant.MainchainGenesisBlockID,
			BlockHash:            nil,
			PreviousBlockHash:    previousBlockHash,
			Height:               0,
			Timestamp:            mockBlockData.GetTimestamp() + 1,
			BlockSeed:            nil,
			BlockSignature:       []byte{144, 246, 37, 144, 213, 135},
			CumulativeDifficulty: "1000",
			PayloadLength:        1,
			PayloadHash:          []byte{},
			BlocksmithPublicKey:  mockBlockData.GetBlocksmithPublicKey(),
			TotalAmount:          1,
			TotalFee:             1,
			TotalCoinBase:        1,
			Version:              1,
			TransactionIDs: []int64{
				mockTransaction.GetID(),
			},
			Transactions:      nil,
			PublishedReceipts: nil,
		}
		mockBlockHash, _    = util.GetBlockHash(&mockBlockWithTransactionIDs, &chaintype.MainChain{})
		mockWaitingTxBlocks = make(map[int64]*BlockWithMetaData)
	)
	mockBlockWithTransactionIDs.BlockHash = mockBlockHash

	// add mock block into mock waited tx block
	mockWaitingTxBlocks[mockBlockWithTransactionIDs.GetID()] = &BlockWithMetaData{
		Block: &mockBlockWithTransactionIDs,
	}

	mockPeer := &model.Peer{}

	type fields struct {
		Chaintype                   chaintype.ChainType
		KVExecutor                  kvdb.KVExecutorInterface
		QueryExecutor               query.ExecutorInterface
		BlockQuery                  query.BlockQueryInterface
		MempoolQuery                query.MempoolQueryInterface
		TransactionQuery            query.TransactionQueryInterface
		MerkleTreeQuery             query.MerkleTreeQueryInterface
		PublishedReceiptQuery       query.PublishedReceiptQueryInterface
		SkippedBlocksmithQuery      query.SkippedBlocksmithQueryInterface
		SpinePublicKeyQuery         query.SpinePublicKeyQueryInterface
		Signature                   crypto.SignatureInterface
		MempoolService              MempoolServiceInterface
		ReceiptService              ReceiptServiceInterface
		NodeRegistrationService     NodeRegistrationServiceInterface
		ActionTypeSwitcher          transaction.TypeActionSwitcher
		AccountBalanceQuery         query.AccountBalanceQueryInterface
		ParticipationScoreQuery     query.ParticipationScoreQueryInterface
		NodeRegistrationQuery       query.NodeRegistrationQueryInterface
		AccountLedgerQuery          query.AccountLedgerQueryInterface
		BlocksmithStrategy          strategy.BlocksmithStrategyInterface
		BlockIncompleteQueueService BlockIncompleteQueueServiceInterface
		Observer                    *observer.Observer
		Logger                      *log.Logger
	}
	type args struct {
		block *model.Block
	}
	tests := []struct {
		name         string
		fields       fields
		args         args
		wantIsQueued bool
		wantErr      bool
	}{
		{
			name:   "wantFail:NoTransactions",
			fields: fields{},
			args: args{
				block: &mockBlockData,
			},
			wantIsQueued: false,
			wantErr:      false,
		},
		{
			name: "wantSuccess:BlockAlreadyQueued",
			args: args{
				block: &mockBlockWithTransactionIDs,
			},
			fields: fields{
				BlockIncompleteQueueService: &mockBlockIncompleteQueueServiceAlreadyExist{},
			},
			wantIsQueued: true,
			wantErr:      false,
		},
		{
			name: "wantSuccess:AllTxInCached",
			args: args{
				block: &mockBlockWithTransactionIDs,
			},
			fields: fields{
				Chaintype:        &chaintype.MainChain{},
				KVExecutor:       &mockKVExecutorSuccess{},
				QueryExecutor:    &mockQueryExecutorSuccess{},
				BlockQuery:       query.NewBlockQuery(&chaintype.MainChain{}),
				MempoolQuery:     query.NewMempoolQuery(&chaintype.MainChain{}),
				MerkleTreeQuery:  query.NewMerkleTreeQuery(),
				TransactionQuery: query.NewTransactionQuery(&chaintype.MainChain{}),
				Signature:        &mockSignature{},
				MempoolService:   &mockMempoolServiceProcessQueuedBlockSuccess{},
				ActionTypeSwitcher: &transaction.TypeSwitcher{
					Executor: &mockQueryExecutorSuccess{},
				},
				AccountBalanceQuery:         query.NewAccountBalanceQuery(),
				AccountLedgerQuery:          query.NewAccountLedgerQuery(),
				SkippedBlocksmithQuery:      query.NewSkippedBlocksmithQuery(),
				NodeRegistrationQuery:       query.NewNodeRegistrationQuery(),
				Observer:                    observer.NewObserver(),
				NodeRegistrationService:     &mockNodeRegistrationServiceSuccess{},
				BlocksmithStrategy:          &mockBlocksmithServiceProcessQueued{},
				BlockIncompleteQueueService: NewBlockIncompleteQueueService(&chaintype.MainChain{}, observer.NewObserver()),
				Logger:                      log.New(),
			},
			wantIsQueued: true,
			wantErr:      false,
		},
	}
	for _, tt := range tests {
		t.Run(tt.name, func(t *testing.T) {
			bs := &BlockService{
				Chaintype:                   tt.fields.Chaintype,
				KVExecutor:                  tt.fields.KVExecutor,
				QueryExecutor:               tt.fields.QueryExecutor,
				BlockQuery:                  tt.fields.BlockQuery,
				MempoolQuery:                tt.fields.MempoolQuery,
				TransactionQuery:            tt.fields.TransactionQuery,
				PublishedReceiptQuery:       tt.fields.PublishedReceiptQuery,
				SkippedBlocksmithQuery:      tt.fields.SkippedBlocksmithQuery,
				Signature:                   tt.fields.Signature,
				MempoolService:              tt.fields.MempoolService,
				ReceiptService:              tt.fields.ReceiptService,
				NodeRegistrationService:     tt.fields.NodeRegistrationService,
				ActionTypeSwitcher:          tt.fields.ActionTypeSwitcher,
				AccountBalanceQuery:         tt.fields.AccountBalanceQuery,
				ParticipationScoreQuery:     tt.fields.ParticipationScoreQuery,
				NodeRegistrationQuery:       tt.fields.NodeRegistrationQuery,
				AccountLedgerQuery:          tt.fields.AccountLedgerQuery,
				BlocksmithStrategy:          tt.fields.BlocksmithStrategy,
				BlockIncompleteQueueService: tt.fields.BlockIncompleteQueueService,
				Observer:                    tt.fields.Observer,
				Logger:                      tt.fields.Logger,
				TransactionUtil:             &transaction.Util{},
			}
			gotIsQueued, err := bs.ProcessQueueBlock(tt.args.block, mockPeer)
			if (err != nil) != tt.wantErr {
				t.Errorf("BlockService.ProcessQueueBlock() error = %v, wantErr %v", err, tt.wantErr)
				return
			}
			if gotIsQueued != tt.wantIsQueued {
				t.Errorf("BlockService.ProcessQueueBlock() = %v, want %v", gotIsQueued, tt.wantIsQueued)
			}
		})
	}
}

type (
	mockMainExecutorPopulateBlockDataFail struct {
		query.Executor
	}
	mockMainExecutorPopulateBlockDataSuccess struct {
		query.Executor
	}
)

func (*mockMainExecutorPopulateBlockDataFail) ExecuteSelect(qStr string, tx bool, args ...interface{}) (*sql.Rows, error) {
	return nil, errors.New("Mock Error")
}

func (*mockMainExecutorPopulateBlockDataSuccess) ExecuteSelect(qStr string, tx bool, args ...interface{}) (*sql.Rows, error) {
	db, mockMain, _ := sqlmock.New()
	defer db.Close()
	switch qStr {
	case "SELECT id, block_id, block_height, sender_account_address, recipient_account_address, transaction_type, " +
		"fee, timestamp, transaction_hash, transaction_body_length, transaction_body_bytes, signature, version, " +
		"transaction_index FROM \"transaction\" WHERE block_id = ? ORDER BY transaction_index ASC":
		mockMain.ExpectQuery(regexp.QuoteMeta(qStr)).
			WillReturnRows(sqlmock.NewRows(
				query.NewTransactionQuery(&chaintype.MainChain{}).Fields,
			).AddRow(
				mockTransaction.ID,
				mockTransaction.BlockID,
				mockTransaction.Height,
				mockTransaction.SenderAccountAddress,
				mockTransaction.RecipientAccountAddress,
				mockTransaction.TransactionType,
				mockTransaction.Fee,
				mockTransaction.Timestamp,
				mockTransaction.TransactionHash,
				mockTransaction.TransactionBodyLength,
				mockTransaction.TransactionBodyBytes,
				mockTransaction.Signature,
				mockTransaction.Version,
				mockTransaction.TransactionIndex,
			))
	case "SELECT sender_public_key, recipient_public_key, datum_type, datum_hash, reference_block_height, " +
		"reference_block_hash, rmr_linked, recipient_signature, intermediate_hashes, block_height, receipt_index, " +
		"published_index FROM published_receipt WHERE block_height = ? ORDER BY published_index ASC":
		mockMain.ExpectQuery(regexp.QuoteMeta(qStr)).
			WillReturnRows(sqlmock.NewRows(
				query.NewPublishedReceiptQuery().Fields,
			).AddRow(
				mockPublishedReceipt[0].BatchReceipt.SenderPublicKey,
				mockPublishedReceipt[0].BatchReceipt.RecipientPublicKey,
				mockPublishedReceipt[0].BatchReceipt.DatumType,
				mockPublishedReceipt[0].BatchReceipt.DatumHash,
				mockPublishedReceipt[0].BatchReceipt.ReferenceBlockHeight,
				mockPublishedReceipt[0].BatchReceipt.ReferenceBlockHash,
				mockPublishedReceipt[0].BatchReceipt.RMRLinked,
				mockPublishedReceipt[0].BatchReceipt.RecipientSignature,
				mockPublishedReceipt[0].IntermediateHashes,
				mockPublishedReceipt[0].BlockHeight,
				mockPublishedReceipt[0].ReceiptIndex,
				mockPublishedReceipt[0].PublishedIndex,
			))

	}
	rows, _ := db.Query(qStr)
	return rows, nil
}

type (
	// PopulateBlockData mocks
	mockPopulateBlockDataTransactionCoreServiceSuccess struct {
		TransactionCoreService
	}
	mockPopulateBlockDataPublishedReceiptUtilSuccess struct {
		coreUtil.PublishedReceiptUtil
	}

	mockPopulateBlockDataPublishedReceiptUtilFail struct {
		coreUtil.PublishedReceiptUtil
	}
	// PopulateBlockData mocks

)

func (*mockPopulateBlockDataTransactionCoreServiceSuccess) GetTransactionsByBlockID(blockID int64) ([]*model.Transaction, error) {
	return []*model.Transaction{
		mockTransaction,
	}, nil
}

func (*mockPopulateBlockDataPublishedReceiptUtilSuccess) GetPublishedReceiptsByBlockHeight(
	blockHeight uint32,
) ([]*model.PublishedReceipt, error) {
	return []*model.PublishedReceipt{
		mockPublishedReceipt[0],
	}, nil
}

func (*mockPopulateBlockDataPublishedReceiptUtilFail) GetPublishedReceiptsByBlockHeight(
	blockHeight uint32,
) ([]*model.PublishedReceipt, error) {
	return nil, errors.New("mockedError")
}

func TestBlockMainService_PopulateBlockData(t *testing.T) {
	type fields struct {
		Chaintype               chaintype.ChainType
		KVExecutor              kvdb.KVExecutorInterface
		QueryExecutor           query.ExecutorInterface
		BlockQuery              query.BlockQueryInterface
		MempoolQuery            query.MempoolQueryInterface
		TransactionQuery        query.TransactionQueryInterface
		MerkleTreeQuery         query.MerkleTreeQueryInterface
		PublishedReceiptQuery   query.PublishedReceiptQueryInterface
		SkippedBlocksmithQuery  query.SkippedBlocksmithQueryInterface
		Signature               crypto.SignatureInterface
		MempoolService          MempoolServiceInterface
		ReceiptService          ReceiptServiceInterface
		NodeRegistrationService NodeRegistrationServiceInterface
		ActionTypeSwitcher      transaction.TypeActionSwitcher
		AccountBalanceQuery     query.AccountBalanceQueryInterface
		ParticipationScoreQuery query.ParticipationScoreQueryInterface
		NodeRegistrationQuery   query.NodeRegistrationQueryInterface
		TransactionCoreService  TransactionCoreServiceInterface
		PublishedReceiptUtil    coreUtil.PublishedReceiptUtilInterface
		Observer                *observer.Observer
		Logger                  *log.Logger
	}
	type args struct {
		block *model.Block
	}
	tests := []struct {
		name    string
		fields  fields
		args    args
		wantErr bool
		expects *model.Block
	}{
		{
			name: "PopulateBlockData:fail-{dbErr}",
			fields: fields{
				Chaintype:              &chaintype.SpineChain{},
				QueryExecutor:          &mockMainExecutorPopulateBlockDataFail{},
				TransactionQuery:       query.NewTransactionQuery(&chaintype.MainChain{}),
				PublishedReceiptQuery:  query.NewPublishedReceiptQuery(),
				TransactionCoreService: &mockPopulateBlockDataTransactionCoreServiceSuccess{},
				PublishedReceiptUtil:   &mockPopulateBlockDataPublishedReceiptUtilFail{},
				Logger:                 log.New(),
			},
			args: args{
				block: &model.Block{},
			},
			wantErr: true,
		},
		{
			name: "PopulateBlockData:success",
			fields: fields{
				Chaintype:              &chaintype.SpineChain{},
				QueryExecutor:          &mockMainExecutorPopulateBlockDataSuccess{},
				TransactionQuery:       query.NewTransactionQuery(&chaintype.MainChain{}),
				PublishedReceiptQuery:  query.NewPublishedReceiptQuery(),
				TransactionCoreService: &mockPopulateBlockDataTransactionCoreServiceSuccess{},
				PublishedReceiptUtil:   &mockPopulateBlockDataPublishedReceiptUtilSuccess{},
				Logger:                 log.New(),
			},
			args: args{
				block: &model.Block{
					ID: int64(-1701929749060110283),
				},
			},
			wantErr: false,
			expects: &model.Block{
				ID: int64(-1701929749060110283),
				Transactions: []*model.Transaction{
					mockTransaction,
				},
				PublishedReceipts: []*model.PublishedReceipt{
					mockPublishedReceipt[0],
				},
			},
		},
	}
	for _, tt := range tests {
		t.Run(tt.name, func(t *testing.T) {
			bs := &BlockService{
				Chaintype:               tt.fields.Chaintype,
				KVExecutor:              tt.fields.KVExecutor,
				QueryExecutor:           tt.fields.QueryExecutor,
				BlockQuery:              tt.fields.BlockQuery,
				MempoolQuery:            tt.fields.MempoolQuery,
				TransactionQuery:        tt.fields.TransactionQuery,
				PublishedReceiptQuery:   tt.fields.PublishedReceiptQuery,
				SkippedBlocksmithQuery:  tt.fields.SkippedBlocksmithQuery,
				Signature:               tt.fields.Signature,
				MempoolService:          tt.fields.MempoolService,
				ReceiptService:          tt.fields.ReceiptService,
				NodeRegistrationService: tt.fields.NodeRegistrationService,
				ActionTypeSwitcher:      tt.fields.ActionTypeSwitcher,
				AccountBalanceQuery:     tt.fields.AccountBalanceQuery,
				ParticipationScoreQuery: tt.fields.ParticipationScoreQuery,
				NodeRegistrationQuery:   tt.fields.NodeRegistrationQuery,
				TransactionCoreService:  tt.fields.TransactionCoreService,
				Observer:                tt.fields.Observer,
				PublishedReceiptUtil:    tt.fields.PublishedReceiptUtil,
				Logger:                  tt.fields.Logger,
			}
			if err := bs.PopulateBlockData(tt.args.block); (err != nil) != tt.wantErr {
				t.Errorf("BlockMainService.PopulateBlockData() error = %v, wantErr %v", err, tt.wantErr)
			}
			if tt.expects != nil && !reflect.DeepEqual(tt.args.block, tt.expects) {
				t.Errorf("BlockMainService.PopulateBlockData() = %v, want %v", tt.expects, tt.args.block)
			}
		})
	}
}

type (
	mockReceiptUtil struct {
		coreUtil.ReceiptUtil
		resSignetBytes []byte
	}
)

func (mRu *mockReceiptUtil) GetSignedBatchReceiptBytes(receipt *model.BatchReceipt) []byte {
	if mRu.resSignetBytes != nil {
		return mRu.resSignetBytes
	}
	return []byte{}
}

func TestBlockService_ValidatePayloadHash(t *testing.T) {
	mockBlock := &model.Block{
		PayloadHash: []byte{102, 253, 86, 32, 28, 24, 212, 55, 129, 77, 244, 149, 6, 198, 243, 4, 86, 251, 61, 45, 48, 99, 191,
			108, 13, 232, 254, 123, 170, 190, 3, 141},
		PayloadLength: uint32(13),
		Transactions: []*model.Transaction{
			mockTransaction,
		},
		PublishedReceipts: mockPublishedReceipt,
	}
	mockInvalidBlock := &model.Block{
		PayloadHash: []byte{102, 253, 86, 32, 28, 24, 212, 55, 129, 77, 244, 149, 6, 198, 243, 4, 86, 251, 61, 45, 48, 99, 191,
			108, 13, 232, 254, 123, 170, 190, 3, 0},
		PayloadLength: uint32(13),
		Transactions: []*model.Transaction{
			mockTransaction,
		},
		PublishedReceipts: mockPublishedReceipt,
	}
	type fields struct {
		RWMutex                     sync.RWMutex
		Chaintype                   chaintype.ChainType
		KVExecutor                  kvdb.KVExecutorInterface
		QueryExecutor               query.ExecutorInterface
		BlockQuery                  query.BlockQueryInterface
		MempoolQuery                query.MempoolQueryInterface
		TransactionQuery            query.TransactionQueryInterface
		PublishedReceiptQuery       query.PublishedReceiptQueryInterface
		SkippedBlocksmithQuery      query.SkippedBlocksmithQueryInterface
		Signature                   crypto.SignatureInterface
		MempoolService              MempoolServiceInterface
		ReceiptService              ReceiptServiceInterface
		NodeRegistrationService     NodeRegistrationServiceInterface
		BlocksmithService           BlocksmithServiceInterface
		ActionTypeSwitcher          transaction.TypeActionSwitcher
		AccountBalanceQuery         query.AccountBalanceQueryInterface
		ParticipationScoreQuery     query.ParticipationScoreQueryInterface
		NodeRegistrationQuery       query.NodeRegistrationQueryInterface
		AccountLedgerQuery          query.AccountLedgerQueryInterface
		BlocksmithStrategy          strategy.BlocksmithStrategyInterface
		BlockIncompleteQueueService BlockIncompleteQueueServiceInterface
		BlockPoolService            BlockPoolServiceInterface
		Observer                    *observer.Observer
		Logger                      *log.Logger
		TransactionUtil             transaction.UtilInterface
		ReceiptUtil                 coreUtil.ReceiptUtilInterface
		PublishedReceiptUtil        coreUtil.PublishedReceiptUtilInterface
		TransactionCoreService      TransactionCoreServiceInterface
		CoinbaseService             CoinbaseServiceInterface
		ParticipationScoreService   ParticipationScoreServiceInterface
		PublishedReceiptService     PublishedReceiptServiceInterface
	}
	type args struct {
		block *model.Block
	}
	tests := []struct {
		name    string
		fields  fields
		args    args
		wantErr bool
	}{
		{
			name: "ValidatePayloadHash:success",
			fields: fields{
				BlockQuery:         query.NewBlockQuery(&chaintype.MainChain{}),
				ActionTypeSwitcher: &mockTypeActionSuccess{},
				ReceiptUtil: &mockReceiptUtil{
					resSignetBytes: []byte{1, 1, 1, 1, 1},
				},
			},
			args: args{
				block: mockBlock,
			},
		},
		{
			name: "ValidatePayloadHash:fail",
			fields: fields{
				BlockQuery:         query.NewBlockQuery(&chaintype.MainChain{}),
				ActionTypeSwitcher: &mockTypeActionSuccess{},
				ReceiptUtil: &mockReceiptUtil{
					resSignetBytes: []byte{1, 1, 1, 1, 1},
				},
			},
			args: args{
				block: mockInvalidBlock,
			},
			wantErr: true,
		},
	}
	for _, tt := range tests {
		t.Run(tt.name, func(t *testing.T) {
			bs := &BlockService{
				RWMutex:                     tt.fields.RWMutex,
				Chaintype:                   tt.fields.Chaintype,
				KVExecutor:                  tt.fields.KVExecutor,
				QueryExecutor:               tt.fields.QueryExecutor,
				BlockQuery:                  tt.fields.BlockQuery,
				MempoolQuery:                tt.fields.MempoolQuery,
				TransactionQuery:            tt.fields.TransactionQuery,
				PublishedReceiptQuery:       tt.fields.PublishedReceiptQuery,
				SkippedBlocksmithQuery:      tt.fields.SkippedBlocksmithQuery,
				Signature:                   tt.fields.Signature,
				MempoolService:              tt.fields.MempoolService,
				ReceiptService:              tt.fields.ReceiptService,
				NodeRegistrationService:     tt.fields.NodeRegistrationService,
				BlocksmithService:           tt.fields.BlocksmithService,
				ActionTypeSwitcher:          tt.fields.ActionTypeSwitcher,
				AccountBalanceQuery:         tt.fields.AccountBalanceQuery,
				ParticipationScoreQuery:     tt.fields.ParticipationScoreQuery,
				NodeRegistrationQuery:       tt.fields.NodeRegistrationQuery,
				AccountLedgerQuery:          tt.fields.AccountLedgerQuery,
				BlocksmithStrategy:          tt.fields.BlocksmithStrategy,
				BlockIncompleteQueueService: tt.fields.BlockIncompleteQueueService,
				BlockPoolService:            tt.fields.BlockPoolService,
				Observer:                    tt.fields.Observer,
				Logger:                      tt.fields.Logger,
				TransactionUtil:             tt.fields.TransactionUtil,
				ReceiptUtil:                 tt.fields.ReceiptUtil,
				PublishedReceiptUtil:        tt.fields.PublishedReceiptUtil,
				TransactionCoreService:      tt.fields.TransactionCoreService,
				CoinbaseService:             tt.fields.CoinbaseService,
				ParticipationScoreService:   tt.fields.ParticipationScoreService,
				PublishedReceiptService:     tt.fields.PublishedReceiptService,
			}
			if err := bs.ValidatePayloadHash(tt.args.block); (err != nil) != tt.wantErr {
				t.Errorf("BlockService.ValidatePayloadHash() error = %v, wantErr %v", err, tt.wantErr)
			}
		})
	}
}<|MERGE_RESOLUTION|>--- conflicted
+++ resolved
@@ -3757,11 +3757,7 @@
 		{
 			name: "ValidateBlock:fail-{InvalidSignature}",
 			args: args{
-<<<<<<< HEAD
-				block:   mockValidateBadBlockInvalidBlockHash,
-=======
 				block: mockValidateBadBlockInvalidBlockHash,
->>>>>>> 88549b96
 			},
 			fields: fields{
 				Signature:          &mockSignatureFail{},
