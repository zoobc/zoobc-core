package service

import (
	"database/sql"
	"errors"
	"fmt"
	"math/big"
	"reflect"
	"regexp"
	"strings"
	"sync"
	"testing"

	"github.com/DATA-DOG/go-sqlmock"
	"github.com/dgraph-io/badger/v2"
	log "github.com/sirupsen/logrus"
	"golang.org/x/crypto/sha3"

	"github.com/zoobc/zoobc-core/common/chaintype"
	"github.com/zoobc/zoobc-core/common/constant"
	"github.com/zoobc/zoobc-core/common/crypto"
	"github.com/zoobc/zoobc-core/common/fee"
	"github.com/zoobc/zoobc-core/common/kvdb"
	"github.com/zoobc/zoobc-core/common/model"
	"github.com/zoobc/zoobc-core/common/query"
	"github.com/zoobc/zoobc-core/common/storage"
	"github.com/zoobc/zoobc-core/common/transaction"
	"github.com/zoobc/zoobc-core/common/util"
	"github.com/zoobc/zoobc-core/core/smith/strategy"
	coreUtil "github.com/zoobc/zoobc-core/core/util"
	"github.com/zoobc/zoobc-core/observer"
)

var (
	mockBlockData = model.Block{
		ID:        constant.MainchainGenesisBlockID,
		BlockHash: make([]byte, 32),
		PreviousBlockHash: []byte{167, 255, 198, 248, 191, 30, 215, 102, 81, 193, 71, 86, 160,
			97, 214, 98, 245, 128, 255, 77, 228, 59, 73, 250, 130, 216, 10, 75, 128, 248, 67, 74},
		Height:    1,
		Timestamp: 1,
		BlockSeed: []byte{153, 58, 50, 200, 7, 61, 108, 229, 204, 48, 199, 145, 21, 99, 125, 75, 49,
			45, 118, 97, 219, 80, 242, 244, 100, 134, 144, 246, 37, 144, 213, 135},
		BlockSignature:       []byte{144, 246, 37, 144, 213, 135},
		CumulativeDifficulty: "1000",
		PayloadLength:        1,
		PayloadHash:          []byte{},
		BlocksmithPublicKey: []byte{1, 2, 3, 200, 7, 61, 108, 229, 204, 48, 199, 145, 21, 99, 125, 75, 49,
			45, 118, 97, 219, 80, 242, 244, 100, 134, 144, 246, 37, 144, 213, 135},
		TotalAmount:   1000,
		TotalFee:      0,
		TotalCoinBase: 1,
		Version:       0,
	}
)

type (
	mockSignature struct {
		crypto.Signature
	}
	mockSignatureFail struct {
		crypto.Signature
	}
	mockQueryExecutorSuccess struct {
		query.Executor
	}
	mockQueryExecuteNotNil struct {
		query.Executor
	}
	mockQueryExecutorScanFail struct {
		query.Executor
	}
	mockQueryExecutorFail struct {
		query.Executor
	}
	mockQueryExecutorNotFound struct {
		query.Executor
	}
	mockTypeAction struct {
		transaction.SendMoney
	}
	mockTypeActionSuccess struct {
		mockTypeAction
	}

	mockKVExecutorSuccess struct {
		kvdb.KVExecutor
	}

	mockKVExecutorSuccessKeyNotFound struct {
		mockKVExecutorSuccess
	}

	mockKVExecutorFailOtherError struct {
		mockKVExecutorSuccess
	}

	mockNodeRegistrationServiceSuccess struct {
		NodeRegistrationService
	}

	mockNodeRegistrationServiceFail struct {
		NodeRegistrationService
	}
)

func (*mockNodeRegistrationServiceSuccess) AddParticipationScore(
	nodeID, scoreDelta int64,
	height uint32,
	tx bool,
) (newScore int64, err error) {
	return 100000, nil
}

func (*mockNodeRegistrationServiceSuccess) SelectNodesToBeAdmitted(limit uint32) ([]*model.NodeRegistration, error) {
	return []*model.NodeRegistration{
		{
			AccountAddress: "TESTADMITTED",
		},
	}, nil
}

func (*mockNodeRegistrationServiceSuccess) AdmitNodes(nodeRegistrations []*model.NodeRegistration, height uint32) error {
	return nil
}

func (*mockNodeRegistrationServiceSuccess) SelectNodesToBeExpelled() ([]*model.NodeRegistration, error) {
	return []*model.NodeRegistration{
		{
			AccountAddress: "TESTEXPELLED",
		},
	}, nil
}

func (*mockNodeRegistrationServiceSuccess) GetNextNodeAdmissionTimestamp(blockHeight uint32) (int64, error) {
	return mockBlockPushBlock.Timestamp + 1, nil
}

func (*mockNodeRegistrationServiceFail) AddParticipationScore(
	nodeID, scoreDelta int64,
	height uint32,
	tx bool,
) (newScore int64, err error) {
	return 100000, nil
}

func (*mockNodeRegistrationServiceFail) SelectNodesToBeExpelled() ([]*model.NodeRegistration, error) {
	return []*model.NodeRegistration{
		{
			AccountAddress: "TESTEXPELLED",
		},
	}, nil
}
func (*mockNodeRegistrationServiceFail) ExpelNodes(nodeRegistrations []*model.NodeRegistration, height uint32) error {
	return nil
}

func (*mockNodeRegistrationServiceFail) GetNextNodeAdmissionTimestamp(blockHeight uint32) (int64, error) {
	return mockBlockPushBlock.Timestamp + 1, nil
}

func (*mockNodeRegistrationServiceSuccess) GetNodeAdmittanceCycle() uint32 {
	return 1
}

func (*mockNodeRegistrationServiceSuccess) ExpelNodes(nodeRegistrations []*model.NodeRegistration, height uint32) error {
	return nil
}

func (*mockNodeRegistrationServiceSuccess) BuildScrambledNodes(block *model.Block) error {
	return nil
}

func (*mockNodeRegistrationServiceSuccess) GetBlockHeightToBuildScrambleNodes(lastBlockHeight uint32) uint32 {
	return lastBlockHeight
}

func (*mockNodeRegistrationServiceFail) BuildScrambledNodes(block *model.Block) error {
	return errors.New("mock Error")
}

func (*mockNodeRegistrationServiceFail) GetBlockHeightToBuildScrambleNodes(lastBlockHeight uint32) uint32 {
	return lastBlockHeight
}

func (*mockKVExecutorSuccess) Get(key string) ([]byte, error) {
	return nil, nil
}

func (*mockKVExecutorSuccess) Insert(key string, value []byte, expiry int) error {
	return nil
}

func (*mockKVExecutorSuccessKeyNotFound) Get(key string) ([]byte, error) {
	return nil, badger.ErrKeyNotFound
}

func (*mockKVExecutorFailOtherError) Get(key string) ([]byte, error) {
	return nil, badger.ErrInvalidKey
}

func (*mockKVExecutorFailOtherError) Insert(key string, value []byte, expiry int) error {
	return badger.ErrInvalidKey
}

var (
	bcsAddress1    = "BCZnSfqpP5tqFQlMTYkDeBVFWnbyVK7vLr5ORFpTjgtN"
	bcsAddress2    = "BCZKLvgUYZ1KKx-jtF9KoJskjVPvB9jpIjfzzI6zDW0J"
	bcsAddress3    = "nK_ouxdDDwuJiogiDAi_zs1LqeN7f5ZsXbFtXGqGc0Pd"
	bcsNodePubKey1 = []byte{153, 58, 50, 200, 7, 61, 108, 229, 204, 48, 199, 145, 21, 99, 125, 75, 49,
		45, 118, 97, 219, 80, 242, 244, 100, 134, 144, 246, 37, 144, 213, 135}
	bcsNodePubKey2 = []byte{1, 2, 3, 200, 7, 61, 108, 229, 204, 48, 199, 145, 21, 99, 125, 75, 49,
		45, 118, 97, 219, 80, 242, 244, 100, 134, 144, 246, 37, 144, 213, 135}
	bcsNodePubKey3 = []byte{4, 5, 6, 200, 7, 61, 108, 229, 204, 48, 199, 145, 21, 99, 125, 75, 49,
		45, 118, 97, 219, 80, 242, 244, 100, 134, 144, 246, 37, 144, 213, 135}
	mockSendMoneyTxBody = &transaction.SendMoney{
		Body: &model.SendMoneyTransactionBody{
			Amount: 10,
		},
	}
	mockSendMoneyTxBodyBytes = mockSendMoneyTxBody.GetBodyBytes()
	mockTransaction          = &model.Transaction{
		ID:                      1,
		BlockID:                 1,
		Height:                  0,
		SenderAccountAddress:    "BCZ",
		RecipientAccountAddress: "ZCB",
		TransactionType:         1,
		Fee:                     10,
		Timestamp:               1000,
		TransactionHash:         []byte{},
		TransactionBodyLength:   8,
		TransactionBodyBytes:    mockSendMoneyTxBodyBytes,
		Signature:               []byte{1, 2, 3, 4, 5, 6, 7, 8},
		Version:                 1,
		TransactionIndex:        1,
	}

	mockAccountBalance = &model.AccountBalance{
		AccountAddress:   mockTransaction.GetSenderAccountAddress(),
		BlockHeight:      1,
		SpendableBalance: 10000000000,
		Balance:          10000000000,
		PopRevenue:       0,
		Latest:           true,
	}
)

// mockTypeAction
func (*mockTypeAction) ApplyConfirmed(int64) error {
	return nil
}
func (*mockTypeAction) Validate(bool) error {
	return nil
}
func (*mockTypeAction) GetAmount() int64 {
	return 10
}
func (*mockTypeActionSuccess) GetTransactionType(tx *model.Transaction) (transaction.TypeAction, error) {
	return &mockTypeAction{}, nil
}

// mockSignature
func (*mockSignature) SignByNode(payload []byte, nodeSeed string) []byte {
	return []byte{}
}

func (*mockSignature) VerifyNodeSignature(
	payload, signature, nodePublicKey []byte,
) bool {
	return true
}

func (*mockSignatureFail) VerifyNodeSignature(
	payload, signature, nodePublicKey []byte,
) bool {
	return false
}

// mockQueryExecutorScanFail
func (*mockQueryExecutorScanFail) ExecuteSelect(qe string, tx bool, args ...interface{}) (*sql.Rows, error) {
	db, mock, _ := sqlmock.New()
	defer db.Close()
	mock.ExpectQuery(regexp.QuoteMeta(`SELECT`)).WillReturnRows(sqlmock.NewRows([]string{
		"ID", "PreviousBlockHash", "Height", "Timestamp", "BlockSeed", "BlockSignature", "CumulativeDifficulty",
		"PayloadLength", "PayloadHash", "BlocksmithPublicKey", "TotalAmount", "TotalFee", "TotalCoinBase"}))
	rows, _ := db.Query(qe)
	return rows, nil
}

// mockQueryExecutorNotFound
func (*mockQueryExecutorNotFound) ExecuteSelect(qe string, tx bool, args ...interface{}) (*sql.Rows, error) {
	db, mock, _ := sqlmock.New()
	defer db.Close()
	switch qe {
	case "SELECT id, node_public_key, account_address, registration_height, node_address, locked_balance, " +
		"registration_status, latest, height  FROM node_registry WHERE node_public_key = ? AND height <= ? " +
		"ORDER BY height DESC LIMIT 1":
		mock.ExpectQuery(regexp.QuoteMeta(qe)).WillReturnRows(sqlmock.NewRows([]string{
			"ID", "PreviousBlockHash", "Height", "Timestamp", "BlockSeed", "BlockSignature", "CumulativeDifficulty",
			"PayloadLength", "PayloadHash", "BlocksmithPublicKey", "TotalAmount", "TotalFee", "TotalCoinBase",
			"Version"},
		))
	default:
		return nil, errors.New("mockQueryExecutorNotFound - InvalidQuery")
	}
	rows, _ := db.Query(qe)
	return rows, nil
}

// mockQueryExecutorNotNil
func (*mockQueryExecuteNotNil) ExecuteSelect(query string, tx bool, args ...interface{}) (*sql.Rows, error) {
	db, mock, err := sqlmock.New()
	if err != nil {
		return nil, err
	}
	mock.ExpectQuery("").
		WillReturnRows(sqlmock.NewRows([]string{"ID"}))
	return db.Query("")
}

// mockQueryExecutorFail
func (*mockQueryExecutorFail) ExecuteSelect(query string, tx bool, args ...interface{}) (*sql.Rows, error) {
	return nil, errors.New("MockedError")
}
func (*mockQueryExecutorFail) ExecuteStatement(qe string, args ...interface{}) (sql.Result, error) {
	return nil, errors.New("MockedError")
}
func (*mockQueryExecutorFail) BeginTx() error { return nil }

func (*mockQueryExecutorFail) RollbackTx() error { return nil }

func (*mockQueryExecutorFail) ExecuteTransaction(qStr string, args ...interface{}) error {
	return errors.New("mockError:deleteMempoolFail")
}
func (*mockQueryExecutorFail) ExecuteSelectRow(qStr string, tx bool, args ...interface{}) (*sql.Row, error) {
	db, mock, _ := sqlmock.New()
	mockRows := mock.NewRows([]string{"fake"})
	mockRows.AddRow("1")
	mock.ExpectQuery(qStr).WillReturnRows(mockRows)
	return db.QueryRow(qStr), nil
}
func (*mockQueryExecutorFail) CommitTx() error { return errors.New("mockError:commitFail") }

// mockQueryExecutorSuccess
func (*mockQueryExecutorSuccess) BeginTx() error { return nil }

func (*mockQueryExecutorSuccess) RollbackTx() error { return nil }

func (*mockQueryExecutorSuccess) ExecuteTransaction(string, ...interface{}) error {
	return nil
}
func (*mockQueryExecutorSuccess) ExecuteTransactions([][]interface{}) error {
	return nil
}
func (*mockQueryExecutorSuccess) CommitTx() error { return nil }

func (*mockQueryExecutorSuccess) ExecuteSelectRow(qStr string, tx bool, args ...interface{}) (*sql.Row, error) {
	db, mock, _ := sqlmock.New()
	defer db.Close()

	switch qStr {
	case "SELECT id, node_public_key, account_address, registration_height, node_address, locked_balance, " +
		"registration_status, latest, height FROM node_registry WHERE node_public_key = ? AND latest=1":
		mock.ExpectQuery(regexp.QuoteMeta(qStr)).WillReturnRows(sqlmock.NewRows([]string{
			"ID", "NodePublicKey", "AccountAddress", "RegistrationHeight", "NodeAddress", "LockedBalance", "RegistrationStatus",
			"Latest", "Height",
		}).AddRow(1, bcsNodePubKey1, bcsAddress1, 10, "10.10.10.1", 100000000, uint32(model.NodeRegistrationState_NodeQueued), true, 100))
	case "SELECT id, block_height, tree, timestamp FROM merkle_tree ORDER BY timestamp DESC LIMIT 1":
		mock.ExpectQuery(regexp.QuoteMeta(qStr)).WillReturnRows(sqlmock.NewRows([]string{
			"ID", "BlockHeight", "Tree", "Timestamp",
		}))
	}
	row := db.QueryRow(qStr)
	return row, nil
}

func (*mockQueryExecutorSuccess) ExecuteSelect(qe string, tx bool, args ...interface{}) (*sql.Rows, error) {
	transactionUtil := &transaction.Util{}
	db, mock, _ := sqlmock.New()
	defer db.Close()
	switch qe {
	case "SELECT id, node_public_key, account_address, registration_height, node_address, locked_balance, " +
		"registration_status, latest, height FROM node_registry WHERE id = ? AND latest=1":
		for idx, arg := range args {
			if idx == 0 {
				nodeID := fmt.Sprintf("%d", arg)
				switch nodeID {
				case "1":
					mock.ExpectQuery(regexp.QuoteMeta(qe)).WillReturnRows(sqlmock.NewRows([]string{"id", "node_public_key",
						"account_address", "registration_height", "node_address", "locked_balance", "registration_status", "latest", "height",
					}).AddRow(1, bcsNodePubKey1, bcsAddress1, 10, "10.10.10.1", 100000000, uint32(model.NodeRegistrationState_NodeRegistered), true, 100))
				case "2":
					mock.ExpectQuery(regexp.QuoteMeta(qe)).WillReturnRows(sqlmock.NewRows([]string{"id", "node_public_key",
						"account_address", "registration_height", "node_address", "locked_balance", "registration_status", "latest", "height",
					}).AddRow(2, bcsNodePubKey2, bcsAddress2, 20, "10.10.10.2", 100000000, uint32(model.NodeRegistrationState_NodeRegistered), true, 200))
				case "3":
					mock.ExpectQuery(regexp.QuoteMeta(qe)).WillReturnRows(sqlmock.NewRows([]string{"id", "node_public_key",
						"account_address", "registration_height", "node_address", "locked_balance", "registration_status", "latest", "height",
					}).AddRow(3, bcsNodePubKey3, bcsAddress3, 30, "10.10.10.3", 100000000, uint32(model.NodeRegistrationState_NodeRegistered), true, 300))
				case "4":
					mock.ExpectQuery(regexp.QuoteMeta(qe)).WillReturnRows(sqlmock.NewRows([]string{"id", "node_public_key",
						"account_address", "registration_height", "node_address", "locked_balance", "registration_status", "latest", "height",
					}).AddRow(3, mockGoodBlock.BlocksmithPublicKey, bcsAddress3, 30, "10.10.10.3", 100000000,
						uint32(model.NodeRegistrationState_NodeRegistered), true, 300))
				}
			}
		}
	case "SELECT id, node_public_key, account_address, registration_height, node_address, locked_balance, " +
		"registration_status, latest, height FROM node_registry WHERE node_public_key = ? AND height <= ? " +
		"ORDER BY height DESC LIMIT 1":
		mock.ExpectQuery(regexp.QuoteMeta(qe)).WillReturnRows(sqlmock.NewRows([]string{"id", "node_public_key",
			"account_address", "registration_height", "node_address", "locked_balance", "registration_status", "latest", "height",
		}).AddRow(1, bcsNodePubKey1, bcsAddress1, 10, "10.10.10.10", 100000000, uint32(model.NodeRegistrationState_NodeQueued), true, 100))
	case "SELECT id, block_hash, previous_block_hash, height, timestamp, block_seed, block_signature, cumulative_difficulty, " +
		"payload_length, payload_hash, blocksmith_public_key, total_amount, total_fee, total_coinbase, version FROM main_block WHERE height = 0":
		mock.ExpectQuery(regexp.QuoteMeta(qe)).WillReturnRows(sqlmock.NewRows([]string{
			"ID", "BlockHash", "PreviousBlockHash", "Height", "Timestamp", "BlockSeed", "BlockSignature", "CumulativeDifficulty",
			"PayloadLength", "PayloadHash", "BlocksmithPublicKey", "TotalAmount", "TotalFee", "TotalCoinBase",
			"Version"},
		).AddRow(1, []byte{}, []byte{}, 1, 10000, []byte{}, []byte{}, "", 2, []byte{}, bcsNodePubKey1, 0, 0, 0, 1))
	case fmt.Sprintf("SELECT id, block_hash, previous_block_hash, height, timestamp, block_seed, block_signature, cumulative_difficulty, "+
		"payload_length, payload_hash, blocksmith_public_key, total_amount, total_fee, total_coinbase, version "+
		"FROM main_block WHERE height = %d", mockBlockData.GetHeight()+1):
		mock.ExpectQuery(regexp.QuoteMeta(qe)).WillReturnRows(sqlmock.NewRows([]string{
			"ID", "BlockHash", "PreviousBlockHash", "Height", "Timestamp", "BlockSeed", "BlockSignature", "CumulativeDifficulty",
			"PayloadLength", "PayloadHash", "BlocksmithPublicKey", "TotalAmount", "TotalFee", "TotalCoinBase",
			"Version"},
		))
	case "SELECT A.node_id, A.score, A.latest, A.height FROM participation_score as A INNER JOIN node_registry as B " +
		"ON A.node_id = B.id WHERE B.node_public_key=? AND B.latest=1 AND B.registration_status=0 AND A.latest=1":
		mock.ExpectQuery(regexp.QuoteMeta(qe)).WillReturnRows(sqlmock.NewRows([]string{
			"node_id",
			"score",
			"latest",
			"height",
		},
		).AddRow(-1, 100000, true, 0))
	case "SELECT id, block_hash, previous_block_hash, height, timestamp, block_seed, block_signature, cumulative_difficulty, " +
		"payload_length, payload_hash, blocksmith_public_key, total_amount, total_fee, total_coinbase, version FROM main_block ORDER BY " +
		"height DESC LIMIT 1":
		mock.ExpectQuery(regexp.QuoteMeta(qe)).
			WillReturnRows(sqlmock.NewRows(
				query.NewBlockQuery(&chaintype.MainChain{}).Fields,
			).AddRow(
				mockBlockData.GetID(),
				mockBlockData.GetBlockHash(),
				mockBlockData.GetPreviousBlockHash(),
				mockBlockData.GetHeight(),
				mockBlockData.GetTimestamp(),
				mockBlockData.GetBlockSeed(),
				mockBlockData.GetBlockSignature(),
				mockBlockData.GetCumulativeDifficulty(),
				mockBlockData.GetPayloadLength(),
				mockBlockData.GetPayloadHash(),
				mockBlockData.GetBlocksmithPublicKey(),
				mockBlockData.GetTotalAmount(),
				mockBlockData.GetTotalFee(),
				mockBlockData.GetTotalCoinBase(),
				mockBlockData.GetVersion(),
			))
	case "SELECT id, block_id, block_height, sender_account_address, recipient_account_address, transaction_type, fee, timestamp, " +
		"transaction_hash, transaction_body_length, transaction_body_bytes, signature, version, " +
		"transaction_index FROM \"transaction\" WHERE block_id = ? ORDER BY transaction_index ASC":
		mock.ExpectQuery(regexp.QuoteMeta(qe)).WillReturnRows(sqlmock.NewRows([]string{
			"ID", "BlockID", "BlockHeight", "SenderAccountAddress", "RecipientAccountAddress", "TransactionType",
			"Fee", "Timestamp", "TransactionHash", "TransactionBodyLength", "TransactionBodyBytes", "Signature",
			"Version", "TransactionIndex"},
		).AddRow(
			mockTransaction.ID,
			mockTransaction.BlockID,
			mockTransaction.Height,
			mockTransaction.SenderAccountAddress,
			mockTransaction.RecipientAccountAddress,
			mockTransaction.TransactionType,
			mockTransaction.Fee,
			mockTransaction.Timestamp,
			mockTransaction.TransactionHash,
			mockTransaction.TransactionBodyLength,
			mockTransaction.TransactionBodyBytes,
			mockTransaction.Signature,
			mockTransaction.Version,
			mockTransaction.TransactionIndex))
	case "SELECT id, block_height, fee_per_byte, arrival_timestamp, transaction_bytes, sender_account_address, recipient_account_address " +
		"FROM mempool WHERE id = :id":
		mock.ExpectQuery(regexp.QuoteMeta(qe)).WillReturnRows(sqlmock.NewRows([]string{
			"ID", "FeePerByte", "ArrivalTimestamp", "TransactionBytes", "SenderAccountAddress", "RecipientAccountAddress",
		}))
	case "SELECT id, fee_per_byte, arrival_timestamp, transaction_bytes, sender_account_address, recipient_account_address " +
		"FROM mempool WHERE id = :id":
		mock.ExpectQuery(regexp.QuoteMeta(qe)).WillReturnRows(sqlmock.NewRows([]string{
			"ID", "FeePerByte", "ArrivalTimestamp", "TransactionBytes", "SenderAccountAddress", "RecipientAccountAddress",
		}))
	case "SELECT nr.id AS nodeID, nr.node_public_key AS node_public_key, ps.score AS participation_score FROM node_registry " +
		"AS nr INNER JOIN participation_score AS ps ON nr.id = ps.node_id WHERE nr.registration_status = 0 AND nr.latest " +
		"= 1 AND ps.score > 0 AND ps.latest = 1":
		mock.ExpectQuery(regexp.QuoteMeta(qe)).WillReturnRows(sqlmock.NewRows([]string{
			"node_id", "node_public_key", "score",
		}).AddRow(
			mockBlocksmiths[0].NodeID,
			mockBlocksmiths[0].NodePublicKey,
			"1000",
		).AddRow(
			mockBlocksmiths[1].NodeID,
			mockBlocksmiths[1].NodePublicKey,
			"1000",
		))
	case "SELECT blocksmith_public_key, pop_change, block_height, blocksmith_index FROM skipped_blocksmith WHERE block_height = 0":
		mock.ExpectQuery(regexp.QuoteMeta(qe)).WillReturnRows(sqlmock.NewRows([]string{
			"blocksmith_public_key", "pop_change", "block_height", "blocksmith_index",
		}).AddRow(
			mockBlocksmiths[0].NodePublicKey,
			5000,
			mockPublishedReceipt[0].BlockHeight,
			0,
		))
	case "SELECT blocksmith_public_key, pop_change, block_height, blocksmith_index FROM skipped_blocksmith WHERE block_height = 1":
		mock.ExpectQuery(regexp.QuoteMeta(qe)).WillReturnRows(sqlmock.NewRows([]string{
			"blocksmith_public_key", "pop_change", "block_height", "blocksmith_index",
		}).AddRow(
			mockBlocksmiths[0].NodePublicKey,
			5000,
			mockPublishedReceipt[0].BlockHeight,
			0,
		))
	case "SELECT sender_public_key, recipient_public_key, datum_type, datum_hash, reference_block_height, " +
		"reference_block_hash, rmr_linked, recipient_signature, intermediate_hashes, block_height, receipt_index, " +
		"published_index FROM published_receipt WHERE block_height = ? ORDER BY published_index ASC":
		mock.ExpectQuery(regexp.QuoteMeta(qe)).WillReturnRows(sqlmock.NewRows([]string{
			"sender_public_key", "recipient_public_key", "datum_type", "datum_hash", "reference_block_height",
			"reference_block_hash", "rmr_linked", "recipient_signature", "intermediate_hashes", "block_height",
			"receipt_index", "published_index",
		}).AddRow(
			mockPublishedReceipt[0].BatchReceipt.SenderPublicKey,
			mockPublishedReceipt[0].BatchReceipt.RecipientPublicKey,
			mockPublishedReceipt[0].BatchReceipt.DatumType,
			mockPublishedReceipt[0].BatchReceipt.DatumHash,
			mockPublishedReceipt[0].BatchReceipt.ReferenceBlockHeight,
			mockPublishedReceipt[0].BatchReceipt.ReferenceBlockHash,
			mockPublishedReceipt[0].BatchReceipt.RMRLinked,
			mockPublishedReceipt[0].BatchReceipt.RecipientSignature,
			mockPublishedReceipt[0].IntermediateHashes,
			mockPublishedReceipt[0].BlockHeight,
			mockPublishedReceipt[0].ReceiptIndex,
			mockPublishedReceipt[0].PublishedIndex,
		))
	case "SELECT id, node_public_key, account_address, registration_height, node_address, " +
		"locked_balance, registration_status, latest, height " +
		"FROM node_registry where registration_status = 0 AND (id,height) in " +
		"(SELECT id,MAX(height) FROM node_registry WHERE height <= 0 GROUP BY id) " +
		"ORDER BY height DESC":
		mock.ExpectQuery(regexp.QuoteMeta(qe)).WillReturnRows(sqlmock.NewRows([]string{
			"id", "node_public_key", "account_address", "registration_height", "node_address", "locked_balance",
			"registration_status", "latest", "height",
		}))
	case "SELECT id, node_public_key, account_address, registration_height, node_address, " +
		"locked_balance, registration_status, latest, height " +
		"FROM node_registry where registration_status = 0 AND (id,height) in " +
		"(SELECT id,MAX(height) FROM node_registry WHERE height <= 1 GROUP BY id) " +
		"ORDER BY height DESC":
		mock.ExpectQuery(regexp.QuoteMeta(qe)).WillReturnRows(sqlmock.NewRows([]string{
			"id", "node_public_key", "account_address", "registration_height", "node_address", "locked_balance",
			"registration_status", "latest", "height",
		}))
	case "SELECT account_address,block_height,spendable_balance,balance,pop_revenue,latest " +
		"FROM account_balance WHERE account_address = ? AND latest = 1":
		mock.ExpectQuery(regexp.QuoteMeta(qe)).WillReturnRows(sqlmock.NewRows([]string{
			"account_address", "block_height", "spendable_balance", "balance", "pop_revenue", "latest",
		}).AddRow(
			mockAccountBalance.GetAccountAddress(),
			mockAccountBalance.GetBlockHeight(),
			mockAccountBalance.GetSpendableBalance(),
			mockAccountBalance.GetBalance(),
			mockAccountBalance.GetPopRevenue(),
			mockAccountBalance.GetLatest(),
		))
	case "SELECT id, block_height, fee_per_byte, arrival_timestamp, transaction_bytes, " +
		"sender_account_address, recipient_account_address FROM mempool WHERE id IN (?)  ":
		txBytes, _ := transactionUtil.GetTransactionBytes(mockTransaction, true)
		mock.ExpectQuery(regexp.QuoteMeta(qe)).WillReturnRows(sqlmock.NewRows([]string{
			"id", "block_height", "fee_per_byte", "arrival_timestamp", "transaction_bytes",
			"sender_account_address", "recipient_account_address",
		}).AddRow(
			mockTransaction.GetID(),
			mockTransaction.GetHeight(),
			mockTransaction.GetFee(),
			1,
			txBytes,
			mockTransaction.GetSenderAccountAddress(),
			mockTransaction.GetRecipientAccountAddress(),
		))
	case "SELECT sender_address, transaction_hash, transaction_bytes, status, block_height, latest " +
		"FROM pending_transaction WHERE block_height = ? AND status = ? AND latest = ?":
		mock.ExpectQuery(regexp.QuoteMeta(qe)).WillReturnRows(mock.NewRows(query.NewPendingTransactionQuery().Fields))
	case "SELECT id, sender_address, recipient_address, amount, applied_time, complete_minutes, status," +
		" block_height, latest FROM liquid_payment_transaction WHERE applied_time+(complete_minutes*60) <= ? AND status = ? AND latest = ?":
		mock.ExpectQuery(regexp.QuoteMeta(qe)).WillReturnRows(mock.NewRows(query.NewLiquidPaymentTransactionQuery().Fields))
	// which is escrow expiration process
	default:
		mockRows := sqlmock.NewRows(query.NewEscrowTransactionQuery().Fields)
		mockRows.AddRow(
			int64(1),
			"BCZnSfqpP5tqFQlMTYkDeBVFWnbyVK7vLr5ORFpTjgtN",
			"BCZD_VxfO2S9aziIL3cn_cXW7uPDVPOrnXuP98GEAUC7",
			"BCZKLvgUYZ1KKx-jtF9KoJskjVPvB9jpIjfzzI6zDW0J",
			int64(10),
			int64(1),
			uint64(120),
			model.EscrowStatus_Approved,
			uint32(0),
			true,
			"",
		)
		mock.ExpectQuery(regexp.QuoteMeta(qe)).WillReturnRows(mockRows)
	}
	rows, _ := db.Query(qe)
	return rows, nil
}

var mockPublishedReceipt = []*model.PublishedReceipt{
	{
		BatchReceipt: &model.BatchReceipt{
			SenderPublicKey:      make([]byte, 32),
			RecipientPublicKey:   make([]byte, 32),
			DatumType:            0,
			DatumHash:            make([]byte, 32),
			ReferenceBlockHeight: 0,
			ReferenceBlockHash:   make([]byte, 32),
			RMRLinked:            nil,
			RecipientSignature:   make([]byte, 64),
		},
		IntermediateHashes: nil,
		BlockHeight:        1,
		ReceiptIndex:       0,
		PublishedIndex:     0,
	},
}

func (*mockQueryExecutorSuccess) ExecuteStatement(qe string, args ...interface{}) (sql.Result, error) {
	return nil, nil
}

func TestBlockService_NewBlock(t *testing.T) {
	var (
		mockBlock = &model.Block{
			Version:             1,
			PreviousBlockHash:   []byte{},
			BlockSeed:           []byte{},
			BlocksmithPublicKey: bcsNodePubKey1,
			Timestamp:           15875392,
			TotalAmount:         0,
			TotalFee:            0,
			TotalCoinBase:       0,
			Transactions:        []*model.Transaction{},
			PublishedReceipts:   []*model.PublishedReceipt{},
			PayloadHash: []byte{167, 255, 198, 248, 191, 30, 215, 102, 81, 193, 71, 86, 160, 97, 214, 98, 245, 128,
				255, 77, 228, 59, 73, 250, 130, 216, 10, 75, 128, 248, 67, 74},
			PayloadLength:  0,
			BlockSignature: []byte{},
		}
		mockBlockHash, _ = util.GetBlockHash(mockBlock, &chaintype.MainChain{})
	)
	mockBlock.BlockHash = mockBlockHash

	type fields struct {
		Chaintype          chaintype.ChainType
		QueryExecutor      query.ExecutorInterface
		BlockQuery         query.BlockQueryInterface
		MempoolQuery       query.MempoolQueryInterface
		TransactionQuery   query.TransactionQueryInterface
		Signature          crypto.SignatureInterface
		ActionTypeSwitcher transaction.TypeActionSwitcher
	}
	type args struct {
		version             uint32
		previousBlockHash   []byte
		blockSeed           []byte
		blockSmithPublicKey []byte
		previousBlockHeight uint32
		timestamp           int64
		totalAmount         int64
		totalFee            int64
		totalCoinBase       int64
		transactions        []*model.Transaction
		publishedReceipts   []*model.PublishedReceipt
		secretPhrase        string
	}
	tests := []struct {
		name    string
		fields  fields
		args    args
		want    *model.Block
		wantErr bool
	}{
		{
			name: "wantSuccess",
			fields: fields{
				Chaintype: &chaintype.MainChain{},
				Signature: &mockSignature{},
			},
			args: args{
				version:             1,
				previousBlockHash:   []byte{},
				blockSeed:           []byte{},
				blockSmithPublicKey: bcsNodePubKey1,
				previousBlockHeight: 0,
				timestamp:           15875392,
				totalAmount:         0,
				totalFee:            0,
				totalCoinBase:       0,
				transactions:        []*model.Transaction{},
				publishedReceipts:   []*model.PublishedReceipt{},
				secretPhrase:        "secretphrase",
			},
			want: mockBlock,
		},
	}
	for _, tt := range tests {
		t.Run(tt.name, func(t *testing.T) {
			bs := &BlockService{
				Chaintype:          tt.fields.Chaintype,
				QueryExecutor:      tt.fields.QueryExecutor,
				BlockQuery:         tt.fields.BlockQuery,
				MempoolQuery:       tt.fields.MempoolQuery,
				TransactionQuery:   tt.fields.TransactionQuery,
				Signature:          tt.fields.Signature,
				ActionTypeSwitcher: tt.fields.ActionTypeSwitcher,
			}
			got, err := bs.NewMainBlock(
				tt.args.version,
				tt.args.previousBlockHash,
				tt.args.blockSeed,
				tt.args.blockSmithPublicKey,
				tt.args.previousBlockHeight,
				tt.args.timestamp,
				tt.args.totalAmount,
				tt.args.totalFee,
				tt.args.totalCoinBase,
				tt.args.transactions,
				tt.args.publishedReceipts,
				tt.args.secretPhrase,
			)
			if (err != nil) != tt.wantErr {
				t.Errorf("BlockService.NewBlock() error = %v, wantErr %v", err, tt.wantErr)
				return
			}
			if !reflect.DeepEqual(got, tt.want) {
				t.Errorf("BlockService.NewBlock() = %v, want %v", got, tt.want)
			}
		})
	}
}

func TestBlockService_NewGenesisBlock(t *testing.T) {
	type fields struct {
		Chaintype          chaintype.ChainType
		QueryExecutor      query.ExecutorInterface
		BlockQuery         query.BlockQueryInterface
		MempoolQuery       query.MempoolQueryInterface
		TransactionQuery   query.TransactionQueryInterface
		Signature          crypto.SignatureInterface
		ActionTypeSwitcher transaction.TypeActionSwitcher
	}
	type args struct {
		version              uint32
		previousBlockHash    []byte
		blockSeed            []byte
		blockSmithPublicKey  []byte
		previousBlockHeight  uint32
		timestamp            int64
		totalAmount          int64
		totalFee             int64
		totalCoinBase        int64
		transactions         []*model.Transaction
		publishedReceipts    []*model.PublishedReceipt
		spinePublicKeys      []*model.SpinePublicKey
		payloadHash          []byte
		payloadLength        uint32
		cumulativeDifficulty *big.Int
		genesisSignature     []byte
	}
	tests := []struct {
		name   string
		fields fields
		args   args
		want   *model.Block
	}{
		{
			name: "wantSuccess",
			fields: fields{
				Chaintype: &chaintype.MainChain{},
				Signature: &mockSignature{},
			},
			args: args{
				version:              1,
				previousBlockHash:    []byte{},
				blockSeed:            []byte{},
				blockSmithPublicKey:  bcsNodePubKey1,
				previousBlockHeight:  0,
				timestamp:            15875392,
				totalAmount:          0,
				totalFee:             0,
				totalCoinBase:        0,
				transactions:         []*model.Transaction{},
				publishedReceipts:    []*model.PublishedReceipt{},
				spinePublicKeys:      []*model.SpinePublicKey{},
				payloadHash:          []byte{},
				payloadLength:        8,
				cumulativeDifficulty: big.NewInt(1),
				genesisSignature:     []byte{},
			},
			want: &model.Block{
				Version:              1,
				PreviousBlockHash:    []byte{},
				BlockSeed:            []byte{},
				BlocksmithPublicKey:  bcsNodePubKey1,
				Timestamp:            15875392,
				TotalAmount:          0,
				TotalFee:             0,
				TotalCoinBase:        0,
				Transactions:         []*model.Transaction{},
				PublishedReceipts:    []*model.PublishedReceipt{},
				SpinePublicKeys:      []*model.SpinePublicKey{},
				PayloadHash:          []byte{},
				PayloadLength:        8,
				CumulativeDifficulty: "1",
				BlockSignature:       []byte{},
				BlockHash: []byte{222, 81, 44, 228, 147, 156, 145, 104, 1, 97, 62, 138, 253, 90, 55, 41,
					29, 150, 230, 196, 68, 216, 14, 244, 224, 161, 132, 157, 229, 68, 33, 147},
			},
		},
	}
	for _, tt := range tests {
		t.Run(tt.name, func(t *testing.T) {
			bs := &BlockService{
				Chaintype:          tt.fields.Chaintype,
				QueryExecutor:      tt.fields.QueryExecutor,
				BlockQuery:         tt.fields.BlockQuery,
				MempoolQuery:       tt.fields.MempoolQuery,
				TransactionQuery:   tt.fields.TransactionQuery,
				Signature:          tt.fields.Signature,
				ActionTypeSwitcher: tt.fields.ActionTypeSwitcher,
			}
			if got, _ := bs.NewGenesisBlock(
				tt.args.version,
				tt.args.previousBlockHash,
				tt.args.blockSeed,
				tt.args.blockSmithPublicKey,
				tt.args.previousBlockHeight,
				tt.args.timestamp,
				tt.args.totalAmount,
				tt.args.totalFee,
				tt.args.totalCoinBase,
				tt.args.transactions,
				tt.args.publishedReceipts,
				tt.args.spinePublicKeys,
				tt.args.payloadHash,
				tt.args.payloadLength,
				tt.args.cumulativeDifficulty,
				tt.args.genesisSignature,
			); !reflect.DeepEqual(got, tt.want) {
				t.Errorf("BlockService.NewGenesisBlock() = %v, want %v", got, tt.want)
			}
		})
	}
}

var (
	mockBlocksmiths = []*model.Blocksmith{
		{
			NodePublicKey: bcsNodePubKey1,
			NodeID:        2,
			NodeOrder:     new(big.Int).SetInt64(1000),
			Score:         new(big.Int).SetInt64(1000),
		},
		{
			NodePublicKey: bcsNodePubKey2,
			NodeID:        3,
			NodeOrder:     new(big.Int).SetInt64(2000),
			Score:         new(big.Int).SetInt64(2000),
		},
		{
			NodePublicKey: mockBlockData.BlocksmithPublicKey,
			NodeID:        4,
			NodeOrder:     new(big.Int).SetInt64(3000),
			Score:         new(big.Int).SetInt64(3000),
		},
	}
	mockPreviousBlockPushBlock = model.Block{
		ID:                   0,
		Timestamp:            10000,
		CumulativeDifficulty: "10000",
		Version:              1,
		PreviousBlockHash:    []byte{},
		BlockSeed:            []byte{},
		BlocksmithPublicKey:  bcsNodePubKey1,
		TotalAmount:          0,
		TotalFee:             0,
		TotalCoinBase:        0,
		Transactions:         []*model.Transaction{},
		PayloadHash:          []byte{},
		BlockSignature:       []byte{},
	}
	mockBlockPushBlock = model.Block{
		ID:                  1,
		Timestamp:           12000,
		Version:             1,
		PreviousBlockHash:   []byte{},
		BlockSeed:           []byte{},
		BlocksmithPublicKey: bcsNodePubKey1,
		TotalAmount:         0,
		TotalFee:            0,
		TotalCoinBase:       0,
		Transactions:        []*model.Transaction{},
		PayloadHash:         []byte{},
		BlockSignature:      []byte{},
	}
)

type (
	mockBlocksmithServicePushBlock struct {
		strategy.BlocksmithStrategyMain
	}
)

func (*mockBlocksmithServicePushBlock) GetSortedBlocksmiths(*model.Block) []*model.Blocksmith {
	return mockBlocksmiths
}
func (*mockBlocksmithServicePushBlock) GetSortedBlocksmithsMap(*model.Block) map[string]*int64 {
	var result = make(map[string]*int64)
	for index, mock := range mockBlocksmiths {
		mockIndex := int64(index)
		result[string(mock.NodePublicKey)] = &mockIndex
	}
	return result
}
func (*mockBlocksmithServicePushBlock) SortBlocksmiths(block *model.Block, withLock bool) {
}

func (*mockBlocksmithServicePushBlock) IsBlockTimestampValid(blocksmithIndex, numberOfBlocksmiths int64, previousBlock,
	currentBlock *model.Block) error {
	return nil
}

type (
	mockBlockPoolServiceNoDuplicate struct {
		BlockPoolService
	}
	mockBlockPoolServiceDuplicate struct {
		BlockPoolService
	}
	mockBlockPoolServiceDuplicateCorrectBlockHash struct {
		BlockPoolService
	}
)

func (*mockBlockPoolServiceDuplicate) GetBlock(index int64) *model.Block {
	return &model.Block{}
}

func (*mockBlockPoolServiceDuplicateCorrectBlockHash) GetBlock(index int64) *model.Block {
	return mockGoodIncomingBlock
}

func (*mockBlockPoolServiceNoDuplicate) GetBlock(index int64) *model.Block {
	return nil
}

type (
	mockPushBlockCoinbaseLotteryWinnersSuccess struct {
		CoinbaseService
	}
	mockPushBlockBlocksmithServiceSuccess struct {
		BlocksmithService
	}
	mockPushBlockPublishedReceiptServiceSuccess struct {
		PublishedReceiptService
	}
	mockBlockchainStatusService struct {
		BlockchainStatusService
	}
)

func (*mockBlockchainStatusService) SetLastBlock(block *model.Block, ct chaintype.ChainType) {}

func (*mockPushBlockCoinbaseLotteryWinnersSuccess) CoinbaseLotteryWinners(blocksmiths []*model.Blocksmith) ([]string, error) {
	return []string{}, nil
}

func (*mockPushBlockBlocksmithServiceSuccess) RewardBlocksmithAccountAddresses([]string, int64, int64, uint32) error {
	return nil
}

func (*mockPushBlockPublishedReceiptServiceSuccess) ProcessPublishedReceipts(block *model.Block) (int, error) {
	return 0, nil
}

type (
	mockPushBlockFeeScaleServiceNoAdjust struct {
		fee.FeeScaleServiceInterface
	}
)

func (*mockPushBlockFeeScaleServiceNoAdjust) GetCurrentPhase(
	blockTimestamp int64,
	isPostTransaction bool,
) (phase model.FeeVotePhase, canAdjust bool, err error) {
	return model.FeeVotePhase_FeeVotePhaseCommmit, false, nil
}

func TestBlockService_PushBlock(t *testing.T) {
	type fields struct {
		Chaintype               chaintype.ChainType
		QueryExecutor           query.ExecutorInterface
		BlockQuery              query.BlockQueryInterface
		MempoolQuery            query.MempoolQueryInterface
		TransactionQuery        query.TransactionQueryInterface
		AccountBalanceQuery     query.AccountBalanceQueryInterface
		AccountLedgerQuery      query.AccountLedgerQueryInterface
		NodeRegistrationQuery   query.NodeRegistrationQueryInterface
		Signature               crypto.SignatureInterface
		SkippedBlocksmithQuery  query.SkippedBlocksmithQueryInterface
		ActionTypeSwitcher      transaction.TypeActionSwitcher
		Observer                *observer.Observer
		NodeRegistrationService NodeRegistrationServiceInterface
		BlocksmithStrategy      strategy.BlocksmithStrategyInterface
		ParticipationScoreQuery query.ParticipationScoreQueryInterface
		BlockPoolService        BlockPoolServiceInterface
		CoinbaseService         CoinbaseServiceInterface
		BlocksmithService       BlocksmithServiceInterface
		TransactionCoreService  TransactionCoreServiceInterface
		PublishedReceiptService PublishedReceiptServiceInterface
		FeeScaleService         fee.FeeScaleServiceInterface
<<<<<<< HEAD
		BlockStateCache         storage.CacheStorageInterface
=======
		BlockchainStatusService BlockchainStatusServiceInterface
>>>>>>> 28375970
	}
	type args struct {
		previousBlock *model.Block
		block         *model.Block
		broadcast     bool
		persist       bool
	}
	tests := []struct {
		name    string
		fields  fields
		args    args
		wantErr bool
	}{
		{
			name: "PushBlock:DuplicateBlockPool-PersistFalse",
			fields: fields{
				Chaintype:               &chaintype.MainChain{},
				QueryExecutor:           &mockQueryExecutorSuccess{},
				BlockQuery:              query.NewBlockQuery(&chaintype.MainChain{}),
				AccountBalanceQuery:     query.NewAccountBalanceQuery(),
				NodeRegistrationQuery:   query.NewNodeRegistrationQuery(),
				AccountLedgerQuery:      query.NewAccountLedgerQuery(),
				Observer:                observer.NewObserver(),
				MempoolQuery:            query.NewMempoolQuery(&chaintype.MainChain{}),
				SkippedBlocksmithQuery:  query.NewSkippedBlocksmithQuery(),
				NodeRegistrationService: &mockNodeRegistrationServiceSuccess{},
				BlocksmithStrategy:      &mockBlocksmithServicePushBlock{},
				ParticipationScoreQuery: query.NewParticipationScoreQuery(),
				BlockPoolService:        &mockBlockPoolServiceDuplicate{},
				CoinbaseService:         &mockPushBlockCoinbaseLotteryWinnersSuccess{},
				BlocksmithService:       &mockPushBlockBlocksmithServiceSuccess{},
				PublishedReceiptService: &mockPushBlockPublishedReceiptServiceSuccess{},
				BlockchainStatusService: &mockBlockchainStatusService{},
			},
			args: args{
				previousBlock: &mockPreviousBlockPushBlock,
				block:         &mockBlockPushBlock,
				broadcast:     false,
				persist:       false,
			},
			wantErr: true,
		},
		{
			name: "PushBlock:DuplicateBlockPool-PersistTrue",
			fields: fields{
				Chaintype:               &chaintype.MainChain{},
				QueryExecutor:           &mockQueryExecutorSuccess{},
				BlockQuery:              query.NewBlockQuery(&chaintype.MainChain{}),
				AccountBalanceQuery:     query.NewAccountBalanceQuery(),
				NodeRegistrationQuery:   query.NewNodeRegistrationQuery(),
				AccountLedgerQuery:      query.NewAccountLedgerQuery(),
				Observer:                observer.NewObserver(),
				MempoolQuery:            query.NewMempoolQuery(&chaintype.MainChain{}),
				SkippedBlocksmithQuery:  query.NewSkippedBlocksmithQuery(),
				NodeRegistrationService: &mockNodeRegistrationServiceSuccess{},
				BlocksmithStrategy:      &mockBlocksmithServicePushBlock{},
				ParticipationScoreQuery: query.NewParticipationScoreQuery(),
				BlockPoolService:        &mockBlockPoolServiceDuplicate{},
				CoinbaseService:         &mockPushBlockCoinbaseLotteryWinnersSuccess{},
				BlocksmithService:       &mockPushBlockBlocksmithServiceSuccess{},
				TransactionCoreService: NewTransactionCoreService(
					log.New(),
					&mockQueryExecutorSuccess{},
					&transaction.TypeSwitcher{
						Executor: &mockQueryExecutorSuccess{},
					},
					&transaction.Util{},
					query.NewTransactionQuery(&chaintype.MainChain{}),
					query.NewEscrowTransactionQuery(),
					query.NewPendingTransactionQuery(),
					query.NewLiquidPaymentTransactionQuery(),
				),
				FeeScaleService:         &mockPushBlockFeeScaleServiceNoAdjust{},
				PublishedReceiptService: &mockPushBlockPublishedReceiptServiceSuccess{},
<<<<<<< HEAD
				BlockStateCache:         storage.NewBlockStateStorage((&chaintype.MainChain{}).GetTypeInt(), model.Block{}),
=======
				BlockchainStatusService: &mockBlockchainStatusService{},
>>>>>>> 28375970
			},
			args: args{
				previousBlock: &mockPreviousBlockPushBlock,
				block:         &mockBlockPushBlock,
				broadcast:     false,
				persist:       true,
			},
			wantErr: false,
		},
		{
			name: "PushBlock:Transactions<0",
			fields: fields{
				Chaintype:               &chaintype.MainChain{},
				QueryExecutor:           &mockQueryExecutorSuccess{},
				BlockQuery:              query.NewBlockQuery(&chaintype.MainChain{}),
				AccountBalanceQuery:     query.NewAccountBalanceQuery(),
				NodeRegistrationQuery:   query.NewNodeRegistrationQuery(),
				AccountLedgerQuery:      query.NewAccountLedgerQuery(),
				Observer:                observer.NewObserver(),
				MempoolQuery:            query.NewMempoolQuery(&chaintype.MainChain{}),
				SkippedBlocksmithQuery:  query.NewSkippedBlocksmithQuery(),
				NodeRegistrationService: &mockNodeRegistrationServiceSuccess{},
				BlocksmithStrategy:      &mockBlocksmithServicePushBlock{},
				ParticipationScoreQuery: query.NewParticipationScoreQuery(),
				BlockPoolService:        &mockBlockPoolServiceNoDuplicate{},
				CoinbaseService:         &mockPushBlockCoinbaseLotteryWinnersSuccess{},
				BlocksmithService:       &mockPushBlockBlocksmithServiceSuccess{},
				TransactionCoreService: NewTransactionCoreService(
					log.New(),
					&mockQueryExecutorSuccess{},
					&transaction.TypeSwitcher{Executor: &mockQueryExecutorSuccess{}},
					&transaction.Util{},
					query.NewTransactionQuery(&chaintype.MainChain{}),
					query.NewEscrowTransactionQuery(),
					query.NewPendingTransactionQuery(),
					query.NewLiquidPaymentTransactionQuery(),
				),
				PublishedReceiptService: &mockPushBlockPublishedReceiptServiceSuccess{},
				FeeScaleService:         &mockPushBlockFeeScaleServiceNoAdjust{},
<<<<<<< HEAD
				BlockStateCache:         storage.NewBlockStateStorage((&chaintype.MainChain{}).GetTypeInt(), model.Block{}),
=======
				BlockchainStatusService: &mockBlockchainStatusService{},
>>>>>>> 28375970
			},
			args: args{
				previousBlock: &mockPreviousBlockPushBlock,
				block:         &mockBlockPushBlock,
				broadcast:     false,
				persist:       true,
			},
			wantErr: false,
		},
		{
			name: "PushBlock:Transactions<0 : broadcast true",
			fields: fields{
				Chaintype:               &chaintype.MainChain{},
				QueryExecutor:           &mockQueryExecutorSuccess{},
				BlockQuery:              query.NewBlockQuery(&chaintype.MainChain{}),
				AccountBalanceQuery:     query.NewAccountBalanceQuery(),
				NodeRegistrationService: &mockNodeRegistrationServiceSuccess{},
				NodeRegistrationQuery:   query.NewNodeRegistrationQuery(),
				AccountLedgerQuery:      query.NewAccountLedgerQuery(),
				MempoolQuery:            query.NewMempoolQuery(&chaintype.MainChain{}),
				ParticipationScoreQuery: query.NewParticipationScoreQuery(),
				SkippedBlocksmithQuery:  query.NewSkippedBlocksmithQuery(),
				Observer:                observer.NewObserver(),
				BlocksmithStrategy:      &mockBlocksmithServicePushBlock{},
				BlockPoolService:        &mockBlockPoolServiceNoDuplicate{},
				CoinbaseService:         &mockPushBlockCoinbaseLotteryWinnersSuccess{},
				BlocksmithService:       &mockPushBlockBlocksmithServiceSuccess{},
				TransactionCoreService: NewTransactionCoreService(
					log.New(),
					&mockQueryExecutorSuccess{},
					&transaction.TypeSwitcher{
						Executor: &mockQueryExecutorSuccess{},
					},
					&transaction.Util{},
					query.NewTransactionQuery(&chaintype.MainChain{}),
					query.NewEscrowTransactionQuery(),
					query.NewPendingTransactionQuery(),
					query.NewLiquidPaymentTransactionQuery(),
				),
				PublishedReceiptService: &mockPushBlockPublishedReceiptServiceSuccess{},
				FeeScaleService:         &mockPushBlockFeeScaleServiceNoAdjust{},
<<<<<<< HEAD
				BlockStateCache:         storage.NewBlockStateStorage((&chaintype.MainChain{}).GetTypeInt(), model.Block{}),
=======
				BlockchainStatusService: &mockBlockchainStatusService{},
>>>>>>> 28375970
			},
			args: args{
				previousBlock: &mockPreviousBlockPushBlock,
				block:         &mockBlockPushBlock,
				broadcast:     true,
				persist:       true,
			},
			wantErr: false,
		},
		{
			name: "PushBlock_FAIL:BuildScrambledNodes_Fails",
			fields: fields{
				Chaintype:               &chaintype.MainChain{},
				QueryExecutor:           &mockQueryExecutorSuccess{},
				BlockQuery:              query.NewBlockQuery(&chaintype.MainChain{}),
				AccountBalanceQuery:     query.NewAccountBalanceQuery(),
				NodeRegistrationService: &mockNodeRegistrationServiceFail{},
				NodeRegistrationQuery:   query.NewNodeRegistrationQuery(),
				AccountLedgerQuery:      query.NewAccountLedgerQuery(),
				MempoolQuery:            query.NewMempoolQuery(&chaintype.MainChain{}),
				ParticipationScoreQuery: query.NewParticipationScoreQuery(),
				SkippedBlocksmithQuery:  query.NewSkippedBlocksmithQuery(),
				Observer:                observer.NewObserver(),
				BlocksmithStrategy:      &mockBlocksmithServicePushBlock{},
				BlockPoolService:        &mockBlockPoolServiceNoDuplicate{},
				CoinbaseService:         &mockPushBlockCoinbaseLotteryWinnersSuccess{},
				BlocksmithService:       &mockPushBlockBlocksmithServiceSuccess{},
				TransactionCoreService: NewTransactionCoreService(
					log.New(),
					&mockQueryExecutorSuccess{},
					&transaction.TypeSwitcher{
						Executor: &mockQueryExecutorSuccess{},
					},
					&transaction.Util{},
					query.NewTransactionQuery(&chaintype.MainChain{}),
					query.NewEscrowTransactionQuery(),
					query.NewPendingTransactionQuery(),
					query.NewLiquidPaymentTransactionQuery(),
				),
				PublishedReceiptService: &mockPushBlockPublishedReceiptServiceSuccess{},
				FeeScaleService:         &mockPushBlockFeeScaleServiceNoAdjust{},
<<<<<<< HEAD
				BlockStateCache:         storage.NewBlockStateStorage((&chaintype.MainChain{}).GetTypeInt(), model.Block{}),
=======
				BlockchainStatusService: &mockBlockchainStatusService{},
>>>>>>> 28375970
			},
			args: args{
				previousBlock: &mockPreviousBlockPushBlock,
				block:         &mockBlockPushBlock,
				broadcast:     false,
				persist:       true,
			},
			wantErr: true,
		},
	}
	for _, tt := range tests {
		t.Run(tt.name, func(t *testing.T) {
			bs := &BlockService{
				Chaintype:               tt.fields.Chaintype,
				QueryExecutor:           tt.fields.QueryExecutor,
				BlockQuery:              tt.fields.BlockQuery,
				MempoolQuery:            tt.fields.MempoolQuery,
				AccountBalanceQuery:     tt.fields.AccountBalanceQuery,
				TransactionQuery:        tt.fields.TransactionQuery,
				NodeRegistrationQuery:   tt.fields.NodeRegistrationQuery,
				AccountLedgerQuery:      tt.fields.AccountLedgerQuery,
				SkippedBlocksmithQuery:  tt.fields.SkippedBlocksmithQuery,
				Signature:               tt.fields.Signature,
				ActionTypeSwitcher:      tt.fields.ActionTypeSwitcher,
				Observer:                tt.fields.Observer,
				Logger:                  log.New(),
				NodeRegistrationService: tt.fields.NodeRegistrationService,
				BlocksmithStrategy:      tt.fields.BlocksmithStrategy,
				ParticipationScoreQuery: tt.fields.ParticipationScoreQuery,
				ReceiptUtil:             &coreUtil.ReceiptUtil{},
				BlockPoolService:        tt.fields.BlockPoolService,
				CoinbaseService:         tt.fields.CoinbaseService,
				BlocksmithService:       tt.fields.BlocksmithService,
				TransactionCoreService:  tt.fields.TransactionCoreService,
				PublishedReceiptService: tt.fields.PublishedReceiptService,
				FeeScaleService:         tt.fields.FeeScaleService,
<<<<<<< HEAD
				BlockStateCache:         tt.fields.BlockStateCache,
=======
				BlockchainStatusService: tt.fields.BlockchainStatusService,
>>>>>>> 28375970
			}
			if err := bs.PushBlock(tt.args.previousBlock, tt.args.block, tt.args.broadcast,
				tt.args.persist); (err != nil) != tt.wantErr {
				t.Errorf("BlockService.PushBlock() error = %v, wantErr %v", err, tt.wantErr)
			}
		})
	}
}

type (
	mockQueryExecutorGetGenesisBlockSuccess struct {
		query.Executor
	}

	mockQueryExecutorGetGenesisBlockFail struct {
		query.Executor
	}
)

func (*mockQueryExecutorGetGenesisBlockSuccess) ExecuteSelectRow(qStr string, tx bool, args ...interface{}) (*sql.Row, error) {
	db, mock, _ := sqlmock.New()
	mock.ExpectQuery(regexp.QuoteMeta(qStr)).
		WillReturnRows(sqlmock.NewRows(
			query.NewBlockQuery(&chaintype.MainChain{}).Fields,
		).AddRow(
			mockBlockData.GetID(),
			mockBlockData.GetBlockHash(),
			mockBlockData.GetPreviousBlockHash(),
			mockBlockData.GetHeight(),
			mockBlockData.GetTimestamp(),
			mockBlockData.GetBlockSeed(),
			mockBlockData.GetBlockSignature(),
			mockBlockData.GetCumulativeDifficulty(),
			mockBlockData.GetPayloadLength(),
			mockBlockData.GetPayloadHash(),
			mockBlockData.GetBlocksmithPublicKey(),
			mockBlockData.GetTotalAmount(),
			mockBlockData.GetTotalFee(),
			mockBlockData.GetTotalCoinBase(),
			mockBlockData.GetVersion(),
		))
	return db.QueryRow(qStr), nil
}

func (*mockQueryExecutorGetGenesisBlockFail) ExecuteSelectRow(qStr string, tx bool, args ...interface{}) (*sql.Row, error) {
	return nil, nil
}

func TestBlockService_GetGenesisBlock(t *testing.T) {
	type fields struct {
		Chaintype          chaintype.ChainType
		QueryExecutor      query.ExecutorInterface
		BlockQuery         query.BlockQueryInterface
		MempoolQuery       query.MempoolQueryInterface
		TransactionQuery   query.TransactionQueryInterface
		Signature          crypto.SignatureInterface
		ActionTypeSwitcher transaction.TypeActionSwitcher
	}
	tests := []struct {
		name    string
		fields  fields
		want    *model.Block
		wantErr bool
	}{
		{
			name: "GetGenesisBlock:success",
			fields: fields{
				Chaintype:     &chaintype.MainChain{},
				QueryExecutor: &mockQueryExecutorGetGenesisBlockSuccess{},
				BlockQuery:    query.NewBlockQuery(&chaintype.MainChain{}),
			},
			want:    &mockBlockData,
			wantErr: false,
		},
		{
			name: "GetGenesis:fail",
			fields: fields{
				Chaintype:     &chaintype.MainChain{},
				QueryExecutor: &mockQueryExecutorGetGenesisBlockFail{},
				BlockQuery:    query.NewBlockQuery(&chaintype.MainChain{}),
			},
			want:    nil,
			wantErr: true,
		},
	}
	for _, tt := range tests {
		t.Run(tt.name, func(t *testing.T) {
			bs := &BlockService{
				Chaintype:          tt.fields.Chaintype,
				QueryExecutor:      tt.fields.QueryExecutor,
				BlockQuery:         tt.fields.BlockQuery,
				MempoolQuery:       tt.fields.MempoolQuery,
				TransactionQuery:   tt.fields.TransactionQuery,
				Signature:          tt.fields.Signature,
				ActionTypeSwitcher: tt.fields.ActionTypeSwitcher,
			}
			got, err := bs.GetGenesisBlock()
			if (err != nil) != tt.wantErr {
				t.Errorf("BlockService.GetGenesisBlock() error = %v, wantErr %v", err, tt.wantErr)
				return
			}
			if !reflect.DeepEqual(got, tt.want) {
				t.Errorf("BlockService.GetGenesisBlock() = %v, want %v", got, tt.want)
			}
		})
	}
}

type (
	mockQueryExecutorGetBlocksSuccess struct {
		query.Executor
	}

	mockQueryExecutorGetBlocksFail struct {
		query.Executor
	}
)

func (*mockQueryExecutorGetBlocksSuccess) ExecuteSelect(qStr string, tx bool, args ...interface{}) (*sql.Rows, error) {
	db, mock, err := sqlmock.New()
	if err != nil {
		return nil, err
	}
	defer db.Close()
	mock.ExpectQuery(qStr).WillReturnRows(sqlmock.NewRows(
		query.NewBlockQuery(&chaintype.MainChain{}).Fields,
	).AddRow(
		mockBlockData.GetID(),
		mockBlockData.GetBlockHash(),
		mockBlockData.GetPreviousBlockHash(),
		mockBlockData.GetHeight(),
		mockBlockData.GetTimestamp(),
		mockBlockData.GetBlockSeed(),
		mockBlockData.GetBlockSignature(),
		mockBlockData.GetCumulativeDifficulty(),
		mockBlockData.GetPayloadLength(),
		mockBlockData.GetPayloadHash(),
		mockBlockData.GetBlocksmithPublicKey(),
		mockBlockData.GetTotalAmount(),
		mockBlockData.GetTotalFee(),
		mockBlockData.GetTotalCoinBase(),
		mockBlockData.GetVersion(),
	))
	return db.Query(qStr)
}

func (*mockQueryExecutorGetBlocksFail) ExecuteSelect(query string, tx bool, args ...interface{}) (*sql.Rows, error) {
	return nil, errors.New("MockedError")
}

func TestBlockService_GetBlocks(t *testing.T) {
	type fields struct {
		Chaintype          chaintype.ChainType
		QueryExecutor      query.ExecutorInterface
		BlockQuery         query.BlockQueryInterface
		MempoolQuery       query.MempoolQueryInterface
		TransactionQuery   query.TransactionQueryInterface
		Signature          crypto.SignatureInterface
		ActionTypeSwitcher transaction.TypeActionSwitcher
	}
	tests := []struct {
		name    string
		fields  fields
		want    []*model.Block
		wantErr bool
	}{
		{
			name: "GetBlocks:success",
			fields: fields{
				Chaintype:     &chaintype.MainChain{},
				QueryExecutor: &mockQueryExecutorGetBlocksSuccess{},
				BlockQuery:    query.NewBlockQuery(&chaintype.MainChain{}),
			},
			want: []*model.Block{
				&mockBlockData,
			},
			wantErr: false,
		},
		{
			name: "GetBlocks:fail",
			fields: fields{
				Chaintype:     &chaintype.MainChain{},
				QueryExecutor: &mockQueryExecutorGetBlocksFail{},
				BlockQuery:    query.NewBlockQuery(&chaintype.MainChain{}),
			},
			want:    nil,
			wantErr: true,
		},
	}
	for _, tt := range tests {
		t.Run(tt.name, func(t *testing.T) {
			bs := &BlockService{
				Chaintype:          tt.fields.Chaintype,
				QueryExecutor:      tt.fields.QueryExecutor,
				BlockQuery:         tt.fields.BlockQuery,
				MempoolQuery:       tt.fields.MempoolQuery,
				TransactionQuery:   tt.fields.TransactionQuery,
				Signature:          tt.fields.Signature,
				ActionTypeSwitcher: tt.fields.ActionTypeSwitcher,
			}
			got, err := bs.GetBlocks()
			if (err != nil) != tt.wantErr {
				t.Errorf("BlockService.GetBlocks() error = %v, wantErr %v", err, tt.wantErr)
				return
			}
			if !reflect.DeepEqual(got, tt.want) {
				t.Errorf("BlockService.GetBlocks() = %v, want %v", got, tt.want)
			}
		})
	}
}
func TestBlockService_RemoveMempoolTransactions(t *testing.T) {
	type fields struct {
		Chaintype     chaintype.ChainType
		QueryExecutor query.ExecutorInterface
		BlockQuery    query.BlockQueryInterface
		MempoolQuery  query.MempoolQueryInterface
		Signature     crypto.SignatureInterface
		Logger        *log.Logger
	}
	type args struct {
		transactions []*model.Transaction
	}
	tests := []struct {
		name    string
		fields  fields
		args    args
		wantErr bool
	}{
		{
			name: "RemoveMempoolTransaction:Success",
			fields: fields{
				Chaintype:     &chaintype.MainChain{},
				MempoolQuery:  query.NewMempoolQuery(&chaintype.MainChain{}),
				QueryExecutor: &mockQueryExecutorSuccess{},
				Logger:        log.New(),
			},
			args: args{
				transactions: []*model.Transaction{
					transaction.GetFixturesForTransaction(
						1562893303,
						"BCZEGOb3WNx3fDOVf9ZS4EjvOIv_UeW4TVBQJ_6tHKlE",
						"BCZnSfqpP5tqFQlMTYkDeBVFWnbyVK7vLr5ORFpTjgtN",
						false,
					),
				},
			},
			wantErr: false,
		},
		{
			name: "RemoveMempoolTransaction:Fail",
			fields: fields{
				Chaintype:     &chaintype.MainChain{},
				MempoolQuery:  query.NewMempoolQuery(&chaintype.MainChain{}),
				QueryExecutor: &mockQueryExecutorFail{},
				Logger:        log.New(),
			},
			args: args{
				transactions: []*model.Transaction{
					transaction.GetFixturesForTransaction(
						1562893303,
						"BCZEGOb3WNx3fDOVf9ZS4EjvOIv_UeW4TVBQJ_6tHKlE",
						"BCZnSfqpP5tqFQlMTYkDeBVFWnbyVK7vLr5ORFpTjgtN",
						false,
					),
				},
			},
			wantErr: true,
		},
	}
	for _, tt := range tests {
		t.Run(tt.name, func(t *testing.T) {
			bs := &BlockService{
				Chaintype:     tt.fields.Chaintype,
				QueryExecutor: tt.fields.QueryExecutor,
				BlockQuery:    tt.fields.BlockQuery,
				MempoolQuery:  tt.fields.MempoolQuery,
				Signature:     tt.fields.Signature,
				Logger:        tt.fields.Logger,
			}
			if err := bs.RemoveMempoolTransactions(tt.args.transactions); (err != nil) != tt.wantErr {
				t.Errorf("BlockService.RemoveMempoolTransactions() error = %v, wantErr %v", err, tt.wantErr)
			}
		})
	}
}

type (
	mockMempoolServiceSelectFail struct {
		MempoolService
	}
	mockMempoolServiceSelectWrongTransactionBytes struct {
		MempoolService
	}
	mockMempoolServiceSelectSuccess struct {
		MempoolService
	}
	mockQueryExecutorMempoolSuccess struct {
		query.Executor
	}
	mockReceiptServiceReturnEmpty struct {
		ReceiptService
	}
)

func (*mockReceiptServiceReturnEmpty) SelectReceipts(
	blockTimestamp int64,
	numberOfReceipt, lastBlockHeight uint32,
) ([]*model.PublishedReceipt, error) {
	return []*model.PublishedReceipt{}, nil
}

// mockQueryExecutorMempoolSuccess
func (*mockQueryExecutorMempoolSuccess) ExecuteSelect(query string, tx bool, args ...interface{}) (*sql.Rows, error) {
	db, mock, err := sqlmock.New()
	if err != nil {
		return nil, err
	}
	mock.ExpectQuery("").WillReturnRows(sqlmock.NewRows([]string{
		"id",
		"fee_per_byte",
		"arrival_timestamp",
		"transaction_bytes",
	}).AddRow(
		1,
		1,
		123456,
		transaction.GetFixturesForSignedMempoolTransaction(
			1,
			1562893305,
			"BCZEGOb3WNx3fDOVf9ZS4EjvOIv_UeW4TVBQJ_6tHKlE",
			"BCZnSfqpP5tqFQlMTYkDeBVFWnbyVK7vLr5ORFpTjgtN",
			false,
		).TransactionBytes),
	)
	return db.Query("")
}

// mockMempoolServiceSelectSuccess
func (*mockMempoolServiceSelectSuccess) SelectTransactionFromMempool() ([]*model.MempoolTransaction, error) {
	return []*model.MempoolTransaction{
		{
			FeePerByte: 1,
			TransactionBytes: transaction.GetFixturesForSignedMempoolTransaction(
				1,
				1562893305,
				"BCZEGOb3WNx3fDOVf9ZS4EjvOIv_UeW4TVBQJ_6tHKlE",
				"BCZnSfqpP5tqFQlMTYkDeBVFWnbyVK7vLr5ORFpTjgtN",
				false,
			).TransactionBytes,
		},
	}, nil
}

// mockMempoolServiceSelectSuccess
func (*mockMempoolServiceSelectSuccess) SelectTransactionsFromMempool(blockTimestamp int64) ([]*model.Transaction, error) {
	txByte := transaction.GetFixturesForSignedMempoolTransaction(
		1,
		1562893305,
		"BCZEGOb3WNx3fDOVf9ZS4EjvOIv_UeW4TVBQJ_6tHKlE",
		"BCZnSfqpP5tqFQlMTYkDeBVFWnbyVK7vLr5ORFpTjgtN",
		false,
	).TransactionBytes
	txHash := sha3.Sum256(txByte)
	return []*model.Transaction{
		{
			ID:              1,
			TransactionHash: txHash[:],
		},
	}, nil
}

// mockMempoolServiceSelectFail
func (*mockMempoolServiceSelectFail) SelectTransactionsFromMempool(blockTimestamp int64) ([]*model.Transaction, error) {
	return nil, errors.New("want error on select")
}

// mockMempoolServiceSelectSuccess
func (*mockMempoolServiceSelectWrongTransactionBytes) SelectTransactionsFromMempool(
	blockTimestamp int64,
) ([]*model.Transaction, error) {
	return []*model.Transaction{
		{
			ID: 1,
		},
	}, nil
}

func TestBlockService_GenerateBlock(t *testing.T) {
	type fields struct {
		Chaintype          chaintype.ChainType
		QueryExecutor      query.ExecutorInterface
		BlockQuery         query.BlockQueryInterface
		MempoolQuery       query.MempoolQueryInterface
		TransactionQuery   query.TransactionQueryInterface
		Signature          crypto.SignatureInterface
		MempoolService     MempoolServiceInterface
		ReceiptService     ReceiptServiceInterface
		BlocksmithStrategy strategy.BlocksmithStrategyInterface
		ActionTypeSwitcher transaction.TypeActionSwitcher
		CoinbaseService    CoinbaseServiceInterface
	}
	type args struct {
		previousBlock            *model.Block
		secretPhrase             string
		timestamp                int64
		blockSmithAccountAddress string
		empty                    bool
	}
	tests := []struct {
		name    string
		fields  fields
		args    args
		want    *model.Block
		wantErr bool
	}{
		{
			name: "wantFail:MempoolServiceSelectTransaction",
			fields: fields{
				Chaintype:       &chaintype.MainChain{},
				Signature:       &mockSignature{},
				MempoolQuery:    query.NewMempoolQuery(&chaintype.MainChain{}),
				MempoolService:  &mockMempoolServiceSelectFail{},
				CoinbaseService: &CoinbaseService{},
			},
			args: args{
				previousBlock: &model.Block{
					Version:             1,
					PreviousBlockHash:   []byte{},
					BlockSeed:           []byte{},
					BlocksmithPublicKey: bcsNodePubKey1,
					Timestamp:           12344587645,
					TotalAmount:         0,
					TotalFee:            0,
					TotalCoinBase:       0,
					Transactions:        []*model.Transaction{},
					PayloadHash:         []byte{},
					PayloadLength:       0,
					BlockSignature:      []byte{},
				},
				secretPhrase:             "phasepress",
				timestamp:                12344587645,
				blockSmithAccountAddress: "BCZ",
				empty:                    false,
			},
			wantErr: true,
		},
		{
			name: "wantSuccess:ParseTransactionToByte",
			fields: fields{
				Chaintype:    &chaintype.MainChain{},
				Signature:    &mockSignature{},
				BlockQuery:   query.NewBlockQuery(&chaintype.MainChain{}),
				MempoolQuery: query.NewMempoolQuery(&chaintype.MainChain{}),
				MempoolService: &mockMempoolServiceSelectSuccess{
					MempoolService{
						QueryExecutor:      &mockQueryExecutorMempoolSuccess{},
						ActionTypeSwitcher: &mockTypeActionSuccess{},
					},
				},
				BlocksmithStrategy: &mockBlocksmithServicePushBlock{},
				ReceiptService:     &mockReceiptServiceReturnEmpty{},
				ActionTypeSwitcher: &mockTypeActionSuccess{},
				CoinbaseService:    &CoinbaseService{},
			},
			args: args{
				previousBlock: &model.Block{
					Version:             1,
					PreviousBlockHash:   []byte{},
					BlockSeed:           []byte{},
					BlocksmithPublicKey: bcsNodePubKey1,
					Timestamp:           12344587645,
					TotalAmount:         0,
					TotalFee:            0,
					TotalCoinBase:       0,
					Transactions:        []*model.Transaction{},
					PayloadHash:         []byte{},
					PayloadLength:       0,
					BlockSignature:      []byte{},
				},
				secretPhrase: "",
				timestamp:    12345678,
				empty:        false,
			},
			wantErr: false,
		},
	}
	for _, tt := range tests {
		t.Run(tt.name, func(t *testing.T) {
			bs := &BlockService{
				Chaintype:          tt.fields.Chaintype,
				QueryExecutor:      tt.fields.QueryExecutor,
				BlockQuery:         tt.fields.BlockQuery,
				MempoolQuery:       tt.fields.MempoolQuery,
				TransactionQuery:   tt.fields.TransactionQuery,
				Signature:          tt.fields.Signature,
				MempoolService:     tt.fields.MempoolService,
				ReceiptService:     tt.fields.ReceiptService,
				BlocksmithStrategy: tt.fields.BlocksmithStrategy,
				ActionTypeSwitcher: tt.fields.ActionTypeSwitcher,
				ReceiptUtil:        &coreUtil.ReceiptUtil{},
				CoinbaseService:    tt.fields.CoinbaseService,
			}
			_, err := bs.GenerateBlock(
				tt.args.previousBlock,
				tt.args.secretPhrase,
				tt.args.timestamp,
				tt.args.empty,
			)
			if (err != nil) != tt.wantErr {
				t.Errorf("BlockService.GenerateBlock() error = %v, wantErr %v", err, tt.wantErr)
				return
			}
		})
	}
}

type (
	mockAddGenesisExecutor struct {
		query.Executor
	}
)

func (*mockAddGenesisExecutor) BeginTx() error    { return nil }
func (*mockAddGenesisExecutor) RollbackTx() error { return nil }
func (*mockAddGenesisExecutor) CommitTx() error   { return nil }
func (*mockAddGenesisExecutor) ExecuteTransaction(qStr string, args ...interface{}) error {
	return nil
}
func (*mockAddGenesisExecutor) ExecuteSelect(qStr string, tx bool, args ...interface{}) (*sql.Rows, error) {
	db, mock, _ := sqlmock.New()
	defer db.Close()
	mock.ExpectQuery(regexp.QuoteMeta(qStr)).WillReturnRows(
		sqlmock.NewRows(query.NewMempoolQuery(chaintype.GetChainType(0)).Fields),
	)
	return db.Query(qStr)
}

type (
	mockBlocksmithServiceAddGenesisSuccess struct {
		strategy.BlocksmithStrategyMain
	}
	mockAddGenesisPublishedReceiptServiceSuccess struct {
		PublishedReceiptService
	}
	mockAddGenesisFeeScaleServiceCache struct {
		fee.FeeScaleServiceInterface
	}
)

func (*mockAddGenesisFeeScaleServiceCache) GetCurrentPhase(
	blockTimestamp int64,
	isPostTransaction bool,
) (phase model.FeeVotePhase, canAdjust bool, err error) {
	return model.FeeVotePhase_FeeVotePhaseCommmit, false, nil
}

func (*mockAddGenesisFeeScaleServiceCache) GetLatestFeeScale(feeScale *model.FeeScale) error {
	*feeScale = model.FeeScale{
		FeeScale:    constant.OneZBC,
		BlockHeight: 0,
		Latest:      true,
	}
	return nil
}
func (*mockAddGenesisFeeScaleServiceCache) InsertFeeScale(feeScale *model.FeeScale) error {
	return nil
}
func (*mockBlocksmithServiceAddGenesisSuccess) SortBlocksmiths(block *model.Block, withLock bool) {

}

func (*mockAddGenesisPublishedReceiptServiceSuccess) ProcessPublishedReceipts(block *model.Block) (int, error) {
	return 0, nil
}

func TestBlockService_AddGenesis(t *testing.T) {
	type fields struct {
		Chaintype               chaintype.ChainType
		QueryExecutor           query.ExecutorInterface
		BlockQuery              query.BlockQueryInterface
		MempoolQuery            query.MempoolQueryInterface
		TransactionQuery        query.TransactionQueryInterface
		AccountBalanceQuery     query.AccountBalanceQueryInterface
		Signature               crypto.SignatureInterface
		MempoolService          MempoolServiceInterface
		ActionTypeSwitcher      transaction.TypeActionSwitcher
		Observer                *observer.Observer
		NodeRegistrationService NodeRegistrationServiceInterface
		BlocksmithStrategy      strategy.BlocksmithStrategyInterface
		BlockPoolService        BlockPoolServiceInterface
		Logger                  *log.Logger
		TransactionCoreService  TransactionCoreServiceInterface
		PublishedReceiptService PublishedReceiptServiceInterface
<<<<<<< HEAD
		BlockStateCache         storage.CacheStorageInterface
=======
		BlockchainStatusService BlockchainStatusServiceInterface
>>>>>>> 28375970
	}
	tests := []struct {
		name    string
		fields  fields
		wantErr bool
	}{
		{
			name: "wantSuccess",
			fields: fields{
				Chaintype:               &chaintype.MainChain{},
				Signature:               &mockSignature{},
				MempoolQuery:            query.NewMempoolQuery(&chaintype.MainChain{}),
				AccountBalanceQuery:     query.NewAccountBalanceQuery(),
				MempoolService:          &mockMempoolServiceSelectFail{},
				ActionTypeSwitcher:      &mockTypeActionSuccess{},
				QueryExecutor:           &mockAddGenesisExecutor{},
				BlockQuery:              query.NewBlockQuery(&chaintype.MainChain{}),
				TransactionQuery:        query.NewTransactionQuery(&chaintype.MainChain{}),
				Observer:                observer.NewObserver(),
				NodeRegistrationService: &mockNodeRegistrationServiceSuccess{},
				BlocksmithStrategy:      &mockBlocksmithServiceAddGenesisSuccess{},
				BlockPoolService:        &mockBlockPoolServiceNoDuplicate{},
				Logger:                  log.New(),
				TransactionCoreService: NewTransactionCoreService(
					log.New(),
					&mockQueryExecutorSuccess{},
					&transaction.TypeSwitcher{
						Executor: &mockQueryExecutorSuccess{},
					},
					&transaction.Util{},
					query.NewTransactionQuery(&chaintype.MainChain{}),
					query.NewEscrowTransactionQuery(),
					query.NewPendingTransactionQuery(),
					query.NewLiquidPaymentTransactionQuery(),
				),
				PublishedReceiptService: &mockAddGenesisPublishedReceiptServiceSuccess{},
<<<<<<< HEAD
				BlockStateCache:         storage.NewBlockStateStorage((&chaintype.MainChain{}).GetTypeInt(), model.Block{}),
=======
				BlockchainStatusService: &mockBlockchainStatusService{},
>>>>>>> 28375970
			},
			wantErr: false,
		},
	}
	for _, tt := range tests {
		t.Run(tt.name, func(t *testing.T) {
			bs := &BlockService{
				Chaintype:               tt.fields.Chaintype,
				QueryExecutor:           tt.fields.QueryExecutor,
				BlockQuery:              tt.fields.BlockQuery,
				MempoolQuery:            tt.fields.MempoolQuery,
				AccountBalanceQuery:     tt.fields.AccountBalanceQuery,
				TransactionQuery:        tt.fields.TransactionQuery,
				Signature:               tt.fields.Signature,
				MempoolService:          tt.fields.MempoolService,
				ActionTypeSwitcher:      tt.fields.ActionTypeSwitcher,
				Observer:                tt.fields.Observer,
				NodeRegistrationService: tt.fields.NodeRegistrationService,
				BlocksmithStrategy:      tt.fields.BlocksmithStrategy,
				BlockPoolService:        tt.fields.BlockPoolService,
				Logger:                  tt.fields.Logger,
				TransactionCoreService:  tt.fields.TransactionCoreService,
				PublishedReceiptService: tt.fields.PublishedReceiptService,
				FeeScaleService:         &mockAddGenesisFeeScaleServiceCache{},
<<<<<<< HEAD
				BlockStateCache:         tt.fields.BlockStateCache,
=======
				BlockchainStatusService: tt.fields.BlockchainStatusService,
>>>>>>> 28375970
			}
			if err := bs.AddGenesis(); (err != nil) != tt.wantErr {
				t.Errorf("BlockService.AddGenesis() error = %v, wantErr %v", err, tt.wantErr)
			}
		})
	}
}

type (
	mockQueryExecutorCheckGenesisTrue struct {
		query.Executor
	}
	mockQueryExecutorCheckGenesisFalse struct {
		query.Executor
	}
)

func (*mockQueryExecutorCheckGenesisFalse) ExecuteSelect(query string, tx bool, args ...interface{}) (*sql.Rows, error) {
	db, mock, err := sqlmock.New()
	if err != nil {
		return nil, err
	}
	defer db.Close()
	mock.ExpectQuery("").WillReturnRows(sqlmock.NewRows([]string{
		"ID", "PreviousBlockHash", "Height", "Timestamp", "BlockSeed", "BlockSignature", "CumulativeDifficulty",
		"PayloadLength", "PayloadHash", "BlocksmithPublicKey", "TotalAmount", "TotalFee", "TotalCoinBase",
		"Version",
	}))
	return db.Query("")
}

func (*mockQueryExecutorCheckGenesisFalse) ExecuteSelectRow(qStr string, tx bool, args ...interface{}) (*sql.Row, error) {
	return nil, nil
}

func (*mockQueryExecutorCheckGenesisTrue) ExecuteSelect(qStr string, tx bool, args ...interface{}) (*sql.Rows, error) {
	db, mock, err := sqlmock.New()
	if err != nil {
		return nil, err
	}
	defer db.Close()
	mock.ExpectQuery("").WillReturnRows(sqlmock.NewRows(
		query.NewBlockQuery(&chaintype.MainChain{}).Fields,
	).AddRow(
		mockBlockData.GetID(),
		mockBlockData.GetBlockHash(),
		mockBlockData.GetPreviousBlockHash(),
		mockBlockData.GetHeight(),
		mockBlockData.GetTimestamp(),
		mockBlockData.GetBlockSeed(),
		mockBlockData.GetBlockSignature(),
		mockBlockData.GetCumulativeDifficulty(),
		mockBlockData.GetPayloadLength(),
		mockBlockData.GetPayloadHash(),
		mockBlockData.GetBlocksmithPublicKey(),
		mockBlockData.GetTotalAmount(),
		mockBlockData.GetTotalFee(),
		mockBlockData.GetTotalCoinBase(),
		mockBlockData.GetVersion(),
	))
	return db.Query("")
}

func (*mockQueryExecutorCheckGenesisTrue) ExecuteSelectRow(qStr string, tx bool, args ...interface{}) (*sql.Row, error) {
	db, mock, _ := sqlmock.New()
	mock.ExpectQuery(regexp.QuoteMeta(qStr)).
		WillReturnRows(sqlmock.NewRows(
			query.NewBlockQuery(&chaintype.MainChain{}).Fields,
		).AddRow(
			mockBlockData.GetID(),
			mockBlockData.GetBlockHash(),
			mockBlockData.GetPreviousBlockHash(),
			mockBlockData.GetHeight(),
			mockBlockData.GetTimestamp(),
			mockBlockData.GetBlockSeed(),
			mockBlockData.GetBlockSignature(),
			mockBlockData.GetCumulativeDifficulty(),
			mockBlockData.GetPayloadLength(),
			mockBlockData.GetPayloadHash(),
			mockBlockData.GetBlocksmithPublicKey(),
			mockBlockData.GetTotalAmount(),
			mockBlockData.GetTotalFee(),
			mockBlockData.GetTotalCoinBase(),
			mockBlockData.GetVersion(),
		))
	return db.QueryRow(qStr), nil
}

func TestBlockService_CheckGenesis(t *testing.T) {
	type fields struct {
		Chaintype          chaintype.ChainType
		QueryExecutor      query.ExecutorInterface
		BlockQuery         query.BlockQueryInterface
		MempoolQuery       query.MempoolQueryInterface
		TransactionQuery   query.TransactionQueryInterface
		Signature          crypto.SignatureInterface
		MempoolService     MempoolServiceInterface
		ActionTypeSwitcher transaction.TypeActionSwitcher
		Logger             *log.Logger
	}
	tests := []struct {
		name   string
		fields fields
		want   bool
	}{
		{
			name: "wantTrue",
			fields: fields{
				Chaintype:     &chaintype.MainChain{},
				QueryExecutor: &mockQueryExecutorCheckGenesisTrue{},
				BlockQuery:    query.NewBlockQuery(&chaintype.MainChain{}),
				Logger:        log.New(),
			},
			want: true,
		},
		{
			name: "wantFalse",
			fields: fields{
				Chaintype:     &chaintype.MainChain{},
				QueryExecutor: &mockQueryExecutorCheckGenesisFalse{},
				BlockQuery:    query.NewBlockQuery(&chaintype.MainChain{}),
				Logger:        log.New(),
			},
			want: false,
		},
	}
	for _, tt := range tests {
		t.Run(tt.name, func(t *testing.T) {
			bs := &BlockService{
				Chaintype:          tt.fields.Chaintype,
				QueryExecutor:      tt.fields.QueryExecutor,
				BlockQuery:         tt.fields.BlockQuery,
				MempoolQuery:       tt.fields.MempoolQuery,
				TransactionQuery:   tt.fields.TransactionQuery,
				Signature:          tt.fields.Signature,
				MempoolService:     tt.fields.MempoolService,
				ActionTypeSwitcher: tt.fields.ActionTypeSwitcher,
				Logger:             tt.fields.Logger,
			}
			if got := bs.CheckGenesis(); got != tt.want {
				t.Errorf("BlockService.CheckGenesis() = %v, want %v", got, tt.want)
			}
		})
	}
}

type (
	mockQueryExecutorGetBlockByHeightSuccess struct {
		query.Executor
	}
	mockQueryExecutorGetBlockByHeightFail struct {
		query.Executor
	}
)

func (*mockQueryExecutorGetBlockByHeightSuccess) ExecuteSelectRow(qStr string, _ bool, _ ...interface{}) (*sql.Row, error) {
	db, mock, _ := sqlmock.New()
	defer db.Close()

	mock.ExpectQuery(regexp.QuoteMeta(qStr)).WillReturnRows(sqlmock.NewRows(
		query.NewBlockQuery(&chaintype.MainChain{}).Fields).AddRow(
		mockBlockData.GetID(),
		mockBlockData.GetBlockHash(),
		mockBlockData.GetPreviousBlockHash(),
		mockBlockData.GetHeight(),
		mockBlockData.GetTimestamp(),
		mockBlockData.GetBlockSeed(),
		mockBlockData.GetBlockSignature(),
		mockBlockData.GetCumulativeDifficulty(),
		mockBlockData.GetPayloadLength(),
		mockBlockData.GetPayloadHash(),
		mockBlockData.GetBlocksmithPublicKey(),
		mockBlockData.GetTotalAmount(),
		mockBlockData.GetTotalFee(),
		mockBlockData.GetTotalCoinBase(),
		mockBlockData.GetVersion(),
	))
	return db.QueryRow(qStr), nil
}
func (*mockQueryExecutorGetBlockByHeightSuccess) ExecuteSelect(qStr string, tx bool, args ...interface{}) (*sql.Rows, error) {
	db, mock, _ := sqlmock.New()
	defer db.Close()

	switch qStr {
	case "SELECT id, block_hash, previous_block_hash, height, timestamp, block_seed, block_signature, " +
		"cumulative_difficulty, payload_length, payload_hash, blocksmith_public_key, total_amount, " +
		"total_fee, total_coinbase, version FROM main_block WHERE height = 0":
		mock.ExpectQuery(regexp.QuoteMeta(qStr)).WillReturnRows(sqlmock.NewRows(
			query.NewBlockQuery(&chaintype.MainChain{}).Fields).AddRow(
			mockBlockData.GetID(),
			mockBlockData.GetBlockHash(),
			mockBlockData.GetPreviousBlockHash(),
			mockBlockData.GetHeight(),
			mockBlockData.GetTimestamp(),
			mockBlockData.GetBlockSeed(),
			mockBlockData.GetBlockSignature(),
			mockBlockData.GetCumulativeDifficulty(),
			mockBlockData.GetPayloadLength(),
			mockBlockData.GetPayloadHash(),
			mockBlockData.GetBlocksmithPublicKey(),
			mockBlockData.GetTotalAmount(),
			mockBlockData.GetTotalFee(),
			mockBlockData.GetTotalCoinBase(),
			mockBlockData.GetVersion(),
		))
	case "SELECT id, block_id, block_height, sender_account_address, recipient_account_address, transaction_type, " +
		"fee, timestamp, transaction_hash, transaction_body_length, transaction_body_bytes, " +
		"signature, version, transaction_index FROM \"transaction\" WHERE block_id = ? ORDER BY transaction_index ASC":
		mock.ExpectQuery(regexp.QuoteMeta(qStr)).WillReturnRows(sqlmock.NewRows(
			query.NewTransactionQuery(&chaintype.MainChain{}).Fields))
	}
	return db.Query(qStr)
}

func (*mockQueryExecutorGetBlockByHeightFail) ExecuteSelectRow(qStr string, _ bool, _ ...interface{}) (*sql.Row, error) {
	db, mock, _ := sqlmock.New()
	defer db.Close()

	mock.ExpectQuery("SELECT").WillReturnRows(mock.NewRows(query.NewBlockQuery(&chaintype.MainChain{}).Fields))
	return db.QueryRow(qStr), nil
}

func (*mockQueryExecutorGetBlockByHeightFail) ExecuteSelect(string, bool, ...interface{}) (*sql.Rows, error) {
	return nil, errors.New("MockedError")
}

type (
	// GetBlockByHeight mocks
	mockGetBlockByHeightTransactionCoreServiceSuccess struct {
		TransactionCoreService
	}
	// GetBlockByHeight mocks
)

var (
	// GetBlockByHeight mocks
	mockGetBlockByHeightResult = model.Block{
		ID:        constant.MainchainGenesisBlockID,
		BlockHash: make([]byte, 32),
		PreviousBlockHash: []byte{167, 255, 198, 248, 191, 30, 215, 102, 81, 193, 71, 86, 160,
			97, 214, 98, 245, 128, 255, 77, 228, 59, 73, 250, 130, 216, 10, 75, 128, 248, 67, 74},
		Height:    1,
		Timestamp: 1,
		BlockSeed: []byte{153, 58, 50, 200, 7, 61, 108, 229, 204, 48, 199, 145, 21, 99, 125, 75, 49,
			45, 118, 97, 219, 80, 242, 244, 100, 134, 144, 246, 37, 144, 213, 135},
		BlockSignature:       []byte{144, 246, 37, 144, 213, 135},
		CumulativeDifficulty: "1000",
		PayloadLength:        1,
		PayloadHash:          []byte{},
		BlocksmithPublicKey: []byte{1, 2, 3, 200, 7, 61, 108, 229, 204, 48, 199, 145, 21, 99, 125, 75, 49,
			45, 118, 97, 219, 80, 242, 244, 100, 134, 144, 246, 37, 144, 213, 135},
		TotalAmount:   1000,
		TotalFee:      0,
		TotalCoinBase: 1,
		Version:       0,
		Transactions:  make([]*model.Transaction, 0),
	}
	// GetBlockByHeight mocks
)

func (*mockGetBlockByHeightTransactionCoreServiceSuccess) GetTransactionsByBlockID(blockID int64) ([]*model.Transaction, error) {
	return make([]*model.Transaction, 0), nil
}

func TestBlockService_GetBlockByHeight(t *testing.T) {
	type fields struct {
		Chaintype              chaintype.ChainType
		QueryExecutor          query.ExecutorInterface
		BlockQuery             query.BlockQueryInterface
		MempoolQuery           query.MempoolQueryInterface
		TransactionQuery       query.TransactionQueryInterface
		Signature              crypto.SignatureInterface
		MempoolService         MempoolServiceInterface
		ActionTypeSwitcher     transaction.TypeActionSwitcher
		AccountBalanceQuery    query.AccountBalanceQueryInterface
		TransactionCoreService TransactionCoreServiceInterface
		Observer               *observer.Observer
	}
	type args struct {
		height uint32
	}
	tests := []struct {
		name    string
		fields  fields
		args    args
		want    *model.Block
		wantErr bool
	}{
		{
			name: "GetBlockByHeight:Success", // All is good
			fields: fields{
				Chaintype:              &chaintype.MainChain{},
				QueryExecutor:          &mockQueryExecutorGetBlockByHeightSuccess{},
				BlockQuery:             query.NewBlockQuery(&chaintype.MainChain{}),
				TransactionQuery:       query.NewTransactionQuery(&chaintype.MainChain{}),
				TransactionCoreService: &mockGetBlockByHeightTransactionCoreServiceSuccess{},
			},
			want:    &mockGetBlockByHeightResult,
			wantErr: false,
		},
		{
			name: "GetBlockByHeight:FailNoEntryFound", // All is good
			fields: fields{
				Chaintype:              &chaintype.MainChain{},
				QueryExecutor:          &mockQueryExecutorGetBlockByHeightFail{},
				BlockQuery:             query.NewBlockQuery(&chaintype.MainChain{}),
				TransactionQuery:       query.NewTransactionQuery(&chaintype.MainChain{}),
				TransactionCoreService: &mockGetBlockByHeightTransactionCoreServiceSuccess{},
			},
			want:    nil,
			wantErr: true,
		},
	}
	for _, tt := range tests {
		t.Run(tt.name, func(t *testing.T) {
			bs := &BlockService{
				Chaintype:              tt.fields.Chaintype,
				QueryExecutor:          tt.fields.QueryExecutor,
				BlockQuery:             tt.fields.BlockQuery,
				MempoolQuery:           tt.fields.MempoolQuery,
				TransactionQuery:       tt.fields.TransactionQuery,
				Signature:              tt.fields.Signature,
				MempoolService:         tt.fields.MempoolService,
				ActionTypeSwitcher:     tt.fields.ActionTypeSwitcher,
				AccountBalanceQuery:    tt.fields.AccountBalanceQuery,
				Observer:               tt.fields.Observer,
				TransactionCoreService: tt.fields.TransactionCoreService,
			}
			got, err := bs.GetBlockByHeight(tt.args.height)
			if (err != nil) != tt.wantErr {
				t.Errorf("BlockService.GetBlockByHeight() error = %v, wantErr %v", err, tt.wantErr)
				return
			}
			if !reflect.DeepEqual(got, tt.want) {
				t.Errorf("BlockService.GetBlockByHeight() = %v, want %v", got, tt.want)
			}
		})
	}
}

type (
	mockQueryExecutorGetBlockByIDSuccess struct {
		query.Executor
	}
	mockQueryExecutorGetBlockByIDFail struct {
		query.Executor
	}
)

func (*mockQueryExecutorGetBlockByIDSuccess) ExecuteSelect(qStr string, tx bool, args ...interface{}) (*sql.Rows, error) {
	db, mock, _ := sqlmock.New()
	defer db.Close()

	switch qStr {
	case "SELECT id, block_hash, previous_block_hash, height, timestamp, block_seed, block_signature, cumulative_difficulty, " +
		"payload_length, payload_hash, blocksmith_public_key, total_amount, total_fee, total_coinbase, " +
		"version FROM main_block WHERE id = 1":
		mock.ExpectQuery(regexp.QuoteMeta(qStr)).WillReturnRows(sqlmock.NewRows(
			query.NewBlockQuery(&chaintype.MainChain{}).Fields).AddRow(
			mockBlockData.GetID(),
			mockBlockData.GetBlockHash(),
			mockBlockData.GetPreviousBlockHash(),
			mockBlockData.GetHeight(),
			mockBlockData.GetTimestamp(),
			mockBlockData.GetBlockSeed(),
			mockBlockData.GetBlockSignature(),
			mockBlockData.GetCumulativeDifficulty(),
			mockBlockData.GetPayloadLength(),
			mockBlockData.GetPayloadHash(),
			mockBlockData.GetBlocksmithPublicKey(),
			mockBlockData.GetTotalAmount(),
			mockBlockData.GetTotalFee(),
			mockBlockData.GetTotalCoinBase(),
			mockBlockData.GetVersion(),
		))
	case "SELECT id, block_id, block_height, sender_account_address, recipient_account_address, transaction_type, " +
		"fee, timestamp, transaction_hash, transaction_body_length, transaction_body_bytes, " +
		"signature, version, transaction_index FROM \"transaction\" WHERE block_id = ? ORDER BY transaction_index ASC":
		mock.ExpectQuery(regexp.QuoteMeta(qStr)).WillReturnRows(sqlmock.NewRows(
			query.NewTransactionQuery(&chaintype.MainChain{}).Fields))
	}
	return db.Query(qStr)
}

func (*mockQueryExecutorGetBlockByIDFail) ExecuteSelect(query string, tx bool, args ...interface{}) (*sql.Rows, error) {
	return nil, errors.New("MockedError")
}

func (*mockQueryExecutorGetBlockByIDSuccess) ExecuteSelectRow(qStr string, tx bool, args ...interface{}) (*sql.Row, error) {
	db, mock, _ := sqlmock.New()
	defer db.Close()
	mock.ExpectQuery(regexp.QuoteMeta(qStr)).
		WillReturnRows(sqlmock.NewRows(query.NewBlockQuery(&chaintype.MainChain{}).Fields).AddRow(
			mockBlockData.GetID(),
			mockBlockData.GetBlockHash(),
			mockBlockData.GetPreviousBlockHash(),
			mockBlockData.GetHeight(),
			mockBlockData.GetTimestamp(),
			mockBlockData.GetBlockSeed(),
			mockBlockData.GetBlockSignature(),
			mockBlockData.GetCumulativeDifficulty(),
			mockBlockData.GetPayloadLength(),
			mockBlockData.GetPayloadHash(),
			mockBlockData.GetBlocksmithPublicKey(),
			mockBlockData.GetTotalAmount(),
			mockBlockData.GetTotalFee(),
			mockBlockData.GetTotalCoinBase(),
			mockBlockData.GetVersion(),
		))
	return db.QueryRow(qStr), nil
}

func (*mockQueryExecutorGetBlockByIDFail) ExecuteSelectRow(query string, tx bool, args ...interface{}) (*sql.Row, error) {
	return nil, errors.New("MockedError")
}

type (
	// GetBlockByID mocks
	mockGetBlockByIDTransactionCoreServiceSuccess struct {
		TransactionCoreService
	}
	// GetBlockByID mocks

)

var (
	// GetBlockByID mocks
	mockGetBlockByIDResult = model.Block{
		ID:        constant.MainchainGenesisBlockID,
		BlockHash: make([]byte, 32),
		PreviousBlockHash: []byte{167, 255, 198, 248, 191, 30, 215, 102, 81, 193, 71, 86, 160,
			97, 214, 98, 245, 128, 255, 77, 228, 59, 73, 250, 130, 216, 10, 75, 128, 248, 67, 74},
		Height:    1,
		Timestamp: 1,
		BlockSeed: []byte{153, 58, 50, 200, 7, 61, 108, 229, 204, 48, 199, 145, 21, 99, 125, 75, 49,
			45, 118, 97, 219, 80, 242, 244, 100, 134, 144, 246, 37, 144, 213, 135},
		BlockSignature:       []byte{144, 246, 37, 144, 213, 135},
		CumulativeDifficulty: "1000",
		PayloadLength:        1,
		PayloadHash:          []byte{},
		BlocksmithPublicKey: []byte{1, 2, 3, 200, 7, 61, 108, 229, 204, 48, 199, 145, 21, 99, 125, 75, 49,
			45, 118, 97, 219, 80, 242, 244, 100, 134, 144, 246, 37, 144, 213, 135},
		TotalAmount:   1000,
		TotalFee:      0,
		TotalCoinBase: 1,
		Version:       0,
		Transactions:  make([]*model.Transaction, 0),
	}
	// GetBlockByID mocks
)

func (*mockGetBlockByIDTransactionCoreServiceSuccess) GetTransactionsByBlockID(blockID int64) ([]*model.Transaction, error) {
	return make([]*model.Transaction, 0), nil
}

func TestBlockService_GetBlockByID(t *testing.T) {
	type fields struct {
		Chaintype              chaintype.ChainType
		QueryExecutor          query.ExecutorInterface
		BlockQuery             query.BlockQueryInterface
		MempoolQuery           query.MempoolQueryInterface
		TransactionQuery       query.TransactionQueryInterface
		Signature              crypto.SignatureInterface
		MempoolService         MempoolServiceInterface
		ActionTypeSwitcher     transaction.TypeActionSwitcher
		AccountBalanceQuery    query.AccountBalanceQueryInterface
		Observer               *observer.Observer
		TransactionCoreService TransactionCoreServiceInterface
	}
	type args struct {
		ID               int64
		withAttachedData bool
	}
	tests := []struct {
		name    string
		fields  fields
		args    args
		want    *model.Block
		wantErr bool
	}{
		{
			name: "GetBlockByID:Success", // All is good
			fields: fields{
				Chaintype:              &chaintype.MainChain{},
				QueryExecutor:          &mockQueryExecutorGetBlockByIDSuccess{},
				BlockQuery:             query.NewBlockQuery(&chaintype.MainChain{}),
				TransactionQuery:       query.NewTransactionQuery(&chaintype.MainChain{}),
				TransactionCoreService: &mockGetBlockByIDTransactionCoreServiceSuccess{},
			},
			args: args{
				ID:               int64(1),
				withAttachedData: true,
			},
			want:    &mockGetBlockByIDResult,
			wantErr: false,
		},
		{
			name: "GetBlockByID:FailNoEntryFound", // All is good
			fields: fields{
				Chaintype:     &chaintype.MainChain{},
				QueryExecutor: &mockQueryExecutorGetBlockByIDFail{},
				BlockQuery:    query.NewBlockQuery(&chaintype.MainChain{}),
			},
			want:    nil,
			wantErr: true,
		},
	}
	for _, tt := range tests {
		t.Run(tt.name, func(t *testing.T) {
			bs := &BlockService{
				Chaintype:              tt.fields.Chaintype,
				QueryExecutor:          tt.fields.QueryExecutor,
				BlockQuery:             tt.fields.BlockQuery,
				MempoolQuery:           tt.fields.MempoolQuery,
				TransactionQuery:       tt.fields.TransactionQuery,
				Signature:              tt.fields.Signature,
				MempoolService:         tt.fields.MempoolService,
				ActionTypeSwitcher:     tt.fields.ActionTypeSwitcher,
				AccountBalanceQuery:    tt.fields.AccountBalanceQuery,
				Observer:               tt.fields.Observer,
				TransactionCoreService: tt.fields.TransactionCoreService,
			}
			got, err := bs.GetBlockByID(tt.args.ID, tt.args.withAttachedData)
			if (err != nil) != tt.wantErr {
				t.Errorf("BlockService.GetBlockByID() error = %v, wantErr %v", err, tt.wantErr)
				return
			}
			if !reflect.DeepEqual(got, tt.want) {
				t.Errorf("BlockService.GetBlockByID() = %v, want %v", got, tt.want)
			}
		})
	}
}

type (
	mockQueryExecutorGetBlocksFromHeightSuccess struct {
		query.Executor
	}

	mockQueryExecutorGetBlocksFromHeightFail struct {
		query.Executor
	}
)

func (*mockQueryExecutorGetBlocksFromHeightSuccess) ExecuteSelect(qStr string, tx bool, args ...interface{}) (*sql.Rows, error) {
	db, mock, err := sqlmock.New()
	if err != nil {
		return nil, err
	}
	defer db.Close()
	mock.ExpectQuery(qStr).WillReturnRows(sqlmock.NewRows(
		query.NewBlockQuery(&chaintype.MainChain{}).Fields,
	).AddRow(
		mockBlockData.GetID(),
		mockBlockData.GetBlockHash(),
		mockBlockData.GetPreviousBlockHash(),
		mockBlockData.GetHeight(),
		mockBlockData.GetTimestamp(),
		mockBlockData.GetBlockSeed(),
		mockBlockData.GetBlockSignature(),
		mockBlockData.GetCumulativeDifficulty(),
		mockBlockData.GetPayloadLength(),
		mockBlockData.GetPayloadHash(),
		mockBlockData.GetBlocksmithPublicKey(),
		mockBlockData.GetTotalAmount(),
		mockBlockData.GetTotalFee(),
		mockBlockData.GetTotalCoinBase(),
		mockBlockData.GetVersion(),
	).AddRow(
		mockBlockData.GetID(),
		mockBlockData.GetBlockHash(),
		mockBlockData.GetPreviousBlockHash(),
		mockBlockData.GetHeight(),
		mockBlockData.GetTimestamp(),
		mockBlockData.GetBlockSeed(),
		mockBlockData.GetBlockSignature(),
		mockBlockData.GetCumulativeDifficulty(),
		mockBlockData.GetPayloadLength(),
		mockBlockData.GetPayloadHash(),
		mockBlockData.GetBlocksmithPublicKey(),
		mockBlockData.GetTotalAmount(),
		mockBlockData.GetTotalFee(),
		mockBlockData.GetTotalCoinBase(),
		mockBlockData.GetVersion(),
	),
	)
	return db.Query(qStr)
}

func (*mockQueryExecutorGetBlocksFromHeightFail) ExecuteSelect(query string, tx bool, args ...interface{}) (*sql.Rows, error) {
	return nil, errors.New("MockedError")
}

func TestBlockService_GetBlocksFromHeight(t *testing.T) {
	type fields struct {
		Chaintype           chaintype.ChainType
		QueryExecutor       query.ExecutorInterface
		BlockQuery          query.BlockQueryInterface
		MempoolQuery        query.MempoolQueryInterface
		TransactionQuery    query.TransactionQueryInterface
		Signature           crypto.SignatureInterface
		MempoolService      MempoolServiceInterface
		ActionTypeSwitcher  transaction.TypeActionSwitcher
		AccountBalanceQuery query.AccountBalanceQueryInterface
		Observer            *observer.Observer
	}
	type args struct {
		startHeight, limit uint32
		withAttachedData   bool
	}
	tests := []struct {
		name    string
		fields  fields
		args    args
		want    []*model.Block
		wantErr bool
	}{
		{
			name: "GetBlocksFromHeight:Success", // All is good
			fields: fields{
				Chaintype:     &chaintype.MainChain{},
				QueryExecutor: &mockQueryExecutorGetBlocksFromHeightSuccess{},
				BlockQuery:    query.NewBlockQuery(&chaintype.MainChain{}),
			},
			args: args{
				startHeight:      0,
				limit:            2,
				withAttachedData: false,
			},
			want: []*model.Block{
				&mockBlockData,
				&mockBlockData,
			},
			wantErr: false,
		},
		{
			name: "GetBlocksFromHeight:FailNoEntryFound", // All is good
			fields: fields{
				Chaintype:     &chaintype.MainChain{},
				QueryExecutor: &mockQueryExecutorGetBlocksFromHeightFail{},
				BlockQuery:    query.NewBlockQuery(&chaintype.MainChain{}),
			},
			want:    nil,
			wantErr: true,
		},
	}
	for _, tt := range tests {
		t.Run(tt.name, func(t *testing.T) {
			bs := &BlockService{
				Chaintype:           tt.fields.Chaintype,
				QueryExecutor:       tt.fields.QueryExecutor,
				BlockQuery:          tt.fields.BlockQuery,
				MempoolQuery:        tt.fields.MempoolQuery,
				TransactionQuery:    tt.fields.TransactionQuery,
				Signature:           tt.fields.Signature,
				MempoolService:      tt.fields.MempoolService,
				ActionTypeSwitcher:  tt.fields.ActionTypeSwitcher,
				AccountBalanceQuery: tt.fields.AccountBalanceQuery,
				Observer:            tt.fields.Observer,
			}
			got, err := bs.GetBlocksFromHeight(tt.args.startHeight, tt.args.limit, tt.args.withAttachedData)
			if (err != nil) != tt.wantErr {
				t.Errorf("BlockService.GetBlocksFromHeight() error = %v, wantErr %v", err, tt.wantErr)
				return
			}
			if len(got) == 0 && len(tt.want) == 0 {
				return
			}
			if !reflect.DeepEqual(got, tt.want) {
				t.Errorf("BlockService.GetBlocksFromHeight() = %v, want %v", got, tt.want)
			}
		})
	}
}

type (
	mockReceiptServiceSuccess struct {
		ReceiptService
	}
	mockReceiptServiceFail struct {
		ReceiptService
	}
	mockBlocksmithServiceReceiveBlock struct {
		strategy.BlocksmithStrategyMain
	}

	mockBlockIncompleteQueueServiceReceiveBlock struct {
		BlockIncompleteQueueService
	}

	mockQueryExecutorReceiveBlockFail struct {
		query.Executor
	}
)

func (*mockReceiptServiceSuccess) GenerateBatchReceiptWithReminder(
	ct chaintype.ChainType,
	receivedDatumHash []byte,
	lastBlock *model.Block,
	senderPublicKey []byte,
	nodeSecretPhrase, receiptKey string,
	datumType uint32,
) (*model.BatchReceipt, error) {
	return nil, nil
}

func (*mockReceiptServiceFail) GenerateBatchReceiptWithReminder(
	ct chaintype.ChainType,
	receivedDatumHash []byte,
	lastBlock *model.Block,
	senderPublicKey []byte,
	nodeSecretPhrase, receiptKey string,
	datumType uint32,
) (*model.BatchReceipt, error) {
	return nil, errors.New("mockedErr")
}

// mocks for ReceiveBlock tests
var (
	mockLastBlockData = model.Block{
		ID:        constant.MainchainGenesisBlockID,
		BlockHash: make([]byte, 32),
		PreviousBlockHash: []byte{167, 255, 198, 248, 191, 30, 215, 102, 81, 193, 71, 86, 160,
			97, 214, 98, 245, 128, 255, 77, 228, 59, 73, 250, 130, 216, 10, 75, 128, 248, 67, 74},
		Height:    1,
		Timestamp: 1,
		BlockSeed: []byte{153, 58, 50, 200, 7, 61, 108, 229, 204, 48, 199, 145, 21, 99, 125, 75, 49,
			45, 118, 97, 219, 80, 242, 244, 100, 134, 144, 246, 37, 144, 213, 135},
		BlockSignature:       []byte{144, 246, 37, 144, 213, 135},
		CumulativeDifficulty: "1000",
		PayloadLength:        1,
		PayloadHash:          []byte{},
		BlocksmithPublicKey: []byte{1, 2, 3, 200, 7, 61, 108, 229, 204, 48, 199, 145, 21, 99, 125, 75, 49,
			45, 118, 97, 219, 80, 242, 244, 100, 134, 144, 246, 37, 144, 213, 135},
		TotalAmount:   1000,
		TotalFee:      0,
		TotalCoinBase: 1,
		Version:       0,
		Transactions: []*model.Transaction{
			mockTransaction,
		},
	}
	mockGoodLastBlockHash, _ = util.GetBlockHash(&mockLastBlockData, &chaintype.MainChain{})
	mockGoodIncomingBlock    = &model.Block{
		PreviousBlockHash:    mockGoodLastBlockHash,
		BlockSignature:       nil,
		CumulativeDifficulty: "200",
		Timestamp:            10000,
		BlocksmithPublicKey:  mockBlocksmiths[0].NodePublicKey,
		Transactions: []*model.Transaction{
			mockTransaction,
		},
		BlockHash: []byte{
			167, 255, 198, 248, 191, 30, 215, 102, 81, 193, 71, 86, 160, 97, 214, 98, 245, 128, 255, 77,
			228, 59, 73, 250, 130, 216, 10, 75, 128, 248, 67, 74,
		},
	}
	mockGoodIncomingBlockNilPreviousHash = &model.Block{
		PreviousBlockHash:    nil,
		BlockSignature:       nil,
		CumulativeDifficulty: "200",
		Timestamp:            10000,
		BlocksmithPublicKey:  mockBlocksmiths[0].NodePublicKey,
		Transactions: []*model.Transaction{
			mockTransaction,
		},
	}
	mockGoodIncomingBlockInvalidPreviousHash = &model.Block{
		PreviousBlockHash: make([]byte, 64),
		BlockHash: []byte{
			167, 255, 198, 248, 191, 30, 215, 102, 81, 193, 71, 86, 160, 97, 214, 98, 245, 128, 255,
			77, 228, 59, 73, 250, 130, 216, 10, 75, 128, 248, 67, 74,
		},
		BlockSignature:       nil,
		CumulativeDifficulty: "200",
		Timestamp:            10000,
		BlocksmithPublicKey:  mockBlocksmiths[0].NodePublicKey,
		Transactions: []*model.Transaction{
			mockTransaction,
		},
	}

	mockBlockIDProcessQueueReceiveBlockAlreadyQueued int64 = 1
)

func (*mockBlocksmithServiceReceiveBlock) GetSortedBlocksmiths(block *model.Block) []*model.Blocksmith {
	return []*model.Blocksmith{
		{
			NodeID:        1,
			NodeOrder:     new(big.Int).SetInt64(8000),
			NodePublicKey: []byte{1, 3, 4, 5, 6},
		},
		{
			NodeID:    2,
			NodeOrder: new(big.Int).SetInt64(1000),
		},
		{
			NodeID:    3,
			NodeOrder: new(big.Int).SetInt64(5000),
		},
	}
}

func (*mockBlocksmithServiceReceiveBlock) GetSortedBlocksmithsMap(block *model.Block) map[string]*int64 {
	var a, b, c = int64(0), int64(1), int64(2)
	return map[string]*int64{
		string(mockBlocksmiths[0].NodePublicKey): &a,
		string(mockBlocksmiths[1].NodePublicKey): &b,
		string(mockBlocksmiths[2].NodePublicKey): &c,
	}
}

func (*mockBlocksmithServiceReceiveBlock) IsBlockTimestampValid(blocksmithIndex, numberOfBlocksmiths int64, previousBlock,
	currentBlock *model.Block) error {
	return nil
}

func (*mockBlockIncompleteQueueServiceReceiveBlock) GetBlockQueue(blockID int64) *model.Block {
	switch blockID {
	case mockBlockIDProcessQueueReceiveBlockAlreadyQueued:
		return &model.Block{
			ID: constant.MainchainGenesisBlockID,
		}

	default:
		return nil
	}
}

func (*mockQueryExecutorReceiveBlockFail) ExecuteSelect(qStr string, tx bool, args ...interface{}) (*sql.Rows, error) {
	return nil, errors.New("Mock Error")
}
func (*mockQueryExecutorReceiveBlockFail) ExecuteSelectRow(qStr string, tx bool, args ...interface{}) (*sql.Row, error) {
	db, mock, _ := sqlmock.New()
	mockRows := mock.NewRows([]string{"fake"})
	mockRows.AddRow("1")
	mock.ExpectQuery(qStr).WillReturnRows(mockRows)
	return db.QueryRow(qStr), nil
}

func (bss *mockBlocksmithServiceReceiveBlock) IsValidSmithTime(
	blocksmithIndex,
	numberOfBlocksmiths int64,
	previousBlock *model.Block,
) error {
	return nil
}

func TestBlockService_ReceiveBlock(t *testing.T) {
	mockBlockData.BlockHash = mockGoodLastBlockHash
	type fields struct {
		Chaintype                   chaintype.ChainType
		KVExecutor                  kvdb.KVExecutorInterface
		QueryExecutor               query.ExecutorInterface
		BlockQuery                  query.BlockQueryInterface
		MempoolQuery                query.MempoolQueryInterface
		TransactionQuery            query.TransactionQueryInterface
		MerkleTreeQuery             query.MerkleTreeQueryInterface
		NodeRegistrationQuery       query.NodeRegistrationQueryInterface
		ParticipationScoreQuery     query.ParticipationScoreQueryInterface
		SkippedBlocksmithQuery      query.SkippedBlocksmithQueryInterface
		Signature                   crypto.SignatureInterface
		MempoolService              MempoolServiceInterface
		ActionTypeSwitcher          transaction.TypeActionSwitcher
		AccountBalanceQuery         query.AccountBalanceQueryInterface
		AccountLedgerQuery          query.AccountLedgerQueryInterface
		BlocksmithStrategy          strategy.BlocksmithStrategyInterface
		Observer                    *observer.Observer
		NodeRegistrationService     NodeRegistrationServiceInterface
		ReceiptService              ReceiptServiceInterface
		BlockIncompleteQueueService BlockIncompleteQueueServiceInterface
		BlockPoolService            BlockPoolServiceInterface
	}
	type args struct {
		senderPublicKey  []byte
		lastBlock        *model.Block
		block            *model.Block
		nodeSecretPhrase string
	}
	mockBlockData.BlockHash = mockGoodLastBlockHash

	tests := []struct {
		name    string
		fields  fields
		args    args
		want    *model.BatchReceipt
		wantErr bool
	}{
		{
			name: "ReceiveBlock:wantErr-{incoming-block.previousBlockHash==nil}",
			args: args{
				senderPublicKey:  nil,
				lastBlock:        nil,
				block:            mockGoodIncomingBlockNilPreviousHash,
				nodeSecretPhrase: "",
			},
			fields: fields{
				Chaintype:                   &chaintype.MainChain{},
				QueryExecutor:               nil,
				BlockQuery:                  nil,
				MempoolQuery:                query.NewMempoolQuery(&chaintype.MainChain{}),
				TransactionQuery:            nil,
				Signature:                   nil,
				MempoolService:              nil,
				ActionTypeSwitcher:          nil,
				AccountBalanceQuery:         nil,
				AccountLedgerQuery:          nil,
				Observer:                    nil,
				NodeRegistrationService:     nil,
				BlockPoolService:            &mockBlockPoolServiceNoDuplicate{},
				BlocksmithStrategy:          &mockBlocksmithServiceReceiveBlock{},
				BlockIncompleteQueueService: nil,
			},
			wantErr: true,
			want:    nil,
		},
		{
			name: "ReceiveBlock:wantErr-{last-block-hash!=previousBlockHash}",
			args: args{
				senderPublicKey: nil,
				lastBlock: &model.Block{
					BlockHash:      []byte{1},
					BlockSignature: []byte{},
				},
				block:            mockGoodIncomingBlockInvalidPreviousHash,
				nodeSecretPhrase: "",
			},
			fields: fields{
				Chaintype:               &chaintype.MainChain{},
				KVExecutor:              nil,
				QueryExecutor:           nil,
				BlockQuery:              nil,
				MempoolQuery:            query.NewMempoolQuery(&chaintype.MainChain{}),
				TransactionQuery:        nil,
				Signature:               &mockSignature{},
				MempoolService:          nil,
				ActionTypeSwitcher:      nil,
				AccountBalanceQuery:     nil,
				AccountLedgerQuery:      nil,
				Observer:                nil,
				BlocksmithStrategy:      &mockBlocksmithServiceReceiveBlock{},
				BlockPoolService:        &mockBlockPoolServiceNoDuplicate{},
				NodeRegistrationService: nil,
			},
			wantErr: true,
			want:    nil,
		},
		{
			name: "ReceiveBlock:wamtErr-{same-height}-fail-get-block-by-height",
			args: args{
				senderPublicKey: nil,
				lastBlock:       &mockLastBlockData,
				block: &model.Block{
					Height:            mockLastBlockData.GetHeight(),
					PreviousBlockHash: mockLastBlockData.GetPreviousBlockHash(),
					Timestamp:         mockLastBlockData.GetTimestamp() - 1,
				},
				nodeSecretPhrase: "",
			},
			fields: fields{
				Chaintype:               &chaintype.MainChain{},
				KVExecutor:              nil,
				QueryExecutor:           &mockQueryExecutorGetBlockByHeightFail{},
				BlockQuery:              query.NewBlockQuery(&chaintype.MainChain{}),
				MempoolQuery:            nil,
				TransactionQuery:        nil,
				Signature:               nil,
				MempoolService:          nil,
				ActionTypeSwitcher:      nil,
				AccountBalanceQuery:     nil,
				AccountLedgerQuery:      nil,
				Observer:                nil,
				BlocksmithStrategy:      nil,
				BlockPoolService:        nil,
				NodeRegistrationService: nil,
			},
			wantErr: true,
			want:    nil,
		},
		{
			name: "ReceiveBlock:wantErr-Prevalidate-fail",
			args: args{
				senderPublicKey: nil,
				lastBlock:       &mockLastBlockData,
				block: &model.Block{
					PreviousBlockHash:   mockLastBlockData.GetBlockHash(),
					BlocksmithPublicKey: []byte{1},
				},
				nodeSecretPhrase: "",
			},
			fields: fields{
				Chaintype:               &chaintype.MainChain{},
				KVExecutor:              nil,
				QueryExecutor:           nil,
				BlockQuery:              nil,
				MempoolQuery:            nil,
				TransactionQuery:        nil,
				Signature:               nil,
				MempoolService:          nil,
				ActionTypeSwitcher:      nil,
				AccountBalanceQuery:     nil,
				AccountLedgerQuery:      nil,
				Observer:                nil,
				BlocksmithStrategy:      &mockBlocksmithServiceReceiveBlock{},
				ReceiptService:          &mockReceiptServiceSuccess{},
				BlockPoolService:        &mockBlockPoolServiceNoDuplicate{},
				NodeRegistrationService: nil,
			},
			wantErr: true,
			want:    nil,
		},
		{
			name: "ReceiveBlock:wantErr-ProcessQueue-fail",
			args: args{
				senderPublicKey: nil,
				lastBlock:       &mockLastBlockData,
				block: &model.Block{
					ID:                  mockBlockIDProcessQueueReceiveBlockAlreadyQueued + 1,
					PreviousBlockHash:   mockLastBlockData.GetBlockHash(),
					BlocksmithPublicKey: mockBlocksmiths[0].NodePublicKey,
					Timestamp:           mockSmithTime + 1,
					TransactionIDs: []int64{
						mockTransaction.GetID(),
					},
				},
				nodeSecretPhrase: "",
			},
			fields: fields{
				Chaintype:                   &chaintype.MainChain{},
				KVExecutor:                  nil,
				QueryExecutor:               &mockQueryExecutorReceiveBlockFail{},
				BlockQuery:                  nil,
				MempoolQuery:                query.NewMempoolQuery(&chaintype.MainChain{}),
				TransactionQuery:            nil,
				Signature:                   nil,
				MempoolService:              nil,
				ActionTypeSwitcher:          nil,
				AccountBalanceQuery:         nil,
				AccountLedgerQuery:          nil,
				Observer:                    nil,
				BlocksmithStrategy:          &mockBlocksmithServiceReceiveBlock{},
				ReceiptService:              &mockReceiptServiceSuccess{},
				BlockPoolService:            &mockBlockPoolServiceNoDuplicate{},
				BlockIncompleteQueueService: &mockBlockIncompleteQueueServiceReceiveBlock{},
				NodeRegistrationService:     nil,
			},
			wantErr: true,
			want:    nil,
		},
		{
			name: "ReceiveBlock:wantErr-ProcessCompletedBlock-fail",
			args: args{
				senderPublicKey: nil,
				lastBlock:       &mockLastBlockData,
				block: &model.Block{
					PreviousBlockHash:   mockLastBlockData.GetBlockHash(),
					BlocksmithPublicKey: mockBlocksmiths[0].NodePublicKey,
					Timestamp:           mockSmithTime + 1,
				},
				nodeSecretPhrase: "",
			},
			fields: fields{
				Chaintype:                   &chaintype.MainChain{},
				KVExecutor:                  nil,
				QueryExecutor:               &mockQueryExecutorReceiveBlockFail{},
				BlockQuery:                  query.NewBlockQuery(&chaintype.MainChain{}),
				MempoolQuery:                query.NewMempoolQuery(&chaintype.MainChain{}),
				TransactionQuery:            nil,
				Signature:                   nil,
				MempoolService:              nil,
				ActionTypeSwitcher:          nil,
				AccountBalanceQuery:         nil,
				AccountLedgerQuery:          nil,
				Observer:                    nil,
				BlocksmithStrategy:          &mockBlocksmithServiceReceiveBlock{},
				ReceiptService:              nil,
				BlockPoolService:            nil,
				BlockIncompleteQueueService: &mockBlockIncompleteQueueServiceReceiveBlock{},
				NodeRegistrationService:     nil,
			},
			wantErr: true,
			want:    nil,
		},
		{
			name: "ReceiveBlock:wantErr-get-receipt-key-failed",
			args: args{
				senderPublicKey: nil,
				lastBlock:       &mockLastBlockData,
				block: &model.Block{
					ID:                  mockBlockIDProcessQueueReceiveBlockAlreadyQueued,
					PreviousBlockHash:   []byte{00},
					BlocksmithPublicKey: mockBlocksmiths[0].NodePublicKey,
					Timestamp:           mockSmithTime + 1,
					TransactionIDs: []int64{
						mockTransaction.GetID(),
					},
				},
				nodeSecretPhrase: "",
			},
			fields: fields{
				Chaintype:                   &chaintype.MainChain{},
				KVExecutor:                  &mockKVExecutorSuccess{},
				QueryExecutor:               &mockQueryExecutorReceiveBlockFail{},
				BlockQuery:                  nil,
				MempoolQuery:                query.NewMempoolQuery(&chaintype.MainChain{}),
				TransactionQuery:            nil,
				Signature:                   nil,
				MempoolService:              nil,
				ActionTypeSwitcher:          nil,
				AccountBalanceQuery:         nil,
				AccountLedgerQuery:          nil,
				Observer:                    nil,
				BlocksmithStrategy:          &mockBlocksmithServiceReceiveBlock{},
				ReceiptService:              &mockReceiptServiceSuccess{},
				BlockPoolService:            &mockBlockPoolServiceNoDuplicate{},
				BlockIncompleteQueueService: &mockBlockIncompleteQueueServiceReceiveBlock{},
				NodeRegistrationService:     nil,
			},
			wantErr: true,
			want:    nil,
		},
		{
			name: "ReceiveBlock:wantErr-already-send-receipt",
			args: args{
				senderPublicKey: nil,
				lastBlock:       &mockLastBlockData,
				block: &model.Block{
					ID:                  mockBlockIDProcessQueueReceiveBlockAlreadyQueued,
					PreviousBlockHash:   mockLastBlockData.GetBlockHash(),
					BlocksmithPublicKey: mockBlocksmiths[0].NodePublicKey,
					Timestamp:           mockSmithTime + 1,
					TransactionIDs: []int64{
						mockTransaction.GetID(),
					},
				},
				nodeSecretPhrase: "",
			},
			fields: fields{
				Chaintype:                   &chaintype.MainChain{},
				KVExecutor:                  &mockKVExecutorSuccess{},
				QueryExecutor:               &mockQueryExecutorReceiveBlockFail{},
				BlockQuery:                  nil,
				MempoolQuery:                query.NewMempoolQuery(&chaintype.MainChain{}),
				TransactionQuery:            nil,
				Signature:                   nil,
				MempoolService:              nil,
				ActionTypeSwitcher:          nil,
				AccountBalanceQuery:         nil,
				AccountLedgerQuery:          nil,
				Observer:                    nil,
				BlocksmithStrategy:          &mockBlocksmithServiceReceiveBlock{},
				ReceiptService:              &mockReceiptServiceSuccess{},
				BlockPoolService:            &mockBlockPoolServiceNoDuplicate{},
				BlockIncompleteQueueService: &mockBlockIncompleteQueueServiceReceiveBlock{},
				NodeRegistrationService:     nil,
			},
			wantErr: true,
			want:    nil,
		},
		{
			name: "ReceiveBlock:wantErr-failed-get-receipt",
			args: args{
				senderPublicKey: nil,
				lastBlock:       &mockLastBlockData,
				block: &model.Block{
					ID:                  mockBlockIDProcessQueueReceiveBlockAlreadyQueued,
					PreviousBlockHash:   mockLastBlockData.GetBlockHash(),
					BlocksmithPublicKey: mockBlocksmiths[0].NodePublicKey,
					Timestamp:           mockSmithTime + 1,
					TransactionIDs: []int64{
						mockTransaction.GetID(),
					},
				},
				nodeSecretPhrase: "",
			},
			fields: fields{
				Chaintype:                   &chaintype.MainChain{},
				KVExecutor:                  &mockKVExecutorFailOtherError{},
				QueryExecutor:               &mockQueryExecutorReceiveBlockFail{},
				BlockQuery:                  nil,
				MempoolQuery:                query.NewMempoolQuery(&chaintype.MainChain{}),
				TransactionQuery:            nil,
				Signature:                   nil,
				MempoolService:              nil,
				ActionTypeSwitcher:          nil,
				AccountBalanceQuery:         nil,
				AccountLedgerQuery:          nil,
				Observer:                    nil,
				BlocksmithStrategy:          &mockBlocksmithServiceReceiveBlock{},
				ReceiptService:              &mockReceiptServiceSuccess{},
				BlockPoolService:            &mockBlockPoolServiceNoDuplicate{},
				BlockIncompleteQueueService: &mockBlockIncompleteQueueServiceReceiveBlock{},
				NodeRegistrationService:     nil,
			},
			wantErr: true,
			want:    nil,
		},
		{
			name: "ReceiveBlock:wantErr-generate-receipt-failed",
			args: args{
				senderPublicKey: nil,
				lastBlock:       &mockLastBlockData,
				block: &model.Block{
					ID:                  mockBlockIDProcessQueueReceiveBlockAlreadyQueued,
					PreviousBlockHash:   mockLastBlockData.GetBlockHash(),
					BlocksmithPublicKey: mockBlocksmiths[0].NodePublicKey,
					Timestamp:           mockSmithTime + 1,
					TransactionIDs: []int64{
						mockTransaction.GetID(),
					},
				},
				nodeSecretPhrase: "",
			},
			fields: fields{
				Chaintype:                   &chaintype.MainChain{},
				KVExecutor:                  &mockKVExecutorSuccessKeyNotFound{},
				QueryExecutor:               &mockQueryExecutorReceiveBlockFail{},
				BlockQuery:                  nil,
				MempoolQuery:                query.NewMempoolQuery(&chaintype.MainChain{}),
				TransactionQuery:            nil,
				Signature:                   nil,
				MempoolService:              nil,
				ActionTypeSwitcher:          nil,
				AccountBalanceQuery:         nil,
				AccountLedgerQuery:          nil,
				Observer:                    nil,
				BlocksmithStrategy:          &mockBlocksmithServiceReceiveBlock{},
				ReceiptService:              &mockReceiptServiceFail{},
				BlockPoolService:            nil,
				BlockIncompleteQueueService: &mockBlockIncompleteQueueServiceReceiveBlock{},
				NodeRegistrationService:     nil,
			},
			wantErr: true,
			want:    nil,
		},
		{
			name: "ReceiveBlock:wantErr-generate-receipt-success",
			args: args{
				senderPublicKey: nil,
				lastBlock:       &mockLastBlockData,
				block: &model.Block{
					ID:                  mockBlockIDProcessQueueReceiveBlockAlreadyQueued,
					PreviousBlockHash:   mockLastBlockData.GetBlockHash(),
					BlocksmithPublicKey: mockBlocksmiths[0].NodePublicKey,
					Timestamp:           mockSmithTime + 1,
					TransactionIDs: []int64{
						mockTransaction.GetID(),
					},
				},
				nodeSecretPhrase: "",
			},
			fields: fields{
				Chaintype:                   &chaintype.MainChain{},
				KVExecutor:                  &mockKVExecutorSuccessKeyNotFound{},
				QueryExecutor:               &mockQueryExecutorReceiveBlockFail{},
				BlockQuery:                  nil,
				MempoolQuery:                query.NewMempoolQuery(&chaintype.MainChain{}),
				TransactionQuery:            nil,
				Signature:                   nil,
				MempoolService:              nil,
				ActionTypeSwitcher:          nil,
				AccountBalanceQuery:         nil,
				AccountLedgerQuery:          nil,
				Observer:                    nil,
				BlocksmithStrategy:          &mockBlocksmithServiceReceiveBlock{},
				ReceiptService:              &mockReceiptServiceSuccess{},
				BlockPoolService:            nil,
				BlockIncompleteQueueService: &mockBlockIncompleteQueueServiceReceiveBlock{},
				NodeRegistrationService:     nil,
			},
			wantErr: false,
			want:    nil,
		},
	}
	for _, tt := range tests {
		t.Run(tt.name, func(t *testing.T) {
			bs := &BlockService{
				Chaintype:                   tt.fields.Chaintype,
				KVExecutor:                  tt.fields.KVExecutor,
				QueryExecutor:               tt.fields.QueryExecutor,
				BlockQuery:                  tt.fields.BlockQuery,
				MempoolQuery:                tt.fields.MempoolQuery,
				TransactionQuery:            tt.fields.TransactionQuery,
				NodeRegistrationQuery:       tt.fields.NodeRegistrationQuery,
				ParticipationScoreQuery:     tt.fields.ParticipationScoreQuery,
				SkippedBlocksmithQuery:      tt.fields.SkippedBlocksmithQuery,
				Signature:                   tt.fields.Signature,
				MempoolService:              tt.fields.MempoolService,
				ActionTypeSwitcher:          tt.fields.ActionTypeSwitcher,
				AccountBalanceQuery:         tt.fields.AccountBalanceQuery,
				AccountLedgerQuery:          tt.fields.AccountLedgerQuery,
				Observer:                    tt.fields.Observer,
				BlocksmithStrategy:          tt.fields.BlocksmithStrategy,
				Logger:                      log.New(),
				NodeRegistrationService:     tt.fields.NodeRegistrationService,
				BlockIncompleteQueueService: tt.fields.BlockIncompleteQueueService,
				ReceiptUtil:                 &coreUtil.ReceiptUtil{},
				ReceiptService:              tt.fields.ReceiptService,
				BlockPoolService:            tt.fields.BlockPoolService,
			}
			got, err := bs.ReceiveBlock(
				tt.args.senderPublicKey, tt.args.lastBlock, tt.args.block, tt.args.nodeSecretPhrase, &model.Peer{},
			)
			if (err != nil) != tt.wantErr {
				t.Errorf("ReceiveBlock() error = \n%v, wantErr \n%v", err, tt.wantErr)
				return
			}
			if !reflect.DeepEqual(got, tt.want) {
				t.Errorf("ReceiveBlock() got = \n%v want \n%v", got, tt.want)
			}
		})
	}
}

type (
	// GetBlockExtendedInfo mocks
	mockGetBlockExtendedInfoBlocksmithServiceSuccess struct {
		BlocksmithService
	}
	mockGetBlockExtendedInfoPublishedReceiptUtilSuccess struct {
		coreUtil.PublishedReceiptUtil
	}
	// GetBlockExtendedInfo mocks
)

func (*mockGetBlockExtendedInfoBlocksmithServiceSuccess) GetBlocksmithAccountAddress(block *model.Block) (string, error) {
	return "BCZnSfqpP5tqFQlMTYkDeBVFWnbyVK7vLr5ORFpTjgtN", nil
}

func (*mockGetBlockExtendedInfoPublishedReceiptUtilSuccess) GetPublishedReceiptsByBlockHeight(
	blockHeight uint32,
) ([]*model.PublishedReceipt, error) {
	return mockPublishedReceipt, nil
}

func TestBlockService_GetBlockExtendedInfo(t *testing.T) {
	block := &model.Block{
		ID:                   999,
		PreviousBlockHash:    []byte{1, 1, 1, 1, 1, 1, 1, 1},
		Height:               1,
		Timestamp:            1562806389280,
		BlockSeed:            []byte{},
		BlockSignature:       []byte{},
		CumulativeDifficulty: string(100000000),
		PayloadLength:        0,
		PayloadHash:          []byte{},
		BlocksmithPublicKey:  bcsNodePubKey1,
		TotalAmount:          100000000,
		TotalFee:             10000000,
		TotalCoinBase:        1,
		Version:              0,
	}
	genesisBlock := &model.Block{
		ID:                   999,
		PreviousBlockHash:    []byte{1, 1, 1, 1, 1, 1, 1, 1},
		Height:               0,
		Timestamp:            1562806389280,
		BlockSeed:            []byte{},
		BlockSignature:       []byte{},
		CumulativeDifficulty: string(100000000),
		PayloadLength:        0,
		PayloadHash:          []byte{},
		BlocksmithPublicKey:  bcsNodePubKey1,
		TotalAmount:          100000000,
		TotalFee:             10000000,
		TotalCoinBase:        1,
		Version:              0,
	}
	type fields struct {
		Chaintype               chaintype.ChainType
		QueryExecutor           query.ExecutorInterface
		BlockQuery              query.BlockQueryInterface
		MempoolQuery            query.MempoolQueryInterface
		TransactionQuery        query.TransactionQueryInterface
		Signature               crypto.SignatureInterface
		MempoolService          MempoolServiceInterface
		PublishedReceiptQuery   query.PublishedReceiptQueryInterface
		SkippedBlocksmithQuery  query.SkippedBlocksmithQueryInterface
		ActionTypeSwitcher      transaction.TypeActionSwitcher
		AccountBalanceQuery     query.AccountBalanceQueryInterface
		ParticipationScoreQuery query.ParticipationScoreQueryInterface
		NodeRegistrationQuery   query.NodeRegistrationQueryInterface
		BlocksmithService       BlocksmithServiceInterface
		PublishedReceiptUtil    coreUtil.PublishedReceiptUtilInterface
		Observer                *observer.Observer
	}
	type args struct {
		block *model.Block
	}
	tests := []struct {
		name    string
		fields  fields
		args    args
		want    *model.BlockExtendedInfo
		wantErr bool
	}{
		{
			name: "GetBlockExtendedInfo:fail - {VersionedNodeRegistrationNotFound}",
			args: args{
				block: block,
			},
			fields: fields{
				QueryExecutor:          &mockQueryExecutorNotFound{},
				NodeRegistrationQuery:  query.NewNodeRegistrationQuery(),
				PublishedReceiptQuery:  query.NewPublishedReceiptQuery(),
				SkippedBlocksmithQuery: query.NewSkippedBlocksmithQuery(),
				BlocksmithService:      &mockGetBlockExtendedInfoBlocksmithServiceSuccess{},
				PublishedReceiptUtil:   &mockGetBlockExtendedInfoPublishedReceiptUtilSuccess{},
			},
			wantErr: true,
			want:    nil,
		},
		{
			name: "GetBlockExtendedInfo:success-{genesisBlock}",
			args: args{
				block: genesisBlock,
			},
			fields: fields{
				QueryExecutor:          &mockQueryExecutorSuccess{},
				NodeRegistrationQuery:  query.NewNodeRegistrationQuery(),
				PublishedReceiptQuery:  query.NewPublishedReceiptQuery(),
				SkippedBlocksmithQuery: query.NewSkippedBlocksmithQuery(),
				BlocksmithService:      &mockGetBlockExtendedInfoBlocksmithServiceSuccess{},
				PublishedReceiptUtil:   &mockGetBlockExtendedInfoPublishedReceiptUtilSuccess{},
			},
			wantErr: false,
			want: &model.BlockExtendedInfo{
				Block: &model.Block{
					ID:                   999,
					PreviousBlockHash:    []byte{1, 1, 1, 1, 1, 1, 1, 1},
					Height:               0,
					Timestamp:            1562806389280,
					BlockSeed:            []byte{},
					BlockSignature:       []byte{},
					CumulativeDifficulty: string(100000000),
					PayloadLength:        0,
					PayloadHash:          []byte{},
					BlocksmithPublicKey:  bcsNodePubKey1,
					TotalAmount:          100000000,
					TotalFee:             10000000,
					TotalCoinBase:        1,
					Version:              0,
				},
				BlocksmithAccountAddress: constant.MainchainGenesisAccountAddress,
				TotalReceipts:            1,
				ReceiptValue:             50000000,
				PopChange:                1000000000,
				SkippedBlocksmiths: []*model.SkippedBlocksmith{
					{
						BlocksmithPublicKey: mockBlocksmiths[0].NodePublicKey,
						POPChange:           5000,
						BlockHeight:         1,
					},
				},
			},
		},
		{
			name: "GetBlockExtendedInfo:success",
			args: args{
				block: block,
			},
			fields: fields{
				QueryExecutor:          &mockQueryExecutorSuccess{},
				NodeRegistrationQuery:  query.NewNodeRegistrationQuery(),
				PublishedReceiptQuery:  query.NewPublishedReceiptQuery(),
				SkippedBlocksmithQuery: query.NewSkippedBlocksmithQuery(),
				BlocksmithService:      &mockGetBlockExtendedInfoBlocksmithServiceSuccess{},
				PublishedReceiptUtil:   &mockGetBlockExtendedInfoPublishedReceiptUtilSuccess{},
			},
			wantErr: false,
			want: &model.BlockExtendedInfo{
				Block: &model.Block{
					ID:                   999,
					PreviousBlockHash:    []byte{1, 1, 1, 1, 1, 1, 1, 1},
					Height:               1,
					Timestamp:            1562806389280,
					BlockSeed:            []byte{},
					BlockSignature:       []byte{},
					CumulativeDifficulty: string(100000000),
					PayloadLength:        0,
					PayloadHash:          []byte{},
					BlocksmithPublicKey:  bcsNodePubKey1,
					TotalAmount:          100000000,
					TotalFee:             10000000,
					TotalCoinBase:        1,
					Version:              0,
				},
				BlocksmithAccountAddress: bcsAddress1,
				TotalReceipts:            int64(len(mockPublishedReceipt)),
				ReceiptValue:             50000000,
				PopChange:                1000000000,
				SkippedBlocksmiths: []*model.SkippedBlocksmith{
					{
						BlocksmithPublicKey: mockBlocksmiths[0].NodePublicKey,
						POPChange:           5000,
						BlockHeight:         1,
					},
				},
			},
		},
	}
	for _, tt := range tests {
		t.Run(tt.name, func(t *testing.T) {
			bs := &BlockService{
				Chaintype:               tt.fields.Chaintype,
				QueryExecutor:           tt.fields.QueryExecutor,
				BlockQuery:              tt.fields.BlockQuery,
				MempoolQuery:            tt.fields.MempoolQuery,
				TransactionQuery:        tt.fields.TransactionQuery,
				Signature:               tt.fields.Signature,
				MempoolService:          tt.fields.MempoolService,
				ActionTypeSwitcher:      tt.fields.ActionTypeSwitcher,
				PublishedReceiptQuery:   tt.fields.PublishedReceiptQuery,
				SkippedBlocksmithQuery:  tt.fields.SkippedBlocksmithQuery,
				AccountBalanceQuery:     tt.fields.AccountBalanceQuery,
				ParticipationScoreQuery: tt.fields.ParticipationScoreQuery,
				NodeRegistrationQuery:   tt.fields.NodeRegistrationQuery,
				Observer:                tt.fields.Observer,
				ReceiptUtil:             &coreUtil.ReceiptUtil{},
				BlocksmithService:       tt.fields.BlocksmithService,
				PublishedReceiptUtil:    tt.fields.PublishedReceiptUtil,
			}
			got, err := bs.GetBlockExtendedInfo(tt.args.block, false)
			if (err != nil) != tt.wantErr {
				t.Errorf("BlockService.GetBlockExtendedInfo() error = \n%v, wantErr \n%v", err, tt.wantErr)
				return
			}
			if !reflect.DeepEqual(got, tt.want) {
				t.Errorf("BlockService.GetBlockExtendedInfo() = \n%v, want \n%v", got, tt.want)
			}
		})
	}
}

var mockSmithTime int64 = 1

func TestBlockService_GenerateGenesisBlock(t *testing.T) {
	type fields struct {
		Chaintype               chaintype.ChainType
		KVExecutor              kvdb.KVExecutorInterface
		QueryExecutor           query.ExecutorInterface
		BlockQuery              query.BlockQueryInterface
		MempoolQuery            query.MempoolQueryInterface
		TransactionQuery        query.TransactionQueryInterface
		MerkleTreeQuery         query.MerkleTreeQueryInterface
		Signature               crypto.SignatureInterface
		MempoolService          MempoolServiceInterface
		ActionTypeSwitcher      transaction.TypeActionSwitcher
		AccountBalanceQuery     query.AccountBalanceQueryInterface
		ParticipationScoreQuery query.ParticipationScoreQueryInterface
		NodeRegistrationQuery   query.NodeRegistrationQueryInterface
		Observer                *observer.Observer
		Logger                  *log.Logger
	}
	type args struct {
		genesisEntries []constant.GenesisConfigEntry
	}
	tests := []struct {
		name    string
		fields  fields
		args    args
		want    int64
		wantErr bool
	}{
		{
			name: "GenerateGenesisBlock:success",
			fields: fields{
				Chaintype:               &chaintype.MainChain{},
				KVExecutor:              nil,
				QueryExecutor:           nil,
				BlockQuery:              nil,
				MempoolQuery:            nil,
				TransactionQuery:        nil,
				MerkleTreeQuery:         nil,
				Signature:               nil,
				MempoolService:          nil,
				ActionTypeSwitcher:      &transaction.TypeSwitcher{},
				AccountBalanceQuery:     nil,
				ParticipationScoreQuery: nil,
				NodeRegistrationQuery:   nil,
				Observer:                nil,
			},
			args: args{
				genesisEntries: []constant.GenesisConfigEntry{
					{
						AccountAddress: "ZBC_TE5DFSAH_HVWOLTBQ_Y6IRKY35_JMYS25TB_3NIPF5DE_Q2IPMJMQ_2WD2R5BJ",
						AccountBalance: 0,
						NodePublicKey: []byte{153, 58, 50, 200, 7, 61, 108, 229, 204, 48, 199, 145, 21, 99, 125, 75, 49, 45, 118,
							97, 219, 80, 242, 244, 100, 134, 144, 246, 37, 144, 213, 135},
						NodeAddress:        "0.0.0.0",
						LockedBalance:      10000000000000,
						ParticipationScore: 1000000000,
					},
					{
						AccountAddress: "ZBC_AAHANWVK_GY6DEASC_QJ36F236_ZMCQZGGC_VKJCWP7A_MV77CPUY_XP7THV2L",
						AccountBalance: 0,
						NodePublicKey: []byte{0, 14, 6, 218, 170, 54, 60, 50, 2, 66, 130, 119, 226, 235, 126, 203, 5, 12, 152,
							194, 170, 146, 43, 63, 224, 101, 127, 241, 62, 152, 187, 255},
						NodeAddress:        "0.0.0.0",
						LockedBalance:      0,
						ParticipationScore: 1000000000,
					},
					{
						AccountAddress: "ZBC_RRZSGM47_C3VMAJTI_MAMFARSW_2N5UQNG5_MF4TXF46_LKTRC3X5_PKPA44KK",
						AccountBalance: 0,
						NodePublicKey: []byte{140, 115, 35, 51, 159, 22, 234, 192, 38, 104, 96, 24, 80, 70, 86, 211, 123, 72, 52,
							221, 97, 121, 59, 151, 158, 90, 167, 17, 110, 253, 122, 158},
						NodeAddress:        "0.0.0.0",
						LockedBalance:      0,
						ParticipationScore: 1000000000,
					},
					{
						AccountAddress: "ZBC_FHV3RVSG_C6MVS2BJ_7L4DGB2F_LHVLKZFD_FVCZQRRU_ZGJUMBXS_GTOFKGPU",
						AccountBalance: 100000000000,
						NodePublicKey: []byte{41, 235, 184, 214, 70, 23, 153, 89, 104, 41, 250, 248, 51, 7, 69, 89, 234, 181, 100,
							163, 45, 69, 152, 70, 52, 201, 147, 70, 6, 242, 52, 220},
						NodeAddress:        "0.0.0.0",
						LockedBalance:      0,
						ParticipationScore: 1000000000,
					},
				},
			},
			wantErr: false,
			want:    1906526980477206254,
		},
	}
	for _, tt := range tests {
		t.Run(tt.name, func(t *testing.T) {
			bs := &BlockService{
				Chaintype:               tt.fields.Chaintype,
				KVExecutor:              tt.fields.KVExecutor,
				QueryExecutor:           tt.fields.QueryExecutor,
				BlockQuery:              tt.fields.BlockQuery,
				MempoolQuery:            tt.fields.MempoolQuery,
				TransactionQuery:        tt.fields.TransactionQuery,
				Signature:               tt.fields.Signature,
				MempoolService:          tt.fields.MempoolService,
				ActionTypeSwitcher:      tt.fields.ActionTypeSwitcher,
				AccountBalanceQuery:     tt.fields.AccountBalanceQuery,
				ParticipationScoreQuery: tt.fields.ParticipationScoreQuery,
				NodeRegistrationQuery:   tt.fields.NodeRegistrationQuery,
				Observer:                tt.fields.Observer,
				Logger:                  tt.fields.Logger,
			}
			got, err := bs.GenerateGenesisBlock(tt.args.genesisEntries)
			if (err != nil) != tt.wantErr {
				t.Errorf("BlockService.GenerateGenesisBlock() error = %v, wantErr %v", err, tt.wantErr)
				return
			}
			if got.ID != tt.want {
				t.Errorf("BlockService.GenerateGenesisBlock() got %v, want %v", got.GetID(), tt.want)
			}
		})
	}
}

type mockQueryExecutorValidateBlockSuccess struct {
	query.Executor
}

func (*mockQueryExecutorValidateBlockSuccess) ExecuteSelect(qStr string, tx bool, args ...interface{}) (*sql.Rows, error) {
	db, mock, _ := sqlmock.New()
	defer db.Close()
	mock.ExpectQuery(regexp.QuoteMeta(qStr)).
		WillReturnRows(sqlmock.NewRows(
			query.NewBlockQuery(&chaintype.MainChain{}).Fields,
		).AddRow(
			mockBlockData.GetID(),
			mockBlockData.GetBlockHash(),
			mockBlockData.GetPreviousBlockHash(),
			mockBlockData.GetHeight(),
			mockBlockData.GetTimestamp(),
			mockBlockData.GetBlockSeed(),
			mockBlockData.GetBlockSignature(),
			mockBlockData.GetCumulativeDifficulty(),
			mockBlockData.GetPayloadLength(),
			mockBlockData.GetPayloadHash(),
			mockBlockData.GetBlocksmithPublicKey(),
			mockBlockData.GetTotalAmount(),
			mockBlockData.GetTotalFee(),
			mockBlockData.GetTotalCoinBase(),
			mockBlockData.GetVersion(),
		))
	rows, _ := db.Query(qStr)
	return rows, nil
}

var (
	mockValidateBadBlockInvalidBlockHash = &model.Block{
		Timestamp:           1572246820,
		BlockSignature:      []byte{},
		BlocksmithPublicKey: []byte{1, 2, 3, 4},
		PreviousBlockHash:   []byte{},
	}

	mockValidateBlockSuccess = &model.Block{
		Timestamp: 1572246820,
		ID:        constant.MainchainGenesisBlockID,
		BlockHash: make([]byte, 32),
		PreviousBlockHash: []byte{167, 255, 198, 248, 191, 30, 215, 102, 81, 193, 71, 86, 160,
			97, 214, 98, 245, 128, 255, 77, 228, 59, 73, 250, 130, 216, 10, 75, 128, 248, 67, 74},
		Height: 1,
		BlockSeed: []byte{153, 58, 50, 200, 7, 61, 108, 229, 204, 48, 199, 145, 21, 99, 125, 75, 49,
			45, 118, 97, 219, 80, 242, 244, 100, 134, 144, 246, 37, 144, 213, 135},
		BlockSignature:       []byte{144, 246, 37, 144, 213, 135},
		CumulativeDifficulty: "1000",
		PayloadLength:        0,
		PayloadHash: []byte{167, 255, 198, 248, 191, 30, 215, 102, 81, 193, 71, 86, 160,
			97, 214, 98, 245, 128, 255, 77, 228, 59, 73, 250, 130, 216, 10, 75, 128, 248, 67, 74},
		BlocksmithPublicKey: []byte{1, 2, 3, 200, 7, 61, 108, 229, 204, 48, 199, 145, 21, 99, 125, 75, 49,
			45, 118, 97, 219, 80, 242, 244, 100, 134, 144, 246, 37, 144, 213, 135},
		TotalAmount:   1000,
		TotalFee:      0,
		TotalCoinBase: 1,
		Version:       0,
	}
)

type (
	mockBlocksmithServiceValidateBlockSuccess struct {
		strategy.BlocksmithStrategyMain
	}
)

func (*mockBlocksmithServiceValidateBlockSuccess) GetSortedBlocksmithsMap(*model.Block) map[string]*int64 {
	firstIndex := int64(0)
	secondIndex := int64(1)
	return map[string]*int64{
		string(mockValidateBadBlockInvalidBlockHash.BlocksmithPublicKey): &firstIndex,
		string(mockBlockData.BlocksmithPublicKey):                        &secondIndex,
	}
}

func (*mockBlocksmithServiceValidateBlockSuccess) IsBlockTimestampValid(blocksmithIndex, numberOfBlocksmiths int64, previousBlock,
	currentBlock *model.Block) error {
	return nil
}

func (*mockBlocksmithServiceValidateBlockSuccess) IsValidSmithTime(blocksmithIndex, numberOfBlocksmiths int64,
	previousBlock *model.Block) error {
	return nil
}

func TestBlockService_ValidateBlock(t *testing.T) {
	type fields struct {
		Chaintype               chaintype.ChainType
		KVExecutor              kvdb.KVExecutorInterface
		QueryExecutor           query.ExecutorInterface
		BlockQuery              query.BlockQueryInterface
		MempoolQuery            query.MempoolQueryInterface
		TransactionQuery        query.TransactionQueryInterface
		MerkleTreeQuery         query.MerkleTreeQueryInterface
		PublishedReceiptQuery   query.PublishedReceiptQueryInterface
		Signature               crypto.SignatureInterface
		MempoolService          MempoolServiceInterface
		ReceiptService          ReceiptServiceInterface
		ActionTypeSwitcher      transaction.TypeActionSwitcher
		AccountBalanceQuery     query.AccountBalanceQueryInterface
		ParticipationScoreQuery query.ParticipationScoreQueryInterface
		NodeRegistrationQuery   query.NodeRegistrationQueryInterface
		BlocksmithStrategy      strategy.BlocksmithStrategyInterface
		Observer                *observer.Observer
		Logger                  *log.Logger
	}
	type args struct {
		block             *model.Block
		previousLastBlock *model.Block
	}
	tests := []struct {
		name    string
		fields  fields
		args    args
		wantErr bool
	}{
		{
			name: "ValidateBlock:fail-{InvalidTimestamp}",
			args: args{
				block: &model.Block{
					Timestamp: 1572246820 + constant.GenerateBlockTimeoutSec + 1,
				},
			},
			fields:  fields{},
			wantErr: true,
		},
		{
			name: "ValidateBlock:fail-{notInBlocksmithList}",
			args: args{
				block: &model.Block{
					Timestamp:           1572246820,
					BlockSignature:      []byte{},
					BlocksmithPublicKey: []byte{},
				},
			},
			fields: fields{
				Signature:          &mockSignatureFail{},
				BlocksmithStrategy: &mockBlocksmithServiceValidateBlockSuccess{},
			},
			wantErr: true,
		},
		{
			name: "ValidateBlock:fail-{InvalidSignature}",
			args: args{
				block: mockValidateBadBlockInvalidBlockHash,
			},
			fields: fields{
				Signature:          &mockSignatureFail{},
				BlocksmithStrategy: &mockBlocksmithServiceValidateBlockSuccess{},
			},
			wantErr: true,
		},
		{
			name: "ValidateBlock:fail-{InvalidBlockHash}",
			args: args{
				block:             mockValidateBadBlockInvalidBlockHash,
				previousLastBlock: &model.Block{},
			},
			fields: fields{
				Signature:          &mockSignature{},
				BlocksmithStrategy: &mockBlocksmithServiceValidateBlockSuccess{},
			},
			wantErr: true,
		},
		{
			name: "ValidateBlock:fail-{InvalidCumulativeDifficulty}",
			args: args{
				block: &model.Block{
					Timestamp:           1572246820,
					BlockSignature:      []byte{},
					BlocksmithPublicKey: []byte{},
					PreviousBlockHash: []byte{167, 255, 198, 248, 191, 30, 215, 102, 81, 193, 71, 86, 160,
						97, 214, 98, 245, 128, 255, 77, 228, 59, 73, 250, 130, 216, 10, 75, 128, 248, 67, 74},
					CumulativeDifficulty: "10",
				},
				previousLastBlock: &model.Block{},
			},
			fields: fields{
				Signature:          &mockSignature{},
				BlockQuery:         query.NewBlockQuery(&chaintype.MainChain{}),
				QueryExecutor:      &mockQueryExecutorValidateBlockSuccess{},
				BlocksmithStrategy: &mockBlocksmithServiceValidateBlockSuccess{},
			},
			wantErr: true,
		},
		{
			name: "ValidateBlock:success",
			args: args{
				block:             mockValidateBlockSuccess,
				previousLastBlock: &model.Block{},
			},
			fields: fields{
				Signature:          &mockSignature{},
				BlockQuery:         query.NewBlockQuery(&chaintype.MainChain{}),
				QueryExecutor:      &mockQueryExecutorValidateBlockSuccess{},
				BlocksmithStrategy: &mockBlocksmithServiceValidateBlockSuccess{},
			},
		},
	}
	for _, tt := range tests {
		t.Run(tt.name, func(t *testing.T) {
			bs := &BlockService{
				Chaintype:               tt.fields.Chaintype,
				KVExecutor:              tt.fields.KVExecutor,
				QueryExecutor:           tt.fields.QueryExecutor,
				BlockQuery:              tt.fields.BlockQuery,
				MempoolQuery:            tt.fields.MempoolQuery,
				TransactionQuery:        tt.fields.TransactionQuery,
				PublishedReceiptQuery:   tt.fields.PublishedReceiptQuery,
				Signature:               tt.fields.Signature,
				MempoolService:          tt.fields.MempoolService,
				ReceiptService:          tt.fields.ReceiptService,
				ActionTypeSwitcher:      tt.fields.ActionTypeSwitcher,
				AccountBalanceQuery:     tt.fields.AccountBalanceQuery,
				ParticipationScoreQuery: tt.fields.ParticipationScoreQuery,
				NodeRegistrationQuery:   tt.fields.NodeRegistrationQuery,
				BlocksmithStrategy:      tt.fields.BlocksmithStrategy,
				Observer:                tt.fields.Observer,
				Logger:                  tt.fields.Logger,
			}
			if err := bs.ValidateBlock(tt.args.block, tt.args.previousLastBlock); (err != nil) != tt.wantErr {
				t.Errorf("BlockService.ValidateBlock() error = %v, wantErr %v", err, tt.wantErr)
			}
		})
	}
}

type (
	mockPopOffToBlockReturnCommonBlock struct {
		query.Executor
	}
	mockPopOffToBlockReturnBeginTxFunc struct {
		query.Executor
	}
	mockPopOffToBlockReturnWantFailOnCommit struct {
		query.Executor
	}
	mockPopOffToBlockReturnWantFailOnExecuteTransactions struct {
		query.Executor
	}
)

func (*mockPopOffToBlockReturnCommonBlock) BeginTx() error {
	return nil
}
func (*mockPopOffToBlockReturnCommonBlock) CommitTx() error {
	return nil
}
func (*mockPopOffToBlockReturnCommonBlock) ExecuteTransactions(queries [][]interface{}) error {
	return nil
}
func (*mockPopOffToBlockReturnCommonBlock) ExecuteSelect(qSrt string, tx bool, args ...interface{}) (*sql.Rows, error) {
	db, mock, _ := sqlmock.New()
	defer db.Close()

	mock.ExpectQuery("").WillReturnRows(
		sqlmock.NewRows(query.NewMempoolQuery(chaintype.GetChainType(0)).Fields).AddRow(
			1,
			0,
			10,
			1000,
			[]byte{2, 0, 0, 0, 1, 112, 240, 249, 74, 0, 0, 0, 0, 44, 0, 0, 0, 66, 67, 90, 69, 71, 79, 98, 51, 87, 78, 120, 51,
				102, 68, 79, 86, 102, 57, 90, 83, 52, 69, 106, 118, 79, 73, 118, 95, 85, 101, 87, 52, 84, 86, 66, 81, 74, 95, 54,
				116, 72, 75, 108, 69, 0, 0, 0, 0, 0, 0, 0, 0, 0, 0, 0, 0, 0, 0, 0, 0, 0, 0, 0, 0, 0, 0, 0, 0, 0, 0, 0, 0, 0, 0, 0,
				0, 0, 0, 0, 0, 0, 0, 0, 0, 0, 0, 0, 0, 0, 0, 0, 0, 1, 0, 0, 0, 0, 0, 0, 0, 201, 0, 0, 0, 153, 58, 50, 200, 7, 61,
				108, 229, 204, 48, 199, 145, 21, 99, 125, 75, 49, 45, 118, 97, 219, 80, 242, 244, 100, 134, 144, 246, 37, 144, 213,
				135, 0, 0, 0, 0, 9, 0, 0, 0, 49, 50, 55, 46, 48, 46, 48, 46, 49, 0, 202, 154, 59, 0, 0, 0, 0, 86, 90, 118, 89, 100,
				56, 48, 112, 53, 83, 45, 114, 120, 83, 78, 81, 109, 77, 90, 119, 89, 88, 67, 55, 76, 121, 65, 122, 66, 109, 99, 102,
				99, 106, 52, 77, 85, 85, 65, 100, 117, 100, 87, 77, 198, 224, 91, 94, 235, 56, 96, 236, 211, 155, 119, 159, 171, 196,
				10, 175, 144, 215, 90, 167, 3, 27, 88, 212, 233, 202, 31, 112, 45, 147, 34, 18, 1, 0, 0, 0, 48, 128, 236, 38, 196, 0,
				66, 232, 114, 70, 30, 220, 206, 222, 141, 50, 152, 151, 150, 235, 72, 86, 150, 96, 70, 162, 253, 128, 108, 95, 26, 175,
				178, 108, 74, 76, 98, 68, 141, 131, 57, 209, 224, 251, 129, 224, 47, 156, 120, 9, 77, 251, 236, 230, 212, 109, 193, 67,
				250, 166, 49, 249, 198, 11, 0, 0, 0, 0, 162, 190, 223, 52, 221, 118, 195, 111, 129, 166, 99, 216, 213, 202, 203, 118, 28,
				231, 39, 137, 123, 228, 86, 52, 100, 8, 124, 254, 19, 181, 202, 139, 211, 184, 202, 54, 8, 166, 131, 96, 244, 101, 76,
				167, 176, 172, 85, 88, 93, 32, 173, 123, 229, 109, 128, 26, 192, 70, 155, 217, 107, 210, 254, 15},
			"BCZ",
			"ZCB",
		),
	)
	return db.Query("")
}
func (*mockPopOffToBlockReturnCommonBlock) ExecuteTransaction(query string, args ...interface{}) error {
	return nil
}
func (*mockPopOffToBlockReturnBeginTxFunc) BeginTx() error {
	return errors.New("i want this")
}
func (*mockPopOffToBlockReturnBeginTxFunc) CommitTx() error {
	return nil
}
func (*mockPopOffToBlockReturnWantFailOnCommit) BeginTx() error {
	return nil
}
func (*mockPopOffToBlockReturnWantFailOnCommit) CommitTx() error {
	return errors.New("i want this")
}
func (*mockPopOffToBlockReturnWantFailOnCommit) ExecuteSelect(qSrt string, tx bool, args ...interface{}) (*sql.Rows, error) {
	db, mock, _ := sqlmock.New()
	defer db.Close()
	mock.ExpectQuery("").WillReturnRows(
		sqlmock.NewRows(query.NewMempoolQuery(chaintype.GetChainType(0)).Fields).AddRow(
			1,
			0,
			10,
			1000,
			[]byte{1, 2, 3, 4, 5},
			"BCZ",
			"ZCB",
		),
	)
	return db.Query("")

}
func (*mockPopOffToBlockReturnWantFailOnExecuteTransactions) BeginTx() error {
	return nil
}
func (*mockPopOffToBlockReturnWantFailOnExecuteTransactions) CommitTx() error {
	return nil
}
func (*mockPopOffToBlockReturnWantFailOnExecuteTransactions) ExecuteTransactions(queries [][]interface{}) error {
	return errors.New("i want this")
}
func (*mockPopOffToBlockReturnWantFailOnExecuteTransactions) RollbackTx() error {
	return nil
}

var (
	mockGoodBlock = &model.Block{
		ID:                   1,
		BlockHash:            nil,
		PreviousBlockHash:    nil,
		Height:               1000,
		Timestamp:            0,
		BlockSeed:            nil,
		BlockSignature:       nil,
		CumulativeDifficulty: "",
		BlocksmithPublicKey:  nil,
		TotalAmount:          0,
		TotalFee:             0,
		TotalCoinBase:        0,
		Version:              0,
		PayloadLength:        0,
		PayloadHash:          nil,
		Transactions:         nil,
		PublishedReceipts:    nil,
	}
	mockGoodCommonBlock = &model.Block{
		ID:                   1,
		BlockHash:            nil,
		PreviousBlockHash:    nil,
		Height:               900,
		Timestamp:            0,
		BlockSeed:            nil,
		BlockSignature:       nil,
		CumulativeDifficulty: "",
		BlocksmithPublicKey:  nil,
		TotalAmount:          0,
		TotalFee:             0,
		TotalCoinBase:        0,
		Version:              0,
		PayloadLength:        0,
		PayloadHash:          nil,
		Transactions:         nil,
		PublishedReceipts:    nil,
	}
	mockBadCommonBlockHardFork = &model.Block{
		ID:                   1,
		BlockHash:            nil,
		PreviousBlockHash:    nil,
		Height:               100,
		Timestamp:            0,
		BlockSeed:            nil,
		BlockSignature:       nil,
		CumulativeDifficulty: "",
		BlocksmithPublicKey:  nil,
		TotalAmount:          0,
		TotalFee:             0,
		TotalCoinBase:        0,
		Version:              0,
		PayloadLength:        0,
		PayloadHash:          nil,
		Transactions:         nil,
		PublishedReceipts:    nil,
	}
)

type (
	mockExecutorBlockPopGetLastBlockFail struct {
		query.Executor
	}
	mockExecutorBlockPopSuccess struct {
		query.Executor
	}
	mockExecutorBlockPopFailCommonNotFound struct {
		mockExecutorBlockPopSuccess
	}
	mockReceiptSuccess struct {
		ReceiptService
	}
	mockReceiptFail struct {
		ReceiptService
	}
	mockMempoolServiceBlockPopSuccess struct {
		MempoolService
	}
	mockMempoolServiceBlockPopFail struct {
		MempoolService
	}
	mockNodeRegistrationServiceBlockPopSuccess struct {
		NodeRegistrationService
	}
)

func (*mockExecutorBlockPopFailCommonNotFound) ExecuteSelect(
	qStr string, tx bool, args ...interface{},
) (*sql.Rows, error) {
	db, mock, _ := sqlmock.New()
	defer db.Close()

	transactionQ := query.NewTransactionQuery(&chaintype.MainChain{})
	blockQ := query.NewBlockQuery(&chaintype.MainChain{})
	switch qStr {
	case "SELECT id, block_hash, previous_block_hash, height, timestamp, block_seed, block_signature, " +
		"cumulative_difficulty, payload_length, payload_hash, blocksmith_public_key, total_amount, " +
		"total_fee, total_coinbase, version FROM main_block WHERE id = 0":
		mock.ExpectQuery(regexp.QuoteMeta(qStr)).WillReturnRows(
			sqlmock.NewRows(blockQ.Fields))
	case "SELECT id, block_id, block_height, sender_account_address, recipient_account_address, transaction_type, fee, " +
		"timestamp, transaction_hash, transaction_body_length, transaction_body_bytes, signature, version, " +
		"transaction_index FROM \"transaction\" WHERE block_id = ? ORDER BY transaction_index ASC":
		mock.ExpectQuery(regexp.QuoteMeta(qStr)).WillReturnRows(
			sqlmock.NewRows(transactionQ.Fields))
	}

	return db.Query(qStr)
}

func (*mockExecutorBlockPopFailCommonNotFound) ExecuteSelectRow(
	qStr string, tx bool, args ...interface{},
) (*sql.Row, error) {
	db, mock, _ := sqlmock.New()
	defer db.Close()
	blockQ := query.NewBlockQuery(&chaintype.MainChain{})
	switch qStr {
	case "SELECT id, block_hash, previous_block_hash, height, timestamp, block_seed, block_signature, " +
		"cumulative_difficulty, payload_length, payload_hash, blocksmith_public_key, total_amount, " +
		"total_fee, total_coinbase, version FROM main_block ORDER BY height DESC LIMIT 1":
		mock.ExpectQuery(regexp.QuoteMeta(qStr)).WillReturnRows(
			sqlmock.NewRows(blockQ.Fields[:len(blockQ.Fields)-1]).AddRow(
				mockGoodBlock.GetID(),
				mockGoodBlock.GetBlockHash(),
				mockGoodBlock.GetPreviousBlockHash(),
				mockGoodBlock.GetHeight(),
				mockGoodBlock.GetTimestamp(),
				mockGoodBlock.GetBlockSeed(),
				mockGoodBlock.GetBlockSignature(),
				mockGoodBlock.GetCumulativeDifficulty(),
				mockGoodBlock.GetPayloadLength(),
				mockGoodBlock.GetPayloadHash(),
				mockGoodBlock.GetBlocksmithPublicKey(),
				mockGoodBlock.GetTotalAmount(),
				mockGoodBlock.GetTotalFee(),
				mockGoodBlock.GetTotalCoinBase(),
			),
		)
	case "SELECT id, block_hash, previous_block_hash, height, timestamp, block_seed, block_signature, " +
		"cumulative_difficulty, payload_length, payload_hash, blocksmith_public_key, total_amount, " +
		"total_fee, total_coinbase, version FROM main_block WHERE id = 1":
		mock.ExpectQuery(regexp.QuoteMeta(qStr)).WillReturnRows(
			sqlmock.NewRows(blockQ.Fields))
	default:
		return nil, fmt.Errorf("unmocked query: %s", qStr)
	}
	return db.QueryRow(qStr), nil
}

func (*mockExecutorBlockPopGetLastBlockFail) ExecuteSelectRow(qStr string, tx bool, args ...interface{}) (*sql.Row, error) {
	db, mock, _ := sqlmock.New()
	defer db.Close()

	blockQ := query.NewBlockQuery(&chaintype.MainChain{})
	switch qStr {
	case "SELECT id, block_hash, previous_block_hash, height, timestamp, block_seed, block_signature, " +
		"cumulative_difficulty, payload_length, payload_hash, blocksmith_public_key, total_amount, " +
		"total_fee, total_coinbase, version FROM main_block WHERE id = 0":
		mock.ExpectQuery(regexp.QuoteMeta(qStr)).WillReturnRows(
			sqlmock.NewRows(blockQ.Fields))
	default:
		mock.ExpectQuery(regexp.QuoteMeta(qStr)).WillReturnRows(
			sqlmock.NewRows(blockQ.Fields[:len(blockQ.Fields)-1]).AddRow(
				mockGoodBlock.GetID(),
				mockGoodBlock.GetBlockHash(),
				mockGoodBlock.GetPreviousBlockHash(),
				mockGoodBlock.GetHeight(),
				mockGoodBlock.GetTimestamp(),
				mockGoodBlock.GetBlockSeed(),
				mockGoodBlock.GetBlockSignature(),
				mockGoodBlock.GetCumulativeDifficulty(),
				mockGoodBlock.GetPayloadLength(),
				mockGoodBlock.GetPayloadHash(),
				mockGoodBlock.GetBlocksmithPublicKey(),
				mockGoodBlock.GetTotalAmount(),
				mockGoodBlock.GetTotalFee(),
				mockGoodBlock.GetTotalCoinBase(),
			),
		)
	}

	return db.QueryRow(qStr), nil
}

func (*mockNodeRegistrationServiceBlockPopSuccess) ResetScrambledNodes() {

}

func (*mockMempoolServiceBlockPopSuccess) GetMempoolTransactionsWantToBackup(
	height uint32,
) ([]*model.MempoolTransaction, error) {
	return make([]*model.MempoolTransaction, 0), nil
}

func (*mockMempoolServiceBlockPopSuccess) BackupMempools(commonBlock *model.Block) error {
	return nil
}

func (*mockMempoolServiceBlockPopFail) GetMempoolTransactionsWantToBackup(
	height uint32,
) ([]*model.MempoolTransaction, error) {
	return nil, errors.New("mockedError")
}

func (*mockMempoolServiceBlockPopFail) BackupMempools(commonBlock *model.Block) error {
	return errors.New("error BackupMempools")
}

func (*mockReceiptSuccess) GetPublishedReceiptsByHeight(blockHeight uint32) ([]*model.PublishedReceipt, error) {
	return make([]*model.PublishedReceipt, 0), nil
}

func (*mockReceiptFail) GetPublishedReceiptsByHeight(blockHeight uint32) ([]*model.PublishedReceipt, error) {
	return nil, errors.New("mockError")
}

func (*mockExecutorBlockPopSuccess) BeginTx() error {
	return nil
}

func (*mockExecutorBlockPopSuccess) CommitTx() error {
	return nil
}

func (*mockExecutorBlockPopSuccess) ExecuteTransactions(queries [][]interface{}) error {
	return nil
}
func (*mockExecutorBlockPopSuccess) RollbackTx() error {
	return nil
}
func (*mockExecutorBlockPopSuccess) ExecuteSelect(qStr string, tx bool, args ...interface{}) (*sql.Rows, error) {
	db, mock, _ := sqlmock.New()
	defer db.Close()

	transactionQ := query.NewTransactionQuery(&chaintype.MainChain{})
	blockQ := query.NewBlockQuery(&chaintype.MainChain{})
	switch qStr {
	case "SELECT id, block_hash, previous_block_hash, height, timestamp, block_seed, block_signature, " +
		"cumulative_difficulty, payload_length, payload_hash, blocksmith_public_key, total_amount, " +
		"total_fee, total_coinbase, version FROM main_block WHERE height = 999":
		mock.ExpectQuery(regexp.QuoteMeta(qStr)).WillReturnRows(
			sqlmock.NewRows(blockQ.Fields).AddRow(
				mockGoodCommonBlock.GetID(),
				mockGoodCommonBlock.GetBlockHash(),
				mockGoodCommonBlock.GetPreviousBlockHash(),
				mockGoodCommonBlock.GetHeight(),
				mockGoodCommonBlock.GetTimestamp(),
				mockGoodCommonBlock.GetBlockSeed(),
				mockGoodCommonBlock.GetBlockSignature(),
				mockGoodCommonBlock.GetCumulativeDifficulty(),
				mockGoodCommonBlock.GetPayloadLength(),
				mockGoodCommonBlock.GetPayloadHash(),
				mockGoodCommonBlock.GetBlocksmithPublicKey(),
				mockGoodCommonBlock.GetTotalAmount(),
				mockGoodCommonBlock.GetTotalFee(),
				mockGoodCommonBlock.GetTotalCoinBase(),
				mockGoodCommonBlock.GetVersion(),
			),
		)
	case "SELECT id, block_hash, previous_block_hash, height, timestamp, block_seed, block_signature, " +
		"cumulative_difficulty, payload_length, payload_hash, blocksmith_public_key, total_amount, " +
		"total_fee, total_coinbase, version FROM main_block WHERE id = 0":
		mock.ExpectQuery(regexp.QuoteMeta(qStr)).WillReturnRows(
			sqlmock.NewRows(blockQ.Fields).AddRow(
				mockGoodCommonBlock.GetID(),
				mockGoodCommonBlock.GetBlockHash(),
				mockGoodCommonBlock.GetPreviousBlockHash(),
				mockGoodCommonBlock.GetHeight(),
				mockGoodCommonBlock.GetTimestamp(),
				mockGoodCommonBlock.GetBlockSeed(),
				mockGoodCommonBlock.GetBlockSignature(),
				mockGoodCommonBlock.GetCumulativeDifficulty(),
				mockGoodCommonBlock.GetPayloadLength(),
				mockGoodCommonBlock.GetPayloadHash(),
				mockGoodCommonBlock.GetBlocksmithPublicKey(),
				mockGoodCommonBlock.GetTotalAmount(),
				mockGoodCommonBlock.GetTotalFee(),
				mockGoodCommonBlock.GetTotalCoinBase(),
				mockGoodCommonBlock.GetVersion(),
			),
		)
	case "SELECT id, block_id, block_height, sender_account_address, recipient_account_address, transaction_type, fee, " +
		"timestamp, transaction_hash, transaction_body_length, transaction_body_bytes, signature, version, " +
		"transaction_index FROM \"transaction\" WHERE block_id = ? ORDER BY transaction_index ASC":
		mock.ExpectQuery(regexp.QuoteMeta(qStr)).WillReturnRows(
			sqlmock.NewRows(transactionQ.Fields))
	case "SELECT sender_address, transaction_hash, transaction_bytes, status, block_height, latest FROM pending_transaction " +
		"WHERE (block_height+?) = ? AND status = ? AND latest = ?":
		mock.ExpectQuery(regexp.QuoteMeta(qStr)).WillReturnRows(mock.NewRows(query.NewPendingTransactionQuery().Fields))
	}

	return db.Query(qStr)
}

func (*mockExecutorBlockPopSuccess) ExecuteSelectRow(qStr string, tx bool, args ...interface{}) (*sql.Row, error) {
	db, mock, _ := sqlmock.New()
	defer db.Close()

	blockQ := query.NewBlockQuery(&chaintype.MainChain{})

	mock.ExpectQuery(regexp.QuoteMeta(qStr)).WillReturnRows(
		sqlmock.NewRows(blockQ.Fields).AddRow(
			mockGoodBlock.GetID(),
			mockGoodBlock.GetBlockHash(),
			mockGoodBlock.GetPreviousBlockHash(),
			mockGoodBlock.GetHeight(),
			mockGoodBlock.GetTimestamp(),
			mockGoodBlock.GetBlockSeed(),
			mockGoodBlock.GetBlockSignature(),
			mockGoodBlock.GetCumulativeDifficulty(),
			mockGoodBlock.GetPayloadLength(),
			mockGoodBlock.GetPayloadHash(),
			mockGoodBlock.GetBlocksmithPublicKey(),
			mockGoodBlock.GetTotalAmount(),
			mockGoodBlock.GetTotalFee(),
			mockGoodBlock.GetTotalCoinBase(),
			mockGoodBlock.GetVersion(),
		),
	)
	return db.QueryRow(qStr), nil
}

type (
	// PopOffToBlock mocks
	mockBlockPoolServicePopOffToBlockSuccess struct {
		BlockPoolService
	}
	mockPopOffToBlockTransactionCoreService struct {
		TransactionCoreService
	}
	// PopOffToBlock mocks
	mockPublishedReceiptUtilSuccess struct {
		coreUtil.PublishedReceiptUtil
	}
)

func (*mockPopOffToBlockTransactionCoreService) GetTransactionsByBlockID(blockID int64) ([]*model.Transaction, error) {
	return make([]*model.Transaction, 0), nil
}

func (*mockBlockPoolServicePopOffToBlockSuccess) ClearBlockPool() {}

func (*mockPublishedReceiptUtilSuccess) GetPublishedReceiptsByBlockHeight(blockHeight uint32) ([]*model.PublishedReceipt, error) {
	return make([]*model.PublishedReceipt, 0), nil
}

type (
	mockedExecutorPopOffToBlockSuccessPopping struct {
		query.Executor
	}
)

func (*mockedExecutorPopOffToBlockSuccessPopping) BeginTx() error {
	return nil
}

func (*mockedExecutorPopOffToBlockSuccessPopping) CommitTx() error {
	return nil
}
func (*mockedExecutorPopOffToBlockSuccessPopping) ExecuteTransactions([][]interface{}) error {
	return nil
}
func (*mockedExecutorPopOffToBlockSuccessPopping) RollbackTx() error {
	return nil
}

func (*mockedExecutorPopOffToBlockSuccessPopping) ExecuteSelectRow(qStr string, _ bool, _ ...interface{}) (*sql.Row, error) {
	db, mock, _ := sqlmock.New()
	defer db.Close()

	blockQ := query.NewBlockQuery(&chaintype.MainChain{})
	mockedRows := mock.NewRows(blockQ.Fields)
	switch {
	case strings.Contains(qStr, "WHERE height ="):
		mockedRows.AddRow(
			mockGoodBlock.GetID(),
			mockGoodBlock.GetBlockHash(),
			mockGoodBlock.GetPreviousBlockHash(),
			mockGoodBlock.GetHeight(),
			mockGoodBlock.GetTimestamp(),
			mockGoodBlock.GetBlockSeed(),
			mockGoodBlock.GetBlockSignature(),
			mockGoodBlock.GetCumulativeDifficulty(),
			mockGoodBlock.GetPayloadLength(),
			mockGoodBlock.GetPayloadHash(),
			mockGoodBlock.GetBlocksmithPublicKey(),
			mockGoodBlock.GetTotalAmount(),
			mockGoodBlock.GetTotalFee(),
			mockGoodBlock.GetTotalCoinBase(),
			mockGoodBlock.GetVersion(),
		)
	default:
		mockedRows.AddRow(
			int64(100),
			mockGoodBlock.GetBlockHash(),
			mockGoodBlock.GetPreviousBlockHash(),
			mockGoodBlock.GetHeight(),
			mockGoodBlock.GetTimestamp(),
			mockGoodBlock.GetBlockSeed(),
			mockGoodBlock.GetBlockSignature(),
			mockGoodBlock.GetCumulativeDifficulty(),
			mockGoodBlock.GetPayloadLength(),
			mockGoodBlock.GetPayloadHash(),
			mockGoodBlock.GetBlocksmithPublicKey(),
			mockGoodBlock.GetTotalAmount(),
			mockGoodBlock.GetTotalFee(),
			mockGoodBlock.GetTotalCoinBase(),
			mockGoodBlock.GetVersion(),
		)

	}
	mock.ExpectQuery(regexp.QuoteMeta(qStr)).WillReturnRows(mockedRows)
	return db.QueryRow(qStr), nil
}

func TestBlockService_PopOffToBlock(t *testing.T) {
	type fields struct {
		RWMutex                     sync.RWMutex
		Chaintype                   chaintype.ChainType
		KVExecutor                  kvdb.KVExecutorInterface
		QueryExecutor               query.ExecutorInterface
		BlockQuery                  query.BlockQueryInterface
		MempoolQuery                query.MempoolQueryInterface
		TransactionQuery            query.TransactionQueryInterface
		PublishedReceiptQuery       query.PublishedReceiptQueryInterface
		SkippedBlocksmithQuery      query.SkippedBlocksmithQueryInterface
		Signature                   crypto.SignatureInterface
		MempoolService              MempoolServiceInterface
		ReceiptService              ReceiptServiceInterface
		NodeRegistrationService     NodeRegistrationServiceInterface
		BlocksmithService           BlocksmithServiceInterface
		ActionTypeSwitcher          transaction.TypeActionSwitcher
		AccountBalanceQuery         query.AccountBalanceQueryInterface
		ParticipationScoreQuery     query.ParticipationScoreQueryInterface
		NodeRegistrationQuery       query.NodeRegistrationQueryInterface
		AccountLedgerQuery          query.AccountLedgerQueryInterface
		BlocksmithStrategy          strategy.BlocksmithStrategyInterface
		BlockIncompleteQueueService BlockIncompleteQueueServiceInterface
		BlockPoolService            BlockPoolServiceInterface
		Observer                    *observer.Observer
		Logger                      *log.Logger
		TransactionUtil             transaction.UtilInterface
		ReceiptUtil                 coreUtil.ReceiptUtilInterface
		PublishedReceiptUtil        coreUtil.PublishedReceiptUtilInterface
		TransactionCoreService      TransactionCoreServiceInterface
		CoinbaseService             CoinbaseServiceInterface
		ParticipationScoreService   ParticipationScoreServiceInterface
		PublishedReceiptService     PublishedReceiptServiceInterface
		BlockStateCache             storage.CacheStorageInterface
	}
	type args struct {
		commonBlock *model.Block
	}
	tests := []struct {
		name    string
		fields  fields
		args    args
		want    []*model.Block
		wantErr bool
	}{
		{
			name: "Fail - GetLastBlock",
			fields: fields{
				Chaintype:               &chaintype.MainChain{},
				KVExecutor:              nil,
				QueryExecutor:           &mockExecutorBlockPopGetLastBlockFail{},
				BlockQuery:              query.NewBlockQuery(&chaintype.MainChain{}),
				MempoolQuery:            nil,
				TransactionQuery:        query.NewTransactionQuery(&chaintype.MainChain{}),
				PublishedReceiptQuery:   nil,
				SkippedBlocksmithQuery:  nil,
				Signature:               nil,
				MempoolService:          &mockMempoolServiceBlockPopSuccess{},
				ReceiptService:          &mockReceiptSuccess{},
				NodeRegistrationService: &mockNodeRegistrationServiceBlockPopSuccess{},
				ActionTypeSwitcher:      nil,
				AccountBalanceQuery:     nil,
				ParticipationScoreQuery: nil,
				NodeRegistrationQuery:   nil,
				BlockPoolService:        &mockBlockPoolServicePopOffToBlockSuccess{},
				Observer:                nil,
				Logger:                  log.New(),
			},
			args: args{
				commonBlock: mockGoodCommonBlock,
			},
			want:    nil,
			wantErr: true,
		},
		{
			name: "Fail - HardFork",
			fields: fields{
				Chaintype:               &chaintype.MainChain{},
				KVExecutor:              nil,
				QueryExecutor:           &mockExecutorBlockPopSuccess{},
				BlockQuery:              query.NewBlockQuery(&chaintype.MainChain{}),
				MempoolQuery:            nil,
				TransactionQuery:        query.NewTransactionQuery(&chaintype.MainChain{}),
				PublishedReceiptQuery:   nil,
				SkippedBlocksmithQuery:  nil,
				Signature:               nil,
				MempoolService:          &mockMempoolServiceBlockPopSuccess{},
				ReceiptService:          &mockReceiptSuccess{},
				NodeRegistrationService: &mockNodeRegistrationServiceBlockPopSuccess{},
				ActionTypeSwitcher:      nil,
				AccountBalanceQuery:     nil,
				ParticipationScoreQuery: nil,
				NodeRegistrationQuery:   nil,
				Observer:                nil,
				BlockPoolService:        &mockBlockPoolServicePopOffToBlockSuccess{},
				TransactionCoreService:  &mockPopOffToBlockTransactionCoreService{},
				Logger:                  log.New(),
			},
			args: args{
				commonBlock: mockBadCommonBlockHardFork,
			},
			want:    nil,
			wantErr: false,
		},
		{
			name: "Fail - CommonBlockNotFound",
			fields: fields{
				Chaintype:               &chaintype.MainChain{},
				KVExecutor:              nil,
				QueryExecutor:           &mockExecutorBlockPopFailCommonNotFound{},
				BlockQuery:              query.NewBlockQuery(&chaintype.MainChain{}),
				MempoolQuery:            nil,
				TransactionQuery:        query.NewTransactionQuery(&chaintype.MainChain{}),
				PublishedReceiptQuery:   nil,
				SkippedBlocksmithQuery:  nil,
				Signature:               nil,
				MempoolService:          &mockMempoolServiceBlockPopSuccess{},
				ReceiptService:          &mockReceiptSuccess{},
				NodeRegistrationService: &mockNodeRegistrationServiceBlockPopSuccess{},
				ActionTypeSwitcher:      nil,
				AccountBalanceQuery:     nil,
				ParticipationScoreQuery: nil,
				NodeRegistrationQuery:   nil,
				Observer:                nil,
				BlockPoolService:        &mockBlockPoolServicePopOffToBlockSuccess{},
				TransactionCoreService:  &mockPopOffToBlockTransactionCoreService{},
				Logger:                  log.New(),
			},
			args: args{
				commonBlock: mockGoodCommonBlock,
			},
			want:    nil,
			wantErr: true,
		},
		{
			name: "Fail - GetPublishedReceiptError",
			fields: fields{
				Chaintype:               &chaintype.MainChain{},
				KVExecutor:              nil,
				QueryExecutor:           &mockExecutorBlockPopSuccess{},
				BlockQuery:              query.NewBlockQuery(&chaintype.MainChain{}),
				MempoolQuery:            nil,
				TransactionQuery:        query.NewTransactionQuery(&chaintype.MainChain{}),
				PublishedReceiptQuery:   nil,
				SkippedBlocksmithQuery:  nil,
				Signature:               nil,
				MempoolService:          &mockMempoolServiceBlockPopSuccess{},
				ReceiptService:          &mockReceiptSuccess{},
				NodeRegistrationService: &mockNodeRegistrationServiceBlockPopSuccess{},
				ActionTypeSwitcher:      nil,
				AccountBalanceQuery:     nil,
				ParticipationScoreQuery: nil,
				NodeRegistrationQuery:   nil,
				Observer:                nil,
				BlockPoolService:        &mockBlockPoolServicePopOffToBlockSuccess{},
				TransactionCoreService:  &mockPopOffToBlockTransactionCoreService{},
				Logger:                  log.New(),
				PublishedReceiptUtil:    &mockPublishedReceiptUtilSuccess{},
				BlockStateCache:         storage.NewBlockStateStorage((&chaintype.MainChain{}).GetTypeInt(), model.Block{}),
			},
			args: args{
				commonBlock: mockGoodCommonBlock,
			},
			want:    nil,
			wantErr: false,
		},
		{
			name: "Fail - GetMempoolToBackupFail",
			fields: fields{
				Chaintype:               &chaintype.MainChain{},
				KVExecutor:              nil,
				QueryExecutor:           &mockExecutorBlockPopSuccess{},
				BlockQuery:              query.NewBlockQuery(&chaintype.MainChain{}),
				MempoolQuery:            nil,
				TransactionQuery:        query.NewTransactionQuery(&chaintype.MainChain{}),
				PublishedReceiptQuery:   nil,
				SkippedBlocksmithQuery:  nil,
				Signature:               nil,
				MempoolService:          &mockMempoolServiceBlockPopFail{},
				ReceiptService:          &mockReceiptSuccess{},
				NodeRegistrationService: &mockNodeRegistrationServiceBlockPopSuccess{},
				ActionTypeSwitcher:      nil,
				AccountBalanceQuery:     nil,
				ParticipationScoreQuery: nil,
				NodeRegistrationQuery:   nil,
				Observer:                nil,
				BlockPoolService:        &mockBlockPoolServicePopOffToBlockSuccess{},
				TransactionCoreService:  &mockPopOffToBlockTransactionCoreService{},
				Logger:                  log.New(),
				PublishedReceiptUtil:    &mockPublishedReceiptUtilSuccess{},
				BlockStateCache:         storage.NewBlockStateStorage((&chaintype.MainChain{}).GetTypeInt(), model.Block{}),
			},
			args: args{
				commonBlock: mockGoodCommonBlock,
			},
			want:    nil,
			wantErr: true,
		},
		{
			name: "Success",
			fields: fields{
				Chaintype:               &chaintype.MainChain{},
				KVExecutor:              nil,
				QueryExecutor:           &mockExecutorBlockPopSuccess{},
				BlockQuery:              query.NewBlockQuery(&chaintype.MainChain{}),
				MempoolQuery:            nil,
				TransactionQuery:        query.NewTransactionQuery(&chaintype.MainChain{}),
				PublishedReceiptQuery:   nil,
				SkippedBlocksmithQuery:  nil,
				Signature:               nil,
				MempoolService:          &mockMempoolServiceBlockPopSuccess{},
				ReceiptService:          &mockReceiptSuccess{},
				NodeRegistrationService: &mockNodeRegistrationServiceBlockPopSuccess{},
				ActionTypeSwitcher:      nil,
				AccountBalanceQuery:     nil,
				ParticipationScoreQuery: nil,
				NodeRegistrationQuery:   nil,
				Observer:                nil,
				BlockPoolService:        &mockBlockPoolServicePopOffToBlockSuccess{},
				TransactionCoreService:  &mockPopOffToBlockTransactionCoreService{},
				Logger:                  log.New(),
				PublishedReceiptUtil:    &mockPublishedReceiptUtilSuccess{},
				BlockStateCache:         storage.NewBlockStateStorage((&chaintype.MainChain{}).GetTypeInt(), model.Block{}),
			},
			args: args{
				commonBlock: mockGoodCommonBlock,
			},
			want:    nil,
			wantErr: false,
		},
		{
			name: "SuccessWithPoppingBlocks",
			fields: fields{
				Chaintype:               &chaintype.MainChain{},
				KVExecutor:              nil,
				QueryExecutor:           &mockedExecutorPopOffToBlockSuccessPopping{},
				BlockQuery:              query.NewBlockQuery(&chaintype.MainChain{}),
				MempoolQuery:            nil,
				TransactionQuery:        query.NewTransactionQuery(&chaintype.MainChain{}),
				PublishedReceiptQuery:   nil,
				SkippedBlocksmithQuery:  nil,
				Signature:               nil,
				MempoolService:          &mockMempoolServiceBlockPopSuccess{},
				ReceiptService:          &mockReceiptSuccess{},
				NodeRegistrationService: &mockNodeRegistrationServiceBlockPopSuccess{},
				ActionTypeSwitcher:      nil,
				AccountBalanceQuery:     nil,
				ParticipationScoreQuery: nil,
				NodeRegistrationQuery:   nil,
				Observer:                nil,
				BlockPoolService:        &mockBlockPoolServicePopOffToBlockSuccess{},
				TransactionCoreService:  &mockPopOffToBlockTransactionCoreService{},
				Logger:                  log.New(),
				PublishedReceiptUtil:    &mockPublishedReceiptUtilSuccess{},
				BlockStateCache:         storage.NewBlockStateStorage((&chaintype.MainChain{}).GetTypeInt(), model.Block{}),
			},
			args: args{
				commonBlock: mockGoodCommonBlock,
			},
			want: []*model.Block{
				{
					ID:                   int64(100),
					BlockHash:            mockGoodBlock.GetBlockHash(),
					PreviousBlockHash:    mockGoodBlock.GetPreviousBlockHash(),
					Height:               mockGoodBlock.GetHeight(),
					Timestamp:            mockGoodBlock.GetTimestamp(),
					BlockSeed:            mockGoodBlock.GetBlockSeed(),
					BlockSignature:       mockGoodBlock.GetBlockSignature(),
					CumulativeDifficulty: mockGoodBlock.GetCumulativeDifficulty(),
					PayloadLength:        mockGoodBlock.GetPayloadLength(),
					PayloadHash:          mockGoodBlock.GetPayloadHash(),
					BlocksmithPublicKey:  mockGoodBlock.GetBlocksmithPublicKey(),
					TotalAmount:          mockGoodBlock.GetTotalAmount(),
					TotalFee:             mockGoodBlock.GetTotalFee(),
					TotalCoinBase:        mockGoodBlock.GetTotalCoinBase(),
					Version:              mockGoodBlock.GetVersion(),
					PublishedReceipts:    make([]*model.PublishedReceipt, 0),
					Transactions:         make([]*model.Transaction, 0),
				},
			},
			wantErr: false,
		},
	}
	for _, tt := range tests {
		t.Run(tt.name, func(t *testing.T) {
			bs := &BlockService{
				RWMutex:                     tt.fields.RWMutex,
				Chaintype:                   tt.fields.Chaintype,
				KVExecutor:                  tt.fields.KVExecutor,
				QueryExecutor:               tt.fields.QueryExecutor,
				BlockQuery:                  tt.fields.BlockQuery,
				MempoolQuery:                tt.fields.MempoolQuery,
				TransactionQuery:            tt.fields.TransactionQuery,
				PublishedReceiptQuery:       tt.fields.PublishedReceiptQuery,
				SkippedBlocksmithQuery:      tt.fields.SkippedBlocksmithQuery,
				Signature:                   tt.fields.Signature,
				MempoolService:              tt.fields.MempoolService,
				ReceiptService:              tt.fields.ReceiptService,
				NodeRegistrationService:     tt.fields.NodeRegistrationService,
				BlocksmithService:           tt.fields.BlocksmithService,
				ActionTypeSwitcher:          tt.fields.ActionTypeSwitcher,
				AccountBalanceQuery:         tt.fields.AccountBalanceQuery,
				ParticipationScoreQuery:     tt.fields.ParticipationScoreQuery,
				NodeRegistrationQuery:       tt.fields.NodeRegistrationQuery,
				AccountLedgerQuery:          tt.fields.AccountLedgerQuery,
				BlocksmithStrategy:          tt.fields.BlocksmithStrategy,
				BlockIncompleteQueueService: tt.fields.BlockIncompleteQueueService,
				BlockPoolService:            tt.fields.BlockPoolService,
				Observer:                    tt.fields.Observer,
				Logger:                      tt.fields.Logger,
				TransactionUtil:             tt.fields.TransactionUtil,
				ReceiptUtil:                 tt.fields.ReceiptUtil,
				PublishedReceiptUtil:        tt.fields.PublishedReceiptUtil,
				TransactionCoreService:      tt.fields.TransactionCoreService,
				CoinbaseService:             tt.fields.CoinbaseService,
				ParticipationScoreService:   tt.fields.ParticipationScoreService,
				PublishedReceiptService:     tt.fields.PublishedReceiptService,
				BlockStateCache:             tt.fields.BlockStateCache,
			}
			got, err := bs.PopOffToBlock(tt.args.commonBlock)
			if (err != nil) != tt.wantErr {
				t.Errorf("BlockService.PopOffToBlock() error = %v, wantErr %v", err, tt.wantErr)
				return
			}
			if !reflect.DeepEqual(got, tt.want) {
				t.Errorf("BlockService.PopOffToBlock() = %v, want %v", got, tt.want)
			}
		})
	}
}

type (
	mockMempoolServiceProcessQueuedBlockSuccess struct {
		MempoolService
	}
	mockBlocksmithServiceProcessQueued struct {
		strategy.BlocksmithStrategyMain
	}

	mockBlockIncompleteQueueServiceAlreadyExist struct {
		BlockIncompleteQueueService
	}
)

func (*mockBlocksmithServiceProcessQueued) GetSortedBlocksmiths(*model.Block) []*model.Blocksmith {
	return mockBlocksmiths
}
func (*mockBlocksmithServiceProcessQueued) GetSortedBlocksmithsMap(block *model.Block) map[string]*int64 {
	var result = make(map[string]*int64)
	for index, mock := range mockBlocksmiths {
		mockIndex := int64(index)
		result[string(mock.NodePublicKey)] = &mockIndex
	}
	return result
}
func (*mockBlocksmithServiceProcessQueued) SortBlocksmiths(block *model.Block, withLock bool) {
}

func (*mockBlocksmithServiceProcessQueued) IsBlockTimestampValid(blocksmithIndex, numberOfBlocksmiths int64, previousBlock,
	currentBlock *model.Block) error {
	return nil
}

func (*mockBlockIncompleteQueueServiceAlreadyExist) GetBlockQueue(blockID int64) *model.Block {
	return &model.Block{
		ID: constant.MainchainGenesisBlockID,
	}
}

func TestBlockService_ProcessQueueBlock(t *testing.T) {
	mockBlockData.Transactions = []*model.Transaction{
		mockTransaction,
	}
	var (
		previousBlockHash, _        = util.GetBlockHash(&mockBlockData, &chaintype.MainChain{})
		mockBlockWithTransactionIDs = model.Block{
			ID:                   constant.MainchainGenesisBlockID,
			BlockHash:            nil,
			PreviousBlockHash:    previousBlockHash,
			Height:               0,
			Timestamp:            mockBlockData.GetTimestamp() + 1,
			BlockSeed:            nil,
			BlockSignature:       []byte{144, 246, 37, 144, 213, 135},
			CumulativeDifficulty: "1000",
			PayloadLength:        1,
			PayloadHash:          []byte{},
			BlocksmithPublicKey:  mockBlockData.GetBlocksmithPublicKey(),
			TotalAmount:          1,
			TotalFee:             1,
			TotalCoinBase:        1,
			Version:              1,
			TransactionIDs: []int64{
				mockTransaction.GetID(),
			},
			Transactions:      nil,
			PublishedReceipts: nil,
		}
		mockBlockHash, _    = util.GetBlockHash(&mockBlockWithTransactionIDs, &chaintype.MainChain{})
		mockWaitingTxBlocks = make(map[int64]*BlockWithMetaData)
	)
	mockBlockWithTransactionIDs.BlockHash = mockBlockHash

	// add mock block into mock waited tx block
	mockWaitingTxBlocks[mockBlockWithTransactionIDs.GetID()] = &BlockWithMetaData{
		Block: &mockBlockWithTransactionIDs,
	}

	mockPeer := &model.Peer{}

	type fields struct {
		Chaintype                   chaintype.ChainType
		KVExecutor                  kvdb.KVExecutorInterface
		QueryExecutor               query.ExecutorInterface
		BlockQuery                  query.BlockQueryInterface
		MempoolQuery                query.MempoolQueryInterface
		TransactionQuery            query.TransactionQueryInterface
		MerkleTreeQuery             query.MerkleTreeQueryInterface
		PublishedReceiptQuery       query.PublishedReceiptQueryInterface
		SkippedBlocksmithQuery      query.SkippedBlocksmithQueryInterface
		SpinePublicKeyQuery         query.SpinePublicKeyQueryInterface
		Signature                   crypto.SignatureInterface
		MempoolService              MempoolServiceInterface
		ReceiptService              ReceiptServiceInterface
		NodeRegistrationService     NodeRegistrationServiceInterface
		ActionTypeSwitcher          transaction.TypeActionSwitcher
		AccountBalanceQuery         query.AccountBalanceQueryInterface
		ParticipationScoreQuery     query.ParticipationScoreQueryInterface
		NodeRegistrationQuery       query.NodeRegistrationQueryInterface
		AccountLedgerQuery          query.AccountLedgerQueryInterface
		BlocksmithStrategy          strategy.BlocksmithStrategyInterface
		BlockIncompleteQueueService BlockIncompleteQueueServiceInterface
		Observer                    *observer.Observer
		Logger                      *log.Logger
	}
	type args struct {
		block *model.Block
	}
	tests := []struct {
		name         string
		fields       fields
		args         args
		wantIsQueued bool
		wantErr      bool
	}{
		{
			name:   "wantFail:NoTransactions",
			fields: fields{},
			args: args{
				block: &mockBlockData,
			},
			wantIsQueued: false,
			wantErr:      false,
		},
		{
			name: "wantSuccess:BlockAlreadyQueued",
			args: args{
				block: &mockBlockWithTransactionIDs,
			},
			fields: fields{
				BlockIncompleteQueueService: &mockBlockIncompleteQueueServiceAlreadyExist{},
			},
			wantIsQueued: true,
			wantErr:      false,
		},
		{
			name: "wantSuccess:AllTxInCached",
			args: args{
				block: &mockBlockWithTransactionIDs,
			},
			fields: fields{
				Chaintype:        &chaintype.MainChain{},
				KVExecutor:       &mockKVExecutorSuccess{},
				QueryExecutor:    &mockQueryExecutorSuccess{},
				BlockQuery:       query.NewBlockQuery(&chaintype.MainChain{}),
				MempoolQuery:     query.NewMempoolQuery(&chaintype.MainChain{}),
				MerkleTreeQuery:  query.NewMerkleTreeQuery(),
				TransactionQuery: query.NewTransactionQuery(&chaintype.MainChain{}),
				Signature:        &mockSignature{},
				MempoolService:   &mockMempoolServiceProcessQueuedBlockSuccess{},
				ActionTypeSwitcher: &transaction.TypeSwitcher{
					Executor: &mockQueryExecutorSuccess{},
				},
				AccountBalanceQuery:         query.NewAccountBalanceQuery(),
				AccountLedgerQuery:          query.NewAccountLedgerQuery(),
				SkippedBlocksmithQuery:      query.NewSkippedBlocksmithQuery(),
				NodeRegistrationQuery:       query.NewNodeRegistrationQuery(),
				Observer:                    observer.NewObserver(),
				NodeRegistrationService:     &mockNodeRegistrationServiceSuccess{},
				BlocksmithStrategy:          &mockBlocksmithServiceProcessQueued{},
				BlockIncompleteQueueService: NewBlockIncompleteQueueService(&chaintype.MainChain{}, observer.NewObserver()),
				Logger:                      log.New(),
			},
			wantIsQueued: true,
			wantErr:      false,
		},
	}
	for _, tt := range tests {
		t.Run(tt.name, func(t *testing.T) {
			bs := &BlockService{
				Chaintype:                   tt.fields.Chaintype,
				KVExecutor:                  tt.fields.KVExecutor,
				QueryExecutor:               tt.fields.QueryExecutor,
				BlockQuery:                  tt.fields.BlockQuery,
				MempoolQuery:                tt.fields.MempoolQuery,
				TransactionQuery:            tt.fields.TransactionQuery,
				PublishedReceiptQuery:       tt.fields.PublishedReceiptQuery,
				SkippedBlocksmithQuery:      tt.fields.SkippedBlocksmithQuery,
				Signature:                   tt.fields.Signature,
				MempoolService:              tt.fields.MempoolService,
				ReceiptService:              tt.fields.ReceiptService,
				NodeRegistrationService:     tt.fields.NodeRegistrationService,
				ActionTypeSwitcher:          tt.fields.ActionTypeSwitcher,
				AccountBalanceQuery:         tt.fields.AccountBalanceQuery,
				ParticipationScoreQuery:     tt.fields.ParticipationScoreQuery,
				NodeRegistrationQuery:       tt.fields.NodeRegistrationQuery,
				AccountLedgerQuery:          tt.fields.AccountLedgerQuery,
				BlocksmithStrategy:          tt.fields.BlocksmithStrategy,
				BlockIncompleteQueueService: tt.fields.BlockIncompleteQueueService,
				Observer:                    tt.fields.Observer,
				Logger:                      tt.fields.Logger,
				TransactionUtil:             &transaction.Util{},
			}
			gotIsQueued, err := bs.ProcessQueueBlock(tt.args.block, mockPeer)
			if (err != nil) != tt.wantErr {
				t.Errorf("BlockService.ProcessQueueBlock() error = %v, wantErr %v", err, tt.wantErr)
				return
			}
			if gotIsQueued != tt.wantIsQueued {
				t.Errorf("BlockService.ProcessQueueBlock() = %v, want %v", gotIsQueued, tt.wantIsQueued)
			}
		})
	}
}

type (
	mockMainExecutorPopulateBlockDataFail struct {
		query.Executor
	}
	mockMainExecutorPopulateBlockDataSuccess struct {
		query.Executor
	}
)

func (*mockMainExecutorPopulateBlockDataFail) ExecuteSelect(qStr string, tx bool, args ...interface{}) (*sql.Rows, error) {
	return nil, errors.New("Mock Error")
}

func (*mockMainExecutorPopulateBlockDataSuccess) ExecuteSelect(qStr string, tx bool, args ...interface{}) (*sql.Rows, error) {
	db, mockMain, _ := sqlmock.New()
	defer db.Close()
	switch qStr {
	case "SELECT id, block_id, block_height, sender_account_address, recipient_account_address, transaction_type, " +
		"fee, timestamp, transaction_hash, transaction_body_length, transaction_body_bytes, signature, version, " +
		"transaction_index FROM \"transaction\" WHERE block_id = ? ORDER BY transaction_index ASC":
		mockMain.ExpectQuery(regexp.QuoteMeta(qStr)).
			WillReturnRows(sqlmock.NewRows(
				query.NewTransactionQuery(&chaintype.MainChain{}).Fields,
			).AddRow(
				mockTransaction.ID,
				mockTransaction.BlockID,
				mockTransaction.Height,
				mockTransaction.SenderAccountAddress,
				mockTransaction.RecipientAccountAddress,
				mockTransaction.TransactionType,
				mockTransaction.Fee,
				mockTransaction.Timestamp,
				mockTransaction.TransactionHash,
				mockTransaction.TransactionBodyLength,
				mockTransaction.TransactionBodyBytes,
				mockTransaction.Signature,
				mockTransaction.Version,
				mockTransaction.TransactionIndex,
			))
	case "SELECT sender_public_key, recipient_public_key, datum_type, datum_hash, reference_block_height, " +
		"reference_block_hash, rmr_linked, recipient_signature, intermediate_hashes, block_height, receipt_index, " +
		"published_index FROM published_receipt WHERE block_height = ? ORDER BY published_index ASC":
		mockMain.ExpectQuery(regexp.QuoteMeta(qStr)).
			WillReturnRows(sqlmock.NewRows(
				query.NewPublishedReceiptQuery().Fields,
			).AddRow(
				mockPublishedReceipt[0].BatchReceipt.SenderPublicKey,
				mockPublishedReceipt[0].BatchReceipt.RecipientPublicKey,
				mockPublishedReceipt[0].BatchReceipt.DatumType,
				mockPublishedReceipt[0].BatchReceipt.DatumHash,
				mockPublishedReceipt[0].BatchReceipt.ReferenceBlockHeight,
				mockPublishedReceipt[0].BatchReceipt.ReferenceBlockHash,
				mockPublishedReceipt[0].BatchReceipt.RMRLinked,
				mockPublishedReceipt[0].BatchReceipt.RecipientSignature,
				mockPublishedReceipt[0].IntermediateHashes,
				mockPublishedReceipt[0].BlockHeight,
				mockPublishedReceipt[0].ReceiptIndex,
				mockPublishedReceipt[0].PublishedIndex,
			))

	}
	rows, _ := db.Query(qStr)
	return rows, nil
}

type (
	// PopulateBlockData mocks
	mockPopulateBlockDataTransactionCoreServiceSuccess struct {
		TransactionCoreService
	}
	mockPopulateBlockDataPublishedReceiptUtilSuccess struct {
		coreUtil.PublishedReceiptUtil
	}

	mockPopulateBlockDataPublishedReceiptUtilFail struct {
		coreUtil.PublishedReceiptUtil
	}
	// PopulateBlockData mocks

)

func (*mockPopulateBlockDataTransactionCoreServiceSuccess) GetTransactionsByBlockID(blockID int64) ([]*model.Transaction, error) {
	return []*model.Transaction{
		mockTransaction,
	}, nil
}

func (*mockPopulateBlockDataPublishedReceiptUtilSuccess) GetPublishedReceiptsByBlockHeight(
	blockHeight uint32,
) ([]*model.PublishedReceipt, error) {
	return []*model.PublishedReceipt{
		mockPublishedReceipt[0],
	}, nil
}

func (*mockPopulateBlockDataPublishedReceiptUtilFail) GetPublishedReceiptsByBlockHeight(
	blockHeight uint32,
) ([]*model.PublishedReceipt, error) {
	return nil, errors.New("mockedError")
}

func TestBlockMainService_PopulateBlockData(t *testing.T) {
	type fields struct {
		Chaintype               chaintype.ChainType
		KVExecutor              kvdb.KVExecutorInterface
		QueryExecutor           query.ExecutorInterface
		BlockQuery              query.BlockQueryInterface
		MempoolQuery            query.MempoolQueryInterface
		TransactionQuery        query.TransactionQueryInterface
		MerkleTreeQuery         query.MerkleTreeQueryInterface
		PublishedReceiptQuery   query.PublishedReceiptQueryInterface
		SkippedBlocksmithQuery  query.SkippedBlocksmithQueryInterface
		Signature               crypto.SignatureInterface
		MempoolService          MempoolServiceInterface
		ReceiptService          ReceiptServiceInterface
		NodeRegistrationService NodeRegistrationServiceInterface
		ActionTypeSwitcher      transaction.TypeActionSwitcher
		AccountBalanceQuery     query.AccountBalanceQueryInterface
		ParticipationScoreQuery query.ParticipationScoreQueryInterface
		NodeRegistrationQuery   query.NodeRegistrationQueryInterface
		TransactionCoreService  TransactionCoreServiceInterface
		PublishedReceiptUtil    coreUtil.PublishedReceiptUtilInterface
		Observer                *observer.Observer
		Logger                  *log.Logger
	}
	type args struct {
		block *model.Block
	}
	tests := []struct {
		name    string
		fields  fields
		args    args
		wantErr bool
		expects *model.Block
	}{
		{
			name: "PopulateBlockData:fail-{dbErr}",
			fields: fields{
				Chaintype:              &chaintype.SpineChain{},
				QueryExecutor:          &mockMainExecutorPopulateBlockDataFail{},
				TransactionQuery:       query.NewTransactionQuery(&chaintype.MainChain{}),
				PublishedReceiptQuery:  query.NewPublishedReceiptQuery(),
				TransactionCoreService: &mockPopulateBlockDataTransactionCoreServiceSuccess{},
				PublishedReceiptUtil:   &mockPopulateBlockDataPublishedReceiptUtilFail{},
				Logger:                 log.New(),
			},
			args: args{
				block: &model.Block{},
			},
			wantErr: true,
		},
		{
			name: "PopulateBlockData:success",
			fields: fields{
				Chaintype:              &chaintype.SpineChain{},
				QueryExecutor:          &mockMainExecutorPopulateBlockDataSuccess{},
				TransactionQuery:       query.NewTransactionQuery(&chaintype.MainChain{}),
				PublishedReceiptQuery:  query.NewPublishedReceiptQuery(),
				TransactionCoreService: &mockPopulateBlockDataTransactionCoreServiceSuccess{},
				PublishedReceiptUtil:   &mockPopulateBlockDataPublishedReceiptUtilSuccess{},
				Logger:                 log.New(),
			},
			args: args{
				block: &model.Block{
					ID: int64(-1701929749060110283),
				},
			},
			wantErr: false,
			expects: &model.Block{
				ID: int64(-1701929749060110283),
				Transactions: []*model.Transaction{
					mockTransaction,
				},
				PublishedReceipts: []*model.PublishedReceipt{
					mockPublishedReceipt[0],
				},
			},
		},
	}
	for _, tt := range tests {
		t.Run(tt.name, func(t *testing.T) {
			bs := &BlockService{
				Chaintype:               tt.fields.Chaintype,
				KVExecutor:              tt.fields.KVExecutor,
				QueryExecutor:           tt.fields.QueryExecutor,
				BlockQuery:              tt.fields.BlockQuery,
				MempoolQuery:            tt.fields.MempoolQuery,
				TransactionQuery:        tt.fields.TransactionQuery,
				PublishedReceiptQuery:   tt.fields.PublishedReceiptQuery,
				SkippedBlocksmithQuery:  tt.fields.SkippedBlocksmithQuery,
				Signature:               tt.fields.Signature,
				MempoolService:          tt.fields.MempoolService,
				ReceiptService:          tt.fields.ReceiptService,
				NodeRegistrationService: tt.fields.NodeRegistrationService,
				ActionTypeSwitcher:      tt.fields.ActionTypeSwitcher,
				AccountBalanceQuery:     tt.fields.AccountBalanceQuery,
				ParticipationScoreQuery: tt.fields.ParticipationScoreQuery,
				NodeRegistrationQuery:   tt.fields.NodeRegistrationQuery,
				TransactionCoreService:  tt.fields.TransactionCoreService,
				Observer:                tt.fields.Observer,
				PublishedReceiptUtil:    tt.fields.PublishedReceiptUtil,
				Logger:                  tt.fields.Logger,
			}
			if err := bs.PopulateBlockData(tt.args.block); (err != nil) != tt.wantErr {
				t.Errorf("BlockMainService.PopulateBlockData() error = %v, wantErr %v", err, tt.wantErr)
			}
			if tt.expects != nil && !reflect.DeepEqual(tt.args.block, tt.expects) {
				t.Errorf("BlockMainService.PopulateBlockData() = %v, want %v", tt.expects, tt.args.block)
			}
		})
	}
}

type (
	mockReceiptUtil struct {
		coreUtil.ReceiptUtil
		resSignetBytes []byte
	}
)

func (mRu *mockReceiptUtil) GetSignedBatchReceiptBytes(receipt *model.BatchReceipt) []byte {
	if mRu.resSignetBytes != nil {
		return mRu.resSignetBytes
	}
	return []byte{}
}

func TestBlockService_ValidatePayloadHash(t *testing.T) {
	mockBlock := &model.Block{
		PayloadHash: []byte{102, 253, 86, 32, 28, 24, 212, 55, 129, 77, 244, 149, 6, 198, 243, 4, 86, 251, 61, 45, 48, 99, 191,
			108, 13, 232, 254, 123, 170, 190, 3, 141},
		PayloadLength: uint32(13),
		Transactions: []*model.Transaction{
			mockTransaction,
		},
		PublishedReceipts: mockPublishedReceipt,
	}
	mockInvalidBlock := &model.Block{
		PayloadHash: []byte{102, 253, 86, 32, 28, 24, 212, 55, 129, 77, 244, 149, 6, 198, 243, 4, 86, 251, 61, 45, 48, 99, 191,
			108, 13, 232, 254, 123, 170, 190, 3, 0},
		PayloadLength: uint32(13),
		Transactions: []*model.Transaction{
			mockTransaction,
		},
		PublishedReceipts: mockPublishedReceipt,
	}
	type fields struct {
		RWMutex                     sync.RWMutex
		Chaintype                   chaintype.ChainType
		KVExecutor                  kvdb.KVExecutorInterface
		QueryExecutor               query.ExecutorInterface
		BlockQuery                  query.BlockQueryInterface
		MempoolQuery                query.MempoolQueryInterface
		TransactionQuery            query.TransactionQueryInterface
		PublishedReceiptQuery       query.PublishedReceiptQueryInterface
		SkippedBlocksmithQuery      query.SkippedBlocksmithQueryInterface
		Signature                   crypto.SignatureInterface
		MempoolService              MempoolServiceInterface
		ReceiptService              ReceiptServiceInterface
		NodeRegistrationService     NodeRegistrationServiceInterface
		BlocksmithService           BlocksmithServiceInterface
		ActionTypeSwitcher          transaction.TypeActionSwitcher
		AccountBalanceQuery         query.AccountBalanceQueryInterface
		ParticipationScoreQuery     query.ParticipationScoreQueryInterface
		NodeRegistrationQuery       query.NodeRegistrationQueryInterface
		AccountLedgerQuery          query.AccountLedgerQueryInterface
		BlocksmithStrategy          strategy.BlocksmithStrategyInterface
		BlockIncompleteQueueService BlockIncompleteQueueServiceInterface
		BlockPoolService            BlockPoolServiceInterface
		Observer                    *observer.Observer
		Logger                      *log.Logger
		TransactionUtil             transaction.UtilInterface
		ReceiptUtil                 coreUtil.ReceiptUtilInterface
		PublishedReceiptUtil        coreUtil.PublishedReceiptUtilInterface
		TransactionCoreService      TransactionCoreServiceInterface
		CoinbaseService             CoinbaseServiceInterface
		ParticipationScoreService   ParticipationScoreServiceInterface
		PublishedReceiptService     PublishedReceiptServiceInterface
	}
	type args struct {
		block *model.Block
	}
	tests := []struct {
		name    string
		fields  fields
		args    args
		wantErr bool
	}{
		{
			name: "ValidatePayloadHash:success",
			fields: fields{
				BlockQuery:         query.NewBlockQuery(&chaintype.MainChain{}),
				ActionTypeSwitcher: &mockTypeActionSuccess{},
				ReceiptUtil: &mockReceiptUtil{
					resSignetBytes: []byte{1, 1, 1, 1, 1},
				},
			},
			args: args{
				block: mockBlock,
			},
		},
		{
			name: "ValidatePayloadHash:fail",
			fields: fields{
				BlockQuery:         query.NewBlockQuery(&chaintype.MainChain{}),
				ActionTypeSwitcher: &mockTypeActionSuccess{},
				ReceiptUtil: &mockReceiptUtil{
					resSignetBytes: []byte{1, 1, 1, 1, 1},
				},
			},
			args: args{
				block: mockInvalidBlock,
			},
			wantErr: true,
		},
	}
	for _, tt := range tests {
		t.Run(tt.name, func(t *testing.T) {
			bs := &BlockService{
				RWMutex:                     tt.fields.RWMutex,
				Chaintype:                   tt.fields.Chaintype,
				KVExecutor:                  tt.fields.KVExecutor,
				QueryExecutor:               tt.fields.QueryExecutor,
				BlockQuery:                  tt.fields.BlockQuery,
				MempoolQuery:                tt.fields.MempoolQuery,
				TransactionQuery:            tt.fields.TransactionQuery,
				PublishedReceiptQuery:       tt.fields.PublishedReceiptQuery,
				SkippedBlocksmithQuery:      tt.fields.SkippedBlocksmithQuery,
				Signature:                   tt.fields.Signature,
				MempoolService:              tt.fields.MempoolService,
				ReceiptService:              tt.fields.ReceiptService,
				NodeRegistrationService:     tt.fields.NodeRegistrationService,
				BlocksmithService:           tt.fields.BlocksmithService,
				ActionTypeSwitcher:          tt.fields.ActionTypeSwitcher,
				AccountBalanceQuery:         tt.fields.AccountBalanceQuery,
				ParticipationScoreQuery:     tt.fields.ParticipationScoreQuery,
				NodeRegistrationQuery:       tt.fields.NodeRegistrationQuery,
				AccountLedgerQuery:          tt.fields.AccountLedgerQuery,
				BlocksmithStrategy:          tt.fields.BlocksmithStrategy,
				BlockIncompleteQueueService: tt.fields.BlockIncompleteQueueService,
				BlockPoolService:            tt.fields.BlockPoolService,
				Observer:                    tt.fields.Observer,
				Logger:                      tt.fields.Logger,
				TransactionUtil:             tt.fields.TransactionUtil,
				ReceiptUtil:                 tt.fields.ReceiptUtil,
				PublishedReceiptUtil:        tt.fields.PublishedReceiptUtil,
				TransactionCoreService:      tt.fields.TransactionCoreService,
				CoinbaseService:             tt.fields.CoinbaseService,
				ParticipationScoreService:   tt.fields.ParticipationScoreService,
				PublishedReceiptService:     tt.fields.PublishedReceiptService,
			}
			if err := bs.ValidatePayloadHash(tt.args.block); (err != nil) != tt.wantErr {
				t.Errorf("BlockService.ValidatePayloadHash() error = %v, wantErr %v", err, tt.wantErr)
			}
		})
	}
}<|MERGE_RESOLUTION|>--- conflicted
+++ resolved
@@ -1031,11 +1031,8 @@
 		TransactionCoreService  TransactionCoreServiceInterface
 		PublishedReceiptService PublishedReceiptServiceInterface
 		FeeScaleService         fee.FeeScaleServiceInterface
-<<<<<<< HEAD
 		BlockStateCache         storage.CacheStorageInterface
-=======
 		BlockchainStatusService BlockchainStatusServiceInterface
->>>>>>> 28375970
 	}
 	type args struct {
 		previousBlock *model.Block
@@ -1110,11 +1107,8 @@
 				),
 				FeeScaleService:         &mockPushBlockFeeScaleServiceNoAdjust{},
 				PublishedReceiptService: &mockPushBlockPublishedReceiptServiceSuccess{},
-<<<<<<< HEAD
 				BlockStateCache:         storage.NewBlockStateStorage((&chaintype.MainChain{}).GetTypeInt(), model.Block{}),
-=======
 				BlockchainStatusService: &mockBlockchainStatusService{},
->>>>>>> 28375970
 			},
 			args: args{
 				previousBlock: &mockPreviousBlockPushBlock,
@@ -1154,11 +1148,8 @@
 				),
 				PublishedReceiptService: &mockPushBlockPublishedReceiptServiceSuccess{},
 				FeeScaleService:         &mockPushBlockFeeScaleServiceNoAdjust{},
-<<<<<<< HEAD
 				BlockStateCache:         storage.NewBlockStateStorage((&chaintype.MainChain{}).GetTypeInt(), model.Block{}),
-=======
 				BlockchainStatusService: &mockBlockchainStatusService{},
->>>>>>> 28375970
 			},
 			args: args{
 				previousBlock: &mockPreviousBlockPushBlock,
@@ -1200,11 +1191,8 @@
 				),
 				PublishedReceiptService: &mockPushBlockPublishedReceiptServiceSuccess{},
 				FeeScaleService:         &mockPushBlockFeeScaleServiceNoAdjust{},
-<<<<<<< HEAD
 				BlockStateCache:         storage.NewBlockStateStorage((&chaintype.MainChain{}).GetTypeInt(), model.Block{}),
-=======
 				BlockchainStatusService: &mockBlockchainStatusService{},
->>>>>>> 28375970
 			},
 			args: args{
 				previousBlock: &mockPreviousBlockPushBlock,
@@ -1246,11 +1234,8 @@
 				),
 				PublishedReceiptService: &mockPushBlockPublishedReceiptServiceSuccess{},
 				FeeScaleService:         &mockPushBlockFeeScaleServiceNoAdjust{},
-<<<<<<< HEAD
 				BlockStateCache:         storage.NewBlockStateStorage((&chaintype.MainChain{}).GetTypeInt(), model.Block{}),
-=======
 				BlockchainStatusService: &mockBlockchainStatusService{},
->>>>>>> 28375970
 			},
 			args: args{
 				previousBlock: &mockPreviousBlockPushBlock,
@@ -1287,11 +1272,8 @@
 				TransactionCoreService:  tt.fields.TransactionCoreService,
 				PublishedReceiptService: tt.fields.PublishedReceiptService,
 				FeeScaleService:         tt.fields.FeeScaleService,
-<<<<<<< HEAD
 				BlockStateCache:         tt.fields.BlockStateCache,
-=======
 				BlockchainStatusService: tt.fields.BlockchainStatusService,
->>>>>>> 28375970
 			}
 			if err := bs.PushBlock(tt.args.previousBlock, tt.args.block, tt.args.broadcast,
 				tt.args.persist); (err != nil) != tt.wantErr {
@@ -1886,11 +1868,8 @@
 		Logger                  *log.Logger
 		TransactionCoreService  TransactionCoreServiceInterface
 		PublishedReceiptService PublishedReceiptServiceInterface
-<<<<<<< HEAD
 		BlockStateCache         storage.CacheStorageInterface
-=======
 		BlockchainStatusService BlockchainStatusServiceInterface
->>>>>>> 28375970
 	}
 	tests := []struct {
 		name    string
@@ -1927,11 +1906,8 @@
 					query.NewLiquidPaymentTransactionQuery(),
 				),
 				PublishedReceiptService: &mockAddGenesisPublishedReceiptServiceSuccess{},
-<<<<<<< HEAD
 				BlockStateCache:         storage.NewBlockStateStorage((&chaintype.MainChain{}).GetTypeInt(), model.Block{}),
-=======
 				BlockchainStatusService: &mockBlockchainStatusService{},
->>>>>>> 28375970
 			},
 			wantErr: false,
 		},
@@ -1956,11 +1932,8 @@
 				TransactionCoreService:  tt.fields.TransactionCoreService,
 				PublishedReceiptService: tt.fields.PublishedReceiptService,
 				FeeScaleService:         &mockAddGenesisFeeScaleServiceCache{},
-<<<<<<< HEAD
 				BlockStateCache:         tt.fields.BlockStateCache,
-=======
 				BlockchainStatusService: tt.fields.BlockchainStatusService,
->>>>>>> 28375970
 			}
 			if err := bs.AddGenesis(); (err != nil) != tt.wantErr {
 				t.Errorf("BlockService.AddGenesis() error = %v, wantErr %v", err, tt.wantErr)
