package service

import (
	"database/sql"
	"errors"
	"fmt"
	"math/big"
	"reflect"
	"regexp"
	"strings"
	"sync"
	"testing"

	"github.com/DATA-DOG/go-sqlmock"
	"github.com/dgraph-io/badger/v2"
	log "github.com/sirupsen/logrus"
	"golang.org/x/crypto/sha3"

	"github.com/zoobc/zoobc-core/common/chaintype"
	"github.com/zoobc/zoobc-core/common/constant"
	"github.com/zoobc/zoobc-core/common/crypto"
	"github.com/zoobc/zoobc-core/common/fee"
	"github.com/zoobc/zoobc-core/common/kvdb"
	"github.com/zoobc/zoobc-core/common/model"
	"github.com/zoobc/zoobc-core/common/query"
	"github.com/zoobc/zoobc-core/common/storage"
	"github.com/zoobc/zoobc-core/common/transaction"
	"github.com/zoobc/zoobc-core/common/util"
	"github.com/zoobc/zoobc-core/core/smith/strategy"
	coreUtil "github.com/zoobc/zoobc-core/core/util"
	"github.com/zoobc/zoobc-core/observer"
)

var (
	mockBlockData = model.Block{
		ID:        constant.MainchainGenesisBlockID,
		BlockHash: make([]byte, 32),
		PreviousBlockHash: []byte{167, 255, 198, 248, 191, 30, 215, 102, 81, 193, 71, 86, 160,
			97, 214, 98, 245, 128, 255, 77, 228, 59, 73, 250, 130, 216, 10, 75, 128, 248, 67, 74},
		Height:    1,
		Timestamp: 1,
		BlockSeed: []byte{153, 58, 50, 200, 7, 61, 108, 229, 204, 48, 199, 145, 21, 99, 125, 75, 49,
			45, 118, 97, 219, 80, 242, 244, 100, 134, 144, 246, 37, 144, 213, 135},
		BlockSignature:       []byte{144, 246, 37, 144, 213, 135},
		CumulativeDifficulty: "1000",
		PayloadLength:        1,
		PayloadHash:          []byte{},
		BlocksmithPublicKey: []byte{1, 2, 3, 200, 7, 61, 108, 229, 204, 48, 199, 145, 21, 99, 125, 75, 49,
			45, 118, 97, 219, 80, 242, 244, 100, 134, 144, 246, 37, 144, 213, 135},
		TotalAmount:   1000,
		TotalFee:      0,
		TotalCoinBase: 1,
		Version:       0,
	}
)

type (
	mockSignature struct {
		crypto.Signature
	}
	mockSignatureFail struct {
		crypto.Signature
	}
	mockQueryExecutorSuccess struct {
		query.Executor
	}
	mockQueryExecuteNotNil struct {
		query.Executor
	}
	mockQueryExecutorScanFail struct {
		query.Executor
	}
	mockQueryExecutorFail struct {
		query.Executor
	}
	mockQueryExecutorNotFound struct {
		query.Executor
	}
	mockTypeAction struct {
		transaction.SendMoney
	}
	mockTypeActionSuccess struct {
		mockTypeAction
	}

	mockKVExecutorSuccess struct {
		kvdb.KVExecutor
	}

	mockKVExecutorSuccessKeyNotFound struct {
		mockKVExecutorSuccess
	}

	mockKVExecutorFailOtherError struct {
		mockKVExecutorSuccess
	}

	mockNodeRegistrationServiceSuccess struct {
		NodeRegistrationService
	}

	mockNodeRegistrationServiceFail struct {
		NodeRegistrationService
	}
)

func (*mockNodeRegistrationServiceSuccess) AddParticipationScore(
	nodeID, scoreDelta int64,
	height uint32,
	tx bool,
) (newScore int64, err error) {
	return 100000, nil
}

func (*mockNodeRegistrationServiceSuccess) SelectNodesToBeAdmitted(limit uint32) ([]*model.NodeRegistration, error) {
	return []*model.NodeRegistration{
		{
			AccountAddress: "TESTADMITTED",
		},
	}, nil
}

func (*mockNodeRegistrationServiceSuccess) AdmitNodes(nodeRegistrations []*model.NodeRegistration, height uint32) error {
	return nil
}

func (*mockNodeRegistrationServiceSuccess) SelectNodesToBeExpelled() ([]*model.NodeRegistration, error) {
	return []*model.NodeRegistration{
		{
			AccountAddress: "TESTEXPELLED",
		},
	}, nil
}

func (*mockNodeRegistrationServiceSuccess) GetNextNodeAdmissionTimestamp(blockHeight uint32) (int64, error) {
	return mockBlockPushBlock.Timestamp + 1, nil
}

func (*mockNodeRegistrationServiceFail) AddParticipationScore(
	nodeID, scoreDelta int64,
	height uint32,
	tx bool,
) (newScore int64, err error) {
	return 100000, nil
}

func (*mockNodeRegistrationServiceFail) SelectNodesToBeExpelled() ([]*model.NodeRegistration, error) {
	return []*model.NodeRegistration{
		{
			AccountAddress: "TESTEXPELLED",
		},
	}, nil
}
func (*mockNodeRegistrationServiceFail) ExpelNodes(nodeRegistrations []*model.NodeRegistration, height uint32) error {
	return nil
}

func (*mockNodeRegistrationServiceFail) GetNextNodeAdmissionTimestamp(blockHeight uint32) (int64, error) {
	return mockBlockPushBlock.Timestamp + 1, nil
}

func (*mockNodeRegistrationServiceSuccess) GetNodeAdmittanceCycle() uint32 {
	return 1
}

func (*mockNodeRegistrationServiceSuccess) ExpelNodes(nodeRegistrations []*model.NodeRegistration, height uint32) error {
	return nil
}

func (*mockNodeRegistrationServiceSuccess) BuildScrambledNodes(block *model.Block) error {
	return nil
}

func (*mockNodeRegistrationServiceSuccess) GetBlockHeightToBuildScrambleNodes(lastBlockHeight uint32) uint32 {
	return lastBlockHeight
}

func (*mockNodeRegistrationServiceFail) BuildScrambledNodes(block *model.Block) error {
	return errors.New("mock Error")
}

func (*mockNodeRegistrationServiceFail) GetBlockHeightToBuildScrambleNodes(lastBlockHeight uint32) uint32 {
	return lastBlockHeight
}

func (*mockKVExecutorSuccess) Get(key string) ([]byte, error) {
	return nil, nil
}

func (*mockKVExecutorSuccess) Insert(key string, value []byte, expiry int) error {
	return nil
}

func (*mockKVExecutorSuccessKeyNotFound) Get(key string) ([]byte, error) {
	return nil, badger.ErrKeyNotFound
}

func (*mockKVExecutorFailOtherError) Get(key string) ([]byte, error) {
	return nil, badger.ErrInvalidKey
}

func (*mockKVExecutorFailOtherError) Insert(key string, value []byte, expiry int) error {
	return badger.ErrInvalidKey
}

var (
	bcsAddress1    = "BCZnSfqpP5tqFQlMTYkDeBVFWnbyVK7vLr5ORFpTjgtN"
	bcsAddress2    = "BCZKLvgUYZ1KKx-jtF9KoJskjVPvB9jpIjfzzI6zDW0J"
	bcsAddress3    = "nK_ouxdDDwuJiogiDAi_zs1LqeN7f5ZsXbFtXGqGc0Pd"
	bcsNodePubKey1 = []byte{153, 58, 50, 200, 7, 61, 108, 229, 204, 48, 199, 145, 21, 99, 125, 75, 49,
		45, 118, 97, 219, 80, 242, 244, 100, 134, 144, 246, 37, 144, 213, 135}
	bcsNodePubKey2 = []byte{1, 2, 3, 200, 7, 61, 108, 229, 204, 48, 199, 145, 21, 99, 125, 75, 49,
		45, 118, 97, 219, 80, 242, 244, 100, 134, 144, 246, 37, 144, 213, 135}
	bcsNodePubKey3 = []byte{4, 5, 6, 200, 7, 61, 108, 229, 204, 48, 199, 145, 21, 99, 125, 75, 49,
		45, 118, 97, 219, 80, 242, 244, 100, 134, 144, 246, 37, 144, 213, 135}
	mockSendMoneyTxBody = &transaction.SendMoney{
		Body: &model.SendMoneyTransactionBody{
			Amount: 10,
		},
	}
	mockSendMoneyTxBodyBytes = mockSendMoneyTxBody.GetBodyBytes()
	mockTransaction          = &model.Transaction{
		ID:                      1,
		BlockID:                 1,
		Height:                  0,
		SenderAccountAddress:    "BCZ",
		RecipientAccountAddress: "ZCB",
		TransactionType:         1,
		Fee:                     10,
		Timestamp:               1000,
		TransactionHash:         []byte{},
		TransactionBodyLength:   8,
		TransactionBodyBytes:    mockSendMoneyTxBodyBytes,
		Signature:               []byte{1, 2, 3, 4, 5, 6, 7, 8},
		Version:                 1,
		TransactionIndex:        1,
	}

	mockAccountBalance = &model.AccountBalance{
		AccountAddress:   mockTransaction.GetSenderAccountAddress(),
		BlockHeight:      1,
		SpendableBalance: 10000000000,
		Balance:          10000000000,
		PopRevenue:       0,
		Latest:           true,
	}
)

// mockTypeAction
func (*mockTypeAction) ApplyConfirmed(int64) error {
	return nil
}
func (*mockTypeAction) Validate(bool) error {
	return nil
}
func (*mockTypeAction) GetAmount() int64 {
	return 10
}
func (*mockTypeActionSuccess) GetTransactionType(tx *model.Transaction) (transaction.TypeAction, error) {
	return &mockTypeAction{}, nil
}

// mockSignature
func (*mockSignature) SignByNode(payload []byte, nodeSeed string) []byte {
	return []byte{}
}

func (*mockSignature) VerifyNodeSignature(
	payload, signature, nodePublicKey []byte,
) bool {
	return true
}

func (*mockSignatureFail) VerifyNodeSignature(
	payload, signature, nodePublicKey []byte,
) bool {
	return false
}

// mockQueryExecutorScanFail
func (*mockQueryExecutorScanFail) ExecuteSelect(qe string, tx bool, args ...interface{}) (*sql.Rows, error) {
	db, mock, _ := sqlmock.New()
	defer db.Close()
	mock.ExpectQuery(regexp.QuoteMeta(`SELECT`)).WillReturnRows(sqlmock.NewRows([]string{
		"ID", "PreviousBlockHash", "Height", "Timestamp", "BlockSeed", "BlockSignature", "CumulativeDifficulty",
		"PayloadLength", "PayloadHash", "BlocksmithPublicKey", "TotalAmount", "TotalFee", "TotalCoinBase"}))
	rows, _ := db.Query(qe)
	return rows, nil
}

// mockQueryExecutorNotFound
func (*mockQueryExecutorNotFound) ExecuteSelect(qe string, tx bool, args ...interface{}) (*sql.Rows, error) {
	db, _, _ := sqlmock.New()
	defer db.Close()
	switch qe {
	case "SELECT blocksmith_public_key, pop_change, block_height, blocksmith_index FROM skipped_blocksmith WHERE block_height = 1":
		return nil, errors.New("MockedError")
	default:
		return nil, errors.New("mockQueryExecutorNotFound - InvalidQuery")
	}
}

// mockQueryExecutorNotNil
func (*mockQueryExecuteNotNil) ExecuteSelect(query string, tx bool, args ...interface{}) (*sql.Rows, error) {
	db, mock, err := sqlmock.New()
	if err != nil {
		return nil, err
	}
	mock.ExpectQuery("").
		WillReturnRows(sqlmock.NewRows([]string{"ID"}))
	return db.Query("")
}

// mockQueryExecutorFail
func (*mockQueryExecutorFail) ExecuteSelect(query string, tx bool, args ...interface{}) (*sql.Rows, error) {
	return nil, errors.New("MockedError")
}
func (*mockQueryExecutorFail) ExecuteStatement(qe string, args ...interface{}) (sql.Result, error) {
	return nil, errors.New("MockedError")
}
func (*mockQueryExecutorFail) BeginTx() error { return nil }

func (*mockQueryExecutorFail) RollbackTx() error { return nil }

func (*mockQueryExecutorFail) ExecuteTransaction(qStr string, args ...interface{}) error {
	return errors.New("mockError:deleteMempoolFail")
}
func (*mockQueryExecutorFail) ExecuteSelectRow(qStr string, tx bool, args ...interface{}) (*sql.Row, error) {
	db, mock, _ := sqlmock.New()
	mockRows := mock.NewRows([]string{"fake"})
	mockRows.AddRow("1")
	mock.ExpectQuery(qStr).WillReturnRows(mockRows)
	return db.QueryRow(qStr), nil
}
func (*mockQueryExecutorFail) CommitTx() error { return errors.New("mockError:commitFail") }

// mockQueryExecutorSuccess
func (*mockQueryExecutorSuccess) BeginTx() error { return nil }

func (*mockQueryExecutorSuccess) RollbackTx() error { return nil }

func (*mockQueryExecutorSuccess) ExecuteTransaction(string, ...interface{}) error {
	return nil
}
func (*mockQueryExecutorSuccess) ExecuteTransactions([][]interface{}) error {
	return nil
}
func (*mockQueryExecutorSuccess) CommitTx() error { return nil }

func (*mockQueryExecutorSuccess) ExecuteSelectRow(qStr string, tx bool, args ...interface{}) (*sql.Row, error) {
	db, mock, _ := sqlmock.New()
	defer db.Close()

	switch qStr {
	case "SELECT id, node_public_key, account_address, registration_height, locked_balance, " +
		"registration_status, latest, height FROM node_registry WHERE node_public_key = ? AND latest=1":
		mock.ExpectQuery(regexp.QuoteMeta(qStr)).WillReturnRows(sqlmock.NewRows([]string{
			"ID", "NodePublicKey", "AccountAddress", "RegistrationHeight", "LockedBalance", "RegistrationStatus",
			"Latest", "Height",
		}).AddRow(1, bcsNodePubKey1, bcsAddress1, 10, "10.10.10.1", 100000000, uint32(model.NodeRegistrationState_NodeQueued), true, 100))
	case "SELECT id, block_height, tree, timestamp FROM merkle_tree ORDER BY timestamp DESC LIMIT 1":
		mock.ExpectQuery(regexp.QuoteMeta(qStr)).WillReturnRows(sqlmock.NewRows([]string{
			"ID", "BlockHeight", "Tree", "Timestamp",
		}))
	}
	row := db.QueryRow(qStr)
	return row, nil
}

func (*mockQueryExecutorSuccess) ExecuteSelect(qe string, tx bool, args ...interface{}) (*sql.Rows, error) {
	transactionUtil := &transaction.Util{}
	db, mock, _ := sqlmock.New()
	defer db.Close()
	switch qe {
	case "SELECT id, node_public_key, account_address, registration_height, locked_balance, " +
		"registration_status, latest, height FROM node_registry WHERE id = ? AND latest=1":
		for idx, arg := range args {
			if idx == 0 {
				nodeID := fmt.Sprintf("%d", arg)
				switch nodeID {
				case "1":
					mock.ExpectQuery(regexp.QuoteMeta(qe)).WillReturnRows(sqlmock.NewRows([]string{"id", "node_public_key",
						"account_address", "registration_height", "locked_balance", "registration_status", "latest", "height",
					}).AddRow(1, bcsNodePubKey1, bcsAddress1, 10, 100000000, uint32(model.NodeRegistrationState_NodeRegistered), true, 100))
				case "2":
					mock.ExpectQuery(regexp.QuoteMeta(qe)).WillReturnRows(sqlmock.NewRows([]string{"id", "node_public_key",
						"account_address", "registration_height", "locked_balance", "registration_status", "latest", "height",
					}).AddRow(2, bcsNodePubKey2, bcsAddress2, 20, 100000000, uint32(model.NodeRegistrationState_NodeRegistered), true, 200))
				case "3":
					mock.ExpectQuery(regexp.QuoteMeta(qe)).WillReturnRows(sqlmock.NewRows([]string{"id", "node_public_key",
						"account_address", "registration_height", "locked_balance", "registration_status", "latest", "height",
					}).AddRow(3, bcsNodePubKey3, bcsAddress3, 30, 100000000, uint32(model.NodeRegistrationState_NodeRegistered), true, 300))
				case "4":
					mock.ExpectQuery(regexp.QuoteMeta(qe)).WillReturnRows(sqlmock.NewRows([]string{"id", "node_public_key",
						"account_address", "registration_height", "locked_balance", "registration_status", "latest", "height",
					}).AddRow(3, mockGoodBlock.BlocksmithPublicKey, bcsAddress3, 30, 100000000,
						uint32(model.NodeRegistrationState_NodeRegistered), true, 300))
				}
			}
		}
	case "SELECT id, node_public_key, account_address, registration_height, locked_balance, " +
		"registration_status, latest, height FROM node_registry WHERE node_public_key = ? AND height <= ? " +
		"ORDER BY height DESC LIMIT 1":
		mock.ExpectQuery(regexp.QuoteMeta(qe)).WillReturnRows(sqlmock.NewRows([]string{"id", "node_public_key",
			"account_address", "registration_height", "locked_balance", "registration_status", "latest", "height",
		}).AddRow(1, bcsNodePubKey1, bcsAddress1, 10, 100000000, uint32(model.NodeRegistrationState_NodeQueued), true, 100))
	case "SELECT height, id, block_hash, previous_block_hash, timestamp, block_seed, block_signature, cumulative_difficulty, " +
		"payload_length, payload_hash, blocksmith_public_key, total_amount, total_fee, total_coinbase, version FROM main_block WHERE height = 0":
		mock.ExpectQuery(regexp.QuoteMeta(qe)).WillReturnRows(sqlmock.NewRows([]string{
			"ID", "BlockHash", "PreviousBlockHash", "Height", "Timestamp", "BlockSeed", "BlockSignature", "CumulativeDifficulty",
			"PayloadLength", "PayloadHash", "BlocksmithPublicKey", "TotalAmount", "TotalFee", "TotalCoinBase",
			"Version"},
		).AddRow(1, []byte{}, []byte{}, 1, 10000, []byte{}, []byte{}, "", 2, []byte{}, bcsNodePubKey1, 0, 0, 0, 1))
	case fmt.Sprintf("SELECT height, id, block_hash, previous_block_hash, timestamp, block_seed, block_signature, cumulative_difficulty, "+
		"payload_length, payload_hash, blocksmith_public_key, total_amount, total_fee, total_coinbase, version "+
		"FROM main_block WHERE height = %d", mockBlockData.GetHeight()+1):
		mock.ExpectQuery(regexp.QuoteMeta(qe)).WillReturnRows(sqlmock.NewRows([]string{
			"ID", "BlockHash", "PreviousBlockHash", "Height", "Timestamp", "BlockSeed", "BlockSignature", "CumulativeDifficulty",
			"PayloadLength", "PayloadHash", "BlocksmithPublicKey", "TotalAmount", "TotalFee", "TotalCoinBase",
			"Version"},
		))
	case "SELECT A.node_id, A.score, A.latest, A.height FROM participation_score as A INNER JOIN node_registry as B " +
		"ON A.node_id = B.id WHERE B.node_public_key=? AND B.latest=1 AND B.registration_status=0 AND A.latest=1":
		mock.ExpectQuery(regexp.QuoteMeta(qe)).WillReturnRows(sqlmock.NewRows([]string{
			"node_id",
			"score",
			"latest",
			"height",
		},
		).AddRow(-1, 100000, true, 0))
	case "SELECT height, id, block_hash, previous_block_hash, timestamp, block_seed, block_signature, cumulative_difficulty, " +
		"payload_length, payload_hash, blocksmith_public_key, total_amount, total_fee, total_coinbase, version FROM main_block ORDER BY " +
		"height DESC LIMIT 1":
		mock.ExpectQuery(regexp.QuoteMeta(qe)).
			WillReturnRows(sqlmock.NewRows(
				query.NewBlockQuery(&chaintype.MainChain{}).Fields,
			).AddRow(
				mockBlockData.GetHeight(),
				mockBlockData.GetID(),
				mockBlockData.GetBlockHash(),
				mockBlockData.GetPreviousBlockHash(),
				mockBlockData.GetTimestamp(),
				mockBlockData.GetBlockSeed(),
				mockBlockData.GetBlockSignature(),
				mockBlockData.GetCumulativeDifficulty(),
				mockBlockData.GetPayloadLength(),
				mockBlockData.GetPayloadHash(),
				mockBlockData.GetBlocksmithPublicKey(),
				mockBlockData.GetTotalAmount(),
				mockBlockData.GetTotalFee(),
				mockBlockData.GetTotalCoinBase(),
				mockBlockData.GetVersion(),
			))
	case "SELECT id, block_id, block_height, sender_account_address, recipient_account_address, transaction_type, fee, timestamp, " +
		"transaction_hash, transaction_body_length, transaction_body_bytes, signature, version, " +
		"transaction_index FROM \"transaction\" WHERE block_id = ? ORDER BY transaction_index ASC":
		mock.ExpectQuery(regexp.QuoteMeta(qe)).WillReturnRows(sqlmock.NewRows([]string{
			"ID", "BlockID", "BlockHeight", "SenderAccountAddress", "RecipientAccountAddress", "TransactionType",
			"Fee", "Timestamp", "TransactionHash", "TransactionBodyLength", "TransactionBodyBytes", "Signature",
			"Version", "TransactionIndex"},
		).AddRow(
			mockTransaction.ID,
			mockTransaction.BlockID,
			mockTransaction.Height,
			mockTransaction.SenderAccountAddress,
			mockTransaction.RecipientAccountAddress,
			mockTransaction.TransactionType,
			mockTransaction.Fee,
			mockTransaction.Timestamp,
			mockTransaction.TransactionHash,
			mockTransaction.TransactionBodyLength,
			mockTransaction.TransactionBodyBytes,
			mockTransaction.Signature,
			mockTransaction.Version,
			mockTransaction.TransactionIndex))
	case "SELECT id, block_height, fee_per_byte, arrival_timestamp, transaction_bytes, sender_account_address, recipient_account_address " +
		"FROM mempool WHERE id = :id":
		mock.ExpectQuery(regexp.QuoteMeta(qe)).WillReturnRows(sqlmock.NewRows([]string{
			"ID", "FeePerByte", "ArrivalTimestamp", "TransactionBytes", "SenderAccountAddress", "RecipientAccountAddress",
		}))
	case "SELECT id, fee_per_byte, arrival_timestamp, transaction_bytes, sender_account_address, recipient_account_address " +
		"FROM mempool WHERE id = :id":
		mock.ExpectQuery(regexp.QuoteMeta(qe)).WillReturnRows(sqlmock.NewRows([]string{
			"ID", "FeePerByte", "ArrivalTimestamp", "TransactionBytes", "SenderAccountAddress", "RecipientAccountAddress",
		}))
	case "SELECT nr.id AS nodeID, nr.node_public_key AS node_public_key, ps.score AS participation_score FROM node_registry " +
		"AS nr INNER JOIN participation_score AS ps ON nr.id = ps.node_id WHERE nr.registration_status = 0 AND nr.latest " +
		"= 1 AND ps.score > 0 AND ps.latest = 1":
		mock.ExpectQuery(regexp.QuoteMeta(qe)).WillReturnRows(sqlmock.NewRows([]string{
			"node_id", "node_public_key", "score",
		}).AddRow(
			mockBlocksmiths[0].NodeID,
			mockBlocksmiths[0].NodePublicKey,
			"1000",
		).AddRow(
			mockBlocksmiths[1].NodeID,
			mockBlocksmiths[1].NodePublicKey,
			"1000",
		))
	case "SELECT blocksmith_public_key, pop_change, block_height, blocksmith_index FROM skipped_blocksmith WHERE block_height = 0":
		mock.ExpectQuery(regexp.QuoteMeta(qe)).WillReturnRows(sqlmock.NewRows([]string{
			"blocksmith_public_key", "pop_change", "block_height", "blocksmith_index",
		}).AddRow(
			mockBlocksmiths[0].NodePublicKey,
			5000,
			mockPublishedReceipt[0].BlockHeight,
			0,
		))
	case "SELECT blocksmith_public_key, pop_change, block_height, blocksmith_index FROM skipped_blocksmith WHERE block_height = 1":
		mock.ExpectQuery(regexp.QuoteMeta(qe)).WillReturnRows(sqlmock.NewRows([]string{
			"blocksmith_public_key", "pop_change", "block_height", "blocksmith_index",
		}).AddRow(
			mockBlocksmiths[0].NodePublicKey,
			5000,
			mockPublishedReceipt[0].BlockHeight,
			0,
		))
	case "SELECT sender_public_key, recipient_public_key, datum_type, datum_hash, reference_block_height, " +
		"reference_block_hash, rmr_linked, recipient_signature, intermediate_hashes, block_height, receipt_index, " +
		"published_index FROM published_receipt WHERE block_height = ? ORDER BY published_index ASC":
		mock.ExpectQuery(regexp.QuoteMeta(qe)).WillReturnRows(sqlmock.NewRows([]string{
			"sender_public_key", "recipient_public_key", "datum_type", "datum_hash", "reference_block_height",
			"reference_block_hash", "rmr_linked", "recipient_signature", "intermediate_hashes", "block_height",
			"receipt_index", "published_index",
		}).AddRow(
			mockPublishedReceipt[0].BatchReceipt.SenderPublicKey,
			mockPublishedReceipt[0].BatchReceipt.RecipientPublicKey,
			mockPublishedReceipt[0].BatchReceipt.DatumType,
			mockPublishedReceipt[0].BatchReceipt.DatumHash,
			mockPublishedReceipt[0].BatchReceipt.ReferenceBlockHeight,
			mockPublishedReceipt[0].BatchReceipt.ReferenceBlockHash,
			mockPublishedReceipt[0].BatchReceipt.RMRLinked,
			mockPublishedReceipt[0].BatchReceipt.RecipientSignature,
			mockPublishedReceipt[0].IntermediateHashes,
			mockPublishedReceipt[0].BlockHeight,
			mockPublishedReceipt[0].ReceiptIndex,
			mockPublishedReceipt[0].PublishedIndex,
		))
	case "SELECT id, node_public_key, account_address, registration_height, " +
		"locked_balance, registration_status, latest, height " +
		"FROM node_registry where registration_status = 0 AND (id,height) in " +
		"(SELECT id,MAX(height) FROM node_registry WHERE height <= 0 GROUP BY id) " +
		"ORDER BY height DESC":
		mock.ExpectQuery(regexp.QuoteMeta(qe)).WillReturnRows(sqlmock.NewRows([]string{
			"id", "node_public_key", "account_address", "registration_height", "locked_balance",
			"registration_status", "latest", "height",
		}))
	case "SELECT id, node_public_key, account_address, registration_height, " +
		"locked_balance, registration_status, latest, height " +
		"FROM node_registry where registration_status = 0 AND (id,height) in " +
		"(SELECT id,MAX(height) FROM node_registry WHERE height <= 1 GROUP BY id) " +
		"ORDER BY height DESC":
		mock.ExpectQuery(regexp.QuoteMeta(qe)).WillReturnRows(sqlmock.NewRows([]string{
			"id", "node_public_key", "account_address", "registration_height", "locked_balance",
			"registration_status", "latest", "height",
		}))
	case "SELECT account_address,block_height,spendable_balance,balance,pop_revenue,latest " +
		"FROM account_balance WHERE account_address = ? AND latest = 1":
		mock.ExpectQuery(regexp.QuoteMeta(qe)).WillReturnRows(sqlmock.NewRows([]string{
			"account_address", "block_height", "spendable_balance", "balance", "pop_revenue", "latest",
		}).AddRow(
			mockAccountBalance.GetAccountAddress(),
			mockAccountBalance.GetBlockHeight(),
			mockAccountBalance.GetSpendableBalance(),
			mockAccountBalance.GetBalance(),
			mockAccountBalance.GetPopRevenue(),
			mockAccountBalance.GetLatest(),
		))
	case "SELECT id, block_height, fee_per_byte, arrival_timestamp, transaction_bytes, " +
		"sender_account_address, recipient_account_address FROM mempool WHERE id IN (?)  ":
		txBytes, _ := transactionUtil.GetTransactionBytes(mockTransaction, true)
		mock.ExpectQuery(regexp.QuoteMeta(qe)).WillReturnRows(sqlmock.NewRows([]string{
			"id", "block_height", "fee_per_byte", "arrival_timestamp", "transaction_bytes",
			"sender_account_address", "recipient_account_address",
		}).AddRow(
			mockTransaction.GetID(),
			mockTransaction.GetHeight(),
			mockTransaction.GetFee(),
			1,
			txBytes,
			mockTransaction.GetSenderAccountAddress(),
			mockTransaction.GetRecipientAccountAddress(),
		))
	case "SELECT sender_address, transaction_hash, transaction_bytes, status, block_height, latest " +
		"FROM pending_transaction WHERE block_height = ? AND status = ? AND latest = ?":
		mock.ExpectQuery(regexp.QuoteMeta(qe)).WillReturnRows(mock.NewRows(query.NewPendingTransactionQuery().Fields))
	case "SELECT id, sender_address, recipient_address, amount, applied_time, complete_minutes, status," +
		" block_height, latest FROM liquid_payment_transaction WHERE applied_time+(complete_minutes*60) <= ? AND status = ? AND latest = ?":
		mock.ExpectQuery(regexp.QuoteMeta(qe)).WillReturnRows(mock.NewRows(query.NewLiquidPaymentTransactionQuery().Fields))
	// which is escrow expiration process
	default:
		mockRows := sqlmock.NewRows(query.NewEscrowTransactionQuery().Fields)
		mockRows.AddRow(
			int64(1),
			"BCZnSfqpP5tqFQlMTYkDeBVFWnbyVK7vLr5ORFpTjgtN",
			"BCZD_VxfO2S9aziIL3cn_cXW7uPDVPOrnXuP98GEAUC7",
			"BCZKLvgUYZ1KKx-jtF9KoJskjVPvB9jpIjfzzI6zDW0J",
			int64(10),
			int64(1),
			uint64(120),
			model.EscrowStatus_Approved,
			uint32(0),
			true,
			"",
		)
		mock.ExpectQuery(regexp.QuoteMeta(qe)).WillReturnRows(mockRows)
	}
	rows, _ := db.Query(qe)
	return rows, nil
}

var mockPublishedReceipt = []*model.PublishedReceipt{
	{
		BatchReceipt: &model.BatchReceipt{
			SenderPublicKey:      make([]byte, 32),
			RecipientPublicKey:   make([]byte, 32),
			DatumType:            0,
			DatumHash:            make([]byte, 32),
			ReferenceBlockHeight: 0,
			ReferenceBlockHash:   make([]byte, 32),
			RMRLinked:            nil,
			RecipientSignature:   make([]byte, 64),
		},
		IntermediateHashes: nil,
		BlockHeight:        1,
		ReceiptIndex:       0,
		PublishedIndex:     0,
	},
}

func (*mockQueryExecutorSuccess) ExecuteStatement(qe string, args ...interface{}) (sql.Result, error) {
	return nil, nil
}

func TestBlockService_NewBlock(t *testing.T) {
	var (
		mockBlock = &model.Block{
			Version:             1,
			PreviousBlockHash:   []byte{},
			BlockSeed:           []byte{},
			BlocksmithPublicKey: bcsNodePubKey1,
			Timestamp:           15875392,
			TotalAmount:         0,
			TotalFee:            0,
			TotalCoinBase:       0,
			Transactions:        []*model.Transaction{},
			PublishedReceipts:   []*model.PublishedReceipt{},
			PayloadHash: []byte{167, 255, 198, 248, 191, 30, 215, 102, 81, 193, 71, 86, 160, 97, 214, 98, 245, 128,
				255, 77, 228, 59, 73, 250, 130, 216, 10, 75, 128, 248, 67, 74},
			PayloadLength:  0,
			BlockSignature: []byte{},
		}
		mockBlockHash, _ = util.GetBlockHash(mockBlock, &chaintype.MainChain{})
	)
	mockBlock.BlockHash = mockBlockHash

	type fields struct {
		Chaintype          chaintype.ChainType
		QueryExecutor      query.ExecutorInterface
		BlockQuery         query.BlockQueryInterface
		MempoolQuery       query.MempoolQueryInterface
		TransactionQuery   query.TransactionQueryInterface
		Signature          crypto.SignatureInterface
		ActionTypeSwitcher transaction.TypeActionSwitcher
	}
	type args struct {
		version             uint32
		previousBlockHash   []byte
		blockSeed           []byte
		blockSmithPublicKey []byte
		previousBlockHeight uint32
		timestamp           int64
		totalAmount         int64
		totalFee            int64
		totalCoinBase       int64
		transactions        []*model.Transaction
		publishedReceipts   []*model.PublishedReceipt
		secretPhrase        string
	}
	tests := []struct {
		name    string
		fields  fields
		args    args
		want    *model.Block
		wantErr bool
	}{
		{
			name: "wantSuccess",
			fields: fields{
				Chaintype: &chaintype.MainChain{},
				Signature: &mockSignature{},
			},
			args: args{
				version:             1,
				previousBlockHash:   []byte{},
				blockSeed:           []byte{},
				blockSmithPublicKey: bcsNodePubKey1,
				previousBlockHeight: 0,
				timestamp:           15875392,
				totalAmount:         0,
				totalFee:            0,
				totalCoinBase:       0,
				transactions:        []*model.Transaction{},
				publishedReceipts:   []*model.PublishedReceipt{},
				secretPhrase:        "secretphrase",
			},
			want: mockBlock,
		},
	}
	for _, tt := range tests {
		t.Run(tt.name, func(t *testing.T) {
			bs := &BlockService{
				Chaintype:          tt.fields.Chaintype,
				QueryExecutor:      tt.fields.QueryExecutor,
				BlockQuery:         tt.fields.BlockQuery,
				MempoolQuery:       tt.fields.MempoolQuery,
				TransactionQuery:   tt.fields.TransactionQuery,
				Signature:          tt.fields.Signature,
				ActionTypeSwitcher: tt.fields.ActionTypeSwitcher,
			}
			got, err := bs.NewMainBlock(
				tt.args.version,
				tt.args.previousBlockHash,
				tt.args.blockSeed,
				tt.args.blockSmithPublicKey,
				tt.args.previousBlockHeight,
				tt.args.timestamp,
				tt.args.totalAmount,
				tt.args.totalFee,
				tt.args.totalCoinBase,
				tt.args.transactions,
				tt.args.publishedReceipts,
				tt.args.secretPhrase,
			)
			if (err != nil) != tt.wantErr {
				t.Errorf("BlockService.NewBlock() error = %v, wantErr %v", err, tt.wantErr)
				return
			}
			if !reflect.DeepEqual(got, tt.want) {
				t.Errorf("BlockService.NewBlock() = %v, want %v", got, tt.want)
			}
		})
	}
}

func TestBlockService_NewGenesisBlock(t *testing.T) {
	type fields struct {
		Chaintype          chaintype.ChainType
		QueryExecutor      query.ExecutorInterface
		BlockQuery         query.BlockQueryInterface
		MempoolQuery       query.MempoolQueryInterface
		TransactionQuery   query.TransactionQueryInterface
		Signature          crypto.SignatureInterface
		ActionTypeSwitcher transaction.TypeActionSwitcher
	}
	type args struct {
		version              uint32
		previousBlockHash    []byte
		blockSeed            []byte
		blockSmithPublicKey  []byte
		previousBlockHeight  uint32
		timestamp            int64
		totalAmount          int64
		totalFee             int64
		totalCoinBase        int64
		transactions         []*model.Transaction
		publishedReceipts    []*model.PublishedReceipt
		spinePublicKeys      []*model.SpinePublicKey
		payloadHash          []byte
		payloadLength        uint32
		cumulativeDifficulty *big.Int
		genesisSignature     []byte
	}
	tests := []struct {
		name   string
		fields fields
		args   args
		want   *model.Block
	}{
		{
			name: "wantSuccess",
			fields: fields{
				Chaintype: &chaintype.MainChain{},
				Signature: &mockSignature{},
			},
			args: args{
				version:              1,
				previousBlockHash:    []byte{},
				blockSeed:            []byte{},
				blockSmithPublicKey:  bcsNodePubKey1,
				previousBlockHeight:  0,
				timestamp:            15875392,
				totalAmount:          0,
				totalFee:             0,
				totalCoinBase:        0,
				transactions:         []*model.Transaction{},
				publishedReceipts:    []*model.PublishedReceipt{},
				spinePublicKeys:      []*model.SpinePublicKey{},
				payloadHash:          []byte{},
				payloadLength:        8,
				cumulativeDifficulty: big.NewInt(1),
				genesisSignature:     []byte{},
			},
			want: &model.Block{
				Version:              1,
				PreviousBlockHash:    []byte{},
				BlockSeed:            []byte{},
				BlocksmithPublicKey:  bcsNodePubKey1,
				Timestamp:            15875392,
				TotalAmount:          0,
				TotalFee:             0,
				TotalCoinBase:        0,
				Transactions:         []*model.Transaction{},
				PublishedReceipts:    []*model.PublishedReceipt{},
				SpinePublicKeys:      []*model.SpinePublicKey{},
				PayloadHash:          []byte{},
				PayloadLength:        8,
				CumulativeDifficulty: "1",
				BlockSignature:       []byte{},
				BlockHash: []byte{222, 81, 44, 228, 147, 156, 145, 104, 1, 97, 62, 138, 253, 90, 55, 41,
					29, 150, 230, 196, 68, 216, 14, 244, 224, 161, 132, 157, 229, 68, 33, 147},
			},
		},
	}
	for _, tt := range tests {
		t.Run(tt.name, func(t *testing.T) {
			bs := &BlockService{
				Chaintype:          tt.fields.Chaintype,
				QueryExecutor:      tt.fields.QueryExecutor,
				BlockQuery:         tt.fields.BlockQuery,
				MempoolQuery:       tt.fields.MempoolQuery,
				TransactionQuery:   tt.fields.TransactionQuery,
				Signature:          tt.fields.Signature,
				ActionTypeSwitcher: tt.fields.ActionTypeSwitcher,
			}
			if got, _ := bs.NewGenesisBlock(
				tt.args.version,
				tt.args.previousBlockHash,
				tt.args.blockSeed,
				tt.args.blockSmithPublicKey,
				tt.args.previousBlockHeight,
				tt.args.timestamp,
				tt.args.totalAmount,
				tt.args.totalFee,
				tt.args.totalCoinBase,
				tt.args.transactions,
				tt.args.publishedReceipts,
				tt.args.spinePublicKeys,
				tt.args.payloadHash,
				tt.args.payloadLength,
				tt.args.cumulativeDifficulty,
				tt.args.genesisSignature,
			); !reflect.DeepEqual(got, tt.want) {
				t.Errorf("BlockService.NewGenesisBlock() = %v, want %v", got, tt.want)
			}
		})
	}
}

var (
	mockBlocksmiths = []*model.Blocksmith{
		{
			NodePublicKey: bcsNodePubKey1,
			NodeID:        2,
			NodeOrder:     new(big.Int).SetInt64(1000),
			Score:         new(big.Int).SetInt64(1000),
		},
		{
			NodePublicKey: bcsNodePubKey2,
			NodeID:        3,
			NodeOrder:     new(big.Int).SetInt64(2000),
			Score:         new(big.Int).SetInt64(2000),
		},
		{
			NodePublicKey: mockBlockData.BlocksmithPublicKey,
			NodeID:        4,
			NodeOrder:     new(big.Int).SetInt64(3000),
			Score:         new(big.Int).SetInt64(3000),
		},
	}
	mockPreviousBlockPushBlock = model.Block{
		ID:                   0,
		Timestamp:            10000,
		CumulativeDifficulty: "10000",
		Version:              1,
		PreviousBlockHash:    []byte{},
		BlockSeed:            []byte{},
		BlocksmithPublicKey:  bcsNodePubKey1,
		TotalAmount:          0,
		TotalFee:             0,
		TotalCoinBase:        0,
		Transactions:         []*model.Transaction{},
		PayloadHash:          []byte{},
		BlockSignature:       []byte{},
	}
	mockBlockPushBlock = model.Block{
		ID:                  1,
		Timestamp:           12000,
		Version:             1,
		PreviousBlockHash:   []byte{},
		BlockSeed:           []byte{},
		BlocksmithPublicKey: bcsNodePubKey1,
		TotalAmount:         0,
		TotalFee:            0,
		TotalCoinBase:       0,
		Transactions:        []*model.Transaction{},
		PayloadHash:         []byte{},
		BlockSignature:      []byte{},
	}
)

type (
	mockBlocksmithServicePushBlock struct {
		strategy.BlocksmithStrategyMain
	}
)

func (*mockBlocksmithServicePushBlock) GetSortedBlocksmiths(*model.Block) []*model.Blocksmith {
	return mockBlocksmiths
}
func (*mockBlocksmithServicePushBlock) GetSortedBlocksmithsMap(*model.Block) map[string]*int64 {
	var result = make(map[string]*int64)
	for index, mock := range mockBlocksmiths {
		mockIndex := int64(index)
		result[string(mock.NodePublicKey)] = &mockIndex
	}
	return result
}
func (*mockBlocksmithServicePushBlock) SortBlocksmiths(block *model.Block, withLock bool) {
}

func (*mockBlocksmithServicePushBlock) IsBlockTimestampValid(blocksmithIndex, numberOfBlocksmiths int64, previousBlock,
	currentBlock *model.Block) error {
	return nil
}

type (
	mockBlockPoolServiceNoDuplicate struct {
		BlockPoolService
	}
	mockBlockPoolServiceDuplicate struct {
		BlockPoolService
	}
	mockBlockPoolServiceDuplicateCorrectBlockHash struct {
		BlockPoolService
	}
)

func (*mockBlockPoolServiceDuplicate) GetBlock(index int64) *model.Block {
	return &model.Block{}
}

func (*mockBlockPoolServiceDuplicateCorrectBlockHash) GetBlock(index int64) *model.Block {
	return mockGoodIncomingBlock
}

func (*mockBlockPoolServiceNoDuplicate) GetBlock(index int64) *model.Block {
	return nil
}

type (
	mockPushBlockCoinbaseLotteryWinnersSuccess struct {
		CoinbaseService
	}
	mockPushBlockBlocksmithServiceSuccess struct {
		BlocksmithService
	}
	mockPushBlockPublishedReceiptServiceSuccess struct {
		PublishedReceiptService
	}
	mockBlockchainStatusService struct {
		BlockchainStatusService
	}
)

func (*mockBlockchainStatusService) SetLastBlock(block *model.Block, ct chaintype.ChainType) {}

func (*mockPushBlockCoinbaseLotteryWinnersSuccess) CoinbaseLotteryWinners(
	blocksmiths []*model.Blocksmith,
	blockTimestamp,
	previousBlockTimestamp int64,
) ([]string, error) {
	return []string{}, nil
}

func (*mockPushBlockBlocksmithServiceSuccess) RewardBlocksmithAccountAddresses([]string, int64, int64, uint32) error {
	return nil
}

func (*mockPushBlockPublishedReceiptServiceSuccess) ProcessPublishedReceipts(block *model.Block) (int, error) {
	return 0, nil
}

type (
	mockPushBlockFeeScaleServiceNoAdjust struct {
		fee.FeeScaleServiceInterface
	}
)

func (*mockPushBlockFeeScaleServiceNoAdjust) GetCurrentPhase(
	blockTimestamp int64,
	isPostTransaction bool,
) (phase model.FeeVotePhase, canAdjust bool, err error) {
	return model.FeeVotePhase_FeeVotePhaseCommmit, false, nil
}

func TestBlockService_PushBlock(t *testing.T) {
	type fields struct {
		Chaintype               chaintype.ChainType
		QueryExecutor           query.ExecutorInterface
		BlockQuery              query.BlockQueryInterface
		MempoolQuery            query.MempoolQueryInterface
		TransactionQuery        query.TransactionQueryInterface
		AccountBalanceQuery     query.AccountBalanceQueryInterface
		AccountLedgerQuery      query.AccountLedgerQueryInterface
		NodeRegistrationQuery   query.NodeRegistrationQueryInterface
		Signature               crypto.SignatureInterface
		SkippedBlocksmithQuery  query.SkippedBlocksmithQueryInterface
		ActionTypeSwitcher      transaction.TypeActionSwitcher
		Observer                *observer.Observer
		NodeRegistrationService NodeRegistrationServiceInterface
		BlocksmithStrategy      strategy.BlocksmithStrategyInterface
		ParticipationScoreQuery query.ParticipationScoreQueryInterface
		BlockPoolService        BlockPoolServiceInterface
		CoinbaseService         CoinbaseServiceInterface
		BlocksmithService       BlocksmithServiceInterface
		TransactionCoreService  TransactionCoreServiceInterface
		PublishedReceiptService PublishedReceiptServiceInterface
		FeeScaleService         fee.FeeScaleServiceInterface
		BlockStateCache         storage.CacheStorageInterface
		BlockchainStatusService BlockchainStatusServiceInterface
	}
	type args struct {
		previousBlock *model.Block
		block         *model.Block
		broadcast     bool
		persist       bool
	}
	tests := []struct {
		name    string
		fields  fields
		args    args
		wantErr bool
	}{
		{
			name: "PushBlock:DuplicateBlockPool-PersistFalse",
			fields: fields{
				Chaintype:               &chaintype.MainChain{},
				QueryExecutor:           &mockQueryExecutorSuccess{},
				BlockQuery:              query.NewBlockQuery(&chaintype.MainChain{}),
				AccountBalanceQuery:     query.NewAccountBalanceQuery(),
				NodeRegistrationQuery:   query.NewNodeRegistrationQuery(),
				AccountLedgerQuery:      query.NewAccountLedgerQuery(),
				Observer:                observer.NewObserver(),
				MempoolQuery:            query.NewMempoolQuery(&chaintype.MainChain{}),
				SkippedBlocksmithQuery:  query.NewSkippedBlocksmithQuery(),
				NodeRegistrationService: &mockNodeRegistrationServiceSuccess{},
				BlocksmithStrategy:      &mockBlocksmithServicePushBlock{},
				ParticipationScoreQuery: query.NewParticipationScoreQuery(),
				BlockPoolService:        &mockBlockPoolServiceDuplicate{},
				CoinbaseService:         &mockPushBlockCoinbaseLotteryWinnersSuccess{},
				BlocksmithService:       &mockPushBlockBlocksmithServiceSuccess{},
				PublishedReceiptService: &mockPushBlockPublishedReceiptServiceSuccess{},
				BlockchainStatusService: &mockBlockchainStatusService{},
			},
			args: args{
				previousBlock: &mockPreviousBlockPushBlock,
				block:         &mockBlockPushBlock,
				broadcast:     false,
				persist:       false,
			},
			wantErr: true,
		},
		{
			name: "PushBlock:DuplicateBlockPool-PersistTrue",
			fields: fields{
				Chaintype:               &chaintype.MainChain{},
				QueryExecutor:           &mockQueryExecutorSuccess{},
				BlockQuery:              query.NewBlockQuery(&chaintype.MainChain{}),
				AccountBalanceQuery:     query.NewAccountBalanceQuery(),
				NodeRegistrationQuery:   query.NewNodeRegistrationQuery(),
				AccountLedgerQuery:      query.NewAccountLedgerQuery(),
				Observer:                observer.NewObserver(),
				MempoolQuery:            query.NewMempoolQuery(&chaintype.MainChain{}),
				SkippedBlocksmithQuery:  query.NewSkippedBlocksmithQuery(),
				NodeRegistrationService: &mockNodeRegistrationServiceSuccess{},
				BlocksmithStrategy:      &mockBlocksmithServicePushBlock{},
				ParticipationScoreQuery: query.NewParticipationScoreQuery(),
				BlockPoolService:        &mockBlockPoolServiceDuplicate{},
				CoinbaseService:         &mockPushBlockCoinbaseLotteryWinnersSuccess{},
				BlocksmithService:       &mockPushBlockBlocksmithServiceSuccess{},
				TransactionCoreService: NewTransactionCoreService(
					log.New(),
					&mockQueryExecutorSuccess{},
					&transaction.TypeSwitcher{
						Executor: &mockQueryExecutorSuccess{},
					},
					&transaction.Util{},
					query.NewTransactionQuery(&chaintype.MainChain{}),
					query.NewEscrowTransactionQuery(),
					query.NewPendingTransactionQuery(),
					query.NewLiquidPaymentTransactionQuery(),
				),
				FeeScaleService:         &mockPushBlockFeeScaleServiceNoAdjust{},
				PublishedReceiptService: &mockPushBlockPublishedReceiptServiceSuccess{},
				BlockStateCache:         storage.NewBlockStateStorage(),
				BlockchainStatusService: &mockBlockchainStatusService{},
			},
			args: args{
				previousBlock: &mockPreviousBlockPushBlock,
				block:         &mockBlockPushBlock,
				broadcast:     false,
				persist:       true,
			},
			wantErr: false,
		},
		{
			name: "PushBlock:Transactions<0",
			fields: fields{
				Chaintype:               &chaintype.MainChain{},
				QueryExecutor:           &mockQueryExecutorSuccess{},
				BlockQuery:              query.NewBlockQuery(&chaintype.MainChain{}),
				AccountBalanceQuery:     query.NewAccountBalanceQuery(),
				NodeRegistrationQuery:   query.NewNodeRegistrationQuery(),
				AccountLedgerQuery:      query.NewAccountLedgerQuery(),
				Observer:                observer.NewObserver(),
				MempoolQuery:            query.NewMempoolQuery(&chaintype.MainChain{}),
				SkippedBlocksmithQuery:  query.NewSkippedBlocksmithQuery(),
				NodeRegistrationService: &mockNodeRegistrationServiceSuccess{},
				BlocksmithStrategy:      &mockBlocksmithServicePushBlock{},
				ParticipationScoreQuery: query.NewParticipationScoreQuery(),
				BlockPoolService:        &mockBlockPoolServiceNoDuplicate{},
				CoinbaseService:         &mockPushBlockCoinbaseLotteryWinnersSuccess{},
				BlocksmithService:       &mockPushBlockBlocksmithServiceSuccess{},
				TransactionCoreService: NewTransactionCoreService(
					log.New(),
					&mockQueryExecutorSuccess{},
					&transaction.TypeSwitcher{Executor: &mockQueryExecutorSuccess{}},
					&transaction.Util{},
					query.NewTransactionQuery(&chaintype.MainChain{}),
					query.NewEscrowTransactionQuery(),
					query.NewPendingTransactionQuery(),
					query.NewLiquidPaymentTransactionQuery(),
				),
				PublishedReceiptService: &mockPushBlockPublishedReceiptServiceSuccess{},
				FeeScaleService:         &mockPushBlockFeeScaleServiceNoAdjust{},
				BlockStateCache:         storage.NewBlockStateStorage(),
				BlockchainStatusService: &mockBlockchainStatusService{},
			},
			args: args{
				previousBlock: &mockPreviousBlockPushBlock,
				block:         &mockBlockPushBlock,
				broadcast:     false,
				persist:       true,
			},
			wantErr: false,
		},
		{
			name: "PushBlock:Transactions<0 : broadcast true",
			fields: fields{
				Chaintype:               &chaintype.MainChain{},
				QueryExecutor:           &mockQueryExecutorSuccess{},
				BlockQuery:              query.NewBlockQuery(&chaintype.MainChain{}),
				AccountBalanceQuery:     query.NewAccountBalanceQuery(),
				NodeRegistrationService: &mockNodeRegistrationServiceSuccess{},
				NodeRegistrationQuery:   query.NewNodeRegistrationQuery(),
				AccountLedgerQuery:      query.NewAccountLedgerQuery(),
				MempoolQuery:            query.NewMempoolQuery(&chaintype.MainChain{}),
				ParticipationScoreQuery: query.NewParticipationScoreQuery(),
				SkippedBlocksmithQuery:  query.NewSkippedBlocksmithQuery(),
				Observer:                observer.NewObserver(),
				BlocksmithStrategy:      &mockBlocksmithServicePushBlock{},
				BlockPoolService:        &mockBlockPoolServiceNoDuplicate{},
				CoinbaseService:         &mockPushBlockCoinbaseLotteryWinnersSuccess{},
				BlocksmithService:       &mockPushBlockBlocksmithServiceSuccess{},
				TransactionCoreService: NewTransactionCoreService(
					log.New(),
					&mockQueryExecutorSuccess{},
					&transaction.TypeSwitcher{
						Executor: &mockQueryExecutorSuccess{},
					},
					&transaction.Util{},
					query.NewTransactionQuery(&chaintype.MainChain{}),
					query.NewEscrowTransactionQuery(),
					query.NewPendingTransactionQuery(),
					query.NewLiquidPaymentTransactionQuery(),
				),
				PublishedReceiptService: &mockPushBlockPublishedReceiptServiceSuccess{},
				FeeScaleService:         &mockPushBlockFeeScaleServiceNoAdjust{},
				BlockStateCache:         storage.NewBlockStateStorage(),
				BlockchainStatusService: &mockBlockchainStatusService{},
			},
			args: args{
				previousBlock: &mockPreviousBlockPushBlock,
				block:         &mockBlockPushBlock,
				broadcast:     true,
				persist:       true,
			},
			wantErr: false,
		},
		{
			name: "PushBlock_FAIL:BuildScrambledNodes_Fails",
			fields: fields{
				Chaintype:               &chaintype.MainChain{},
				QueryExecutor:           &mockQueryExecutorSuccess{},
				BlockQuery:              query.NewBlockQuery(&chaintype.MainChain{}),
				AccountBalanceQuery:     query.NewAccountBalanceQuery(),
				NodeRegistrationService: &mockNodeRegistrationServiceFail{},
				NodeRegistrationQuery:   query.NewNodeRegistrationQuery(),
				AccountLedgerQuery:      query.NewAccountLedgerQuery(),
				MempoolQuery:            query.NewMempoolQuery(&chaintype.MainChain{}),
				ParticipationScoreQuery: query.NewParticipationScoreQuery(),
				SkippedBlocksmithQuery:  query.NewSkippedBlocksmithQuery(),
				Observer:                observer.NewObserver(),
				BlocksmithStrategy:      &mockBlocksmithServicePushBlock{},
				BlockPoolService:        &mockBlockPoolServiceNoDuplicate{},
				CoinbaseService:         &mockPushBlockCoinbaseLotteryWinnersSuccess{},
				BlocksmithService:       &mockPushBlockBlocksmithServiceSuccess{},
				TransactionCoreService: NewTransactionCoreService(
					log.New(),
					&mockQueryExecutorSuccess{},
					&transaction.TypeSwitcher{
						Executor: &mockQueryExecutorSuccess{},
					},
					&transaction.Util{},
					query.NewTransactionQuery(&chaintype.MainChain{}),
					query.NewEscrowTransactionQuery(),
					query.NewPendingTransactionQuery(),
					query.NewLiquidPaymentTransactionQuery(),
				),
				PublishedReceiptService: &mockPushBlockPublishedReceiptServiceSuccess{},
				FeeScaleService:         &mockPushBlockFeeScaleServiceNoAdjust{},
				BlockStateCache:         storage.NewBlockStateStorage(),
				BlockchainStatusService: &mockBlockchainStatusService{},
			},
			args: args{
				previousBlock: &mockPreviousBlockPushBlock,
				block:         &mockBlockPushBlock,
				broadcast:     false,
				persist:       true,
			},
			wantErr: true,
		},
	}
	for _, tt := range tests {
		t.Run(tt.name, func(t *testing.T) {
			bs := &BlockService{
				Chaintype:               tt.fields.Chaintype,
				QueryExecutor:           tt.fields.QueryExecutor,
				BlockQuery:              tt.fields.BlockQuery,
				MempoolQuery:            tt.fields.MempoolQuery,
				AccountBalanceQuery:     tt.fields.AccountBalanceQuery,
				TransactionQuery:        tt.fields.TransactionQuery,
				NodeRegistrationQuery:   tt.fields.NodeRegistrationQuery,
				AccountLedgerQuery:      tt.fields.AccountLedgerQuery,
				SkippedBlocksmithQuery:  tt.fields.SkippedBlocksmithQuery,
				Signature:               tt.fields.Signature,
				ActionTypeSwitcher:      tt.fields.ActionTypeSwitcher,
				Observer:                tt.fields.Observer,
				Logger:                  log.New(),
				NodeRegistrationService: tt.fields.NodeRegistrationService,
				BlocksmithStrategy:      tt.fields.BlocksmithStrategy,
				ParticipationScoreQuery: tt.fields.ParticipationScoreQuery,
				ReceiptUtil:             &coreUtil.ReceiptUtil{},
				BlockPoolService:        tt.fields.BlockPoolService,
				CoinbaseService:         tt.fields.CoinbaseService,
				BlocksmithService:       tt.fields.BlocksmithService,
				TransactionCoreService:  tt.fields.TransactionCoreService,
				PublishedReceiptService: tt.fields.PublishedReceiptService,
				FeeScaleService:         tt.fields.FeeScaleService,
				BlockStateCache:         tt.fields.BlockStateCache,
				BlockchainStatusService: tt.fields.BlockchainStatusService,
			}
			if err := bs.PushBlock(tt.args.previousBlock, tt.args.block, tt.args.broadcast,
				tt.args.persist); (err != nil) != tt.wantErr {
				t.Errorf("BlockService.PushBlock() error = %v, wantErr %v", err, tt.wantErr)
			}
		})
	}
}

type (
	mockQueryExecutorGetGenesisBlockSuccess struct {
		query.Executor
	}

	mockQueryExecutorGetGenesisBlockFail struct {
		query.Executor
	}
)

func (*mockQueryExecutorGetGenesisBlockSuccess) ExecuteSelectRow(qStr string, tx bool, args ...interface{}) (*sql.Row, error) {
	db, mock, _ := sqlmock.New()
	mock.ExpectQuery(regexp.QuoteMeta(qStr)).
		WillReturnRows(sqlmock.NewRows(
			query.NewBlockQuery(&chaintype.MainChain{}).Fields,
		).AddRow(
			mockBlockData.GetHeight(),
			mockBlockData.GetID(),
			mockBlockData.GetBlockHash(),
			mockBlockData.GetPreviousBlockHash(),
			mockBlockData.GetTimestamp(),
			mockBlockData.GetBlockSeed(),
			mockBlockData.GetBlockSignature(),
			mockBlockData.GetCumulativeDifficulty(),
			mockBlockData.GetPayloadLength(),
			mockBlockData.GetPayloadHash(),
			mockBlockData.GetBlocksmithPublicKey(),
			mockBlockData.GetTotalAmount(),
			mockBlockData.GetTotalFee(),
			mockBlockData.GetTotalCoinBase(),
			mockBlockData.GetVersion(),
		))
	return db.QueryRow(qStr), nil
}

func (*mockQueryExecutorGetGenesisBlockFail) ExecuteSelectRow(qStr string, tx bool, args ...interface{}) (*sql.Row, error) {
	return nil, nil
}

func TestBlockService_GetGenesisBlock(t *testing.T) {
	type fields struct {
		Chaintype          chaintype.ChainType
		QueryExecutor      query.ExecutorInterface
		BlockQuery         query.BlockQueryInterface
		MempoolQuery       query.MempoolQueryInterface
		TransactionQuery   query.TransactionQueryInterface
		Signature          crypto.SignatureInterface
		ActionTypeSwitcher transaction.TypeActionSwitcher
	}
	tests := []struct {
		name    string
		fields  fields
		want    *model.Block
		wantErr bool
	}{
		{
			name: "GetGenesisBlock:success",
			fields: fields{
				Chaintype:     &chaintype.MainChain{},
				QueryExecutor: &mockQueryExecutorGetGenesisBlockSuccess{},
				BlockQuery:    query.NewBlockQuery(&chaintype.MainChain{}),
			},
			want:    &mockBlockData,
			wantErr: false,
		},
		{
			name: "GetGenesis:fail",
			fields: fields{
				Chaintype:     &chaintype.MainChain{},
				QueryExecutor: &mockQueryExecutorGetGenesisBlockFail{},
				BlockQuery:    query.NewBlockQuery(&chaintype.MainChain{}),
			},
			want:    nil,
			wantErr: true,
		},
	}
	for _, tt := range tests {
		t.Run(tt.name, func(t *testing.T) {
			bs := &BlockService{
				Chaintype:          tt.fields.Chaintype,
				QueryExecutor:      tt.fields.QueryExecutor,
				BlockQuery:         tt.fields.BlockQuery,
				MempoolQuery:       tt.fields.MempoolQuery,
				TransactionQuery:   tt.fields.TransactionQuery,
				Signature:          tt.fields.Signature,
				ActionTypeSwitcher: tt.fields.ActionTypeSwitcher,
			}
			got, err := bs.GetGenesisBlock()
			if (err != nil) != tt.wantErr {
				t.Errorf("BlockService.GetGenesisBlock() error = %v, wantErr %v", err, tt.wantErr)
				return
			}
			if !reflect.DeepEqual(got, tt.want) {
				t.Errorf("BlockService.GetGenesisBlock() = %v, want %v", got, tt.want)
			}
		})
	}
}

type (
	mockQueryExecutorGetBlocksSuccess struct {
		query.Executor
	}

	mockQueryExecutorGetBlocksFail struct {
		query.Executor
	}
)

func (*mockQueryExecutorGetBlocksSuccess) ExecuteSelect(qStr string, tx bool, args ...interface{}) (*sql.Rows, error) {
	db, mock, err := sqlmock.New()
	if err != nil {
		return nil, err
	}
	defer db.Close()
	mock.ExpectQuery(qStr).WillReturnRows(sqlmock.NewRows(
		query.NewBlockQuery(&chaintype.MainChain{}).Fields,
	).AddRow(
		mockBlockData.GetHeight(),
		mockBlockData.GetID(),
		mockBlockData.GetBlockHash(),
		mockBlockData.GetPreviousBlockHash(),
		mockBlockData.GetTimestamp(),
		mockBlockData.GetBlockSeed(),
		mockBlockData.GetBlockSignature(),
		mockBlockData.GetCumulativeDifficulty(),
		mockBlockData.GetPayloadLength(),
		mockBlockData.GetPayloadHash(),
		mockBlockData.GetBlocksmithPublicKey(),
		mockBlockData.GetTotalAmount(),
		mockBlockData.GetTotalFee(),
		mockBlockData.GetTotalCoinBase(),
		mockBlockData.GetVersion(),
	))
	return db.Query(qStr)
}

func (*mockQueryExecutorGetBlocksFail) ExecuteSelect(query string, tx bool, args ...interface{}) (*sql.Rows, error) {
	return nil, errors.New("MockedError")
}

func TestBlockService_GetBlocks(t *testing.T) {
	type fields struct {
		Chaintype          chaintype.ChainType
		QueryExecutor      query.ExecutorInterface
		BlockQuery         query.BlockQueryInterface
		MempoolQuery       query.MempoolQueryInterface
		TransactionQuery   query.TransactionQueryInterface
		Signature          crypto.SignatureInterface
		ActionTypeSwitcher transaction.TypeActionSwitcher
	}
	tests := []struct {
		name    string
		fields  fields
		want    []*model.Block
		wantErr bool
	}{
		{
			name: "GetBlocks:success",
			fields: fields{
				Chaintype:     &chaintype.MainChain{},
				QueryExecutor: &mockQueryExecutorGetBlocksSuccess{},
				BlockQuery:    query.NewBlockQuery(&chaintype.MainChain{}),
			},
			want: []*model.Block{
				&mockBlockData,
			},
			wantErr: false,
		},
		{
			name: "GetBlocks:fail",
			fields: fields{
				Chaintype:     &chaintype.MainChain{},
				QueryExecutor: &mockQueryExecutorGetBlocksFail{},
				BlockQuery:    query.NewBlockQuery(&chaintype.MainChain{}),
			},
			want:    nil,
			wantErr: true,
		},
	}
	for _, tt := range tests {
		t.Run(tt.name, func(t *testing.T) {
			bs := &BlockService{
				Chaintype:          tt.fields.Chaintype,
				QueryExecutor:      tt.fields.QueryExecutor,
				BlockQuery:         tt.fields.BlockQuery,
				MempoolQuery:       tt.fields.MempoolQuery,
				TransactionQuery:   tt.fields.TransactionQuery,
				Signature:          tt.fields.Signature,
				ActionTypeSwitcher: tt.fields.ActionTypeSwitcher,
			}
			got, err := bs.GetBlocks()
			if (err != nil) != tt.wantErr {
				t.Errorf("BlockService.GetBlocks() error = %v, wantErr %v", err, tt.wantErr)
				return
			}
			if !reflect.DeepEqual(got, tt.want) {
				t.Errorf("BlockService.GetBlocks() = %v, want %v", got, tt.want)
			}
		})
	}
}
func TestBlockService_RemoveMempoolTransactions(t *testing.T) {
	type fields struct {
		Chaintype     chaintype.ChainType
		QueryExecutor query.ExecutorInterface
		BlockQuery    query.BlockQueryInterface
		MempoolQuery  query.MempoolQueryInterface
		Signature     crypto.SignatureInterface
		Logger        *log.Logger
	}
	type args struct {
		transactions []*model.Transaction
	}
	tests := []struct {
		name    string
		fields  fields
		args    args
		wantErr bool
	}{
		{
			name: "RemoveMempoolTransaction:Success",
			fields: fields{
				Chaintype:     &chaintype.MainChain{},
				MempoolQuery:  query.NewMempoolQuery(&chaintype.MainChain{}),
				QueryExecutor: &mockQueryExecutorSuccess{},
				Logger:        log.New(),
			},
			args: args{
				transactions: []*model.Transaction{
					transaction.GetFixturesForTransaction(
						1562893303,
						"BCZEGOb3WNx3fDOVf9ZS4EjvOIv_UeW4TVBQJ_6tHKlE",
						"BCZnSfqpP5tqFQlMTYkDeBVFWnbyVK7vLr5ORFpTjgtN",
						false,
					),
				},
			},
			wantErr: false,
		},
		{
			name: "RemoveMempoolTransaction:Fail",
			fields: fields{
				Chaintype:     &chaintype.MainChain{},
				MempoolQuery:  query.NewMempoolQuery(&chaintype.MainChain{}),
				QueryExecutor: &mockQueryExecutorFail{},
				Logger:        log.New(),
			},
			args: args{
				transactions: []*model.Transaction{
					transaction.GetFixturesForTransaction(
						1562893303,
						"BCZEGOb3WNx3fDOVf9ZS4EjvOIv_UeW4TVBQJ_6tHKlE",
						"BCZnSfqpP5tqFQlMTYkDeBVFWnbyVK7vLr5ORFpTjgtN",
						false,
					),
				},
			},
			wantErr: true,
		},
	}
	for _, tt := range tests {
		t.Run(tt.name, func(t *testing.T) {
			bs := &BlockService{
				Chaintype:     tt.fields.Chaintype,
				QueryExecutor: tt.fields.QueryExecutor,
				BlockQuery:    tt.fields.BlockQuery,
				MempoolQuery:  tt.fields.MempoolQuery,
				Signature:     tt.fields.Signature,
				Logger:        tt.fields.Logger,
			}
			if err := bs.RemoveMempoolTransactions(tt.args.transactions); (err != nil) != tt.wantErr {
				t.Errorf("BlockService.RemoveMempoolTransactions() error = %v, wantErr %v", err, tt.wantErr)
			}
		})
	}
}

type (
	mockMempoolServiceSelectFail struct {
		MempoolService
	}
	mockMempoolServiceSelectWrongTransactionBytes struct {
		MempoolService
	}
	mockMempoolServiceSelectSuccess struct {
		MempoolService
	}
	mockQueryExecutorMempoolSuccess struct {
		query.Executor
	}
	mockReceiptServiceReturnEmpty struct {
		ReceiptService
	}

	mockGenerateBlockCoinbaseServiceSuccess struct {
		CoinbaseService
	}
)

func (*mockReceiptServiceReturnEmpty) SelectReceipts(
	blockTimestamp int64,
	numberOfReceipt, lastBlockHeight uint32,
) ([]*model.PublishedReceipt, error) {
	return []*model.PublishedReceipt{}, nil
}

// mockQueryExecutorMempoolSuccess
func (*mockQueryExecutorMempoolSuccess) ExecuteSelect(query string, tx bool, args ...interface{}) (*sql.Rows, error) {
	db, mock, err := sqlmock.New()
	if err != nil {
		return nil, err
	}
	mock.ExpectQuery("").WillReturnRows(sqlmock.NewRows([]string{
		"id",
		"fee_per_byte",
		"arrival_timestamp",
		"transaction_bytes",
	}).AddRow(
		1,
		1,
		123456,
		transaction.GetFixturesForSignedMempoolTransaction(
			1,
			1562893305,
			"BCZEGOb3WNx3fDOVf9ZS4EjvOIv_UeW4TVBQJ_6tHKlE",
			"BCZnSfqpP5tqFQlMTYkDeBVFWnbyVK7vLr5ORFpTjgtN",
			false,
		).TransactionBytes),
	)
	return db.Query("")
}

// mockMempoolServiceSelectSuccess
func (*mockMempoolServiceSelectSuccess) SelectTransactionFromMempool() ([]*model.MempoolTransaction, error) {
	return []*model.MempoolTransaction{
		{
			FeePerByte: 1,
			TransactionBytes: transaction.GetFixturesForSignedMempoolTransaction(
				1,
				1562893305,
				"BCZEGOb3WNx3fDOVf9ZS4EjvOIv_UeW4TVBQJ_6tHKlE",
				"BCZnSfqpP5tqFQlMTYkDeBVFWnbyVK7vLr5ORFpTjgtN",
				false,
			).TransactionBytes,
		},
	}, nil
}

// mockMempoolServiceSelectSuccess
func (*mockMempoolServiceSelectSuccess) SelectTransactionsFromMempool(blockTimestamp int64, blockHeight uint32) ([]*model.Transaction, error) {
	txByte := transaction.GetFixturesForSignedMempoolTransaction(
		1,
		1562893305,
		"BCZEGOb3WNx3fDOVf9ZS4EjvOIv_UeW4TVBQJ_6tHKlE",
		"BCZnSfqpP5tqFQlMTYkDeBVFWnbyVK7vLr5ORFpTjgtN",
		false,
	).TransactionBytes
	txHash := sha3.Sum256(txByte)
	return []*model.Transaction{
		{
			ID:              1,
			TransactionHash: txHash[:],
		},
	}, nil
}

// mockMempoolServiceSelectFail
func (*mockMempoolServiceSelectFail) SelectTransactionsFromMempool(blockTimestamp int64, blockHeight uint32) ([]*model.Transaction, error) {
	return nil, errors.New("want error on select")
}

// mockMempoolServiceSelectSuccess
func (*mockMempoolServiceSelectWrongTransactionBytes) SelectTransactionsFromMempool(
	blockTimestamp int64,
	blockHeight uint32,
) ([]*model.Transaction, error) {
	return []*model.Transaction{
		{
			ID: 1,
		},
	}, nil
}

func (*mockGenerateBlockCoinbaseServiceSuccess) GetCoinbase(
	blockTimesatamp, previousBlockTimesatamp int64,
) int64 {
	return 50 * constant.OneZBC
}

func TestBlockService_GenerateBlock(t *testing.T) {
	type fields struct {
		Chaintype          chaintype.ChainType
		QueryExecutor      query.ExecutorInterface
		BlockQuery         query.BlockQueryInterface
		MempoolQuery       query.MempoolQueryInterface
		TransactionQuery   query.TransactionQueryInterface
		Signature          crypto.SignatureInterface
		MempoolService     MempoolServiceInterface
		ReceiptService     ReceiptServiceInterface
		BlocksmithStrategy strategy.BlocksmithStrategyInterface
		ActionTypeSwitcher transaction.TypeActionSwitcher
		CoinbaseService    CoinbaseServiceInterface
	}
	type args struct {
		previousBlock            *model.Block
		secretPhrase             string
		timestamp                int64
		blockSmithAccountAddress string
		empty                    bool
	}
	tests := []struct {
		name    string
		fields  fields
		args    args
		want    *model.Block
		wantErr bool
	}{
		{
			name: "wantFail:MempoolServiceSelectTransaction",
			fields: fields{
				Chaintype:       &chaintype.MainChain{},
				Signature:       &mockSignature{},
				MempoolQuery:    query.NewMempoolQuery(&chaintype.MainChain{}),
				MempoolService:  &mockMempoolServiceSelectFail{},
				CoinbaseService: &mockGenerateBlockCoinbaseServiceSuccess{},
			},
			args: args{
				previousBlock: &model.Block{
					Version:             1,
					PreviousBlockHash:   []byte{},
					BlockSeed:           []byte{},
					BlocksmithPublicKey: bcsNodePubKey1,
					Timestamp:           12344587645,
					TotalAmount:         0,
					TotalFee:            0,
					TotalCoinBase:       0,
					Transactions:        []*model.Transaction{},
					PayloadHash:         []byte{},
					PayloadLength:       0,
					BlockSignature:      []byte{},
				},
				secretPhrase:             "phasepress",
				timestamp:                12344587645,
				blockSmithAccountAddress: "BCZ",
				empty:                    false,
			},
			wantErr: true,
		},
		{
			name: "wantSuccess:ParseTransactionToByte",
			fields: fields{
				Chaintype:    &chaintype.MainChain{},
				Signature:    &mockSignature{},
				BlockQuery:   query.NewBlockQuery(&chaintype.MainChain{}),
				MempoolQuery: query.NewMempoolQuery(&chaintype.MainChain{}),
				MempoolService: &mockMempoolServiceSelectSuccess{
					MempoolService{
						QueryExecutor:      &mockQueryExecutorMempoolSuccess{},
						ActionTypeSwitcher: &mockTypeActionSuccess{},
					},
				},
				BlocksmithStrategy: &mockBlocksmithServicePushBlock{},
				ReceiptService:     &mockReceiptServiceReturnEmpty{},
				ActionTypeSwitcher: &mockTypeActionSuccess{},
				CoinbaseService:    &mockGenerateBlockCoinbaseServiceSuccess{},
			},
			args: args{
				previousBlock: &model.Block{
					Version:             1,
					PreviousBlockHash:   []byte{},
					BlockSeed:           []byte{},
					BlocksmithPublicKey: bcsNodePubKey1,
					Timestamp:           12344587645,
					TotalAmount:         0,
					TotalFee:            0,
					TotalCoinBase:       0,
					Transactions:        []*model.Transaction{},
					PayloadHash:         []byte{},
					PayloadLength:       0,
					BlockSignature:      []byte{},
				},
				secretPhrase: "",
				timestamp:    12345678,
				empty:        false,
			},
			wantErr: false,
		},
	}
	for _, tt := range tests {
		t.Run(tt.name, func(t *testing.T) {
			bs := &BlockService{
				Chaintype:          tt.fields.Chaintype,
				QueryExecutor:      tt.fields.QueryExecutor,
				BlockQuery:         tt.fields.BlockQuery,
				MempoolQuery:       tt.fields.MempoolQuery,
				TransactionQuery:   tt.fields.TransactionQuery,
				Signature:          tt.fields.Signature,
				MempoolService:     tt.fields.MempoolService,
				ReceiptService:     tt.fields.ReceiptService,
				BlocksmithStrategy: tt.fields.BlocksmithStrategy,
				ActionTypeSwitcher: tt.fields.ActionTypeSwitcher,
				ReceiptUtil:        &coreUtil.ReceiptUtil{},
				CoinbaseService:    tt.fields.CoinbaseService,
			}
			_, err := bs.GenerateBlock(
				tt.args.previousBlock,
				tt.args.secretPhrase,
				tt.args.timestamp,
				tt.args.empty,
			)
			if (err != nil) != tt.wantErr {
				t.Errorf("BlockService.GenerateBlock() error = %v, wantErr %v", err, tt.wantErr)
				return
			}
		})
	}
}

type (
	mockAddGenesisExecutor struct {
		query.Executor
	}
)

func (*mockAddGenesisExecutor) BeginTx() error    { return nil }
func (*mockAddGenesisExecutor) RollbackTx() error { return nil }
func (*mockAddGenesisExecutor) CommitTx() error   { return nil }
func (*mockAddGenesisExecutor) ExecuteTransaction(qStr string, args ...interface{}) error {
	return nil
}
func (*mockAddGenesisExecutor) ExecuteSelect(qStr string, tx bool, args ...interface{}) (*sql.Rows, error) {
	db, mock, _ := sqlmock.New()
	defer db.Close()
	mock.ExpectQuery(regexp.QuoteMeta(qStr)).WillReturnRows(
		sqlmock.NewRows(query.NewMempoolQuery(chaintype.GetChainType(0)).Fields),
	)
	return db.Query(qStr)
}

type (
	mockBlocksmithServiceAddGenesisSuccess struct {
		strategy.BlocksmithStrategyMain
	}
	mockAddGenesisPublishedReceiptServiceSuccess struct {
		PublishedReceiptService
	}
	mockAddGenesisFeeScaleServiceCache struct {
		fee.FeeScaleServiceInterface
	}
)

func (*mockAddGenesisFeeScaleServiceCache) GetCurrentPhase(
	blockTimestamp int64,
	isPostTransaction bool,
) (phase model.FeeVotePhase, canAdjust bool, err error) {
	return model.FeeVotePhase_FeeVotePhaseCommmit, false, nil
}

func (*mockAddGenesisFeeScaleServiceCache) GetLatestFeeScale(feeScale *model.FeeScale) error {
	*feeScale = model.FeeScale{
		FeeScale:    constant.OneZBC,
		BlockHeight: 0,
		Latest:      true,
	}
	return nil
}
func (*mockAddGenesisFeeScaleServiceCache) InsertFeeScale(feeScale *model.FeeScale) error {
	return nil
}
func (*mockBlocksmithServiceAddGenesisSuccess) SortBlocksmiths(block *model.Block, withLock bool) {

}

func (*mockAddGenesisPublishedReceiptServiceSuccess) ProcessPublishedReceipts(block *model.Block) (int, error) {
	return 0, nil
}

func TestBlockService_AddGenesis(t *testing.T) {
	type fields struct {
		Chaintype               chaintype.ChainType
		QueryExecutor           query.ExecutorInterface
		BlockQuery              query.BlockQueryInterface
		MempoolQuery            query.MempoolQueryInterface
		TransactionQuery        query.TransactionQueryInterface
		AccountBalanceQuery     query.AccountBalanceQueryInterface
		Signature               crypto.SignatureInterface
		MempoolService          MempoolServiceInterface
		ActionTypeSwitcher      transaction.TypeActionSwitcher
		Observer                *observer.Observer
		NodeRegistrationService NodeRegistrationServiceInterface
		BlocksmithStrategy      strategy.BlocksmithStrategyInterface
		BlockPoolService        BlockPoolServiceInterface
		Logger                  *log.Logger
		TransactionCoreService  TransactionCoreServiceInterface
		PublishedReceiptService PublishedReceiptServiceInterface
		BlockStateCache         storage.CacheStorageInterface
		BlockchainStatusService BlockchainStatusServiceInterface
	}
	tests := []struct {
		name    string
		fields  fields
		wantErr bool
	}{
		{
			name: "wantSuccess",
			fields: fields{
				Chaintype:               &chaintype.MainChain{},
				Signature:               &mockSignature{},
				MempoolQuery:            query.NewMempoolQuery(&chaintype.MainChain{}),
				AccountBalanceQuery:     query.NewAccountBalanceQuery(),
				MempoolService:          &mockMempoolServiceSelectFail{},
				ActionTypeSwitcher:      &mockTypeActionSuccess{},
				QueryExecutor:           &mockAddGenesisExecutor{},
				BlockQuery:              query.NewBlockQuery(&chaintype.MainChain{}),
				TransactionQuery:        query.NewTransactionQuery(&chaintype.MainChain{}),
				Observer:                observer.NewObserver(),
				NodeRegistrationService: &mockNodeRegistrationServiceSuccess{},
				BlocksmithStrategy:      &mockBlocksmithServiceAddGenesisSuccess{},
				BlockPoolService:        &mockBlockPoolServiceNoDuplicate{},
				Logger:                  log.New(),
				TransactionCoreService: NewTransactionCoreService(
					log.New(),
					&mockQueryExecutorSuccess{},
					&transaction.TypeSwitcher{
						Executor: &mockQueryExecutorSuccess{},
					},
					&transaction.Util{},
					query.NewTransactionQuery(&chaintype.MainChain{}),
					query.NewEscrowTransactionQuery(),
					query.NewPendingTransactionQuery(),
					query.NewLiquidPaymentTransactionQuery(),
				),
				PublishedReceiptService: &mockAddGenesisPublishedReceiptServiceSuccess{},
				BlockStateCache:         storage.NewBlockStateStorage(),
				BlockchainStatusService: &mockBlockchainStatusService{},
			},
			wantErr: false,
		},
	}
	for _, tt := range tests {
		t.Run(tt.name, func(t *testing.T) {
			bs := &BlockService{
				Chaintype:               tt.fields.Chaintype,
				QueryExecutor:           tt.fields.QueryExecutor,
				BlockQuery:              tt.fields.BlockQuery,
				MempoolQuery:            tt.fields.MempoolQuery,
				AccountBalanceQuery:     tt.fields.AccountBalanceQuery,
				TransactionQuery:        tt.fields.TransactionQuery,
				Signature:               tt.fields.Signature,
				MempoolService:          tt.fields.MempoolService,
				ActionTypeSwitcher:      tt.fields.ActionTypeSwitcher,
				Observer:                tt.fields.Observer,
				NodeRegistrationService: tt.fields.NodeRegistrationService,
				BlocksmithStrategy:      tt.fields.BlocksmithStrategy,
				BlockPoolService:        tt.fields.BlockPoolService,
				Logger:                  tt.fields.Logger,
				TransactionCoreService:  tt.fields.TransactionCoreService,
				PublishedReceiptService: tt.fields.PublishedReceiptService,
				FeeScaleService:         &mockAddGenesisFeeScaleServiceCache{},
				BlockStateCache:         tt.fields.BlockStateCache,
				BlockchainStatusService: tt.fields.BlockchainStatusService,
			}
			if err := bs.AddGenesis(); (err != nil) != tt.wantErr {
				t.Errorf("BlockService.AddGenesis() error = %v, wantErr %v", err, tt.wantErr)
			}
		})
	}
}

type (
	mockQueryExecutorCheckGenesisTrue struct {
		query.Executor
	}
	mockQueryExecutorCheckGenesisFalse struct {
		query.Executor
	}
)

func (*mockQueryExecutorCheckGenesisFalse) ExecuteSelect(query string, tx bool, args ...interface{}) (*sql.Rows, error) {
	db, mock, err := sqlmock.New()
	if err != nil {
		return nil, err
	}
	defer db.Close()
	mock.ExpectQuery("").WillReturnRows(sqlmock.NewRows([]string{
		"ID", "PreviousBlockHash", "Height", "Timestamp", "BlockSeed", "BlockSignature", "CumulativeDifficulty",
		"PayloadLength", "PayloadHash", "BlocksmithPublicKey", "TotalAmount", "TotalFee", "TotalCoinBase",
		"Version",
	}))
	return db.Query("")
}

func (*mockQueryExecutorCheckGenesisFalse) ExecuteSelectRow(qStr string, tx bool, args ...interface{}) (*sql.Row, error) {
	return nil, nil
}

func (*mockQueryExecutorCheckGenesisTrue) ExecuteSelect(qStr string, tx bool, args ...interface{}) (*sql.Rows, error) {
	db, mock, err := sqlmock.New()
	if err != nil {
		return nil, err
	}
	defer db.Close()
	mock.ExpectQuery("").WillReturnRows(sqlmock.NewRows(
		query.NewBlockQuery(&chaintype.MainChain{}).Fields,
	).AddRow(
		mockBlockData.GetHeight(),
		mockBlockData.GetID(),
		mockBlockData.GetBlockHash(),
		mockBlockData.GetPreviousBlockHash(),
		mockBlockData.GetTimestamp(),
		mockBlockData.GetBlockSeed(),
		mockBlockData.GetBlockSignature(),
		mockBlockData.GetCumulativeDifficulty(),
		mockBlockData.GetPayloadLength(),
		mockBlockData.GetPayloadHash(),
		mockBlockData.GetBlocksmithPublicKey(),
		mockBlockData.GetTotalAmount(),
		mockBlockData.GetTotalFee(),
		mockBlockData.GetTotalCoinBase(),
		mockBlockData.GetVersion(),
	))
	return db.Query("")
}

func (*mockQueryExecutorCheckGenesisTrue) ExecuteSelectRow(qStr string, tx bool, args ...interface{}) (*sql.Row, error) {
	db, mock, _ := sqlmock.New()
	mock.ExpectQuery(regexp.QuoteMeta(qStr)).
		WillReturnRows(sqlmock.NewRows(
			query.NewBlockQuery(&chaintype.MainChain{}).Fields,
		).AddRow(
			mockBlockData.GetHeight(),
			mockBlockData.GetID(),
			mockBlockData.GetBlockHash(),
			mockBlockData.GetPreviousBlockHash(),
			mockBlockData.GetTimestamp(),
			mockBlockData.GetBlockSeed(),
			mockBlockData.GetBlockSignature(),
			mockBlockData.GetCumulativeDifficulty(),
			mockBlockData.GetPayloadLength(),
			mockBlockData.GetPayloadHash(),
			mockBlockData.GetBlocksmithPublicKey(),
			mockBlockData.GetTotalAmount(),
			mockBlockData.GetTotalFee(),
			mockBlockData.GetTotalCoinBase(),
			mockBlockData.GetVersion(),
		))
	return db.QueryRow(qStr), nil
}

func TestBlockService_CheckGenesis(t *testing.T) {
	type fields struct {
		Chaintype          chaintype.ChainType
		QueryExecutor      query.ExecutorInterface
		BlockQuery         query.BlockQueryInterface
		MempoolQuery       query.MempoolQueryInterface
		TransactionQuery   query.TransactionQueryInterface
		Signature          crypto.SignatureInterface
		MempoolService     MempoolServiceInterface
		ActionTypeSwitcher transaction.TypeActionSwitcher
		Logger             *log.Logger
	}
	tests := []struct {
		name   string
		fields fields
		want   bool
	}{
		{
			name: "wantTrue",
			fields: fields{
				Chaintype:     &chaintype.MainChain{},
				QueryExecutor: &mockQueryExecutorCheckGenesisTrue{},
				BlockQuery:    query.NewBlockQuery(&chaintype.MainChain{}),
				Logger:        log.New(),
			},
			want: true,
		},
		{
			name: "wantFalse",
			fields: fields{
				Chaintype:     &chaintype.MainChain{},
				QueryExecutor: &mockQueryExecutorCheckGenesisFalse{},
				BlockQuery:    query.NewBlockQuery(&chaintype.MainChain{}),
				Logger:        log.New(),
			},
			want: false,
		},
	}
	for _, tt := range tests {
		t.Run(tt.name, func(t *testing.T) {
			bs := &BlockService{
				Chaintype:          tt.fields.Chaintype,
				QueryExecutor:      tt.fields.QueryExecutor,
				BlockQuery:         tt.fields.BlockQuery,
				MempoolQuery:       tt.fields.MempoolQuery,
				TransactionQuery:   tt.fields.TransactionQuery,
				Signature:          tt.fields.Signature,
				MempoolService:     tt.fields.MempoolService,
				ActionTypeSwitcher: tt.fields.ActionTypeSwitcher,
				Logger:             tt.fields.Logger,
			}
			if got := bs.CheckGenesis(); got != tt.want {
				t.Errorf("BlockService.CheckGenesis() = %v, want %v", got, tt.want)
			}
		})
	}
}

type (
	mockQueryExecutorGetBlockByHeightSuccess struct {
		query.Executor
	}
	mockQueryExecutorGetBlockByHeightFail struct {
		query.Executor
	}
)

func (*mockQueryExecutorGetBlockByHeightSuccess) ExecuteSelectRow(qStr string, _ bool, _ ...interface{}) (*sql.Row, error) {
	db, mock, _ := sqlmock.New()
	defer db.Close()

	mock.ExpectQuery(regexp.QuoteMeta(qStr)).WillReturnRows(sqlmock.NewRows(
		query.NewBlockQuery(&chaintype.MainChain{}).Fields).AddRow(
		mockBlockData.GetHeight(),
		mockBlockData.GetID(),
		mockBlockData.GetBlockHash(),
		mockBlockData.GetPreviousBlockHash(),
		mockBlockData.GetTimestamp(),
		mockBlockData.GetBlockSeed(),
		mockBlockData.GetBlockSignature(),
		mockBlockData.GetCumulativeDifficulty(),
		mockBlockData.GetPayloadLength(),
		mockBlockData.GetPayloadHash(),
		mockBlockData.GetBlocksmithPublicKey(),
		mockBlockData.GetTotalAmount(),
		mockBlockData.GetTotalFee(),
		mockBlockData.GetTotalCoinBase(),
		mockBlockData.GetVersion(),
	))
	return db.QueryRow(qStr), nil
}
func (*mockQueryExecutorGetBlockByHeightSuccess) ExecuteSelect(qStr string, tx bool, args ...interface{}) (*sql.Rows, error) {
	db, mock, _ := sqlmock.New()
	defer db.Close()

	switch qStr {
	case "SELECT height, id, block_hash, previous_block_hash, timestamp, block_seed, block_signature, " +
		"cumulative_difficulty, payload_length, payload_hash, blocksmith_public_key, total_amount, " +
		"total_fee, total_coinbase, version FROM main_block WHERE height = 0":
		mock.ExpectQuery(regexp.QuoteMeta(qStr)).WillReturnRows(sqlmock.NewRows(
			query.NewBlockQuery(&chaintype.MainChain{}).Fields).AddRow(
			mockBlockData.GetHeight(),
			mockBlockData.GetID(),
			mockBlockData.GetBlockHash(),
			mockBlockData.GetPreviousBlockHash(),
			mockBlockData.GetTimestamp(),
			mockBlockData.GetBlockSeed(),
			mockBlockData.GetBlockSignature(),
			mockBlockData.GetCumulativeDifficulty(),
			mockBlockData.GetPayloadLength(),
			mockBlockData.GetPayloadHash(),
			mockBlockData.GetBlocksmithPublicKey(),
			mockBlockData.GetTotalAmount(),
			mockBlockData.GetTotalFee(),
			mockBlockData.GetTotalCoinBase(),
			mockBlockData.GetVersion(),
		))
	case "SELECT id, block_id, block_height, sender_account_address, recipient_account_address, transaction_type, " +
		"fee, timestamp, transaction_hash, transaction_body_length, transaction_body_bytes, " +
		"signature, version, transaction_index FROM \"transaction\" WHERE block_id = ? ORDER BY transaction_index ASC":
		mock.ExpectQuery(regexp.QuoteMeta(qStr)).WillReturnRows(sqlmock.NewRows(
			query.NewTransactionQuery(&chaintype.MainChain{}).Fields))
	}
	return db.Query(qStr)
}

func (*mockQueryExecutorGetBlockByHeightFail) ExecuteSelectRow(qStr string, _ bool, _ ...interface{}) (*sql.Row, error) {
	db, mock, _ := sqlmock.New()
	defer db.Close()

	mock.ExpectQuery("SELECT").WillReturnRows(mock.NewRows(query.NewBlockQuery(&chaintype.MainChain{}).Fields))
	return db.QueryRow(qStr), nil
}

func (*mockQueryExecutorGetBlockByHeightFail) ExecuteSelect(string, bool, ...interface{}) (*sql.Rows, error) {
	return nil, errors.New("MockedError")
}

type (
	// GetBlockByHeight mocks
	mockGetBlockByHeightTransactionCoreServiceSuccess struct {
		TransactionCoreService
	}
	// GetBlockByHeight mocks
)

var (
	// GetBlockByHeight mocks
	mockGetBlockByHeightResult = model.Block{
		ID:        constant.MainchainGenesisBlockID,
		BlockHash: make([]byte, 32),
		PreviousBlockHash: []byte{167, 255, 198, 248, 191, 30, 215, 102, 81, 193, 71, 86, 160,
			97, 214, 98, 245, 128, 255, 77, 228, 59, 73, 250, 130, 216, 10, 75, 128, 248, 67, 74},
		Height:    1,
		Timestamp: 1,
		BlockSeed: []byte{153, 58, 50, 200, 7, 61, 108, 229, 204, 48, 199, 145, 21, 99, 125, 75, 49,
			45, 118, 97, 219, 80, 242, 244, 100, 134, 144, 246, 37, 144, 213, 135},
		BlockSignature:       []byte{144, 246, 37, 144, 213, 135},
		CumulativeDifficulty: "1000",
		PayloadLength:        1,
		PayloadHash:          []byte{},
		BlocksmithPublicKey: []byte{1, 2, 3, 200, 7, 61, 108, 229, 204, 48, 199, 145, 21, 99, 125, 75, 49,
			45, 118, 97, 219, 80, 242, 244, 100, 134, 144, 246, 37, 144, 213, 135},
		TotalAmount:   1000,
		TotalFee:      0,
		TotalCoinBase: 1,
		Version:       0,
		Transactions:  make([]*model.Transaction, 0),
	}
	// GetBlockByHeight mocks
)

func (*mockGetBlockByHeightTransactionCoreServiceSuccess) GetTransactionsByBlockID(blockID int64) ([]*model.Transaction, error) {
	return make([]*model.Transaction, 0), nil
}

func TestBlockService_GetBlockByHeight(t *testing.T) {
	type fields struct {
		Chaintype              chaintype.ChainType
		QueryExecutor          query.ExecutorInterface
		BlockQuery             query.BlockQueryInterface
		MempoolQuery           query.MempoolQueryInterface
		TransactionQuery       query.TransactionQueryInterface
		Signature              crypto.SignatureInterface
		MempoolService         MempoolServiceInterface
		ActionTypeSwitcher     transaction.TypeActionSwitcher
		AccountBalanceQuery    query.AccountBalanceQueryInterface
		TransactionCoreService TransactionCoreServiceInterface
		Observer               *observer.Observer
	}
	type args struct {
		height uint32
	}
	tests := []struct {
		name    string
		fields  fields
		args    args
		want    *model.Block
		wantErr bool
	}{
		{
			name: "GetBlockByHeight:Success", // All is good
			fields: fields{
				Chaintype:              &chaintype.MainChain{},
				QueryExecutor:          &mockQueryExecutorGetBlockByHeightSuccess{},
				BlockQuery:             query.NewBlockQuery(&chaintype.MainChain{}),
				TransactionQuery:       query.NewTransactionQuery(&chaintype.MainChain{}),
				TransactionCoreService: &mockGetBlockByHeightTransactionCoreServiceSuccess{},
			},
			want:    &mockGetBlockByHeightResult,
			wantErr: false,
		},
		{
			name: "GetBlockByHeight:FailNoEntryFound", // All is good
			fields: fields{
				Chaintype:              &chaintype.MainChain{},
				QueryExecutor:          &mockQueryExecutorGetBlockByHeightFail{},
				BlockQuery:             query.NewBlockQuery(&chaintype.MainChain{}),
				TransactionQuery:       query.NewTransactionQuery(&chaintype.MainChain{}),
				TransactionCoreService: &mockGetBlockByHeightTransactionCoreServiceSuccess{},
			},
			want:    nil,
			wantErr: true,
		},
	}
	for _, tt := range tests {
		t.Run(tt.name, func(t *testing.T) {
			bs := &BlockService{
				Chaintype:              tt.fields.Chaintype,
				QueryExecutor:          tt.fields.QueryExecutor,
				BlockQuery:             tt.fields.BlockQuery,
				MempoolQuery:           tt.fields.MempoolQuery,
				TransactionQuery:       tt.fields.TransactionQuery,
				Signature:              tt.fields.Signature,
				MempoolService:         tt.fields.MempoolService,
				ActionTypeSwitcher:     tt.fields.ActionTypeSwitcher,
				AccountBalanceQuery:    tt.fields.AccountBalanceQuery,
				Observer:               tt.fields.Observer,
				TransactionCoreService: tt.fields.TransactionCoreService,
			}
			got, err := bs.GetBlockByHeight(tt.args.height)
			if (err != nil) != tt.wantErr {
				t.Errorf("BlockService.GetBlockByHeight() error = %v, wantErr %v", err, tt.wantErr)
				return
			}
			if !reflect.DeepEqual(got, tt.want) {
				t.Errorf("BlockService.GetBlockByHeight() = %v, want %v", got, tt.want)
			}
		})
	}
}

type (
	mockQueryExecutorGetBlockByIDSuccess struct {
		query.Executor
	}
	mockQueryExecutorGetBlockByIDFail struct {
		query.Executor
	}
)

func (*mockQueryExecutorGetBlockByIDSuccess) ExecuteSelect(qStr string, tx bool, args ...interface{}) (*sql.Rows, error) {
	db, mock, _ := sqlmock.New()
	defer db.Close()

	switch qStr {
	case "SELECT height, id, block_hash, previous_block_hash, timestamp, block_seed, block_signature, cumulative_difficulty, " +
		"payload_length, payload_hash, blocksmith_public_key, total_amount, total_fee, total_coinbase, " +
		"version FROM main_block WHERE id = 1":
		mock.ExpectQuery(regexp.QuoteMeta(qStr)).WillReturnRows(sqlmock.NewRows(
			query.NewBlockQuery(&chaintype.MainChain{}).Fields).AddRow(
			mockBlockData.GetHeight(),
			mockBlockData.GetID(),
			mockBlockData.GetBlockHash(),
			mockBlockData.GetPreviousBlockHash(),
			mockBlockData.GetTimestamp(),
			mockBlockData.GetBlockSeed(),
			mockBlockData.GetBlockSignature(),
			mockBlockData.GetCumulativeDifficulty(),
			mockBlockData.GetPayloadLength(),
			mockBlockData.GetPayloadHash(),
			mockBlockData.GetBlocksmithPublicKey(),
			mockBlockData.GetTotalAmount(),
			mockBlockData.GetTotalFee(),
			mockBlockData.GetTotalCoinBase(),
			mockBlockData.GetVersion(),
		))
	case "SELECT id, block_id, block_height, sender_account_address, recipient_account_address, transaction_type, " +
		"fee, timestamp, transaction_hash, transaction_body_length, transaction_body_bytes, " +
		"signature, version, transaction_index FROM \"transaction\" WHERE block_id = ? ORDER BY transaction_index ASC":
		mock.ExpectQuery(regexp.QuoteMeta(qStr)).WillReturnRows(sqlmock.NewRows(
			query.NewTransactionQuery(&chaintype.MainChain{}).Fields))
	}
	return db.Query(qStr)
}

func (*mockQueryExecutorGetBlockByIDFail) ExecuteSelect(query string, tx bool, args ...interface{}) (*sql.Rows, error) {
	return nil, errors.New("MockedError")
}

func (*mockQueryExecutorGetBlockByIDSuccess) ExecuteSelectRow(qStr string, tx bool, args ...interface{}) (*sql.Row, error) {
	db, mock, _ := sqlmock.New()
	defer db.Close()
	mock.ExpectQuery(regexp.QuoteMeta(qStr)).
		WillReturnRows(sqlmock.NewRows(query.NewBlockQuery(&chaintype.MainChain{}).Fields).AddRow(
			mockBlockData.GetHeight(),
			mockBlockData.GetID(),
			mockBlockData.GetBlockHash(),
			mockBlockData.GetPreviousBlockHash(),
			mockBlockData.GetTimestamp(),
			mockBlockData.GetBlockSeed(),
			mockBlockData.GetBlockSignature(),
			mockBlockData.GetCumulativeDifficulty(),
			mockBlockData.GetPayloadLength(),
			mockBlockData.GetPayloadHash(),
			mockBlockData.GetBlocksmithPublicKey(),
			mockBlockData.GetTotalAmount(),
			mockBlockData.GetTotalFee(),
			mockBlockData.GetTotalCoinBase(),
			mockBlockData.GetVersion(),
		))
	return db.QueryRow(qStr), nil
}

func (*mockQueryExecutorGetBlockByIDFail) ExecuteSelectRow(query string, tx bool, args ...interface{}) (*sql.Row, error) {
	return nil, errors.New("MockedError")
}

type (
	// GetBlockByID mocks
	mockGetBlockByIDTransactionCoreServiceSuccess struct {
		TransactionCoreService
	}
	// GetBlockByID mocks

)

var (
	// GetBlockByID mocks
	mockGetBlockByIDResult = model.Block{
		ID:        constant.MainchainGenesisBlockID,
		BlockHash: make([]byte, 32),
		PreviousBlockHash: []byte{167, 255, 198, 248, 191, 30, 215, 102, 81, 193, 71, 86, 160,
			97, 214, 98, 245, 128, 255, 77, 228, 59, 73, 250, 130, 216, 10, 75, 128, 248, 67, 74},
		Height:    1,
		Timestamp: 1,
		BlockSeed: []byte{153, 58, 50, 200, 7, 61, 108, 229, 204, 48, 199, 145, 21, 99, 125, 75, 49,
			45, 118, 97, 219, 80, 242, 244, 100, 134, 144, 246, 37, 144, 213, 135},
		BlockSignature:       []byte{144, 246, 37, 144, 213, 135},
		CumulativeDifficulty: "1000",
		PayloadLength:        1,
		PayloadHash:          []byte{},
		BlocksmithPublicKey: []byte{1, 2, 3, 200, 7, 61, 108, 229, 204, 48, 199, 145, 21, 99, 125, 75, 49,
			45, 118, 97, 219, 80, 242, 244, 100, 134, 144, 246, 37, 144, 213, 135},
		TotalAmount:   1000,
		TotalFee:      0,
		TotalCoinBase: 1,
		Version:       0,
		Transactions:  make([]*model.Transaction, 0),
	}
	// GetBlockByID mocks
)

func (*mockGetBlockByIDTransactionCoreServiceSuccess) GetTransactionsByBlockID(blockID int64) ([]*model.Transaction, error) {
	return make([]*model.Transaction, 0), nil
}

func TestBlockService_GetBlockByID(t *testing.T) {
	type fields struct {
		Chaintype              chaintype.ChainType
		QueryExecutor          query.ExecutorInterface
		BlockQuery             query.BlockQueryInterface
		MempoolQuery           query.MempoolQueryInterface
		TransactionQuery       query.TransactionQueryInterface
		Signature              crypto.SignatureInterface
		MempoolService         MempoolServiceInterface
		ActionTypeSwitcher     transaction.TypeActionSwitcher
		AccountBalanceQuery    query.AccountBalanceQueryInterface
		Observer               *observer.Observer
		TransactionCoreService TransactionCoreServiceInterface
	}
	type args struct {
		ID               int64
		withAttachedData bool
	}
	tests := []struct {
		name    string
		fields  fields
		args    args
		want    *model.Block
		wantErr bool
	}{
		{
			name: "GetBlockByID:Success", // All is good
			fields: fields{
				Chaintype:              &chaintype.MainChain{},
				QueryExecutor:          &mockQueryExecutorGetBlockByIDSuccess{},
				BlockQuery:             query.NewBlockQuery(&chaintype.MainChain{}),
				TransactionQuery:       query.NewTransactionQuery(&chaintype.MainChain{}),
				TransactionCoreService: &mockGetBlockByIDTransactionCoreServiceSuccess{},
			},
			args: args{
				ID:               int64(1),
				withAttachedData: true,
			},
			want:    &mockGetBlockByIDResult,
			wantErr: false,
		},
		{
			name: "GetBlockByID:FailNoEntryFound", // All is good
			fields: fields{
				Chaintype:     &chaintype.MainChain{},
				QueryExecutor: &mockQueryExecutorGetBlockByIDFail{},
				BlockQuery:    query.NewBlockQuery(&chaintype.MainChain{}),
			},
			want:    nil,
			wantErr: true,
		},
	}
	for _, tt := range tests {
		t.Run(tt.name, func(t *testing.T) {
			bs := &BlockService{
				Chaintype:              tt.fields.Chaintype,
				QueryExecutor:          tt.fields.QueryExecutor,
				BlockQuery:             tt.fields.BlockQuery,
				MempoolQuery:           tt.fields.MempoolQuery,
				TransactionQuery:       tt.fields.TransactionQuery,
				Signature:              tt.fields.Signature,
				MempoolService:         tt.fields.MempoolService,
				ActionTypeSwitcher:     tt.fields.ActionTypeSwitcher,
				AccountBalanceQuery:    tt.fields.AccountBalanceQuery,
				Observer:               tt.fields.Observer,
				TransactionCoreService: tt.fields.TransactionCoreService,
			}
			got, err := bs.GetBlockByID(tt.args.ID, tt.args.withAttachedData)
			if (err != nil) != tt.wantErr {
				t.Errorf("BlockService.GetBlockByID() error = %v, wantErr %v", err, tt.wantErr)
				return
			}
			if !reflect.DeepEqual(got, tt.want) {
				t.Errorf("BlockService.GetBlockByID() = %v, want %v", got, tt.want)
			}
		})
	}
}

type (
	mockQueryExecutorGetBlocksFromHeightSuccess struct {
		query.Executor
	}

	mockQueryExecutorGetBlocksFromHeightFail struct {
		query.Executor
	}
)

func (*mockQueryExecutorGetBlocksFromHeightSuccess) ExecuteSelect(qStr string, tx bool, args ...interface{}) (*sql.Rows, error) {
	db, mock, err := sqlmock.New()
	if err != nil {
		return nil, err
	}
	defer db.Close()
	mock.ExpectQuery(qStr).WillReturnRows(sqlmock.NewRows(
		query.NewBlockQuery(&chaintype.MainChain{}).Fields,
	).AddRow(
		mockBlockData.GetHeight(),
		mockBlockData.GetID(),
		mockBlockData.GetBlockHash(),
		mockBlockData.GetPreviousBlockHash(),
		mockBlockData.GetTimestamp(),
		mockBlockData.GetBlockSeed(),
		mockBlockData.GetBlockSignature(),
		mockBlockData.GetCumulativeDifficulty(),
		mockBlockData.GetPayloadLength(),
		mockBlockData.GetPayloadHash(),
		mockBlockData.GetBlocksmithPublicKey(),
		mockBlockData.GetTotalAmount(),
		mockBlockData.GetTotalFee(),
		mockBlockData.GetTotalCoinBase(),
		mockBlockData.GetVersion(),
	).AddRow(
		mockBlockData.GetHeight(),
		mockBlockData.GetID(),
		mockBlockData.GetBlockHash(),
		mockBlockData.GetPreviousBlockHash(),
		mockBlockData.GetTimestamp(),
		mockBlockData.GetBlockSeed(),
		mockBlockData.GetBlockSignature(),
		mockBlockData.GetCumulativeDifficulty(),
		mockBlockData.GetPayloadLength(),
		mockBlockData.GetPayloadHash(),
		mockBlockData.GetBlocksmithPublicKey(),
		mockBlockData.GetTotalAmount(),
		mockBlockData.GetTotalFee(),
		mockBlockData.GetTotalCoinBase(),
		mockBlockData.GetVersion(),
	),
	)
	return db.Query(qStr)
}

func (*mockQueryExecutorGetBlocksFromHeightFail) ExecuteSelect(query string, tx bool, args ...interface{}) (*sql.Rows, error) {
	return nil, errors.New("MockedError")
}

func TestBlockService_GetBlocksFromHeight(t *testing.T) {
	type fields struct {
		Chaintype           chaintype.ChainType
		QueryExecutor       query.ExecutorInterface
		BlockQuery          query.BlockQueryInterface
		MempoolQuery        query.MempoolQueryInterface
		TransactionQuery    query.TransactionQueryInterface
		Signature           crypto.SignatureInterface
		MempoolService      MempoolServiceInterface
		ActionTypeSwitcher  transaction.TypeActionSwitcher
		AccountBalanceQuery query.AccountBalanceQueryInterface
		Observer            *observer.Observer
	}
	type args struct {
		startHeight, limit uint32
		withAttachedData   bool
	}
	tests := []struct {
		name    string
		fields  fields
		args    args
		want    []*model.Block
		wantErr bool
	}{
		{
			name: "GetBlocksFromHeight:Success", // All is good
			fields: fields{
				Chaintype:     &chaintype.MainChain{},
				QueryExecutor: &mockQueryExecutorGetBlocksFromHeightSuccess{},
				BlockQuery:    query.NewBlockQuery(&chaintype.MainChain{}),
			},
			args: args{
				startHeight:      0,
				limit:            2,
				withAttachedData: false,
			},
			want: []*model.Block{
				&mockBlockData,
				&mockBlockData,
			},
			wantErr: false,
		},
		{
			name: "GetBlocksFromHeight:FailNoEntryFound", // All is good
			fields: fields{
				Chaintype:     &chaintype.MainChain{},
				QueryExecutor: &mockQueryExecutorGetBlocksFromHeightFail{},
				BlockQuery:    query.NewBlockQuery(&chaintype.MainChain{}),
			},
			want:    nil,
			wantErr: true,
		},
	}
	for _, tt := range tests {
		t.Run(tt.name, func(t *testing.T) {
			bs := &BlockService{
				Chaintype:           tt.fields.Chaintype,
				QueryExecutor:       tt.fields.QueryExecutor,
				BlockQuery:          tt.fields.BlockQuery,
				MempoolQuery:        tt.fields.MempoolQuery,
				TransactionQuery:    tt.fields.TransactionQuery,
				Signature:           tt.fields.Signature,
				MempoolService:      tt.fields.MempoolService,
				ActionTypeSwitcher:  tt.fields.ActionTypeSwitcher,
				AccountBalanceQuery: tt.fields.AccountBalanceQuery,
				Observer:            tt.fields.Observer,
			}
			got, err := bs.GetBlocksFromHeight(tt.args.startHeight, tt.args.limit, tt.args.withAttachedData)
			if (err != nil) != tt.wantErr {
				t.Errorf("BlockService.GetBlocksFromHeight() error = %v, wantErr %v", err, tt.wantErr)
				return
			}
			if len(got) == 0 && len(tt.want) == 0 {
				return
			}
			if !reflect.DeepEqual(got, tt.want) {
				t.Errorf("BlockService.GetBlocksFromHeight() = %v, want %v", got, tt.want)
			}
		})
	}
}

type (
	mockReceiptServiceSuccess struct {
		ReceiptService
	}
	mockReceiptServiceFail struct {
		ReceiptService
	}
	mockBlocksmithServiceReceiveBlock struct {
		strategy.BlocksmithStrategyMain
	}

	mockBlockIncompleteQueueServiceReceiveBlock struct {
		BlockIncompleteQueueService
	}

	mockQueryExecutorReceiveBlockFail struct {
		query.Executor
	}
)

func (*mockReceiptServiceSuccess) GenerateBatchReceiptWithReminder(
	ct chaintype.ChainType,
	receivedDatumHash []byte,
	lastBlock *model.Block,
	senderPublicKey []byte,
	nodeSecretPhrase, receiptKey string,
	datumType uint32,
) (*model.BatchReceipt, error) {
	return nil, nil
}

func (*mockReceiptServiceFail) GenerateBatchReceiptWithReminder(
	ct chaintype.ChainType,
	receivedDatumHash []byte,
	lastBlock *model.Block,
	senderPublicKey []byte,
	nodeSecretPhrase, receiptKey string,
	datumType uint32,
) (*model.BatchReceipt, error) {
	return nil, errors.New("mockedErr")
}

// mocks for ReceiveBlock tests
var (
	mockLastBlockData = model.Block{
		ID:        constant.MainchainGenesisBlockID,
		BlockHash: make([]byte, 32),
		PreviousBlockHash: []byte{167, 255, 198, 248, 191, 30, 215, 102, 81, 193, 71, 86, 160,
			97, 214, 98, 245, 128, 255, 77, 228, 59, 73, 250, 130, 216, 10, 75, 128, 248, 67, 74},
		Height:    1,
		Timestamp: 1,
		BlockSeed: []byte{153, 58, 50, 200, 7, 61, 108, 229, 204, 48, 199, 145, 21, 99, 125, 75, 49,
			45, 118, 97, 219, 80, 242, 244, 100, 134, 144, 246, 37, 144, 213, 135},
		BlockSignature:       []byte{144, 246, 37, 144, 213, 135},
		CumulativeDifficulty: "1000",
		PayloadLength:        1,
		PayloadHash:          []byte{},
		BlocksmithPublicKey: []byte{1, 2, 3, 200, 7, 61, 108, 229, 204, 48, 199, 145, 21, 99, 125, 75, 49,
			45, 118, 97, 219, 80, 242, 244, 100, 134, 144, 246, 37, 144, 213, 135},
		TotalAmount:   1000,
		TotalFee:      0,
		TotalCoinBase: 1,
		Version:       0,
		Transactions: []*model.Transaction{
			mockTransaction,
		},
	}
	mockGoodLastBlockHash, _ = util.GetBlockHash(&mockLastBlockData, &chaintype.MainChain{})
	mockGoodIncomingBlock    = &model.Block{
		PreviousBlockHash:    mockGoodLastBlockHash,
		BlockSignature:       nil,
		CumulativeDifficulty: "200",
		Timestamp:            10000,
		BlocksmithPublicKey:  mockBlocksmiths[0].NodePublicKey,
		Transactions: []*model.Transaction{
			mockTransaction,
		},
		BlockHash: []byte{
			167, 255, 198, 248, 191, 30, 215, 102, 81, 193, 71, 86, 160, 97, 214, 98, 245, 128, 255, 77,
			228, 59, 73, 250, 130, 216, 10, 75, 128, 248, 67, 74,
		},
	}
	mockGoodIncomingBlockNilPreviousHash = &model.Block{
		PreviousBlockHash:    nil,
		BlockSignature:       nil,
		CumulativeDifficulty: "200",
		Timestamp:            10000,
		BlocksmithPublicKey:  mockBlocksmiths[0].NodePublicKey,
		Transactions: []*model.Transaction{
			mockTransaction,
		},
	}
	mockGoodIncomingBlockInvalidPreviousHash = &model.Block{
		PreviousBlockHash: make([]byte, 64),
		BlockHash: []byte{
			167, 255, 198, 248, 191, 30, 215, 102, 81, 193, 71, 86, 160, 97, 214, 98, 245, 128, 255,
			77, 228, 59, 73, 250, 130, 216, 10, 75, 128, 248, 67, 74,
		},
		BlockSignature:       nil,
		CumulativeDifficulty: "200",
		Timestamp:            10000,
		BlocksmithPublicKey:  mockBlocksmiths[0].NodePublicKey,
		Transactions: []*model.Transaction{
			mockTransaction,
		},
	}

	mockBlockIDProcessQueueReceiveBlockAlreadyQueued int64 = 1
)

func (*mockBlocksmithServiceReceiveBlock) GetSortedBlocksmiths(block *model.Block) []*model.Blocksmith {
	return []*model.Blocksmith{
		{
			NodeID:        1,
			NodeOrder:     new(big.Int).SetInt64(8000),
			NodePublicKey: []byte{1, 3, 4, 5, 6},
		},
		{
			NodeID:    2,
			NodeOrder: new(big.Int).SetInt64(1000),
		},
		{
			NodeID:    3,
			NodeOrder: new(big.Int).SetInt64(5000),
		},
	}
}

func (*mockBlocksmithServiceReceiveBlock) GetSortedBlocksmithsMap(block *model.Block) map[string]*int64 {
	var a, b, c = int64(0), int64(1), int64(2)
	return map[string]*int64{
		string(mockBlocksmiths[0].NodePublicKey): &a,
		string(mockBlocksmiths[1].NodePublicKey): &b,
		string(mockBlocksmiths[2].NodePublicKey): &c,
	}
}

func (*mockBlocksmithServiceReceiveBlock) IsBlockTimestampValid(blocksmithIndex, numberOfBlocksmiths int64, previousBlock,
	currentBlock *model.Block) error {
	return nil
}

func (*mockBlockIncompleteQueueServiceReceiveBlock) GetBlockQueue(blockID int64) *model.Block {
	switch blockID {
	case mockBlockIDProcessQueueReceiveBlockAlreadyQueued:
		return &model.Block{
			ID: constant.MainchainGenesisBlockID,
		}

	default:
		return nil
	}
}

func (*mockQueryExecutorReceiveBlockFail) ExecuteSelect(qStr string, tx bool, args ...interface{}) (*sql.Rows, error) {
	return nil, errors.New("Mock Error")
}
func (*mockQueryExecutorReceiveBlockFail) ExecuteSelectRow(qStr string, tx bool, args ...interface{}) (*sql.Row, error) {
	db, mock, _ := sqlmock.New()
	mockRows := mock.NewRows([]string{"fake"})
	mockRows.AddRow("1")
	mock.ExpectQuery(qStr).WillReturnRows(mockRows)
	return db.QueryRow(qStr), nil
}

func (bss *mockBlocksmithServiceReceiveBlock) IsValidSmithTime(
	blocksmithIndex,
	numberOfBlocksmiths int64,
	previousBlock *model.Block,
) error {
	return nil
}

func TestBlockService_ReceiveBlock(t *testing.T) {
	mockBlockData.BlockHash = mockGoodLastBlockHash
	type fields struct {
		Chaintype                   chaintype.ChainType
		KVExecutor                  kvdb.KVExecutorInterface
		QueryExecutor               query.ExecutorInterface
		BlockQuery                  query.BlockQueryInterface
		MempoolQuery                query.MempoolQueryInterface
		TransactionQuery            query.TransactionQueryInterface
		MerkleTreeQuery             query.MerkleTreeQueryInterface
		NodeRegistrationQuery       query.NodeRegistrationQueryInterface
		ParticipationScoreQuery     query.ParticipationScoreQueryInterface
		SkippedBlocksmithQuery      query.SkippedBlocksmithQueryInterface
		Signature                   crypto.SignatureInterface
		MempoolService              MempoolServiceInterface
		ActionTypeSwitcher          transaction.TypeActionSwitcher
		AccountBalanceQuery         query.AccountBalanceQueryInterface
		AccountLedgerQuery          query.AccountLedgerQueryInterface
		BlocksmithStrategy          strategy.BlocksmithStrategyInterface
		Observer                    *observer.Observer
		NodeRegistrationService     NodeRegistrationServiceInterface
		ReceiptService              ReceiptServiceInterface
		BlockIncompleteQueueService BlockIncompleteQueueServiceInterface
		BlockPoolService            BlockPoolServiceInterface
	}
	type args struct {
		senderPublicKey  []byte
		lastBlock        *model.Block
		block            *model.Block
		nodeSecretPhrase string
	}
	mockBlockData.BlockHash = mockGoodLastBlockHash

	tests := []struct {
		name    string
		fields  fields
		args    args
		want    *model.BatchReceipt
		wantErr bool
	}{
		{
			name: "ReceiveBlock:wantErr-{incoming-block.previousBlockHash==nil}",
			args: args{
				senderPublicKey:  nil,
				lastBlock:        nil,
				block:            mockGoodIncomingBlockNilPreviousHash,
				nodeSecretPhrase: "",
			},
			fields: fields{
				Chaintype:                   &chaintype.MainChain{},
				QueryExecutor:               nil,
				BlockQuery:                  nil,
				MempoolQuery:                query.NewMempoolQuery(&chaintype.MainChain{}),
				TransactionQuery:            nil,
				Signature:                   nil,
				MempoolService:              nil,
				ActionTypeSwitcher:          nil,
				AccountBalanceQuery:         nil,
				AccountLedgerQuery:          nil,
				Observer:                    nil,
				NodeRegistrationService:     nil,
				BlockPoolService:            &mockBlockPoolServiceNoDuplicate{},
				BlocksmithStrategy:          &mockBlocksmithServiceReceiveBlock{},
				BlockIncompleteQueueService: nil,
			},
			wantErr: true,
			want:    nil,
		},
		{
			name: "ReceiveBlock:wantErr-{last-block-hash!=previousBlockHash}",
			args: args{
				senderPublicKey: nil,
				lastBlock: &model.Block{
					BlockHash:      []byte{1},
					BlockSignature: []byte{},
				},
				block:            mockGoodIncomingBlockInvalidPreviousHash,
				nodeSecretPhrase: "",
			},
			fields: fields{
				Chaintype:               &chaintype.MainChain{},
				KVExecutor:              nil,
				QueryExecutor:           nil,
				BlockQuery:              nil,
				MempoolQuery:            query.NewMempoolQuery(&chaintype.MainChain{}),
				TransactionQuery:        nil,
				Signature:               &mockSignature{},
				MempoolService:          nil,
				ActionTypeSwitcher:      nil,
				AccountBalanceQuery:     nil,
				AccountLedgerQuery:      nil,
				Observer:                nil,
				BlocksmithStrategy:      &mockBlocksmithServiceReceiveBlock{},
				BlockPoolService:        &mockBlockPoolServiceNoDuplicate{},
				NodeRegistrationService: nil,
			},
			wantErr: true,
			want:    nil,
		},
		{
			name: "ReceiveBlock:wamtErr-{same-height}-fail-get-block-by-height",
			args: args{
				senderPublicKey: nil,
				lastBlock:       &mockLastBlockData,
				block: &model.Block{
					Height:            mockLastBlockData.GetHeight(),
					PreviousBlockHash: mockLastBlockData.GetPreviousBlockHash(),
					Timestamp:         mockLastBlockData.GetTimestamp() - 1,
				},
				nodeSecretPhrase: "",
			},
			fields: fields{
				Chaintype:               &chaintype.MainChain{},
				KVExecutor:              nil,
				QueryExecutor:           &mockQueryExecutorGetBlockByHeightFail{},
				BlockQuery:              query.NewBlockQuery(&chaintype.MainChain{}),
				MempoolQuery:            nil,
				TransactionQuery:        nil,
				Signature:               nil,
				MempoolService:          nil,
				ActionTypeSwitcher:      nil,
				AccountBalanceQuery:     nil,
				AccountLedgerQuery:      nil,
				Observer:                nil,
				BlocksmithStrategy:      nil,
				BlockPoolService:        nil,
				NodeRegistrationService: nil,
			},
			wantErr: true,
			want:    nil,
		},
		{
			name: "ReceiveBlock:wantErr-Prevalidate-fail",
			args: args{
				senderPublicKey: nil,
				lastBlock:       &mockLastBlockData,
				block: &model.Block{
					PreviousBlockHash:   mockLastBlockData.GetBlockHash(),
					BlocksmithPublicKey: []byte{1},
				},
				nodeSecretPhrase: "",
			},
			fields: fields{
				Chaintype:               &chaintype.MainChain{},
				KVExecutor:              nil,
				QueryExecutor:           nil,
				BlockQuery:              nil,
				MempoolQuery:            nil,
				TransactionQuery:        nil,
				Signature:               nil,
				MempoolService:          nil,
				ActionTypeSwitcher:      nil,
				AccountBalanceQuery:     nil,
				AccountLedgerQuery:      nil,
				Observer:                nil,
				BlocksmithStrategy:      &mockBlocksmithServiceReceiveBlock{},
				ReceiptService:          &mockReceiptServiceSuccess{},
				BlockPoolService:        &mockBlockPoolServiceNoDuplicate{},
				NodeRegistrationService: nil,
			},
			wantErr: true,
			want:    nil,
		},
		{
			name: "ReceiveBlock:wantErr-ProcessQueue-fail",
			args: args{
				senderPublicKey: nil,
				lastBlock:       &mockLastBlockData,
				block: &model.Block{
					ID:                  mockBlockIDProcessQueueReceiveBlockAlreadyQueued + 1,
					PreviousBlockHash:   mockLastBlockData.GetBlockHash(),
					BlocksmithPublicKey: mockBlocksmiths[0].NodePublicKey,
					Timestamp:           mockSmithTime + 1,
					TransactionIDs: []int64{
						mockTransaction.GetID(),
					},
				},
				nodeSecretPhrase: "",
			},
			fields: fields{
				Chaintype:                   &chaintype.MainChain{},
				KVExecutor:                  nil,
				QueryExecutor:               &mockQueryExecutorReceiveBlockFail{},
				BlockQuery:                  nil,
				MempoolQuery:                query.NewMempoolQuery(&chaintype.MainChain{}),
				TransactionQuery:            nil,
				Signature:                   nil,
				MempoolService:              nil,
				ActionTypeSwitcher:          nil,
				AccountBalanceQuery:         nil,
				AccountLedgerQuery:          nil,
				Observer:                    nil,
				BlocksmithStrategy:          &mockBlocksmithServiceReceiveBlock{},
				ReceiptService:              &mockReceiptServiceSuccess{},
				BlockPoolService:            &mockBlockPoolServiceNoDuplicate{},
				BlockIncompleteQueueService: &mockBlockIncompleteQueueServiceReceiveBlock{},
				NodeRegistrationService:     nil,
			},
			wantErr: true,
			want:    nil,
		},
		{
			name: "ReceiveBlock:wantErr-ProcessCompletedBlock-fail",
			args: args{
				senderPublicKey: nil,
				lastBlock:       &mockLastBlockData,
				block: &model.Block{
					PreviousBlockHash:   mockLastBlockData.GetBlockHash(),
					BlocksmithPublicKey: mockBlocksmiths[0].NodePublicKey,
					Timestamp:           mockSmithTime + 1,
				},
				nodeSecretPhrase: "",
			},
			fields: fields{
				Chaintype:                   &chaintype.MainChain{},
				KVExecutor:                  nil,
				QueryExecutor:               &mockQueryExecutorReceiveBlockFail{},
				BlockQuery:                  query.NewBlockQuery(&chaintype.MainChain{}),
				MempoolQuery:                query.NewMempoolQuery(&chaintype.MainChain{}),
				TransactionQuery:            nil,
				Signature:                   nil,
				MempoolService:              nil,
				ActionTypeSwitcher:          nil,
				AccountBalanceQuery:         nil,
				AccountLedgerQuery:          nil,
				Observer:                    nil,
				BlocksmithStrategy:          &mockBlocksmithServiceReceiveBlock{},
				ReceiptService:              nil,
				BlockPoolService:            nil,
				BlockIncompleteQueueService: &mockBlockIncompleteQueueServiceReceiveBlock{},
				NodeRegistrationService:     nil,
			},
			wantErr: true,
			want:    nil,
		},
		{
			name: "ReceiveBlock:wantErr-get-receipt-key-failed",
			args: args{
				senderPublicKey: nil,
				lastBlock:       &mockLastBlockData,
				block: &model.Block{
					ID:                  mockBlockIDProcessQueueReceiveBlockAlreadyQueued,
					PreviousBlockHash:   []byte{00},
					BlocksmithPublicKey: mockBlocksmiths[0].NodePublicKey,
					Timestamp:           mockSmithTime + 1,
					TransactionIDs: []int64{
						mockTransaction.GetID(),
					},
				},
				nodeSecretPhrase: "",
			},
			fields: fields{
				Chaintype:                   &chaintype.MainChain{},
				KVExecutor:                  &mockKVExecutorSuccess{},
				QueryExecutor:               &mockQueryExecutorReceiveBlockFail{},
				BlockQuery:                  nil,
				MempoolQuery:                query.NewMempoolQuery(&chaintype.MainChain{}),
				TransactionQuery:            nil,
				Signature:                   nil,
				MempoolService:              nil,
				ActionTypeSwitcher:          nil,
				AccountBalanceQuery:         nil,
				AccountLedgerQuery:          nil,
				Observer:                    nil,
				BlocksmithStrategy:          &mockBlocksmithServiceReceiveBlock{},
				ReceiptService:              &mockReceiptServiceSuccess{},
				BlockPoolService:            &mockBlockPoolServiceNoDuplicate{},
				BlockIncompleteQueueService: &mockBlockIncompleteQueueServiceReceiveBlock{},
				NodeRegistrationService:     nil,
			},
			wantErr: true,
			want:    nil,
		},
		{
			name: "ReceiveBlock:wantErr-already-send-receipt",
			args: args{
				senderPublicKey: nil,
				lastBlock:       &mockLastBlockData,
				block: &model.Block{
					ID:                  mockBlockIDProcessQueueReceiveBlockAlreadyQueued,
					PreviousBlockHash:   mockLastBlockData.GetBlockHash(),
					BlocksmithPublicKey: mockBlocksmiths[0].NodePublicKey,
					Timestamp:           mockSmithTime + 1,
					TransactionIDs: []int64{
						mockTransaction.GetID(),
					},
				},
				nodeSecretPhrase: "",
			},
			fields: fields{
				Chaintype:                   &chaintype.MainChain{},
				KVExecutor:                  &mockKVExecutorSuccess{},
				QueryExecutor:               &mockQueryExecutorReceiveBlockFail{},
				BlockQuery:                  nil,
				MempoolQuery:                query.NewMempoolQuery(&chaintype.MainChain{}),
				TransactionQuery:            nil,
				Signature:                   nil,
				MempoolService:              nil,
				ActionTypeSwitcher:          nil,
				AccountBalanceQuery:         nil,
				AccountLedgerQuery:          nil,
				Observer:                    nil,
				BlocksmithStrategy:          &mockBlocksmithServiceReceiveBlock{},
				ReceiptService:              &mockReceiptServiceSuccess{},
				BlockPoolService:            &mockBlockPoolServiceNoDuplicate{},
				BlockIncompleteQueueService: &mockBlockIncompleteQueueServiceReceiveBlock{},
				NodeRegistrationService:     nil,
			},
			wantErr: true,
			want:    nil,
		},
		{
			name: "ReceiveBlock:wantErr-failed-get-receipt",
			args: args{
				senderPublicKey: nil,
				lastBlock:       &mockLastBlockData,
				block: &model.Block{
					ID:                  mockBlockIDProcessQueueReceiveBlockAlreadyQueued,
					PreviousBlockHash:   mockLastBlockData.GetBlockHash(),
					BlocksmithPublicKey: mockBlocksmiths[0].NodePublicKey,
					Timestamp:           mockSmithTime + 1,
					TransactionIDs: []int64{
						mockTransaction.GetID(),
					},
				},
				nodeSecretPhrase: "",
			},
			fields: fields{
				Chaintype:                   &chaintype.MainChain{},
				KVExecutor:                  &mockKVExecutorFailOtherError{},
				QueryExecutor:               &mockQueryExecutorReceiveBlockFail{},
				BlockQuery:                  nil,
				MempoolQuery:                query.NewMempoolQuery(&chaintype.MainChain{}),
				TransactionQuery:            nil,
				Signature:                   nil,
				MempoolService:              nil,
				ActionTypeSwitcher:          nil,
				AccountBalanceQuery:         nil,
				AccountLedgerQuery:          nil,
				Observer:                    nil,
				BlocksmithStrategy:          &mockBlocksmithServiceReceiveBlock{},
				ReceiptService:              &mockReceiptServiceSuccess{},
				BlockPoolService:            &mockBlockPoolServiceNoDuplicate{},
				BlockIncompleteQueueService: &mockBlockIncompleteQueueServiceReceiveBlock{},
				NodeRegistrationService:     nil,
			},
			wantErr: true,
			want:    nil,
		},
		{
			name: "ReceiveBlock:wantErr-generate-receipt-failed",
			args: args{
				senderPublicKey: nil,
				lastBlock:       &mockLastBlockData,
				block: &model.Block{
					ID:                  mockBlockIDProcessQueueReceiveBlockAlreadyQueued,
					PreviousBlockHash:   mockLastBlockData.GetBlockHash(),
					BlocksmithPublicKey: mockBlocksmiths[0].NodePublicKey,
					Timestamp:           mockSmithTime + 1,
					TransactionIDs: []int64{
						mockTransaction.GetID(),
					},
				},
				nodeSecretPhrase: "",
			},
			fields: fields{
				Chaintype:                   &chaintype.MainChain{},
				KVExecutor:                  &mockKVExecutorSuccessKeyNotFound{},
				QueryExecutor:               &mockQueryExecutorReceiveBlockFail{},
				BlockQuery:                  nil,
				MempoolQuery:                query.NewMempoolQuery(&chaintype.MainChain{}),
				TransactionQuery:            nil,
				Signature:                   nil,
				MempoolService:              nil,
				ActionTypeSwitcher:          nil,
				AccountBalanceQuery:         nil,
				AccountLedgerQuery:          nil,
				Observer:                    nil,
				BlocksmithStrategy:          &mockBlocksmithServiceReceiveBlock{},
				ReceiptService:              &mockReceiptServiceFail{},
				BlockPoolService:            nil,
				BlockIncompleteQueueService: &mockBlockIncompleteQueueServiceReceiveBlock{},
				NodeRegistrationService:     nil,
			},
			wantErr: true,
			want:    nil,
		},
		{
			name: "ReceiveBlock:wantErr-generate-receipt-success",
			args: args{
				senderPublicKey: nil,
				lastBlock:       &mockLastBlockData,
				block: &model.Block{
					ID:                  mockBlockIDProcessQueueReceiveBlockAlreadyQueued,
					PreviousBlockHash:   mockLastBlockData.GetBlockHash(),
					BlocksmithPublicKey: mockBlocksmiths[0].NodePublicKey,
					Timestamp:           mockSmithTime + 1,
					TransactionIDs: []int64{
						mockTransaction.GetID(),
					},
				},
				nodeSecretPhrase: "",
			},
			fields: fields{
				Chaintype:                   &chaintype.MainChain{},
				KVExecutor:                  &mockKVExecutorSuccessKeyNotFound{},
				QueryExecutor:               &mockQueryExecutorReceiveBlockFail{},
				BlockQuery:                  nil,
				MempoolQuery:                query.NewMempoolQuery(&chaintype.MainChain{}),
				TransactionQuery:            nil,
				Signature:                   nil,
				MempoolService:              nil,
				ActionTypeSwitcher:          nil,
				AccountBalanceQuery:         nil,
				AccountLedgerQuery:          nil,
				Observer:                    nil,
				BlocksmithStrategy:          &mockBlocksmithServiceReceiveBlock{},
				ReceiptService:              &mockReceiptServiceSuccess{},
				BlockPoolService:            nil,
				BlockIncompleteQueueService: &mockBlockIncompleteQueueServiceReceiveBlock{},
				NodeRegistrationService:     nil,
			},
			wantErr: false,
			want:    nil,
		},
	}
	for _, tt := range tests {
		t.Run(tt.name, func(t *testing.T) {
			bs := &BlockService{
				Chaintype:                   tt.fields.Chaintype,
				KVExecutor:                  tt.fields.KVExecutor,
				QueryExecutor:               tt.fields.QueryExecutor,
				BlockQuery:                  tt.fields.BlockQuery,
				MempoolQuery:                tt.fields.MempoolQuery,
				TransactionQuery:            tt.fields.TransactionQuery,
				NodeRegistrationQuery:       tt.fields.NodeRegistrationQuery,
				ParticipationScoreQuery:     tt.fields.ParticipationScoreQuery,
				SkippedBlocksmithQuery:      tt.fields.SkippedBlocksmithQuery,
				Signature:                   tt.fields.Signature,
				MempoolService:              tt.fields.MempoolService,
				ActionTypeSwitcher:          tt.fields.ActionTypeSwitcher,
				AccountBalanceQuery:         tt.fields.AccountBalanceQuery,
				AccountLedgerQuery:          tt.fields.AccountLedgerQuery,
				Observer:                    tt.fields.Observer,
				BlocksmithStrategy:          tt.fields.BlocksmithStrategy,
				Logger:                      log.New(),
				NodeRegistrationService:     tt.fields.NodeRegistrationService,
				BlockIncompleteQueueService: tt.fields.BlockIncompleteQueueService,
				ReceiptUtil:                 &coreUtil.ReceiptUtil{},
				ReceiptService:              tt.fields.ReceiptService,
				BlockPoolService:            tt.fields.BlockPoolService,
			}
			got, err := bs.ReceiveBlock(
				tt.args.senderPublicKey, tt.args.lastBlock, tt.args.block, tt.args.nodeSecretPhrase, &model.Peer{},
			)
			if (err != nil) != tt.wantErr {
				t.Errorf("ReceiveBlock() error = \n%v, wantErr \n%v", err, tt.wantErr)
				return
			}
			if !reflect.DeepEqual(got, tt.want) {
				t.Errorf("ReceiveBlock() got = \n%v want \n%v", got, tt.want)
			}
		})
	}
}

type (
	// GetBlockExtendedInfo mocks
	mockGetBlockExtendedInfoBlocksmithServiceSuccess struct {
		BlocksmithService
	}
	mockGetBlockExtendedInfoPublishedReceiptUtilSuccess struct {
		coreUtil.PublishedReceiptUtil
	}
	// GetBlockExtendedInfo mocks
)

func (*mockGetBlockExtendedInfoBlocksmithServiceSuccess) GetBlocksmithAccountAddress(block *model.Block) (string, error) {
	return "BCZnSfqpP5tqFQlMTYkDeBVFWnbyVK7vLr5ORFpTjgtN", nil
}

func (*mockGetBlockExtendedInfoPublishedReceiptUtilSuccess) GetPublishedReceiptsByBlockHeight(
	blockHeight uint32,
) ([]*model.PublishedReceipt, error) {
	return mockPublishedReceipt, nil
}

func TestBlockService_GetBlockExtendedInfo(t *testing.T) {
	block := &model.Block{
		ID:                   999,
		PreviousBlockHash:    []byte{1, 1, 1, 1, 1, 1, 1, 1},
		Height:               1,
		Timestamp:            1562806389280,
		BlockSeed:            []byte{},
		BlockSignature:       []byte{},
		CumulativeDifficulty: string(100000000),
		PayloadLength:        0,
		PayloadHash:          []byte{},
		BlocksmithPublicKey:  bcsNodePubKey1,
		TotalAmount:          100000000,
		TotalFee:             10000000,
		TotalCoinBase:        1,
		Version:              0,
	}
	genesisBlock := &model.Block{
		ID:                   999,
		PreviousBlockHash:    []byte{1, 1, 1, 1, 1, 1, 1, 1},
		Height:               0,
		Timestamp:            1562806389280,
		BlockSeed:            []byte{},
		BlockSignature:       []byte{},
		CumulativeDifficulty: string(100000000),
		PayloadLength:        0,
		PayloadHash:          []byte{},
		BlocksmithPublicKey:  bcsNodePubKey1,
		TotalAmount:          100000000,
		TotalFee:             10000000,
		TotalCoinBase:        1,
		Version:              0,
	}
	type fields struct {
		Chaintype               chaintype.ChainType
		QueryExecutor           query.ExecutorInterface
		BlockQuery              query.BlockQueryInterface
		MempoolQuery            query.MempoolQueryInterface
		TransactionQuery        query.TransactionQueryInterface
		Signature               crypto.SignatureInterface
		MempoolService          MempoolServiceInterface
		PublishedReceiptQuery   query.PublishedReceiptQueryInterface
		SkippedBlocksmithQuery  query.SkippedBlocksmithQueryInterface
		ActionTypeSwitcher      transaction.TypeActionSwitcher
		AccountBalanceQuery     query.AccountBalanceQueryInterface
		ParticipationScoreQuery query.ParticipationScoreQueryInterface
		NodeRegistrationQuery   query.NodeRegistrationQueryInterface
		BlocksmithService       BlocksmithServiceInterface
		PublishedReceiptUtil    coreUtil.PublishedReceiptUtilInterface
		Observer                *observer.Observer
	}
	type args struct {
		block *model.Block
	}
	tests := []struct {
		name    string
		fields  fields
		args    args
		want    *model.BlockExtendedInfo
		wantErr bool
	}{
		{
			name: "GetBlockExtendedInfo:fail - {VersionedNodeRegistrationNotFound}",
			args: args{
				block: block,
			},
			fields: fields{
				QueryExecutor:          &mockQueryExecutorNotFound{},
				NodeRegistrationQuery:  query.NewNodeRegistrationQuery(),
				PublishedReceiptQuery:  query.NewPublishedReceiptQuery(),
				SkippedBlocksmithQuery: query.NewSkippedBlocksmithQuery(),
				BlocksmithService:      &mockGetBlockExtendedInfoBlocksmithServiceSuccess{},
				PublishedReceiptUtil:   &mockGetBlockExtendedInfoPublishedReceiptUtilSuccess{},
			},
			wantErr: true,
			want:    nil,
		},
		{
			name: "GetBlockExtendedInfo:success-{genesisBlock}",
			args: args{
				block: genesisBlock,
			},
			fields: fields{
				QueryExecutor:          &mockQueryExecutorSuccess{},
				NodeRegistrationQuery:  query.NewNodeRegistrationQuery(),
				PublishedReceiptQuery:  query.NewPublishedReceiptQuery(),
				SkippedBlocksmithQuery: query.NewSkippedBlocksmithQuery(),
				BlocksmithService:      &mockGetBlockExtendedInfoBlocksmithServiceSuccess{},
				PublishedReceiptUtil:   &mockGetBlockExtendedInfoPublishedReceiptUtilSuccess{},
			},
			wantErr: false,
			want: &model.BlockExtendedInfo{
				Block: &model.Block{
					ID:                   999,
					PreviousBlockHash:    []byte{1, 1, 1, 1, 1, 1, 1, 1},
					Height:               0,
					Timestamp:            1562806389280,
					BlockSeed:            []byte{},
					BlockSignature:       []byte{},
					CumulativeDifficulty: string(100000000),
					PayloadLength:        0,
					PayloadHash:          []byte{},
					BlocksmithPublicKey:  bcsNodePubKey1,
					TotalAmount:          100000000,
					TotalFee:             10000000,
					TotalCoinBase:        1,
					Version:              0,
				},
				BlocksmithAccountAddress: constant.MainchainGenesisAccountAddress,
				TotalReceipts:            1,
				ReceiptValue:             50000000,
				PopChange:                1000000000,
				SkippedBlocksmiths: []*model.SkippedBlocksmith{
					{
						BlocksmithPublicKey: mockBlocksmiths[0].NodePublicKey,
						POPChange:           5000,
						BlockHeight:         1,
					},
				},
			},
		},
		{
			name: "GetBlockExtendedInfo:success",
			args: args{
				block: block,
			},
			fields: fields{
				QueryExecutor:          &mockQueryExecutorSuccess{},
				NodeRegistrationQuery:  query.NewNodeRegistrationQuery(),
				PublishedReceiptQuery:  query.NewPublishedReceiptQuery(),
				SkippedBlocksmithQuery: query.NewSkippedBlocksmithQuery(),
				BlocksmithService:      &mockGetBlockExtendedInfoBlocksmithServiceSuccess{},
				PublishedReceiptUtil:   &mockGetBlockExtendedInfoPublishedReceiptUtilSuccess{},
			},
			wantErr: false,
			want: &model.BlockExtendedInfo{
				Block: &model.Block{
					ID:                   999,
					PreviousBlockHash:    []byte{1, 1, 1, 1, 1, 1, 1, 1},
					Height:               1,
					Timestamp:            1562806389280,
					BlockSeed:            []byte{},
					BlockSignature:       []byte{},
					CumulativeDifficulty: string(100000000),
					PayloadLength:        0,
					PayloadHash:          []byte{},
					BlocksmithPublicKey:  bcsNodePubKey1,
					TotalAmount:          100000000,
					TotalFee:             10000000,
					TotalCoinBase:        1,
					Version:              0,
				},
				BlocksmithAccountAddress: bcsAddress1,
				TotalReceipts:            int64(len(mockPublishedReceipt)),
				ReceiptValue:             50000000,
				PopChange:                1000000000,
				SkippedBlocksmiths: []*model.SkippedBlocksmith{
					{
						BlocksmithPublicKey: mockBlocksmiths[0].NodePublicKey,
						POPChange:           5000,
						BlockHeight:         1,
					},
				},
			},
		},
	}
	for _, tt := range tests {
		t.Run(tt.name, func(t *testing.T) {
			bs := &BlockService{
				Chaintype:               tt.fields.Chaintype,
				QueryExecutor:           tt.fields.QueryExecutor,
				BlockQuery:              tt.fields.BlockQuery,
				MempoolQuery:            tt.fields.MempoolQuery,
				TransactionQuery:        tt.fields.TransactionQuery,
				Signature:               tt.fields.Signature,
				MempoolService:          tt.fields.MempoolService,
				ActionTypeSwitcher:      tt.fields.ActionTypeSwitcher,
				PublishedReceiptQuery:   tt.fields.PublishedReceiptQuery,
				SkippedBlocksmithQuery:  tt.fields.SkippedBlocksmithQuery,
				AccountBalanceQuery:     tt.fields.AccountBalanceQuery,
				ParticipationScoreQuery: tt.fields.ParticipationScoreQuery,
				NodeRegistrationQuery:   tt.fields.NodeRegistrationQuery,
				Observer:                tt.fields.Observer,
				ReceiptUtil:             &coreUtil.ReceiptUtil{},
				BlocksmithService:       tt.fields.BlocksmithService,
				PublishedReceiptUtil:    tt.fields.PublishedReceiptUtil,
			}
			got, err := bs.GetBlockExtendedInfo(tt.args.block, false)
			if (err != nil) != tt.wantErr {
				t.Errorf("BlockService.GetBlockExtendedInfo() error = \n%v, wantErr \n%v", err, tt.wantErr)
				return
			}
			if !reflect.DeepEqual(got, tt.want) {
				t.Errorf("BlockService.GetBlockExtendedInfo() = \n%v, want \n%v", got, tt.want)
			}
		})
	}
}

var mockSmithTime int64 = 1

func TestBlockService_GenerateGenesisBlock(t *testing.T) {
	type fields struct {
		Chaintype               chaintype.ChainType
		KVExecutor              kvdb.KVExecutorInterface
		QueryExecutor           query.ExecutorInterface
		BlockQuery              query.BlockQueryInterface
		MempoolQuery            query.MempoolQueryInterface
		TransactionQuery        query.TransactionQueryInterface
		MerkleTreeQuery         query.MerkleTreeQueryInterface
		Signature               crypto.SignatureInterface
		MempoolService          MempoolServiceInterface
		ActionTypeSwitcher      transaction.TypeActionSwitcher
		AccountBalanceQuery     query.AccountBalanceQueryInterface
		ParticipationScoreQuery query.ParticipationScoreQueryInterface
		NodeRegistrationQuery   query.NodeRegistrationQueryInterface
		Observer                *observer.Observer
		Logger                  *log.Logger
	}
	type args struct {
		genesisEntries []constant.GenesisConfigEntry
	}
	tests := []struct {
		name    string
		fields  fields
		args    args
		want    int64
		wantErr bool
	}{
		{
			name: "GenerateGenesisBlock:success",
			fields: fields{
				Chaintype:               &chaintype.MainChain{},
				KVExecutor:              nil,
				QueryExecutor:           nil,
				BlockQuery:              nil,
				MempoolQuery:            nil,
				TransactionQuery:        nil,
				MerkleTreeQuery:         nil,
				Signature:               nil,
				MempoolService:          nil,
				ActionTypeSwitcher:      &transaction.TypeSwitcher{},
				AccountBalanceQuery:     nil,
				ParticipationScoreQuery: nil,
				NodeRegistrationQuery:   nil,
				Observer:                nil,
			},
			args: args{
				genesisEntries: []constant.GenesisConfigEntry{
					{
						AccountAddress: "ZBC_TE5DFSAH_HVWOLTBQ_Y6IRKY35_JMYS25TB_3NIPF5DE_Q2IPMJMQ_2WD2R5BJ",
						AccountBalance: 0,
						NodePublicKey: []byte{153, 58, 50, 200, 7, 61, 108, 229, 204, 48, 199, 145, 21, 99, 125, 75, 49, 45, 118,
							97, 219, 80, 242, 244, 100, 134, 144, 246, 37, 144, 213, 135},
						LockedBalance:      10000000000000,
						ParticipationScore: 1000000000,
					},
					{
						AccountAddress: "ZBC_AAHANWVK_GY6DEASC_QJ36F236_ZMCQZGGC_VKJCWP7A_MV77CPUY_XP7THV2L",
						AccountBalance: 0,
						NodePublicKey: []byte{0, 14, 6, 218, 170, 54, 60, 50, 2, 66, 130, 119, 226, 235, 126, 203, 5, 12, 152,
							194, 170, 146, 43, 63, 224, 101, 127, 241, 62, 152, 187, 255},
						LockedBalance:      0,
						ParticipationScore: 1000000000,
					},
					{
						AccountAddress: "ZBC_RRZSGM47_C3VMAJTI_MAMFARSW_2N5UQNG5_MF4TXF46_LKTRC3X5_PKPA44KK",
						AccountBalance: 0,
						NodePublicKey: []byte{140, 115, 35, 51, 159, 22, 234, 192, 38, 104, 96, 24, 80, 70, 86, 211, 123, 72, 52,
							221, 97, 121, 59, 151, 158, 90, 167, 17, 110, 253, 122, 158},
						LockedBalance:      0,
						ParticipationScore: 1000000000,
					},
					{
						AccountAddress: "ZBC_FHV3RVSG_C6MVS2BJ_7L4DGB2F_LHVLKZFD_FVCZQRRU_ZGJUMBXS_GTOFKGPU",
						AccountBalance: 100000000000,
						NodePublicKey: []byte{41, 235, 184, 214, 70, 23, 153, 89, 104, 41, 250, 248, 51, 7, 69, 89, 234, 181, 100,
							163, 45, 69, 152, 70, 52, 201, 147, 70, 6, 242, 52, 220},
						LockedBalance:      0,
						ParticipationScore: 1000000000,
					},
				},
			},
			wantErr: false,
<<<<<<< HEAD
			want:    5921034740196154608,
=======
			want:    2181321930526879108,
>>>>>>> 47250d33
		},
	}
	for _, tt := range tests {
		t.Run(tt.name, func(t *testing.T) {
			bs := &BlockService{
				Chaintype:               tt.fields.Chaintype,
				KVExecutor:              tt.fields.KVExecutor,
				QueryExecutor:           tt.fields.QueryExecutor,
				BlockQuery:              tt.fields.BlockQuery,
				MempoolQuery:            tt.fields.MempoolQuery,
				TransactionQuery:        tt.fields.TransactionQuery,
				Signature:               tt.fields.Signature,
				MempoolService:          tt.fields.MempoolService,
				ActionTypeSwitcher:      tt.fields.ActionTypeSwitcher,
				AccountBalanceQuery:     tt.fields.AccountBalanceQuery,
				ParticipationScoreQuery: tt.fields.ParticipationScoreQuery,
				NodeRegistrationQuery:   tt.fields.NodeRegistrationQuery,
				Observer:                tt.fields.Observer,
				Logger:                  tt.fields.Logger,
			}
			got, err := bs.GenerateGenesisBlock(tt.args.genesisEntries)
			if (err != nil) != tt.wantErr {
				t.Errorf("BlockService.GenerateGenesisBlock() error = %v, wantErr %v", err, tt.wantErr)
				return
			}
			if got.ID != tt.want {
				t.Errorf("BlockService.GenerateGenesisBlock() got %v, want %v", got.GetID(), tt.want)
			}
		})
	}
}

type mockQueryExecutorValidateBlockSuccess struct {
	query.Executor
}

func (*mockQueryExecutorValidateBlockSuccess) ExecuteSelect(qStr string, tx bool, args ...interface{}) (*sql.Rows, error) {
	db, mock, _ := sqlmock.New()
	defer db.Close()
	mock.ExpectQuery(regexp.QuoteMeta(qStr)).
		WillReturnRows(sqlmock.NewRows(
			query.NewBlockQuery(&chaintype.MainChain{}).Fields,
		).AddRow(
			mockBlockData.GetHeight(),
			mockBlockData.GetID(),
			mockBlockData.GetBlockHash(),
			mockBlockData.GetPreviousBlockHash(),
			mockBlockData.GetTimestamp(),
			mockBlockData.GetBlockSeed(),
			mockBlockData.GetBlockSignature(),
			mockBlockData.GetCumulativeDifficulty(),
			mockBlockData.GetPayloadLength(),
			mockBlockData.GetPayloadHash(),
			mockBlockData.GetBlocksmithPublicKey(),
			mockBlockData.GetTotalAmount(),
			mockBlockData.GetTotalFee(),
			mockBlockData.GetTotalCoinBase(),
			mockBlockData.GetVersion(),
		))
	rows, _ := db.Query(qStr)
	return rows, nil
}

var (
	mockValidateBadBlockInvalidBlockHash = &model.Block{
		Timestamp:           1572246820,
		BlockSignature:      []byte{},
		BlocksmithPublicKey: []byte{1, 2, 3, 4},
		PreviousBlockHash:   []byte{},
	}

	mockValidateBlockSuccess = &model.Block{
		Timestamp: 1572246820,
		ID:        constant.MainchainGenesisBlockID,
		BlockHash: make([]byte, 32),
		PreviousBlockHash: []byte{167, 255, 198, 248, 191, 30, 215, 102, 81, 193, 71, 86, 160,
			97, 214, 98, 245, 128, 255, 77, 228, 59, 73, 250, 130, 216, 10, 75, 128, 248, 67, 74},
		Height: 1,
		BlockSeed: []byte{153, 58, 50, 200, 7, 61, 108, 229, 204, 48, 199, 145, 21, 99, 125, 75, 49,
			45, 118, 97, 219, 80, 242, 244, 100, 134, 144, 246, 37, 144, 213, 135},
		BlockSignature:       []byte{144, 246, 37, 144, 213, 135},
		CumulativeDifficulty: "1000",
		PayloadLength:        0,
		PayloadHash: []byte{167, 255, 198, 248, 191, 30, 215, 102, 81, 193, 71, 86, 160,
			97, 214, 98, 245, 128, 255, 77, 228, 59, 73, 250, 130, 216, 10, 75, 128, 248, 67, 74},
		BlocksmithPublicKey: []byte{1, 2, 3, 200, 7, 61, 108, 229, 204, 48, 199, 145, 21, 99, 125, 75, 49,
			45, 118, 97, 219, 80, 242, 244, 100, 134, 144, 246, 37, 144, 213, 135},
		TotalAmount:   1000,
		TotalFee:      0,
		TotalCoinBase: 1,
		Version:       0,
	}
)

type (
	mockBlocksmithServiceValidateBlockSuccess struct {
		strategy.BlocksmithStrategyMain
	}
)

func (*mockBlocksmithServiceValidateBlockSuccess) GetSortedBlocksmithsMap(*model.Block) map[string]*int64 {
	firstIndex := int64(0)
	secondIndex := int64(1)
	return map[string]*int64{
		string(mockValidateBadBlockInvalidBlockHash.BlocksmithPublicKey): &firstIndex,
		string(mockBlockData.BlocksmithPublicKey):                        &secondIndex,
	}
}

func (*mockBlocksmithServiceValidateBlockSuccess) IsBlockTimestampValid(blocksmithIndex, numberOfBlocksmiths int64, previousBlock,
	currentBlock *model.Block) error {
	return nil
}

func (*mockBlocksmithServiceValidateBlockSuccess) IsValidSmithTime(blocksmithIndex, numberOfBlocksmiths int64,
	previousBlock *model.Block) error {
	return nil
}

func TestBlockService_ValidateBlock(t *testing.T) {
	type fields struct {
		Chaintype               chaintype.ChainType
		KVExecutor              kvdb.KVExecutorInterface
		QueryExecutor           query.ExecutorInterface
		BlockQuery              query.BlockQueryInterface
		MempoolQuery            query.MempoolQueryInterface
		TransactionQuery        query.TransactionQueryInterface
		MerkleTreeQuery         query.MerkleTreeQueryInterface
		PublishedReceiptQuery   query.PublishedReceiptQueryInterface
		Signature               crypto.SignatureInterface
		MempoolService          MempoolServiceInterface
		ReceiptService          ReceiptServiceInterface
		ActionTypeSwitcher      transaction.TypeActionSwitcher
		AccountBalanceQuery     query.AccountBalanceQueryInterface
		ParticipationScoreQuery query.ParticipationScoreQueryInterface
		NodeRegistrationQuery   query.NodeRegistrationQueryInterface
		BlocksmithStrategy      strategy.BlocksmithStrategyInterface
		Observer                *observer.Observer
		Logger                  *log.Logger
	}
	type args struct {
		block             *model.Block
		previousLastBlock *model.Block
	}
	tests := []struct {
		name    string
		fields  fields
		args    args
		wantErr bool
	}{
		{
			name: "ValidateBlock:fail-{InvalidTimestamp}",
			args: args{
				block: &model.Block{
					Timestamp: 1572246820 + constant.GenerateBlockTimeoutSec + 1,
				},
			},
			fields:  fields{},
			wantErr: true,
		},
		{
			name: "ValidateBlock:fail-{notInBlocksmithList}",
			args: args{
				block: &model.Block{
					Timestamp:           1572246820,
					BlockSignature:      []byte{},
					BlocksmithPublicKey: []byte{},
				},
			},
			fields: fields{
				Signature:          &mockSignatureFail{},
				BlocksmithStrategy: &mockBlocksmithServiceValidateBlockSuccess{},
			},
			wantErr: true,
		},
		{
			name: "ValidateBlock:fail-{InvalidSignature}",
			args: args{
				block: mockValidateBadBlockInvalidBlockHash,
			},
			fields: fields{
				Signature:          &mockSignatureFail{},
				BlocksmithStrategy: &mockBlocksmithServiceValidateBlockSuccess{},
			},
			wantErr: true,
		},
		{
			name: "ValidateBlock:fail-{InvalidBlockHash}",
			args: args{
				block:             mockValidateBadBlockInvalidBlockHash,
				previousLastBlock: &model.Block{},
			},
			fields: fields{
				Signature:          &mockSignature{},
				BlocksmithStrategy: &mockBlocksmithServiceValidateBlockSuccess{},
			},
			wantErr: true,
		},
		{
			name: "ValidateBlock:fail-{InvalidCumulativeDifficulty}",
			args: args{
				block: &model.Block{
					Timestamp:           1572246820,
					BlockSignature:      []byte{},
					BlocksmithPublicKey: []byte{},
					PreviousBlockHash: []byte{167, 255, 198, 248, 191, 30, 215, 102, 81, 193, 71, 86, 160,
						97, 214, 98, 245, 128, 255, 77, 228, 59, 73, 250, 130, 216, 10, 75, 128, 248, 67, 74},
					CumulativeDifficulty: "10",
				},
				previousLastBlock: &model.Block{},
			},
			fields: fields{
				Signature:          &mockSignature{},
				BlockQuery:         query.NewBlockQuery(&chaintype.MainChain{}),
				QueryExecutor:      &mockQueryExecutorValidateBlockSuccess{},
				BlocksmithStrategy: &mockBlocksmithServiceValidateBlockSuccess{},
			},
			wantErr: true,
		},
		{
			name: "ValidateBlock:success",
			args: args{
				block:             mockValidateBlockSuccess,
				previousLastBlock: &model.Block{},
			},
			fields: fields{
				Signature:          &mockSignature{},
				BlockQuery:         query.NewBlockQuery(&chaintype.MainChain{}),
				QueryExecutor:      &mockQueryExecutorValidateBlockSuccess{},
				BlocksmithStrategy: &mockBlocksmithServiceValidateBlockSuccess{},
			},
		},
	}
	for _, tt := range tests {
		t.Run(tt.name, func(t *testing.T) {
			bs := &BlockService{
				Chaintype:               tt.fields.Chaintype,
				KVExecutor:              tt.fields.KVExecutor,
				QueryExecutor:           tt.fields.QueryExecutor,
				BlockQuery:              tt.fields.BlockQuery,
				MempoolQuery:            tt.fields.MempoolQuery,
				TransactionQuery:        tt.fields.TransactionQuery,
				PublishedReceiptQuery:   tt.fields.PublishedReceiptQuery,
				Signature:               tt.fields.Signature,
				MempoolService:          tt.fields.MempoolService,
				ReceiptService:          tt.fields.ReceiptService,
				ActionTypeSwitcher:      tt.fields.ActionTypeSwitcher,
				AccountBalanceQuery:     tt.fields.AccountBalanceQuery,
				ParticipationScoreQuery: tt.fields.ParticipationScoreQuery,
				NodeRegistrationQuery:   tt.fields.NodeRegistrationQuery,
				BlocksmithStrategy:      tt.fields.BlocksmithStrategy,
				Observer:                tt.fields.Observer,
				Logger:                  tt.fields.Logger,
			}
			if err := bs.ValidateBlock(tt.args.block, tt.args.previousLastBlock); (err != nil) != tt.wantErr {
				t.Errorf("BlockService.ValidateBlock() error = %v, wantErr %v", err, tt.wantErr)
			}
		})
	}
}

type (
	mockPopOffToBlockReturnCommonBlock struct {
		query.Executor
	}
	mockPopOffToBlockReturnBeginTxFunc struct {
		query.Executor
	}
	mockPopOffToBlockReturnWantFailOnCommit struct {
		query.Executor
	}
	mockPopOffToBlockReturnWantFailOnExecuteTransactions struct {
		query.Executor
	}
)

func (*mockPopOffToBlockReturnCommonBlock) BeginTx() error {
	return nil
}
func (*mockPopOffToBlockReturnCommonBlock) CommitTx() error {
	return nil
}
func (*mockPopOffToBlockReturnCommonBlock) ExecuteTransactions(queries [][]interface{}) error {
	return nil
}
func (*mockPopOffToBlockReturnCommonBlock) ExecuteSelect(qSrt string, tx bool, args ...interface{}) (*sql.Rows, error) {
	db, mock, _ := sqlmock.New()
	defer db.Close()

	mock.ExpectQuery("").WillReturnRows(
		sqlmock.NewRows(query.NewMempoolQuery(chaintype.GetChainType(0)).Fields).AddRow(
			1,
			0,
			10,
			1000,
			[]byte{2, 0, 0, 0, 1, 112, 240, 249, 74, 0, 0, 0, 0, 44, 0, 0, 0, 66, 67, 90, 69, 71, 79, 98, 51, 87, 78, 120, 51,
				102, 68, 79, 86, 102, 57, 90, 83, 52, 69, 106, 118, 79, 73, 118, 95, 85, 101, 87, 52, 84, 86, 66, 81, 74, 95, 54,
				116, 72, 75, 108, 69, 0, 0, 0, 0, 0, 0, 0, 0, 0, 0, 0, 0, 0, 0, 0, 0, 0, 0, 0, 0, 0, 0, 0, 0, 0, 0, 0, 0, 0, 0, 0,
				0, 0, 0, 0, 0, 0, 0, 0, 0, 0, 0, 0, 0, 0, 0, 0, 0, 1, 0, 0, 0, 0, 0, 0, 0, 201, 0, 0, 0, 153, 58, 50, 200, 7, 61,
				108, 229, 204, 48, 199, 145, 21, 99, 125, 75, 49, 45, 118, 97, 219, 80, 242, 244, 100, 134, 144, 246, 37, 144, 213,
				135, 0, 0, 0, 0, 9, 0, 0, 0, 49, 50, 55, 46, 48, 46, 48, 46, 49, 0, 202, 154, 59, 0, 0, 0, 0, 86, 90, 118, 89, 100,
				56, 48, 112, 53, 83, 45, 114, 120, 83, 78, 81, 109, 77, 90, 119, 89, 88, 67, 55, 76, 121, 65, 122, 66, 109, 99, 102,
				99, 106, 52, 77, 85, 85, 65, 100, 117, 100, 87, 77, 198, 224, 91, 94, 235, 56, 96, 236, 211, 155, 119, 159, 171, 196,
				10, 175, 144, 215, 90, 167, 3, 27, 88, 212, 233, 202, 31, 112, 45, 147, 34, 18, 1, 0, 0, 0, 48, 128, 236, 38, 196, 0,
				66, 232, 114, 70, 30, 220, 206, 222, 141, 50, 152, 151, 150, 235, 72, 86, 150, 96, 70, 162, 253, 128, 108, 95, 26, 175,
				178, 108, 74, 76, 98, 68, 141, 131, 57, 209, 224, 251, 129, 224, 47, 156, 120, 9, 77, 251, 236, 230, 212, 109, 193, 67,
				250, 166, 49, 249, 198, 11, 0, 0, 0, 0, 162, 190, 223, 52, 221, 118, 195, 111, 129, 166, 99, 216, 213, 202, 203, 118, 28,
				231, 39, 137, 123, 228, 86, 52, 100, 8, 124, 254, 19, 181, 202, 139, 211, 184, 202, 54, 8, 166, 131, 96, 244, 101, 76,
				167, 176, 172, 85, 88, 93, 32, 173, 123, 229, 109, 128, 26, 192, 70, 155, 217, 107, 210, 254, 15},
			"BCZ",
			"ZCB",
		),
	)
	return db.Query("")
}
func (*mockPopOffToBlockReturnCommonBlock) ExecuteTransaction(query string, args ...interface{}) error {
	return nil
}
func (*mockPopOffToBlockReturnBeginTxFunc) BeginTx() error {
	return errors.New("i want this")
}
func (*mockPopOffToBlockReturnBeginTxFunc) CommitTx() error {
	return nil
}
func (*mockPopOffToBlockReturnWantFailOnCommit) BeginTx() error {
	return nil
}
func (*mockPopOffToBlockReturnWantFailOnCommit) CommitTx() error {
	return errors.New("i want this")
}
func (*mockPopOffToBlockReturnWantFailOnCommit) ExecuteSelect(qSrt string, tx bool, args ...interface{}) (*sql.Rows, error) {
	db, mock, _ := sqlmock.New()
	defer db.Close()
	mock.ExpectQuery("").WillReturnRows(
		sqlmock.NewRows(query.NewMempoolQuery(chaintype.GetChainType(0)).Fields).AddRow(
			1,
			0,
			10,
			1000,
			[]byte{1, 2, 3, 4, 5},
			"BCZ",
			"ZCB",
		),
	)
	return db.Query("")

}
func (*mockPopOffToBlockReturnWantFailOnExecuteTransactions) BeginTx() error {
	return nil
}
func (*mockPopOffToBlockReturnWantFailOnExecuteTransactions) CommitTx() error {
	return nil
}
func (*mockPopOffToBlockReturnWantFailOnExecuteTransactions) ExecuteTransactions(queries [][]interface{}) error {
	return errors.New("i want this")
}
func (*mockPopOffToBlockReturnWantFailOnExecuteTransactions) RollbackTx() error {
	return nil
}

var (
	mockGoodBlock = &model.Block{
		ID:                   1,
		BlockHash:            nil,
		PreviousBlockHash:    nil,
		Height:               1000,
		Timestamp:            0,
		BlockSeed:            nil,
		BlockSignature:       nil,
		CumulativeDifficulty: "",
		BlocksmithPublicKey:  nil,
		TotalAmount:          0,
		TotalFee:             0,
		TotalCoinBase:        0,
		Version:              0,
		PayloadLength:        0,
		PayloadHash:          nil,
		Transactions:         nil,
		PublishedReceipts:    nil,
	}
	mockGoodCommonBlock = &model.Block{
		ID:                   1,
		BlockHash:            nil,
		PreviousBlockHash:    nil,
		Height:               900,
		Timestamp:            0,
		BlockSeed:            nil,
		BlockSignature:       nil,
		CumulativeDifficulty: "",
		BlocksmithPublicKey:  nil,
		TotalAmount:          0,
		TotalFee:             0,
		TotalCoinBase:        0,
		Version:              0,
		PayloadLength:        0,
		PayloadHash:          nil,
		Transactions:         nil,
		PublishedReceipts:    nil,
	}
	mockBadCommonBlockHardFork = &model.Block{
		ID:                   1,
		BlockHash:            nil,
		PreviousBlockHash:    nil,
		Height:               100,
		Timestamp:            0,
		BlockSeed:            nil,
		BlockSignature:       nil,
		CumulativeDifficulty: "",
		BlocksmithPublicKey:  nil,
		TotalAmount:          0,
		TotalFee:             0,
		TotalCoinBase:        0,
		Version:              0,
		PayloadLength:        0,
		PayloadHash:          nil,
		Transactions:         nil,
		PublishedReceipts:    nil,
	}
)

type (
	mockExecutorBlockPopGetLastBlockFail struct {
		query.Executor
	}
	mockExecutorBlockPopSuccess struct {
		query.Executor
	}
	mockExecutorBlockPopFailCommonNotFound struct {
		mockExecutorBlockPopSuccess
	}
	mockReceiptSuccess struct {
		ReceiptService
	}
	mockReceiptFail struct {
		ReceiptService
	}
	mockMempoolServiceBlockPopSuccess struct {
		MempoolService
	}
	mockMempoolServiceBlockPopFail struct {
		MempoolService
	}
	mockNodeRegistrationServiceBlockPopSuccess struct {
		NodeRegistrationService
	}
)

func (*mockExecutorBlockPopFailCommonNotFound) ExecuteSelect(
	qStr string, tx bool, args ...interface{},
) (*sql.Rows, error) {
	db, mock, _ := sqlmock.New()
	defer db.Close()

	transactionQ := query.NewTransactionQuery(&chaintype.MainChain{})
	blockQ := query.NewBlockQuery(&chaintype.MainChain{})
	switch qStr {
	case "SELECT height, id, block_hash, previous_block_hash, timestamp, block_seed, block_signature, " +
		"cumulative_difficulty, payload_length, payload_hash, blocksmith_public_key, total_amount, " +
		"total_fee, total_coinbase, version FROM main_block WHERE id = 0":
		mock.ExpectQuery(regexp.QuoteMeta(qStr)).WillReturnRows(
			sqlmock.NewRows(blockQ.Fields))
	case "SELECT id, block_id, block_height, sender_account_address, recipient_account_address, transaction_type, fee, " +
		"timestamp, transaction_hash, transaction_body_length, transaction_body_bytes, signature, version, " +
		"transaction_index FROM \"transaction\" WHERE block_id = ? ORDER BY transaction_index ASC":
		mock.ExpectQuery(regexp.QuoteMeta(qStr)).WillReturnRows(
			sqlmock.NewRows(transactionQ.Fields))
	}

	return db.Query(qStr)
}

func (*mockExecutorBlockPopFailCommonNotFound) ExecuteSelectRow(
	qStr string, tx bool, args ...interface{},
) (*sql.Row, error) {
	db, mock, _ := sqlmock.New()
	defer db.Close()
	blockQ := query.NewBlockQuery(&chaintype.MainChain{})
	switch qStr {
	case "SELECT MAX(height), id, block_hash, previous_block_hash, timestamp, block_seed, block_signature, " +
		"cumulative_difficulty, payload_length, payload_hash, blocksmith_public_key, total_amount, " +
		"total_fee, total_coinbase, version FROM main_block":
		mock.ExpectQuery(regexp.QuoteMeta(qStr)).WillReturnRows(
			sqlmock.NewRows(blockQ.Fields[:len(blockQ.Fields)-1]).AddRow(
				mockGoodBlock.GetHeight(),
				mockGoodBlock.GetID(),
				mockGoodBlock.GetBlockHash(),
				mockGoodBlock.GetPreviousBlockHash(),
				mockGoodBlock.GetTimestamp(),
				mockGoodBlock.GetBlockSeed(),
				mockGoodBlock.GetBlockSignature(),
				mockGoodBlock.GetCumulativeDifficulty(),
				mockGoodBlock.GetPayloadLength(),
				mockGoodBlock.GetPayloadHash(),
				mockGoodBlock.GetBlocksmithPublicKey(),
				mockGoodBlock.GetTotalAmount(),
				mockGoodBlock.GetTotalFee(),
				mockGoodBlock.GetTotalCoinBase(),
			),
		)
	case "SELECT height, id, block_hash, previous_block_hash, timestamp, block_seed, block_signature, " +
		"cumulative_difficulty, payload_length, payload_hash, blocksmith_public_key, total_amount, " +
		"total_fee, total_coinbase, version FROM main_block WHERE id = 1":
		mock.ExpectQuery(regexp.QuoteMeta(qStr)).WillReturnRows(
			sqlmock.NewRows(blockQ.Fields))
	default:
		return nil, fmt.Errorf("unmocked query: %s", qStr)
	}
	return db.QueryRow(qStr), nil
}

func (*mockExecutorBlockPopGetLastBlockFail) ExecuteSelectRow(qStr string, tx bool, args ...interface{}) (*sql.Row, error) {
	db, mock, _ := sqlmock.New()
	defer db.Close()

	blockQ := query.NewBlockQuery(&chaintype.MainChain{})
	switch qStr {
	case "SELECT height, id, block_hash, previous_block_hash, timestamp, block_seed, block_signature, " +
		"cumulative_difficulty, payload_length, payload_hash, blocksmith_public_key, total_amount, " +
		"total_fee, total_coinbase, version FROM main_block WHERE id = 0":
		mock.ExpectQuery(regexp.QuoteMeta(qStr)).WillReturnRows(
			sqlmock.NewRows(blockQ.Fields))
	default:
		mock.ExpectQuery(regexp.QuoteMeta(qStr)).WillReturnRows(
			sqlmock.NewRows(blockQ.Fields[:len(blockQ.Fields)-1]).AddRow(
				mockGoodBlock.GetHeight(),
				mockGoodBlock.GetID(),
				mockGoodBlock.GetBlockHash(),
				mockGoodBlock.GetPreviousBlockHash(),
				mockGoodBlock.GetTimestamp(),
				mockGoodBlock.GetBlockSeed(),
				mockGoodBlock.GetBlockSignature(),
				mockGoodBlock.GetCumulativeDifficulty(),
				mockGoodBlock.GetPayloadLength(),
				mockGoodBlock.GetPayloadHash(),
				mockGoodBlock.GetBlocksmithPublicKey(),
				mockGoodBlock.GetTotalAmount(),
				mockGoodBlock.GetTotalFee(),
				mockGoodBlock.GetTotalCoinBase(),
			),
		)
	}

	return db.QueryRow(qStr), nil
}

func (*mockNodeRegistrationServiceBlockPopSuccess) ResetScrambledNodes() {

}

func (*mockMempoolServiceBlockPopSuccess) GetMempoolTransactionsWantToBackup(
	height uint32,
) ([]*model.MempoolTransaction, error) {
	return make([]*model.MempoolTransaction, 0), nil
}

func (*mockMempoolServiceBlockPopSuccess) BackupMempools(commonBlock *model.Block) error {
	return nil
}

func (*mockMempoolServiceBlockPopFail) GetMempoolTransactionsWantToBackup(
	height uint32,
) ([]*model.MempoolTransaction, error) {
	return nil, errors.New("mockedError")
}

func (*mockMempoolServiceBlockPopFail) BackupMempools(commonBlock *model.Block) error {
	return errors.New("error BackupMempools")
}

func (*mockReceiptSuccess) GetPublishedReceiptsByHeight(blockHeight uint32) ([]*model.PublishedReceipt, error) {
	return make([]*model.PublishedReceipt, 0), nil
}

func (*mockReceiptFail) GetPublishedReceiptsByHeight(blockHeight uint32) ([]*model.PublishedReceipt, error) {
	return nil, errors.New("mockError")
}

func (*mockExecutorBlockPopSuccess) BeginTx() error {
	return nil
}

func (*mockExecutorBlockPopSuccess) CommitTx() error {
	return nil
}

func (*mockExecutorBlockPopSuccess) ExecuteTransactions(queries [][]interface{}) error {
	return nil
}
func (*mockExecutorBlockPopSuccess) RollbackTx() error {
	return nil
}
func (*mockExecutorBlockPopSuccess) ExecuteSelect(qStr string, tx bool, args ...interface{}) (*sql.Rows, error) {
	db, mock, _ := sqlmock.New()
	defer db.Close()

	transactionQ := query.NewTransactionQuery(&chaintype.MainChain{})
	blockQ := query.NewBlockQuery(&chaintype.MainChain{})
	switch qStr {
	case "SELECT height, id, block_hash, previous_block_hash, timestamp, block_seed, block_signature, " +
		"cumulative_difficulty, payload_length, payload_hash, blocksmith_public_key, total_amount, " +
		"total_fee, total_coinbase, version FROM main_block WHERE height = 999":
		mock.ExpectQuery(regexp.QuoteMeta(qStr)).WillReturnRows(
			sqlmock.NewRows(blockQ.Fields).AddRow(
				mockGoodCommonBlock.GetHeight(),
				mockGoodCommonBlock.GetID(),
				mockGoodCommonBlock.GetBlockHash(),
				mockGoodCommonBlock.GetPreviousBlockHash(),
				mockGoodCommonBlock.GetTimestamp(),
				mockGoodCommonBlock.GetBlockSeed(),
				mockGoodCommonBlock.GetBlockSignature(),
				mockGoodCommonBlock.GetCumulativeDifficulty(),
				mockGoodCommonBlock.GetPayloadLength(),
				mockGoodCommonBlock.GetPayloadHash(),
				mockGoodCommonBlock.GetBlocksmithPublicKey(),
				mockGoodCommonBlock.GetTotalAmount(),
				mockGoodCommonBlock.GetTotalFee(),
				mockGoodCommonBlock.GetTotalCoinBase(),
				mockGoodCommonBlock.GetVersion(),
			),
		)
	case "SELECT height, id, block_hash, previous_block_hash, timestamp, block_seed, block_signature, " +
		"cumulative_difficulty, payload_length, payload_hash, blocksmith_public_key, total_amount, " +
		"total_fee, total_coinbase, version FROM main_block WHERE id = 0":
		mock.ExpectQuery(regexp.QuoteMeta(qStr)).WillReturnRows(
			sqlmock.NewRows(blockQ.Fields).AddRow(
				mockGoodCommonBlock.GetHeight(),
				mockGoodCommonBlock.GetID(),
				mockGoodCommonBlock.GetBlockHash(),
				mockGoodCommonBlock.GetPreviousBlockHash(),
				mockGoodCommonBlock.GetTimestamp(),
				mockGoodCommonBlock.GetBlockSeed(),
				mockGoodCommonBlock.GetBlockSignature(),
				mockGoodCommonBlock.GetCumulativeDifficulty(),
				mockGoodCommonBlock.GetPayloadLength(),
				mockGoodCommonBlock.GetPayloadHash(),
				mockGoodCommonBlock.GetBlocksmithPublicKey(),
				mockGoodCommonBlock.GetTotalAmount(),
				mockGoodCommonBlock.GetTotalFee(),
				mockGoodCommonBlock.GetTotalCoinBase(),
				mockGoodCommonBlock.GetVersion(),
			),
		)
	case "SELECT id, block_id, block_height, sender_account_address, recipient_account_address, transaction_type, fee, " +
		"timestamp, transaction_hash, transaction_body_length, transaction_body_bytes, signature, version, " +
		"transaction_index FROM \"transaction\" WHERE block_id = ? ORDER BY transaction_index ASC":
		mock.ExpectQuery(regexp.QuoteMeta(qStr)).WillReturnRows(
			sqlmock.NewRows(transactionQ.Fields))
	case "SELECT sender_address, transaction_hash, transaction_bytes, status, block_height, latest FROM pending_transaction " +
		"WHERE (block_height+?) = ? AND status = ? AND latest = ?":
		mock.ExpectQuery(regexp.QuoteMeta(qStr)).WillReturnRows(mock.NewRows(query.NewPendingTransactionQuery().Fields))
	}

	return db.Query(qStr)
}

func (*mockExecutorBlockPopSuccess) ExecuteSelectRow(qStr string, tx bool, args ...interface{}) (*sql.Row, error) {
	db, mock, _ := sqlmock.New()
	defer db.Close()

	blockQ := query.NewBlockQuery(&chaintype.MainChain{})

	mock.ExpectQuery(regexp.QuoteMeta(qStr)).WillReturnRows(
		sqlmock.NewRows(blockQ.Fields).AddRow(
			mockGoodBlock.GetHeight(),
			mockGoodBlock.GetID(),
			mockGoodBlock.GetBlockHash(),
			mockGoodBlock.GetPreviousBlockHash(),
			mockGoodBlock.GetTimestamp(),
			mockGoodBlock.GetBlockSeed(),
			mockGoodBlock.GetBlockSignature(),
			mockGoodBlock.GetCumulativeDifficulty(),
			mockGoodBlock.GetPayloadLength(),
			mockGoodBlock.GetPayloadHash(),
			mockGoodBlock.GetBlocksmithPublicKey(),
			mockGoodBlock.GetTotalAmount(),
			mockGoodBlock.GetTotalFee(),
			mockGoodBlock.GetTotalCoinBase(),
			mockGoodBlock.GetVersion(),
		),
	)
	return db.QueryRow(qStr), nil
}

type (
	// PopOffToBlock mocks
	mockBlockPoolServicePopOffToBlockSuccess struct {
		BlockPoolService
	}
	mockPopOffToBlockTransactionCoreService struct {
		TransactionCoreService
	}
	// PopOffToBlock mocks
	mockPublishedReceiptUtilSuccess struct {
		coreUtil.PublishedReceiptUtil
	}
)

func (*mockPopOffToBlockTransactionCoreService) GetTransactionsByBlockID(blockID int64) ([]*model.Transaction, error) {
	return make([]*model.Transaction, 0), nil
}

func (*mockBlockPoolServicePopOffToBlockSuccess) ClearBlockPool() {}

func (*mockPublishedReceiptUtilSuccess) GetPublishedReceiptsByBlockHeight(blockHeight uint32) ([]*model.PublishedReceipt, error) {
	return make([]*model.PublishedReceipt, 0), nil
}

type (
	mockedExecutorPopOffToBlockSuccessPopping struct {
		query.Executor
	}
)

func (*mockedExecutorPopOffToBlockSuccessPopping) BeginTx() error {
	return nil
}

func (*mockedExecutorPopOffToBlockSuccessPopping) CommitTx() error {
	return nil
}
func (*mockedExecutorPopOffToBlockSuccessPopping) ExecuteTransactions([][]interface{}) error {
	return nil
}
func (*mockedExecutorPopOffToBlockSuccessPopping) RollbackTx() error {
	return nil
}

func (*mockedExecutorPopOffToBlockSuccessPopping) ExecuteSelectRow(qStr string, _ bool, _ ...interface{}) (*sql.Row, error) {
	db, mock, _ := sqlmock.New()
	defer db.Close()

	blockQ := query.NewBlockQuery(&chaintype.MainChain{})
	mockedRows := mock.NewRows(blockQ.Fields)
	switch {
	case strings.Contains(qStr, "WHERE height ="):
		mockedRows.AddRow(
			mockGoodBlock.GetHeight(),
			mockGoodBlock.GetID(),
			mockGoodBlock.GetBlockHash(),
			mockGoodBlock.GetPreviousBlockHash(),
			mockGoodBlock.GetTimestamp(),
			mockGoodBlock.GetBlockSeed(),
			mockGoodBlock.GetBlockSignature(),
			mockGoodBlock.GetCumulativeDifficulty(),
			mockGoodBlock.GetPayloadLength(),
			mockGoodBlock.GetPayloadHash(),
			mockGoodBlock.GetBlocksmithPublicKey(),
			mockGoodBlock.GetTotalAmount(),
			mockGoodBlock.GetTotalFee(),
			mockGoodBlock.GetTotalCoinBase(),
			mockGoodBlock.GetVersion(),
		)
	default:
		mockedRows.AddRow(
			mockGoodBlock.GetHeight(),
			int64(100),
			mockGoodBlock.GetBlockHash(),
			mockGoodBlock.GetPreviousBlockHash(),
			mockGoodBlock.GetTimestamp(),
			mockGoodBlock.GetBlockSeed(),
			mockGoodBlock.GetBlockSignature(),
			mockGoodBlock.GetCumulativeDifficulty(),
			mockGoodBlock.GetPayloadLength(),
			mockGoodBlock.GetPayloadHash(),
			mockGoodBlock.GetBlocksmithPublicKey(),
			mockGoodBlock.GetTotalAmount(),
			mockGoodBlock.GetTotalFee(),
			mockGoodBlock.GetTotalCoinBase(),
			mockGoodBlock.GetVersion(),
		)

	}
	mock.ExpectQuery(regexp.QuoteMeta(qStr)).WillReturnRows(mockedRows)
	return db.QueryRow(qStr), nil
}

func TestBlockService_PopOffToBlock(t *testing.T) {
	type fields struct {
		RWMutex                     sync.RWMutex
		Chaintype                   chaintype.ChainType
		KVExecutor                  kvdb.KVExecutorInterface
		QueryExecutor               query.ExecutorInterface
		BlockQuery                  query.BlockQueryInterface
		MempoolQuery                query.MempoolQueryInterface
		TransactionQuery            query.TransactionQueryInterface
		PublishedReceiptQuery       query.PublishedReceiptQueryInterface
		SkippedBlocksmithQuery      query.SkippedBlocksmithQueryInterface
		Signature                   crypto.SignatureInterface
		MempoolService              MempoolServiceInterface
		ReceiptService              ReceiptServiceInterface
		NodeRegistrationService     NodeRegistrationServiceInterface
		BlocksmithService           BlocksmithServiceInterface
		ActionTypeSwitcher          transaction.TypeActionSwitcher
		AccountBalanceQuery         query.AccountBalanceQueryInterface
		ParticipationScoreQuery     query.ParticipationScoreQueryInterface
		NodeRegistrationQuery       query.NodeRegistrationQueryInterface
		AccountLedgerQuery          query.AccountLedgerQueryInterface
		BlocksmithStrategy          strategy.BlocksmithStrategyInterface
		BlockIncompleteQueueService BlockIncompleteQueueServiceInterface
		BlockPoolService            BlockPoolServiceInterface
		Observer                    *observer.Observer
		Logger                      *log.Logger
		TransactionUtil             transaction.UtilInterface
		ReceiptUtil                 coreUtil.ReceiptUtilInterface
		PublishedReceiptUtil        coreUtil.PublishedReceiptUtilInterface
		TransactionCoreService      TransactionCoreServiceInterface
		CoinbaseService             CoinbaseServiceInterface
		ParticipationScoreService   ParticipationScoreServiceInterface
		PublishedReceiptService     PublishedReceiptServiceInterface
		BlockStateCache             storage.CacheStorageInterface
	}
	type args struct {
		commonBlock *model.Block
	}
	tests := []struct {
		name    string
		fields  fields
		args    args
		want    []*model.Block
		wantErr bool
	}{
		{
			name: "Fail - GetLastBlock",
			fields: fields{
				Chaintype:               &chaintype.MainChain{},
				KVExecutor:              nil,
				QueryExecutor:           &mockExecutorBlockPopGetLastBlockFail{},
				BlockQuery:              query.NewBlockQuery(&chaintype.MainChain{}),
				MempoolQuery:            nil,
				TransactionQuery:        query.NewTransactionQuery(&chaintype.MainChain{}),
				PublishedReceiptQuery:   nil,
				SkippedBlocksmithQuery:  nil,
				Signature:               nil,
				MempoolService:          &mockMempoolServiceBlockPopSuccess{},
				ReceiptService:          &mockReceiptSuccess{},
				NodeRegistrationService: &mockNodeRegistrationServiceBlockPopSuccess{},
				ActionTypeSwitcher:      nil,
				AccountBalanceQuery:     nil,
				ParticipationScoreQuery: nil,
				NodeRegistrationQuery:   nil,
				BlockPoolService:        &mockBlockPoolServicePopOffToBlockSuccess{},
				Observer:                nil,
				Logger:                  log.New(),
			},
			args: args{
				commonBlock: mockGoodCommonBlock,
			},
			want:    nil,
			wantErr: true,
		},
		{
			name: "Fail - HardFork",
			fields: fields{
				Chaintype:               &chaintype.MainChain{},
				KVExecutor:              nil,
				QueryExecutor:           &mockExecutorBlockPopSuccess{},
				BlockQuery:              query.NewBlockQuery(&chaintype.MainChain{}),
				MempoolQuery:            nil,
				TransactionQuery:        query.NewTransactionQuery(&chaintype.MainChain{}),
				PublishedReceiptQuery:   nil,
				SkippedBlocksmithQuery:  nil,
				Signature:               nil,
				MempoolService:          &mockMempoolServiceBlockPopSuccess{},
				ReceiptService:          &mockReceiptSuccess{},
				NodeRegistrationService: &mockNodeRegistrationServiceBlockPopSuccess{},
				ActionTypeSwitcher:      nil,
				AccountBalanceQuery:     nil,
				ParticipationScoreQuery: nil,
				NodeRegistrationQuery:   nil,
				Observer:                nil,
				BlockPoolService:        &mockBlockPoolServicePopOffToBlockSuccess{},
				TransactionCoreService:  &mockPopOffToBlockTransactionCoreService{},
				Logger:                  log.New(),
			},
			args: args{
				commonBlock: mockBadCommonBlockHardFork,
			},
			want:    nil,
			wantErr: false,
		},
		{
			name: "Fail - CommonBlockNotFound",
			fields: fields{
				Chaintype:               &chaintype.MainChain{},
				KVExecutor:              nil,
				QueryExecutor:           &mockExecutorBlockPopFailCommonNotFound{},
				BlockQuery:              query.NewBlockQuery(&chaintype.MainChain{}),
				MempoolQuery:            nil,
				TransactionQuery:        query.NewTransactionQuery(&chaintype.MainChain{}),
				PublishedReceiptQuery:   nil,
				SkippedBlocksmithQuery:  nil,
				Signature:               nil,
				MempoolService:          &mockMempoolServiceBlockPopSuccess{},
				ReceiptService:          &mockReceiptSuccess{},
				NodeRegistrationService: &mockNodeRegistrationServiceBlockPopSuccess{},
				ActionTypeSwitcher:      nil,
				AccountBalanceQuery:     nil,
				ParticipationScoreQuery: nil,
				NodeRegistrationQuery:   nil,
				Observer:                nil,
				BlockPoolService:        &mockBlockPoolServicePopOffToBlockSuccess{},
				TransactionCoreService:  &mockPopOffToBlockTransactionCoreService{},
				Logger:                  log.New(),
			},
			args: args{
				commonBlock: mockGoodCommonBlock,
			},
			want:    nil,
			wantErr: true,
		},
		{
			name: "Fail - GetPublishedReceiptError",
			fields: fields{
				Chaintype:               &chaintype.MainChain{},
				KVExecutor:              nil,
				QueryExecutor:           &mockExecutorBlockPopSuccess{},
				BlockQuery:              query.NewBlockQuery(&chaintype.MainChain{}),
				MempoolQuery:            nil,
				TransactionQuery:        query.NewTransactionQuery(&chaintype.MainChain{}),
				PublishedReceiptQuery:   nil,
				SkippedBlocksmithQuery:  nil,
				Signature:               nil,
				MempoolService:          &mockMempoolServiceBlockPopSuccess{},
				ReceiptService:          &mockReceiptSuccess{},
				NodeRegistrationService: &mockNodeRegistrationServiceBlockPopSuccess{},
				ActionTypeSwitcher:      nil,
				AccountBalanceQuery:     nil,
				ParticipationScoreQuery: nil,
				NodeRegistrationQuery:   nil,
				Observer:                nil,
				BlockPoolService:        &mockBlockPoolServicePopOffToBlockSuccess{},
				TransactionCoreService:  &mockPopOffToBlockTransactionCoreService{},
				Logger:                  log.New(),
				PublishedReceiptUtil:    &mockPublishedReceiptUtilSuccess{},
				BlockStateCache:         storage.NewBlockStateStorage(),
			},
			args: args{
				commonBlock: mockGoodCommonBlock,
			},
			want:    nil,
			wantErr: false,
		},
		{
			name: "Fail - GetMempoolToBackupFail",
			fields: fields{
				Chaintype:               &chaintype.MainChain{},
				KVExecutor:              nil,
				QueryExecutor:           &mockExecutorBlockPopSuccess{},
				BlockQuery:              query.NewBlockQuery(&chaintype.MainChain{}),
				MempoolQuery:            nil,
				TransactionQuery:        query.NewTransactionQuery(&chaintype.MainChain{}),
				PublishedReceiptQuery:   nil,
				SkippedBlocksmithQuery:  nil,
				Signature:               nil,
				MempoolService:          &mockMempoolServiceBlockPopFail{},
				ReceiptService:          &mockReceiptSuccess{},
				NodeRegistrationService: &mockNodeRegistrationServiceBlockPopSuccess{},
				ActionTypeSwitcher:      nil,
				AccountBalanceQuery:     nil,
				ParticipationScoreQuery: nil,
				NodeRegistrationQuery:   nil,
				Observer:                nil,
				BlockPoolService:        &mockBlockPoolServicePopOffToBlockSuccess{},
				TransactionCoreService:  &mockPopOffToBlockTransactionCoreService{},
				Logger:                  log.New(),
				PublishedReceiptUtil:    &mockPublishedReceiptUtilSuccess{},
				BlockStateCache:         storage.NewBlockStateStorage(),
			},
			args: args{
				commonBlock: mockGoodCommonBlock,
			},
			want:    nil,
			wantErr: true,
		},
		{
			name: "Success",
			fields: fields{
				Chaintype:               &chaintype.MainChain{},
				KVExecutor:              nil,
				QueryExecutor:           &mockExecutorBlockPopSuccess{},
				BlockQuery:              query.NewBlockQuery(&chaintype.MainChain{}),
				MempoolQuery:            nil,
				TransactionQuery:        query.NewTransactionQuery(&chaintype.MainChain{}),
				PublishedReceiptQuery:   nil,
				SkippedBlocksmithQuery:  nil,
				Signature:               nil,
				MempoolService:          &mockMempoolServiceBlockPopSuccess{},
				ReceiptService:          &mockReceiptSuccess{},
				NodeRegistrationService: &mockNodeRegistrationServiceBlockPopSuccess{},
				ActionTypeSwitcher:      nil,
				AccountBalanceQuery:     nil,
				ParticipationScoreQuery: nil,
				NodeRegistrationQuery:   nil,
				Observer:                nil,
				BlockPoolService:        &mockBlockPoolServicePopOffToBlockSuccess{},
				TransactionCoreService:  &mockPopOffToBlockTransactionCoreService{},
				Logger:                  log.New(),
				PublishedReceiptUtil:    &mockPublishedReceiptUtilSuccess{},
				BlockStateCache:         storage.NewBlockStateStorage(),
			},
			args: args{
				commonBlock: mockGoodCommonBlock,
			},
			want:    nil,
			wantErr: false,
		},
		{
			name: "SuccessWithPoppingBlocks",
			fields: fields{
				Chaintype:               &chaintype.MainChain{},
				KVExecutor:              nil,
				QueryExecutor:           &mockedExecutorPopOffToBlockSuccessPopping{},
				BlockQuery:              query.NewBlockQuery(&chaintype.MainChain{}),
				MempoolQuery:            nil,
				TransactionQuery:        query.NewTransactionQuery(&chaintype.MainChain{}),
				PublishedReceiptQuery:   nil,
				SkippedBlocksmithQuery:  nil,
				Signature:               nil,
				MempoolService:          &mockMempoolServiceBlockPopSuccess{},
				ReceiptService:          &mockReceiptSuccess{},
				NodeRegistrationService: &mockNodeRegistrationServiceBlockPopSuccess{},
				ActionTypeSwitcher:      nil,
				AccountBalanceQuery:     nil,
				ParticipationScoreQuery: nil,
				NodeRegistrationQuery:   nil,
				Observer:                nil,
				BlockPoolService:        &mockBlockPoolServicePopOffToBlockSuccess{},
				TransactionCoreService:  &mockPopOffToBlockTransactionCoreService{},
				Logger:                  log.New(),
				PublishedReceiptUtil:    &mockPublishedReceiptUtilSuccess{},
				BlockStateCache:         storage.NewBlockStateStorage(),
			},
			args: args{
				commonBlock: mockGoodCommonBlock,
			},
			want: []*model.Block{
				{
					ID:                   int64(100),
					BlockHash:            mockGoodBlock.GetBlockHash(),
					PreviousBlockHash:    mockGoodBlock.GetPreviousBlockHash(),
					Height:               mockGoodBlock.GetHeight(),
					Timestamp:            mockGoodBlock.GetTimestamp(),
					BlockSeed:            mockGoodBlock.GetBlockSeed(),
					BlockSignature:       mockGoodBlock.GetBlockSignature(),
					CumulativeDifficulty: mockGoodBlock.GetCumulativeDifficulty(),
					PayloadLength:        mockGoodBlock.GetPayloadLength(),
					PayloadHash:          mockGoodBlock.GetPayloadHash(),
					BlocksmithPublicKey:  mockGoodBlock.GetBlocksmithPublicKey(),
					TotalAmount:          mockGoodBlock.GetTotalAmount(),
					TotalFee:             mockGoodBlock.GetTotalFee(),
					TotalCoinBase:        mockGoodBlock.GetTotalCoinBase(),
					Version:              mockGoodBlock.GetVersion(),
					PublishedReceipts:    make([]*model.PublishedReceipt, 0),
					Transactions:         make([]*model.Transaction, 0),
				},
			},
			wantErr: false,
		},
	}
	for _, tt := range tests {
		t.Run(tt.name, func(t *testing.T) {
			bs := &BlockService{
				RWMutex:                     tt.fields.RWMutex,
				Chaintype:                   tt.fields.Chaintype,
				KVExecutor:                  tt.fields.KVExecutor,
				QueryExecutor:               tt.fields.QueryExecutor,
				BlockQuery:                  tt.fields.BlockQuery,
				MempoolQuery:                tt.fields.MempoolQuery,
				TransactionQuery:            tt.fields.TransactionQuery,
				PublishedReceiptQuery:       tt.fields.PublishedReceiptQuery,
				SkippedBlocksmithQuery:      tt.fields.SkippedBlocksmithQuery,
				Signature:                   tt.fields.Signature,
				MempoolService:              tt.fields.MempoolService,
				ReceiptService:              tt.fields.ReceiptService,
				NodeRegistrationService:     tt.fields.NodeRegistrationService,
				BlocksmithService:           tt.fields.BlocksmithService,
				ActionTypeSwitcher:          tt.fields.ActionTypeSwitcher,
				AccountBalanceQuery:         tt.fields.AccountBalanceQuery,
				ParticipationScoreQuery:     tt.fields.ParticipationScoreQuery,
				NodeRegistrationQuery:       tt.fields.NodeRegistrationQuery,
				AccountLedgerQuery:          tt.fields.AccountLedgerQuery,
				BlocksmithStrategy:          tt.fields.BlocksmithStrategy,
				BlockIncompleteQueueService: tt.fields.BlockIncompleteQueueService,
				BlockPoolService:            tt.fields.BlockPoolService,
				Observer:                    tt.fields.Observer,
				Logger:                      tt.fields.Logger,
				TransactionUtil:             tt.fields.TransactionUtil,
				ReceiptUtil:                 tt.fields.ReceiptUtil,
				PublishedReceiptUtil:        tt.fields.PublishedReceiptUtil,
				TransactionCoreService:      tt.fields.TransactionCoreService,
				CoinbaseService:             tt.fields.CoinbaseService,
				ParticipationScoreService:   tt.fields.ParticipationScoreService,
				PublishedReceiptService:     tt.fields.PublishedReceiptService,
				BlockStateCache:             tt.fields.BlockStateCache,
			}
			got, err := bs.PopOffToBlock(tt.args.commonBlock)
			if (err != nil) != tt.wantErr {
				t.Errorf("BlockService.PopOffToBlock() error = %v, wantErr %v", err, tt.wantErr)
				return
			}
			if !reflect.DeepEqual(got, tt.want) {
				t.Errorf("BlockService.PopOffToBlock() = %v, want %v", got, tt.want)
			}
		})
	}
}

type (
	mockMempoolServiceProcessQueuedBlockSuccess struct {
		MempoolService
	}
	mockBlocksmithServiceProcessQueued struct {
		strategy.BlocksmithStrategyMain
	}

	mockBlockIncompleteQueueServiceAlreadyExist struct {
		BlockIncompleteQueueService
	}
)

func (*mockBlocksmithServiceProcessQueued) GetSortedBlocksmiths(*model.Block) []*model.Blocksmith {
	return mockBlocksmiths
}
func (*mockBlocksmithServiceProcessQueued) GetSortedBlocksmithsMap(block *model.Block) map[string]*int64 {
	var result = make(map[string]*int64)
	for index, mock := range mockBlocksmiths {
		mockIndex := int64(index)
		result[string(mock.NodePublicKey)] = &mockIndex
	}
	return result
}
func (*mockBlocksmithServiceProcessQueued) SortBlocksmiths(block *model.Block, withLock bool) {
}

func (*mockBlocksmithServiceProcessQueued) IsBlockTimestampValid(blocksmithIndex, numberOfBlocksmiths int64, previousBlock,
	currentBlock *model.Block) error {
	return nil
}

func (*mockBlockIncompleteQueueServiceAlreadyExist) GetBlockQueue(blockID int64) *model.Block {
	return &model.Block{
		ID: constant.MainchainGenesisBlockID,
	}
}

func TestBlockService_ProcessQueueBlock(t *testing.T) {
	mockBlockData.Transactions = []*model.Transaction{
		mockTransaction,
	}
	var (
		previousBlockHash, _        = util.GetBlockHash(&mockBlockData, &chaintype.MainChain{})
		mockBlockWithTransactionIDs = model.Block{
			ID:                   constant.MainchainGenesisBlockID,
			BlockHash:            nil,
			PreviousBlockHash:    previousBlockHash,
			Height:               0,
			Timestamp:            mockBlockData.GetTimestamp() + 1,
			BlockSeed:            nil,
			BlockSignature:       []byte{144, 246, 37, 144, 213, 135},
			CumulativeDifficulty: "1000",
			PayloadLength:        1,
			PayloadHash:          []byte{},
			BlocksmithPublicKey:  mockBlockData.GetBlocksmithPublicKey(),
			TotalAmount:          1,
			TotalFee:             1,
			TotalCoinBase:        1,
			Version:              1,
			TransactionIDs: []int64{
				mockTransaction.GetID(),
			},
			Transactions:      nil,
			PublishedReceipts: nil,
		}
		mockBlockHash, _    = util.GetBlockHash(&mockBlockWithTransactionIDs, &chaintype.MainChain{})
		mockWaitingTxBlocks = make(map[int64]*BlockWithMetaData)
	)
	mockBlockWithTransactionIDs.BlockHash = mockBlockHash

	// add mock block into mock waited tx block
	mockWaitingTxBlocks[mockBlockWithTransactionIDs.GetID()] = &BlockWithMetaData{
		Block: &mockBlockWithTransactionIDs,
	}

	mockPeer := &model.Peer{}

	type fields struct {
		Chaintype                   chaintype.ChainType
		KVExecutor                  kvdb.KVExecutorInterface
		QueryExecutor               query.ExecutorInterface
		BlockQuery                  query.BlockQueryInterface
		MempoolQuery                query.MempoolQueryInterface
		TransactionQuery            query.TransactionQueryInterface
		MerkleTreeQuery             query.MerkleTreeQueryInterface
		PublishedReceiptQuery       query.PublishedReceiptQueryInterface
		SkippedBlocksmithQuery      query.SkippedBlocksmithQueryInterface
		SpinePublicKeyQuery         query.SpinePublicKeyQueryInterface
		Signature                   crypto.SignatureInterface
		MempoolService              MempoolServiceInterface
		ReceiptService              ReceiptServiceInterface
		NodeRegistrationService     NodeRegistrationServiceInterface
		ActionTypeSwitcher          transaction.TypeActionSwitcher
		AccountBalanceQuery         query.AccountBalanceQueryInterface
		ParticipationScoreQuery     query.ParticipationScoreQueryInterface
		NodeRegistrationQuery       query.NodeRegistrationQueryInterface
		AccountLedgerQuery          query.AccountLedgerQueryInterface
		BlocksmithStrategy          strategy.BlocksmithStrategyInterface
		BlockIncompleteQueueService BlockIncompleteQueueServiceInterface
		Observer                    *observer.Observer
		Logger                      *log.Logger
	}
	type args struct {
		block *model.Block
	}
	tests := []struct {
		name         string
		fields       fields
		args         args
		wantIsQueued bool
		wantErr      bool
	}{
		{
			name:   "wantFail:NoTransactions",
			fields: fields{},
			args: args{
				block: &mockBlockData,
			},
			wantIsQueued: false,
			wantErr:      false,
		},
		{
			name: "wantSuccess:BlockAlreadyQueued",
			args: args{
				block: &mockBlockWithTransactionIDs,
			},
			fields: fields{
				BlockIncompleteQueueService: &mockBlockIncompleteQueueServiceAlreadyExist{},
			},
			wantIsQueued: true,
			wantErr:      false,
		},
		{
			name: "wantSuccess:AllTxInCached",
			args: args{
				block: &mockBlockWithTransactionIDs,
			},
			fields: fields{
				Chaintype:        &chaintype.MainChain{},
				KVExecutor:       &mockKVExecutorSuccess{},
				QueryExecutor:    &mockQueryExecutorSuccess{},
				BlockQuery:       query.NewBlockQuery(&chaintype.MainChain{}),
				MempoolQuery:     query.NewMempoolQuery(&chaintype.MainChain{}),
				MerkleTreeQuery:  query.NewMerkleTreeQuery(),
				TransactionQuery: query.NewTransactionQuery(&chaintype.MainChain{}),
				Signature:        &mockSignature{},
				MempoolService:   &mockMempoolServiceProcessQueuedBlockSuccess{},
				ActionTypeSwitcher: &transaction.TypeSwitcher{
					Executor: &mockQueryExecutorSuccess{},
				},
				AccountBalanceQuery:         query.NewAccountBalanceQuery(),
				AccountLedgerQuery:          query.NewAccountLedgerQuery(),
				SkippedBlocksmithQuery:      query.NewSkippedBlocksmithQuery(),
				NodeRegistrationQuery:       query.NewNodeRegistrationQuery(),
				Observer:                    observer.NewObserver(),
				NodeRegistrationService:     &mockNodeRegistrationServiceSuccess{},
				BlocksmithStrategy:          &mockBlocksmithServiceProcessQueued{},
				BlockIncompleteQueueService: NewBlockIncompleteQueueService(&chaintype.MainChain{}, observer.NewObserver()),
				Logger:                      log.New(),
			},
			wantIsQueued: true,
			wantErr:      false,
		},
	}
	for _, tt := range tests {
		t.Run(tt.name, func(t *testing.T) {
			bs := &BlockService{
				Chaintype:                   tt.fields.Chaintype,
				KVExecutor:                  tt.fields.KVExecutor,
				QueryExecutor:               tt.fields.QueryExecutor,
				BlockQuery:                  tt.fields.BlockQuery,
				MempoolQuery:                tt.fields.MempoolQuery,
				TransactionQuery:            tt.fields.TransactionQuery,
				PublishedReceiptQuery:       tt.fields.PublishedReceiptQuery,
				SkippedBlocksmithQuery:      tt.fields.SkippedBlocksmithQuery,
				Signature:                   tt.fields.Signature,
				MempoolService:              tt.fields.MempoolService,
				ReceiptService:              tt.fields.ReceiptService,
				NodeRegistrationService:     tt.fields.NodeRegistrationService,
				ActionTypeSwitcher:          tt.fields.ActionTypeSwitcher,
				AccountBalanceQuery:         tt.fields.AccountBalanceQuery,
				ParticipationScoreQuery:     tt.fields.ParticipationScoreQuery,
				NodeRegistrationQuery:       tt.fields.NodeRegistrationQuery,
				AccountLedgerQuery:          tt.fields.AccountLedgerQuery,
				BlocksmithStrategy:          tt.fields.BlocksmithStrategy,
				BlockIncompleteQueueService: tt.fields.BlockIncompleteQueueService,
				Observer:                    tt.fields.Observer,
				Logger:                      tt.fields.Logger,
				TransactionUtil:             &transaction.Util{},
			}
			gotIsQueued, err := bs.ProcessQueueBlock(tt.args.block, mockPeer)
			if (err != nil) != tt.wantErr {
				t.Errorf("BlockService.ProcessQueueBlock() error = %v, wantErr %v", err, tt.wantErr)
				return
			}
			if gotIsQueued != tt.wantIsQueued {
				t.Errorf("BlockService.ProcessQueueBlock() = %v, want %v", gotIsQueued, tt.wantIsQueued)
			}
		})
	}
}

type (
	mockMainExecutorPopulateBlockDataFail struct {
		query.Executor
	}
	mockMainExecutorPopulateBlockDataSuccess struct {
		query.Executor
	}
)

func (*mockMainExecutorPopulateBlockDataFail) ExecuteSelect(qStr string, tx bool, args ...interface{}) (*sql.Rows, error) {
	return nil, errors.New("Mock Error")
}

func (*mockMainExecutorPopulateBlockDataSuccess) ExecuteSelect(qStr string, tx bool, args ...interface{}) (*sql.Rows, error) {
	db, mockMain, _ := sqlmock.New()
	defer db.Close()
	switch qStr {
	case "SELECT id, block_id, block_height, sender_account_address, recipient_account_address, transaction_type, " +
		"fee, timestamp, transaction_hash, transaction_body_length, transaction_body_bytes, signature, version, " +
		"transaction_index FROM \"transaction\" WHERE block_id = ? ORDER BY transaction_index ASC":
		mockMain.ExpectQuery(regexp.QuoteMeta(qStr)).
			WillReturnRows(sqlmock.NewRows(
				query.NewTransactionQuery(&chaintype.MainChain{}).Fields,
			).AddRow(
				mockTransaction.ID,
				mockTransaction.BlockID,
				mockTransaction.Height,
				mockTransaction.SenderAccountAddress,
				mockTransaction.RecipientAccountAddress,
				mockTransaction.TransactionType,
				mockTransaction.Fee,
				mockTransaction.Timestamp,
				mockTransaction.TransactionHash,
				mockTransaction.TransactionBodyLength,
				mockTransaction.TransactionBodyBytes,
				mockTransaction.Signature,
				mockTransaction.Version,
				mockTransaction.TransactionIndex,
			))
	case "SELECT sender_public_key, recipient_public_key, datum_type, datum_hash, reference_block_height, " +
		"reference_block_hash, rmr_linked, recipient_signature, intermediate_hashes, block_height, receipt_index, " +
		"published_index FROM published_receipt WHERE block_height = ? ORDER BY published_index ASC":
		mockMain.ExpectQuery(regexp.QuoteMeta(qStr)).
			WillReturnRows(sqlmock.NewRows(
				query.NewPublishedReceiptQuery().Fields,
			).AddRow(
				mockPublishedReceipt[0].BatchReceipt.SenderPublicKey,
				mockPublishedReceipt[0].BatchReceipt.RecipientPublicKey,
				mockPublishedReceipt[0].BatchReceipt.DatumType,
				mockPublishedReceipt[0].BatchReceipt.DatumHash,
				mockPublishedReceipt[0].BatchReceipt.ReferenceBlockHeight,
				mockPublishedReceipt[0].BatchReceipt.ReferenceBlockHash,
				mockPublishedReceipt[0].BatchReceipt.RMRLinked,
				mockPublishedReceipt[0].BatchReceipt.RecipientSignature,
				mockPublishedReceipt[0].IntermediateHashes,
				mockPublishedReceipt[0].BlockHeight,
				mockPublishedReceipt[0].ReceiptIndex,
				mockPublishedReceipt[0].PublishedIndex,
			))

	}
	rows, _ := db.Query(qStr)
	return rows, nil
}

type (
	// PopulateBlockData mocks
	mockPopulateBlockDataTransactionCoreServiceSuccess struct {
		TransactionCoreService
	}
	mockPopulateBlockDataPublishedReceiptUtilSuccess struct {
		coreUtil.PublishedReceiptUtil
	}

	mockPopulateBlockDataPublishedReceiptUtilFail struct {
		coreUtil.PublishedReceiptUtil
	}
	// PopulateBlockData mocks

)

func (*mockPopulateBlockDataTransactionCoreServiceSuccess) GetTransactionsByBlockID(blockID int64) ([]*model.Transaction, error) {
	return []*model.Transaction{
		mockTransaction,
	}, nil
}

func (*mockPopulateBlockDataPublishedReceiptUtilSuccess) GetPublishedReceiptsByBlockHeight(
	blockHeight uint32,
) ([]*model.PublishedReceipt, error) {
	return []*model.PublishedReceipt{
		mockPublishedReceipt[0],
	}, nil
}

func (*mockPopulateBlockDataPublishedReceiptUtilFail) GetPublishedReceiptsByBlockHeight(
	blockHeight uint32,
) ([]*model.PublishedReceipt, error) {
	return nil, errors.New("mockedError")
}

func TestBlockMainService_PopulateBlockData(t *testing.T) {
	type fields struct {
		Chaintype               chaintype.ChainType
		KVExecutor              kvdb.KVExecutorInterface
		QueryExecutor           query.ExecutorInterface
		BlockQuery              query.BlockQueryInterface
		MempoolQuery            query.MempoolQueryInterface
		TransactionQuery        query.TransactionQueryInterface
		MerkleTreeQuery         query.MerkleTreeQueryInterface
		PublishedReceiptQuery   query.PublishedReceiptQueryInterface
		SkippedBlocksmithQuery  query.SkippedBlocksmithQueryInterface
		Signature               crypto.SignatureInterface
		MempoolService          MempoolServiceInterface
		ReceiptService          ReceiptServiceInterface
		NodeRegistrationService NodeRegistrationServiceInterface
		ActionTypeSwitcher      transaction.TypeActionSwitcher
		AccountBalanceQuery     query.AccountBalanceQueryInterface
		ParticipationScoreQuery query.ParticipationScoreQueryInterface
		NodeRegistrationQuery   query.NodeRegistrationQueryInterface
		TransactionCoreService  TransactionCoreServiceInterface
		PublishedReceiptUtil    coreUtil.PublishedReceiptUtilInterface
		Observer                *observer.Observer
		Logger                  *log.Logger
	}
	type args struct {
		block *model.Block
	}
	tests := []struct {
		name    string
		fields  fields
		args    args
		wantErr bool
		expects *model.Block
	}{
		{
			name: "PopulateBlockData:fail-{dbErr}",
			fields: fields{
				Chaintype:              &chaintype.SpineChain{},
				QueryExecutor:          &mockMainExecutorPopulateBlockDataFail{},
				TransactionQuery:       query.NewTransactionQuery(&chaintype.MainChain{}),
				PublishedReceiptQuery:  query.NewPublishedReceiptQuery(),
				TransactionCoreService: &mockPopulateBlockDataTransactionCoreServiceSuccess{},
				PublishedReceiptUtil:   &mockPopulateBlockDataPublishedReceiptUtilFail{},
				Logger:                 log.New(),
			},
			args: args{
				block: &model.Block{},
			},
			wantErr: true,
		},
		{
			name: "PopulateBlockData:success",
			fields: fields{
				Chaintype:              &chaintype.SpineChain{},
				QueryExecutor:          &mockMainExecutorPopulateBlockDataSuccess{},
				TransactionQuery:       query.NewTransactionQuery(&chaintype.MainChain{}),
				PublishedReceiptQuery:  query.NewPublishedReceiptQuery(),
				TransactionCoreService: &mockPopulateBlockDataTransactionCoreServiceSuccess{},
				PublishedReceiptUtil:   &mockPopulateBlockDataPublishedReceiptUtilSuccess{},
				Logger:                 log.New(),
			},
			args: args{
				block: &model.Block{
					ID: int64(-1701929749060110283),
				},
			},
			wantErr: false,
			expects: &model.Block{
				ID: int64(-1701929749060110283),
				Transactions: []*model.Transaction{
					mockTransaction,
				},
				PublishedReceipts: []*model.PublishedReceipt{
					mockPublishedReceipt[0],
				},
			},
		},
	}
	for _, tt := range tests {
		t.Run(tt.name, func(t *testing.T) {
			bs := &BlockService{
				Chaintype:               tt.fields.Chaintype,
				KVExecutor:              tt.fields.KVExecutor,
				QueryExecutor:           tt.fields.QueryExecutor,
				BlockQuery:              tt.fields.BlockQuery,
				MempoolQuery:            tt.fields.MempoolQuery,
				TransactionQuery:        tt.fields.TransactionQuery,
				PublishedReceiptQuery:   tt.fields.PublishedReceiptQuery,
				SkippedBlocksmithQuery:  tt.fields.SkippedBlocksmithQuery,
				Signature:               tt.fields.Signature,
				MempoolService:          tt.fields.MempoolService,
				ReceiptService:          tt.fields.ReceiptService,
				NodeRegistrationService: tt.fields.NodeRegistrationService,
				ActionTypeSwitcher:      tt.fields.ActionTypeSwitcher,
				AccountBalanceQuery:     tt.fields.AccountBalanceQuery,
				ParticipationScoreQuery: tt.fields.ParticipationScoreQuery,
				NodeRegistrationQuery:   tt.fields.NodeRegistrationQuery,
				TransactionCoreService:  tt.fields.TransactionCoreService,
				Observer:                tt.fields.Observer,
				PublishedReceiptUtil:    tt.fields.PublishedReceiptUtil,
				Logger:                  tt.fields.Logger,
			}
			if err := bs.PopulateBlockData(tt.args.block); (err != nil) != tt.wantErr {
				t.Errorf("BlockMainService.PopulateBlockData() error = %v, wantErr %v", err, tt.wantErr)
			}
			if tt.expects != nil && !reflect.DeepEqual(tt.args.block, tt.expects) {
				t.Errorf("BlockMainService.PopulateBlockData() = %v, want %v", tt.expects, tt.args.block)
			}
		})
	}
}

type (
	mockReceiptUtil struct {
		coreUtil.ReceiptUtil
		resSignetBytes []byte
	}
)

func (mRu *mockReceiptUtil) GetSignedBatchReceiptBytes(receipt *model.BatchReceipt) []byte {
	if mRu.resSignetBytes != nil {
		return mRu.resSignetBytes
	}
	return []byte{}
}

func TestBlockService_ValidatePayloadHash(t *testing.T) {
	mockBlock := &model.Block{
		PayloadHash: []byte{102, 253, 86, 32, 28, 24, 212, 55, 129, 77, 244, 149, 6, 198, 243, 4, 86, 251, 61, 45, 48, 99, 191,
			108, 13, 232, 254, 123, 170, 190, 3, 141},
		PayloadLength: uint32(13),
		Transactions: []*model.Transaction{
			mockTransaction,
		},
		PublishedReceipts: mockPublishedReceipt,
	}
	mockInvalidBlock := &model.Block{
		PayloadHash: []byte{102, 253, 86, 32, 28, 24, 212, 55, 129, 77, 244, 149, 6, 198, 243, 4, 86, 251, 61, 45, 48, 99, 191,
			108, 13, 232, 254, 123, 170, 190, 3, 0},
		PayloadLength: uint32(13),
		Transactions: []*model.Transaction{
			mockTransaction,
		},
		PublishedReceipts: mockPublishedReceipt,
	}
	type fields struct {
		RWMutex                     sync.RWMutex
		Chaintype                   chaintype.ChainType
		KVExecutor                  kvdb.KVExecutorInterface
		QueryExecutor               query.ExecutorInterface
		BlockQuery                  query.BlockQueryInterface
		MempoolQuery                query.MempoolQueryInterface
		TransactionQuery            query.TransactionQueryInterface
		PublishedReceiptQuery       query.PublishedReceiptQueryInterface
		SkippedBlocksmithQuery      query.SkippedBlocksmithQueryInterface
		Signature                   crypto.SignatureInterface
		MempoolService              MempoolServiceInterface
		ReceiptService              ReceiptServiceInterface
		NodeRegistrationService     NodeRegistrationServiceInterface
		BlocksmithService           BlocksmithServiceInterface
		ActionTypeSwitcher          transaction.TypeActionSwitcher
		AccountBalanceQuery         query.AccountBalanceQueryInterface
		ParticipationScoreQuery     query.ParticipationScoreQueryInterface
		NodeRegistrationQuery       query.NodeRegistrationQueryInterface
		AccountLedgerQuery          query.AccountLedgerQueryInterface
		BlocksmithStrategy          strategy.BlocksmithStrategyInterface
		BlockIncompleteQueueService BlockIncompleteQueueServiceInterface
		BlockPoolService            BlockPoolServiceInterface
		Observer                    *observer.Observer
		Logger                      *log.Logger
		TransactionUtil             transaction.UtilInterface
		ReceiptUtil                 coreUtil.ReceiptUtilInterface
		PublishedReceiptUtil        coreUtil.PublishedReceiptUtilInterface
		TransactionCoreService      TransactionCoreServiceInterface
		CoinbaseService             CoinbaseServiceInterface
		ParticipationScoreService   ParticipationScoreServiceInterface
		PublishedReceiptService     PublishedReceiptServiceInterface
	}
	type args struct {
		block *model.Block
	}
	tests := []struct {
		name    string
		fields  fields
		args    args
		wantErr bool
	}{
		{
			name: "ValidatePayloadHash:success",
			fields: fields{
				BlockQuery:         query.NewBlockQuery(&chaintype.MainChain{}),
				ActionTypeSwitcher: &mockTypeActionSuccess{},
				ReceiptUtil: &mockReceiptUtil{
					resSignetBytes: []byte{1, 1, 1, 1, 1},
				},
			},
			args: args{
				block: mockBlock,
			},
		},
		{
			name: "ValidatePayloadHash:fail",
			fields: fields{
				BlockQuery:         query.NewBlockQuery(&chaintype.MainChain{}),
				ActionTypeSwitcher: &mockTypeActionSuccess{},
				ReceiptUtil: &mockReceiptUtil{
					resSignetBytes: []byte{1, 1, 1, 1, 1},
				},
			},
			args: args{
				block: mockInvalidBlock,
			},
			wantErr: true,
		},
	}
	for _, tt := range tests {
		t.Run(tt.name, func(t *testing.T) {
			bs := &BlockService{
				RWMutex:                     tt.fields.RWMutex,
				Chaintype:                   tt.fields.Chaintype,
				KVExecutor:                  tt.fields.KVExecutor,
				QueryExecutor:               tt.fields.QueryExecutor,
				BlockQuery:                  tt.fields.BlockQuery,
				MempoolQuery:                tt.fields.MempoolQuery,
				TransactionQuery:            tt.fields.TransactionQuery,
				PublishedReceiptQuery:       tt.fields.PublishedReceiptQuery,
				SkippedBlocksmithQuery:      tt.fields.SkippedBlocksmithQuery,
				Signature:                   tt.fields.Signature,
				MempoolService:              tt.fields.MempoolService,
				ReceiptService:              tt.fields.ReceiptService,
				NodeRegistrationService:     tt.fields.NodeRegistrationService,
				BlocksmithService:           tt.fields.BlocksmithService,
				ActionTypeSwitcher:          tt.fields.ActionTypeSwitcher,
				AccountBalanceQuery:         tt.fields.AccountBalanceQuery,
				ParticipationScoreQuery:     tt.fields.ParticipationScoreQuery,
				NodeRegistrationQuery:       tt.fields.NodeRegistrationQuery,
				AccountLedgerQuery:          tt.fields.AccountLedgerQuery,
				BlocksmithStrategy:          tt.fields.BlocksmithStrategy,
				BlockIncompleteQueueService: tt.fields.BlockIncompleteQueueService,
				BlockPoolService:            tt.fields.BlockPoolService,
				Observer:                    tt.fields.Observer,
				Logger:                      tt.fields.Logger,
				TransactionUtil:             tt.fields.TransactionUtil,
				ReceiptUtil:                 tt.fields.ReceiptUtil,
				PublishedReceiptUtil:        tt.fields.PublishedReceiptUtil,
				TransactionCoreService:      tt.fields.TransactionCoreService,
				CoinbaseService:             tt.fields.CoinbaseService,
				ParticipationScoreService:   tt.fields.ParticipationScoreService,
				PublishedReceiptService:     tt.fields.PublishedReceiptService,
			}
			if err := bs.ValidatePayloadHash(tt.args.block); (err != nil) != tt.wantErr {
				t.Errorf("BlockService.ValidatePayloadHash() error = %v, wantErr %v", err, tt.wantErr)
			}
		})
	}
}<|MERGE_RESOLUTION|>--- conflicted
+++ resolved
@@ -3560,11 +3560,7 @@
 				},
 			},
 			wantErr: false,
-<<<<<<< HEAD
-			want:    5921034740196154608,
-=======
 			want:    2181321930526879108,
->>>>>>> 47250d33
 		},
 	}
 	for _, tt := range tests {
