--- conflicted
+++ resolved
@@ -7,6 +7,7 @@
 	"math/big"
 	"reflect"
 	"regexp"
+	"sync"
 	"testing"
 	"time"
 
@@ -2430,12 +2431,14 @@
 }
 
 type (
-<<<<<<< HEAD
 	mockReceiptServiceSuccess struct {
 		ReceiptService
 	}
 	mockReceiptServiceFail struct {
 		ReceiptService
+	}
+	mockBlocksmithServiceReceiveBlock struct {
+		strategy.BlocksmithStrategyMain
 	}
 )
 
@@ -2526,11 +2529,6 @@
 		},
 	}
 )
-=======
-	mockBlocksmithServiceReceiveBlock struct {
-		strategy.BlocksmithStrategyMain
-	}
-)
 
 func (*mockBlocksmithServiceReceiveBlock) GetSortedBlocksmiths(*model.Block) []*model.Blocksmith {
 	return mockBlocksmiths
@@ -2547,72 +2545,8 @@
 }
 
 func TestBlockService_ReceiveBlock(t *testing.T) {
-	var (
-		mockLastBlockData = model.Block{
-			ID:        constant.MainchainGenesisBlockID,
-			BlockHash: make([]byte, 32),
-			PreviousBlockHash: []byte{167, 255, 198, 248, 191, 30, 215, 102, 81, 193, 71, 86, 160,
-				97, 214, 98, 245, 128, 255, 77, 228, 59, 73, 250, 130, 216, 10, 75, 128, 248, 67, 74},
-			Height:    1,
-			Timestamp: 1,
-			BlockSeed: []byte{153, 58, 50, 200, 7, 61, 108, 229, 204, 48, 199, 145, 21, 99, 125, 75, 49,
-				45, 118, 97, 219, 80, 242, 244, 100, 134, 144, 246, 37, 144, 213, 135},
-			BlockSignature:       []byte{144, 246, 37, 144, 213, 135},
-			CumulativeDifficulty: "1000",
-			PayloadLength:        1,
-			PayloadHash:          []byte{},
-			BlocksmithPublicKey: []byte{1, 2, 3, 200, 7, 61, 108, 229, 204, 48, 199, 145, 21, 99, 125, 75, 49,
-				45, 118, 97, 219, 80, 242, 244, 100, 134, 144, 246, 37, 144, 213, 135},
-			TotalAmount:   1000,
-			TotalFee:      0,
-			TotalCoinBase: 1,
-			Version:       0,
-			Transactions: []*model.Transaction{
-				mockTransaction,
-			},
-		}
-
-		mockGoodLastBlockHash, _ = util.GetBlockHash(&mockLastBlockData, &chaintype.MainChain{})
-		mockGoodIncomingBlock    = &model.Block{
-			PreviousBlockHash:    mockGoodLastBlockHash,
-			BlockSignature:       nil,
-			CumulativeDifficulty: "200",
-			Timestamp:            10000,
-			BlocksmithPublicKey:  mockBlocksmiths[0].NodePublicKey,
-			Transactions:         []*model.Transaction{},
-		}
-	)
-	mockBlockData.BlockHash = mockGoodLastBlockHash
-	mockBlockData.Transactions = []*model.Transaction{
-		mockTransaction,
-	}
->>>>>>> cd4aa023
-
-func TestBlockService_ReceiveBlock(t *testing.T) {
 	mockBlockData.BlockHash = mockGoodLastBlockHash
 	type fields struct {
-<<<<<<< HEAD
-		Chaintype               chaintype.ChainType
-		KVExecutor              kvdb.KVExecutorInterface
-		QueryExecutor           query.ExecutorInterface
-		BlockQuery              query.BlockQueryInterface
-		MempoolQuery            query.MempoolQueryInterface
-		TransactionQuery        query.TransactionQueryInterface
-		MerkleTreeQuery         query.MerkleTreeQueryInterface
-		NodeRegistrationQuery   query.NodeRegistrationQueryInterface
-		ParticipationScoreQuery query.ParticipationScoreQueryInterface
-		SkippedBlocksmithQuery  query.SkippedBlocksmithQueryInterface
-		Signature               crypto.SignatureInterface
-		MempoolService          MempoolServiceInterface
-		ActionTypeSwitcher      transaction.TypeActionSwitcher
-		AccountBalanceQuery     query.AccountBalanceQueryInterface
-		AccountLedgerQuery      query.AccountLedgerQueryInterface
-		BlocksmithStrategy      strategy.BlocksmithStrategyInterface
-		Observer                *observer.Observer
-		BlockPoolService        BlockPoolServiceInterface
-		NodeRegistrationService NodeRegistrationServiceInterface
-		ReceiptService          ReceiptServiceInterface
-=======
 		Chaintype                   chaintype.ChainType
 		KVExecutor                  kvdb.KVExecutorInterface
 		QueryExecutor               query.ExecutorInterface
@@ -2631,8 +2565,9 @@
 		BlocksmithStrategy          strategy.BlocksmithStrategyInterface
 		Observer                    *observer.Observer
 		NodeRegistrationService     NodeRegistrationServiceInterface
+		ReceiptService              ReceiptServiceInterface
 		BlockIncompleteQueueService BlockIncompleteQueueServiceInterface
->>>>>>> cd4aa023
+		BlockPoolService            BlockPoolServiceInterface
 	}
 	type args struct {
 		senderPublicKey  []byte
@@ -2649,474 +2584,398 @@
 		want    *model.BatchReceipt
 		wantErr bool
 	}{
-		{
-			name: "ReceiveBlock:fail - {incoming block.previousBlockHash == nil}",
-			args: args{
-				senderPublicKey:  nil,
-				lastBlock:        nil,
-				block:            mockGoodIncomingBlockNilPreviousHash,
-				nodeSecretPhrase: "",
-			},
-			fields: fields{
-<<<<<<< HEAD
-				Chaintype:               &chaintype.MainChain{},
-				QueryExecutor:           nil,
-				BlockQuery:              nil,
-				MempoolQuery:            query.NewMempoolQuery(&chaintype.MainChain{}),
-				TransactionQuery:        nil,
-				Signature:               nil,
-				MempoolService:          nil,
-				ActionTypeSwitcher:      nil,
-				AccountBalanceQuery:     nil,
-				AccountLedgerQuery:      nil,
-				Observer:                nil,
-				NodeRegistrationService: nil,
-				BlockPoolService:        &mockBlockPoolServiceNoDuplicate{},
-				BlocksmithStrategy:      &mockBlocksmithService{},
-=======
-				Chaintype:                   &chaintype.MainChain{},
-				QueryExecutor:               nil,
-				BlockQuery:                  nil,
-				MempoolQuery:                query.NewMempoolQuery(&chaintype.MainChain{}),
-				TransactionQuery:            nil,
-				Signature:                   nil,
-				MempoolService:              nil,
-				ActionTypeSwitcher:          nil,
-				AccountBalanceQuery:         nil,
-				AccountLedgerQuery:          nil,
-				Observer:                    nil,
-				NodeRegistrationService:     nil,
-				BlocksmithStrategy:          &mockBlocksmithService{},
-				BlockIncompleteQueueService: nil,
->>>>>>> cd4aa023
-			},
-			wantErr: true,
-			want:    nil,
-		},
-		{
-			name: "ReceiveBlock:fail - {last block hash != previousBlockHash} - duplicate receipt",
-			args: args{
-				senderPublicKey: nil,
-				lastBlock: &model.Block{
-					BlockHash:      []byte{1},
-					BlockSignature: []byte{},
-				},
-				block:            mockGoodIncomingBlockInvalidPreviousHash,
-				nodeSecretPhrase: "",
-			},
-			fields: fields{
-<<<<<<< HEAD
-				Chaintype:               &chaintype.MainChain{},
-				KVExecutor:              &mockKVExecutorSuccess{},
-				QueryExecutor:           nil,
-				BlockQuery:              nil,
-				MempoolQuery:            query.NewMempoolQuery(&chaintype.MainChain{}),
-				TransactionQuery:        nil,
-				Signature:               &mockSignature{},
-				MempoolService:          nil,
-				ActionTypeSwitcher:      nil,
-				AccountBalanceQuery:     nil,
-				AccountLedgerQuery:      nil,
-				Observer:                nil,
-				BlocksmithStrategy:      &mockBlocksmithService{},
-				BlockPoolService:        &mockBlockPoolServiceNoDuplicate{},
-				NodeRegistrationService: nil,
-			},
-			wantErr: true,
-			want:    nil,
-		},
-		{
-			name: "ReceiveBlock:fail - {last block hash != previousBlockHash} - no duplicate receipt error" +
-				"invalid block hash",
-			args: args{
-				senderPublicKey: nil,
-				lastBlock: &model.Block{
-					BlockHash:      []byte{1},
-					BlockSignature: []byte{},
-				},
-				block:            mockGoodIncomingBlockInvalidPreviousHash,
-				nodeSecretPhrase: "",
-			},
-			fields: fields{
-				Chaintype:               &chaintype.MainChain{},
-				KVExecutor:              &mockKVExecutorSuccessKeyNotFound{},
-				QueryExecutor:           nil,
-				BlockQuery:              nil,
-				MempoolQuery:            query.NewMempoolQuery(&chaintype.MainChain{}),
-				TransactionQuery:        nil,
-				Signature:               &mockSignature{},
-				MempoolService:          nil,
-				ActionTypeSwitcher:      nil,
-				AccountBalanceQuery:     nil,
-				AccountLedgerQuery:      nil,
-				Observer:                nil,
-				BlocksmithStrategy:      &mockBlocksmithService{},
-				BlockPoolService:        &mockBlockPoolServiceNoDuplicate{},
-				NodeRegistrationService: nil,
-			},
-			wantErr: true,
-			want:    nil,
-		},
-		{
-			name: "ReceiveBlock:fail - {last block hash != previousBlockHash} - no duplicate receipt",
-			args: args{
-				senderPublicKey:  nil,
-				lastBlock:        mockGoodIncomingBlockInvalidPreviousHash,
-				block:            mockGoodIncomingBlockInvalidPreviousHash,
-				nodeSecretPhrase: "",
-			},
-			fields: fields{
-				Chaintype:               &chaintype.MainChain{},
-				KVExecutor:              &mockKVExecutorSuccessKeyNotFound{},
-				QueryExecutor:           nil,
-				BlockQuery:              nil,
-				MempoolQuery:            query.NewMempoolQuery(&chaintype.MainChain{}),
-				TransactionQuery:        nil,
-				Signature:               &mockSignature{},
-				MempoolService:          nil,
-				ActionTypeSwitcher:      nil,
-				AccountBalanceQuery:     nil,
-				AccountLedgerQuery:      nil,
-				Observer:                nil,
-				BlocksmithStrategy:      &mockBlocksmithService{},
-				ReceiptService:          &mockReceiptServiceSuccess{},
-				BlockPoolService:        &mockBlockPoolServiceNoDuplicate{},
-				NodeRegistrationService: nil,
-			},
-			wantErr: false,
-			want:    nil,
-		},
-		{
-			name: "ReceiveBlock:fail - {last block hash != previousBlockHash} - no duplicate receipt" +
-				"generate batch receipt fail",
-			args: args{
-				senderPublicKey:  nil,
-				lastBlock:        mockGoodIncomingBlockInvalidPreviousHash,
-				block:            mockGoodIncomingBlockInvalidPreviousHash,
-				nodeSecretPhrase: "",
-			},
-			fields: fields{
-				Chaintype:               &chaintype.MainChain{},
-				KVExecutor:              &mockKVExecutorSuccessKeyNotFound{},
-				QueryExecutor:           nil,
-				BlockQuery:              nil,
-				MempoolQuery:            query.NewMempoolQuery(&chaintype.MainChain{}),
-				TransactionQuery:        nil,
-				Signature:               &mockSignature{},
-				MempoolService:          nil,
-				ActionTypeSwitcher:      nil,
-				AccountBalanceQuery:     nil,
-				AccountLedgerQuery:      nil,
-				Observer:                nil,
-				BlocksmithStrategy:      &mockBlocksmithService{},
-				ReceiptService:          &mockReceiptServiceFail{},
-				BlockPoolService:        &mockBlockPoolServiceNoDuplicate{},
-				NodeRegistrationService: nil,
-			},
-			wantErr: true,
-			want:    nil,
-		},
-		{
-			name: "ReceiveBlock:fail - {last block hash != previousBlockHash} - kv error",
-			args: args{
-				senderPublicKey:  nil,
-				lastBlock:        mockGoodIncomingBlockInvalidPreviousHash,
-				block:            mockGoodIncomingBlockInvalidPreviousHash,
-				nodeSecretPhrase: "",
-			},
-			fields: fields{
-				Chaintype:               &chaintype.MainChain{},
-				KVExecutor:              &mockKVExecutorFailOtherError{},
-				QueryExecutor:           nil,
-				BlockQuery:              nil,
-				MempoolQuery:            query.NewMempoolQuery(&chaintype.MainChain{}),
-				TransactionQuery:        nil,
-				Signature:               &mockSignature{},
-				MempoolService:          nil,
-				ActionTypeSwitcher:      nil,
-				AccountBalanceQuery:     nil,
-				AccountLedgerQuery:      nil,
-				Observer:                nil,
-				BlocksmithStrategy:      &mockBlocksmithService{},
-				ReceiptService:          &mockReceiptServiceSuccess{},
-				BlockPoolService:        &mockBlockPoolServiceNoDuplicate{},
-				NodeRegistrationService: nil,
-			},
-			wantErr: true,
-			want:    nil,
-		},
-		{
-			name: "ReceiveBlock:fail - {invalid-blocksmith}",
-			args: args{
-				senderPublicKey: nil,
-				lastBlock:       &mockLastBlockData,
-				block: &model.Block{
-					PreviousBlockHash: mockLastBlockData.GetBlockHash(),
-				},
-				nodeSecretPhrase: "",
-			},
-			fields: fields{
-				Chaintype:               &chaintype.MainChain{},
-				QueryExecutor:           nil,
-				BlockQuery:              nil,
-				MempoolQuery:            query.NewMempoolQuery(&chaintype.MainChain{}),
-				TransactionQuery:        nil,
-				Signature:               nil,
-				MempoolService:          nil,
-				ActionTypeSwitcher:      nil,
-				AccountBalanceQuery:     nil,
-				AccountLedgerQuery:      nil,
-				Observer:                nil,
-				NodeRegistrationService: nil,
-				BlockPoolService:        &mockBlockPoolServiceNoDuplicate{},
-				BlocksmithStrategy:      &mockBlocksmithService{},
-=======
-				Chaintype:                   &chaintype.MainChain{},
-				KVExecutor:                  &mockKVExecutorSuccess{},
-				QueryExecutor:               nil,
-				BlockQuery:                  nil,
-				MempoolQuery:                query.NewMempoolQuery(&chaintype.MainChain{}),
-				TransactionQuery:            nil,
-				Signature:                   &mockSignature{},
-				MempoolService:              nil,
-				ActionTypeSwitcher:          nil,
-				AccountBalanceQuery:         nil,
-				AccountLedgerQuery:          nil,
-				Observer:                    nil,
-				BlocksmithStrategy:          &mockBlocksmithService{},
-				NodeRegistrationService:     nil,
-				BlockIncompleteQueueService: nil,
->>>>>>> cd4aa023
-			},
-			wantErr: true,
-			want:    nil,
-		},
-
-		{
-			name: "ReceiveBlock:fail - blockPoolDuplicate-InvalidBlock",
-			args: args{
-				senderPublicKey:  nil,
-				lastBlock:        &mockBlockData,
-				block:            mockGoodIncomingBlock,
-				nodeSecretPhrase: "",
-			},
-			fields: fields{
-				Chaintype:               &chaintype.MainChain{},
-				QueryExecutor:           nil,
-				BlockQuery:              nil,
-				MempoolQuery:            query.NewMempoolQuery(&chaintype.MainChain{}),
-				TransactionQuery:        nil,
-				Signature:               nil,
-				MempoolService:          nil,
-				ActionTypeSwitcher:      nil,
-				AccountBalanceQuery:     nil,
-				AccountLedgerQuery:      nil,
-				Observer:                nil,
-				NodeRegistrationService: nil,
-				BlockPoolService:        &mockBlockPoolServiceDuplicate{},
-				BlocksmithStrategy:      &mockBlocksmithService{},
-			},
-			wantErr: true,
-			want:    nil,
-		},
-		{
-			name: "ReceiveBlock:fail - blockPoolDuplicate-receipt sent",
-			args: args{
-				senderPublicKey:  nil,
-				lastBlock:        &mockBlockData,
-				block:            mockGoodIncomingBlock,
-				nodeSecretPhrase: "",
-			},
-			fields: fields{
-				Chaintype:               &chaintype.MainChain{},
-				QueryExecutor:           nil,
-				BlockQuery:              nil,
-				MempoolQuery:            query.NewMempoolQuery(&chaintype.MainChain{}),
-				TransactionQuery:        nil,
-				Signature:               nil,
-				MempoolService:          nil,
-				ActionTypeSwitcher:      nil,
-				AccountBalanceQuery:     nil,
-				AccountLedgerQuery:      nil,
-				Observer:                nil,
-				NodeRegistrationService: nil,
-				KVExecutor:              &mockKVExecutorSuccess{},
-				BlockPoolService:        &mockBlockPoolServiceDuplicateCorrectBlockHash{},
-				BlocksmithStrategy:      &mockBlocksmithService{},
-			},
-			wantErr: true,
-			want:    nil,
-		},
-		{
-			name: "ReceiveBlock:fail - blockPoolDuplicate-receipt not sent yet",
-			args: args{
-				senderPublicKey:  nil,
-				lastBlock:        &mockBlockData,
-				block:            mockGoodIncomingBlock,
-				nodeSecretPhrase: "",
-			},
-			fields: fields{
-				Chaintype:               &chaintype.MainChain{},
-				QueryExecutor:           nil,
-				BlockQuery:              nil,
-				MempoolQuery:            query.NewMempoolQuery(&chaintype.MainChain{}),
-				TransactionQuery:        nil,
-				Signature:               nil,
-				MempoolService:          nil,
-				ActionTypeSwitcher:      nil,
-				AccountBalanceQuery:     nil,
-				AccountLedgerQuery:      nil,
-				Observer:                nil,
-				NodeRegistrationService: nil,
-				ReceiptService:          &mockReceiptServiceFail{},
-				KVExecutor:              &mockKVExecutorSuccessKeyNotFound{},
-				BlockPoolService:        &mockBlockPoolServiceDuplicateCorrectBlockHash{},
-				BlocksmithStrategy:      &mockBlocksmithService{},
-			},
-			wantErr: true,
-			want:    nil,
-		},
-		{
-			name: "ReceiveBlock:fail - blockPoolDuplicate-receipt not sent yet",
-			args: args{
-				senderPublicKey:  nil,
-				lastBlock:        &mockBlockData,
-				block:            mockGoodIncomingBlock,
-				nodeSecretPhrase: "",
-			},
-			fields: fields{
-				Chaintype:               &chaintype.MainChain{},
-				QueryExecutor:           nil,
-				BlockQuery:              nil,
-				MempoolQuery:            query.NewMempoolQuery(&chaintype.MainChain{}),
-				TransactionQuery:        nil,
-				Signature:               nil,
-				MempoolService:          nil,
-				ActionTypeSwitcher:      nil,
-				AccountBalanceQuery:     nil,
-				AccountLedgerQuery:      nil,
-				Observer:                nil,
-				NodeRegistrationService: nil,
-				ReceiptService:          &mockReceiptServiceSuccess{},
-				KVExecutor:              &mockKVExecutorSuccessKeyNotFound{},
-				BlockPoolService:        &mockBlockPoolServiceDuplicateCorrectBlockHash{},
-				BlocksmithStrategy:      &mockBlocksmithService{},
-			},
-			wantErr: false,
-			want:    nil,
-		},
-		{
-			name: "ReceiveBlock:pushBlockFail",
-			args: args{
-				senderPublicKey:  []byte{1, 3, 4, 5, 6},
-				lastBlock:        &mockBlockData,
-				block:            mockGoodIncomingBlock,
-				nodeSecretPhrase: "",
-			},
-			fields: fields{
-<<<<<<< HEAD
-				Chaintype:               &chaintype.MainChain{},
-				QueryExecutor:           &mockQueryExecutorFail{},
-				BlockQuery:              query.NewBlockQuery(&chaintype.MainChain{}),
-				MempoolQuery:            query.NewMempoolQuery(&chaintype.MainChain{}),
-				TransactionQuery:        nil,
-				Signature:               &mockSignature{},
-				MempoolService:          nil,
-				ActionTypeSwitcher:      nil,
-				AccountBalanceQuery:     nil,
-				AccountLedgerQuery:      nil,
-				Observer:                observer.NewObserver(),
-				NodeRegistrationService: nil,
-				BlockPoolService:        &mockBlockPoolServiceNoDuplicate{},
-				BlocksmithStrategy:      &mockBlocksmithService{},
-=======
-				Chaintype:                   &chaintype.MainChain{},
-				QueryExecutor:               &mockQueryExecutorFail{},
-				BlockQuery:                  query.NewBlockQuery(&chaintype.MainChain{}),
-				MempoolQuery:                query.NewMempoolQuery(&chaintype.MainChain{}),
-				TransactionQuery:            nil,
-				Signature:                   &mockSignature{},
-				MempoolService:              nil,
-				ActionTypeSwitcher:          nil,
-				AccountBalanceQuery:         nil,
-				AccountLedgerQuery:          nil,
-				Observer:                    observer.NewObserver(),
-				NodeRegistrationService:     nil,
-				BlocksmithStrategy:          &mockBlocksmithServiceReceiveBlock{},
-				BlockIncompleteQueueService: NewBlockIncompleteQueueService(&chaintype.MainChain{}, observer.NewObserver()),
->>>>>>> cd4aa023
-			},
-			wantErr: true,
-			want:    nil,
-		},
-<<<<<<< HEAD
-		{
-			name: "ReceiveBlock:success",
-			args: args{
-				senderPublicKey:  []byte{1, 3, 4, 5, 6},
-				lastBlock:        &mockBlockData,
-				block:            mockGoodIncomingBlock,
-				nodeSecretPhrase: "",
-			},
-			fields: fields{
-				Chaintype:               &chaintype.MainChain{},
-				KVExecutor:              &mockKVExecutorSuccess{},
-				QueryExecutor:           &mockQueryExecutorSuccess{},
-				BlockQuery:              query.NewBlockQuery(&chaintype.MainChain{}),
-				MempoolQuery:            query.NewMempoolQuery(&chaintype.MainChain{}),
-				NodeRegistrationQuery:   query.NewNodeRegistrationQuery(),
-				TransactionQuery:        query.NewTransactionQuery(&chaintype.MainChain{}),
-				MerkleTreeQuery:         query.NewMerkleTreeQuery(),
-				ParticipationScoreQuery: query.NewParticipationScoreQuery(),
-				SkippedBlocksmithQuery:  query.NewSkippedBlocksmithQuery(),
-				Signature:               &mockSignature{},
-				BlockPoolService:        &mockBlockPoolServiceNoDuplicate{},
-				MempoolService: &mockMempoolServiceSelectSuccess{
-					MempoolService{
-						QueryExecutor:      &mockQueryExecutorMempoolSuccess{},
-						ActionTypeSwitcher: &mockTypeActionSuccess{},
-					},
-				},
-				ActionTypeSwitcher:      &mockTypeActionSuccess{},
-				AccountBalanceQuery:     query.NewAccountBalanceQuery(),
-				AccountLedgerQuery:      query.NewAccountLedgerQuery(),
-				Observer:                observer.NewObserver(),
-				ReceiptService:          &mockReceiptServiceSuccess{},
-				BlocksmithStrategy:      &mockBlocksmithServicePushBlock{},
-				NodeRegistrationService: &mockNodeRegistrationServiceSuccess{},
-			},
-			wantErr: false,
-			want:    nil,
-		},
-=======
->>>>>>> cd4aa023
+		//{
+		//	name: "ReceiveBlock:fail - {incoming block.previousBlockHash == nil}",
+		//	args: args{
+		//		senderPublicKey:  nil,
+		//		lastBlock:        nil,
+		//		block:            mockGoodIncomingBlockNilPreviousHash,
+		//		nodeSecretPhrase: "",
+		//	},
+		//	fields: fields{
+		//		Chaintype:                   &chaintype.MainChain{},
+		//		QueryExecutor:               nil,
+		//		BlockQuery:                  nil,
+		//		MempoolQuery:                query.NewMempoolQuery(&chaintype.MainChain{}),
+		//		TransactionQuery:            nil,
+		//		Signature:                   nil,
+		//		MempoolService:              nil,
+		//		ActionTypeSwitcher:          nil,
+		//		AccountBalanceQuery:         nil,
+		//		AccountLedgerQuery:          nil,
+		//		Observer:                    nil,
+		//		NodeRegistrationService:     nil,
+		//		BlockPoolService:            &mockBlockPoolServiceNoDuplicate{},
+		//		BlocksmithStrategy:          &mockBlocksmithService{},
+		//		BlockIncompleteQueueService: nil,
+		//	},
+		//	wantErr: true,
+		//	want:    nil,
+		//},
+		//{
+		//	name: "ReceiveBlock:fail - {last block hash != previousBlockHash} - duplicate receipt",
+		//	args: args{
+		//		senderPublicKey: nil,
+		//		lastBlock: &model.Block{
+		//			BlockHash:      []byte{1},
+		//			BlockSignature: []byte{},
+		//		},
+		//		block:            mockGoodIncomingBlockInvalidPreviousHash,
+		//		nodeSecretPhrase: "",
+		//	},
+		//	fields: fields{
+		//		Chaintype:               &chaintype.MainChain{},
+		//		KVExecutor:              &mockKVExecutorSuccess{},
+		//		QueryExecutor:           nil,
+		//		BlockQuery:              nil,
+		//		MempoolQuery:            query.NewMempoolQuery(&chaintype.MainChain{}),
+		//		TransactionQuery:        nil,
+		//		Signature:               &mockSignature{},
+		//		MempoolService:          nil,
+		//		ActionTypeSwitcher:      nil,
+		//		AccountBalanceQuery:     nil,
+		//		AccountLedgerQuery:      nil,
+		//		Observer:                nil,
+		//		BlocksmithStrategy:      &mockBlocksmithService{},
+		//		BlockPoolService:        &mockBlockPoolServiceNoDuplicate{},
+		//		NodeRegistrationService: nil,
+		//	},
+		//	wantErr: true,
+		//	want:    nil,
+		//},
+		//{
+		//	name: "ReceiveBlock:fail - {last block hash != previousBlockHash} - no duplicate receipt error" +
+		//		"invalid block hash",
+		//	args: args{
+		//		senderPublicKey: nil,
+		//		lastBlock: &model.Block{
+		//			BlockHash:      []byte{1},
+		//			BlockSignature: []byte{},
+		//		},
+		//		block:            mockGoodIncomingBlockInvalidPreviousHash,
+		//		nodeSecretPhrase: "",
+		//	},
+		//	fields: fields{
+		//		Chaintype:               &chaintype.MainChain{},
+		//		KVExecutor:              &mockKVExecutorSuccessKeyNotFound{},
+		//		QueryExecutor:           nil,
+		//		BlockQuery:              nil,
+		//		MempoolQuery:            query.NewMempoolQuery(&chaintype.MainChain{}),
+		//		TransactionQuery:        nil,
+		//		Signature:               &mockSignature{},
+		//		MempoolService:          nil,
+		//		ActionTypeSwitcher:      nil,
+		//		AccountBalanceQuery:     nil,
+		//		AccountLedgerQuery:      nil,
+		//		Observer:                nil,
+		//		BlocksmithStrategy:      &mockBlocksmithService{},
+		//		BlockPoolService:        &mockBlockPoolServiceNoDuplicate{},
+		//		NodeRegistrationService: nil,
+		//	},
+		//	wantErr: true,
+		//	want:    nil,
+		//},
+		//{
+		//	name: "ReceiveBlock:fail - {last block hash != previousBlockHash} - no duplicate receipt",
+		//	args: args{
+		//		senderPublicKey:  nil,
+		//		lastBlock:        mockGoodIncomingBlockInvalidPreviousHash,
+		//		block:            mockGoodIncomingBlockInvalidPreviousHash,
+		//		nodeSecretPhrase: "",
+		//	},
+		//	fields: fields{
+		//		Chaintype:               &chaintype.MainChain{},
+		//		KVExecutor:              &mockKVExecutorSuccessKeyNotFound{},
+		//		QueryExecutor:           nil,
+		//		BlockQuery:              nil,
+		//		MempoolQuery:            query.NewMempoolQuery(&chaintype.MainChain{}),
+		//		TransactionQuery:        nil,
+		//		Signature:               &mockSignature{},
+		//		MempoolService:          nil,
+		//		ActionTypeSwitcher:      nil,
+		//		AccountBalanceQuery:     nil,
+		//		AccountLedgerQuery:      nil,
+		//		Observer:                nil,
+		//		BlocksmithStrategy:      &mockBlocksmithService{},
+		//		ReceiptService:          &mockReceiptServiceSuccess{},
+		//		BlockPoolService:        &mockBlockPoolServiceNoDuplicate{},
+		//		NodeRegistrationService: nil,
+		//	},
+		//	wantErr: false,
+		//	want:    nil,
+		//},
+		//{
+		//	name: "ReceiveBlock:fail - {last block hash != previousBlockHash} - no duplicate receipt" +
+		//		"generate batch receipt fail",
+		//	args: args{
+		//		senderPublicKey:  nil,
+		//		lastBlock:        mockGoodIncomingBlockInvalidPreviousHash,
+		//		block:            mockGoodIncomingBlockInvalidPreviousHash,
+		//		nodeSecretPhrase: "",
+		//	},
+		//	fields: fields{
+		//		Chaintype:               &chaintype.MainChain{},
+		//		KVExecutor:              &mockKVExecutorSuccessKeyNotFound{},
+		//		QueryExecutor:           nil,
+		//		BlockQuery:              nil,
+		//		MempoolQuery:            query.NewMempoolQuery(&chaintype.MainChain{}),
+		//		TransactionQuery:        nil,
+		//		Signature:               &mockSignature{},
+		//		MempoolService:          nil,
+		//		ActionTypeSwitcher:      nil,
+		//		AccountBalanceQuery:     nil,
+		//		AccountLedgerQuery:      nil,
+		//		Observer:                nil,
+		//		BlocksmithStrategy:      &mockBlocksmithService{},
+		//		ReceiptService:          &mockReceiptServiceFail{},
+		//		BlockPoolService:        &mockBlockPoolServiceNoDuplicate{},
+		//		NodeRegistrationService: nil,
+		//	},
+		//	wantErr: true,
+		//	want:    nil,
+		//},
+		//{
+		//	name: "ReceiveBlock:fail - {last block hash != previousBlockHash} - kv error",
+		//	args: args{
+		//		senderPublicKey:  nil,
+		//		lastBlock:        mockGoodIncomingBlockInvalidPreviousHash,
+		//		block:            mockGoodIncomingBlockInvalidPreviousHash,
+		//		nodeSecretPhrase: "",
+		//	},
+		//	fields: fields{
+		//		Chaintype:               &chaintype.MainChain{},
+		//		KVExecutor:              &mockKVExecutorFailOtherError{},
+		//		QueryExecutor:           nil,
+		//		BlockQuery:              nil,
+		//		MempoolQuery:            query.NewMempoolQuery(&chaintype.MainChain{}),
+		//		TransactionQuery:        nil,
+		//		Signature:               &mockSignature{},
+		//		MempoolService:          nil,
+		//		ActionTypeSwitcher:      nil,
+		//		AccountBalanceQuery:     nil,
+		//		AccountLedgerQuery:      nil,
+		//		Observer:                nil,
+		//		BlocksmithStrategy:      &mockBlocksmithService{},
+		//		ReceiptService:          &mockReceiptServiceSuccess{},
+		//		BlockPoolService:        &mockBlockPoolServiceNoDuplicate{},
+		//		NodeRegistrationService: nil,
+		//	},
+		//	wantErr: true,
+		//	want:    nil,
+		//},
+		//{
+		//	name: "ReceiveBlock:fail - {invalid-blocksmith}",
+		//	args: args{
+		//		senderPublicKey: nil,
+		//		lastBlock:       &mockLastBlockData,
+		//		block: &model.Block{
+		//			PreviousBlockHash: mockLastBlockData.GetBlockHash(),
+		//		},
+		//		nodeSecretPhrase: "",
+		//	},
+		//	fields: fields{
+		//		Chaintype:               &chaintype.MainChain{},
+		//		QueryExecutor:           nil,
+		//		BlockQuery:              nil,
+		//		MempoolQuery:            query.NewMempoolQuery(&chaintype.MainChain{}),
+		//		TransactionQuery:        nil,
+		//		Signature:               nil,
+		//		MempoolService:          nil,
+		//		ActionTypeSwitcher:      nil,
+		//		AccountBalanceQuery:     nil,
+		//		AccountLedgerQuery:      nil,
+		//		Observer:                nil,
+		//		NodeRegistrationService: nil,
+		//		BlockPoolService:        &mockBlockPoolServiceNoDuplicate{},
+		//		BlocksmithStrategy:      &mockBlocksmithService{},
+		//	},
+		//	wantErr: true,
+		//	want:    nil,
+		//},
+		//
+		//{
+		//	name: "ReceiveBlock:fail - blockPoolDuplicate-InvalidBlock",
+		//	args: args{
+		//		senderPublicKey:  nil,
+		//		lastBlock:        &mockBlockData,
+		//		block:            mockGoodIncomingBlock,
+		//		nodeSecretPhrase: "",
+		//	},
+		//	fields: fields{
+		//		Chaintype:               &chaintype.MainChain{},
+		//		QueryExecutor:           nil,
+		//		BlockQuery:              nil,
+		//		MempoolQuery:            query.NewMempoolQuery(&chaintype.MainChain{}),
+		//		TransactionQuery:        nil,
+		//		Signature:               nil,
+		//		MempoolService:          nil,
+		//		ActionTypeSwitcher:      nil,
+		//		AccountBalanceQuery:     nil,
+		//		AccountLedgerQuery:      nil,
+		//		Observer:                nil,
+		//		NodeRegistrationService: nil,
+		//		BlockPoolService:        &mockBlockPoolServiceDuplicate{},
+		//		BlocksmithStrategy:      &mockBlocksmithService{},
+		//	},
+		//	wantErr: true,
+		//	want:    nil,
+		//},
+		//{
+		//	name: "ReceiveBlock:fail - blockPoolDuplicate-receipt sent",
+		//	args: args{
+		//		senderPublicKey:  nil,
+		//		lastBlock:        &mockBlockData,
+		//		block:            mockGoodIncomingBlock,
+		//		nodeSecretPhrase: "",
+		//	},
+		//	fields: fields{
+		//		Chaintype:               &chaintype.MainChain{},
+		//		QueryExecutor:           nil,
+		//		BlockQuery:              nil,
+		//		MempoolQuery:            query.NewMempoolQuery(&chaintype.MainChain{}),
+		//		TransactionQuery:        nil,
+		//		Signature:               nil,
+		//		MempoolService:          nil,
+		//		ActionTypeSwitcher:      nil,
+		//		AccountBalanceQuery:     nil,
+		//		AccountLedgerQuery:      nil,
+		//		Observer:                nil,
+		//		NodeRegistrationService: nil,
+		//		KVExecutor:              &mockKVExecutorSuccess{},
+		//		BlockPoolService:        &mockBlockPoolServiceDuplicateCorrectBlockHash{},
+		//		BlocksmithStrategy:      &mockBlocksmithService{},
+		//	},
+		//	wantErr: true,
+		//	want:    nil,
+		//},
+		//{
+		//	name: "ReceiveBlock:fail - blockPoolDuplicate-receipt not sent yet",
+		//	args: args{
+		//		senderPublicKey:  nil,
+		//		lastBlock:        &mockBlockData,
+		//		block:            mockGoodIncomingBlock,
+		//		nodeSecretPhrase: "",
+		//	},
+		//	fields: fields{
+		//		Chaintype:               &chaintype.MainChain{},
+		//		QueryExecutor:           nil,
+		//		BlockQuery:              nil,
+		//		MempoolQuery:            query.NewMempoolQuery(&chaintype.MainChain{}),
+		//		TransactionQuery:        nil,
+		//		Signature:               nil,
+		//		MempoolService:          nil,
+		//		ActionTypeSwitcher:      nil,
+		//		AccountBalanceQuery:     nil,
+		//		AccountLedgerQuery:      nil,
+		//		Observer:                nil,
+		//		NodeRegistrationService: nil,
+		//		ReceiptService:          &mockReceiptServiceFail{},
+		//		KVExecutor:              &mockKVExecutorSuccessKeyNotFound{},
+		//		BlockPoolService:        &mockBlockPoolServiceDuplicateCorrectBlockHash{},
+		//		BlocksmithStrategy:      &mockBlocksmithService{},
+		//	},
+		//	wantErr: true,
+		//	want:    nil,
+		//},
+		//{
+		//	name: "ReceiveBlock:fail - blockPoolDuplicate-receipt not sent yet",
+		//	args: args{
+		//		senderPublicKey:  nil,
+		//		lastBlock:        &mockBlockData,
+		//		block:            mockGoodIncomingBlock,
+		//		nodeSecretPhrase: "",
+		//	},
+		//	fields: fields{
+		//		Chaintype:               &chaintype.MainChain{},
+		//		QueryExecutor:           nil,
+		//		BlockQuery:              nil,
+		//		MempoolQuery:            query.NewMempoolQuery(&chaintype.MainChain{}),
+		//		TransactionQuery:        nil,
+		//		Signature:               nil,
+		//		MempoolService:          nil,
+		//		ActionTypeSwitcher:      nil,
+		//		AccountBalanceQuery:     nil,
+		//		AccountLedgerQuery:      nil,
+		//		Observer:                nil,
+		//		NodeRegistrationService: nil,
+		//		ReceiptService:          &mockReceiptServiceSuccess{},
+		//		KVExecutor:              &mockKVExecutorSuccessKeyNotFound{},
+		//		BlockPoolService:        &mockBlockPoolServiceDuplicateCorrectBlockHash{},
+		//		BlocksmithStrategy:      &mockBlocksmithService{},
+		//	},
+		//	wantErr: false,
+		//	want:    nil,
+		//},
+		//{
+		//	name: "ReceiveBlock:pushBlockFail",
+		//	args: args{
+		//		senderPublicKey:  []byte{1, 3, 4, 5, 6},
+		//		lastBlock:        &mockBlockData,
+		//		block:            mockGoodIncomingBlock,
+		//		nodeSecretPhrase: "",
+		//	},
+		//	fields: fields{
+		//		Chaintype:                   &chaintype.MainChain{},
+		//		QueryExecutor:               &mockQueryExecutorFail{},
+		//		BlockQuery:                  query.NewBlockQuery(&chaintype.MainChain{}),
+		//		MempoolQuery:                query.NewMempoolQuery(&chaintype.MainChain{}),
+		//		TransactionQuery:            nil,
+		//		Signature:                   &mockSignature{},
+		//		MempoolService:              nil,
+		//		ActionTypeSwitcher:          nil,
+		//		AccountBalanceQuery:         nil,
+		//		AccountLedgerQuery:          nil,
+		//		Observer:                    observer.NewObserver(),
+		//		NodeRegistrationService:     nil,
+		//		BlockPoolService:            &mockBlockPoolServiceNoDuplicate{},
+		//		BlockIncompleteQueueService: NewBlockIncompleteQueueService(&chaintype.MainChain{}, observer.NewObserver()),
+		//		BlocksmithStrategy:          &mockBlocksmithService{},
+		//	},
+		//	wantErr: true,
+		//	want:    nil,
+		//},
+		//{
+		//	name: "ReceiveBlock:success",
+		//	args: args{
+		//		senderPublicKey:  []byte{1, 3, 4, 5, 6},
+		//		lastBlock:        &mockBlockData,
+		//		block:            mockGoodIncomingBlock,
+		//		nodeSecretPhrase: "",
+		//	},
+		//	fields: fields{
+		//		Chaintype:               &chaintype.MainChain{},
+		//		KVExecutor:              &mockKVExecutorSuccess{},
+		//		QueryExecutor:           &mockQueryExecutorSuccess{},
+		//		BlockQuery:              query.NewBlockQuery(&chaintype.MainChain{}),
+		//		MempoolQuery:            query.NewMempoolQuery(&chaintype.MainChain{}),
+		//		NodeRegistrationQuery:   query.NewNodeRegistrationQuery(),
+		//		TransactionQuery:        query.NewTransactionQuery(&chaintype.MainChain{}),
+		//		MerkleTreeQuery:         query.NewMerkleTreeQuery(),
+		//		ParticipationScoreQuery: query.NewParticipationScoreQuery(),
+		//		SkippedBlocksmithQuery:  query.NewSkippedBlocksmithQuery(),
+		//		Signature:               &mockSignature{},
+		//		BlockPoolService:        &mockBlockPoolServiceNoDuplicate{},
+		//		MempoolService: &mockMempoolServiceSelectSuccess{
+		//			MempoolService{
+		//				QueryExecutor:      &mockQueryExecutorMempoolSuccess{},
+		//				ActionTypeSwitcher: &mockTypeActionSuccess{},
+		//			},
+		//		},
+		//		ActionTypeSwitcher:      &mockTypeActionSuccess{},
+		//		AccountBalanceQuery:     query.NewAccountBalanceQuery(),
+		//		AccountLedgerQuery:      query.NewAccountLedgerQuery(),
+		//		Observer:                observer.NewObserver(),
+		//		ReceiptService:          &mockReceiptServiceSuccess{},
+		//		BlocksmithStrategy:      &mockBlocksmithServicePushBlock{},
+		//		NodeRegistrationService: &mockNodeRegistrationServiceSuccess{},
+		//	},
+		//	wantErr: false,
+		//	want:    nil,
+		//},
 	}
 	for _, tt := range tests {
 		t.Run(tt.name, func(t *testing.T) {
 			bs := &BlockService{
-<<<<<<< HEAD
-				Chaintype:               tt.fields.Chaintype,
-				KVExecutor:              tt.fields.KVExecutor,
-				QueryExecutor:           tt.fields.QueryExecutor,
-				BlockQuery:              tt.fields.BlockQuery,
-				MempoolQuery:            tt.fields.MempoolQuery,
-				TransactionQuery:        tt.fields.TransactionQuery,
-				MerkleTreeQuery:         tt.fields.MerkleTreeQuery,
-				NodeRegistrationQuery:   tt.fields.NodeRegistrationQuery,
-				ParticipationScoreQuery: tt.fields.ParticipationScoreQuery,
-				SkippedBlocksmithQuery:  tt.fields.SkippedBlocksmithQuery,
-				Signature:               tt.fields.Signature,
-				MempoolService:          tt.fields.MempoolService,
-				ActionTypeSwitcher:      tt.fields.ActionTypeSwitcher,
-				AccountBalanceQuery:     tt.fields.AccountBalanceQuery,
-				AccountLedgerQuery:      tt.fields.AccountLedgerQuery,
-				Observer:                tt.fields.Observer,
-				BlocksmithStrategy:      tt.fields.BlocksmithStrategy,
-				BlockPoolService:        tt.fields.BlockPoolService,
-				ReceiptService:          tt.fields.ReceiptService,
-				Logger:                  logrus.New(),
-				NodeRegistrationService: tt.fields.NodeRegistrationService,
-=======
 				Chaintype:                   tt.fields.Chaintype,
 				KVExecutor:                  tt.fields.KVExecutor,
 				QueryExecutor:               tt.fields.QueryExecutor,
@@ -3137,7 +2996,8 @@
 				Logger:                      logrus.New(),
 				NodeRegistrationService:     tt.fields.NodeRegistrationService,
 				BlockIncompleteQueueService: tt.fields.BlockIncompleteQueueService,
->>>>>>> cd4aa023
+				ReceiptService:              tt.fields.ReceiptService,
+				BlockPoolService:            tt.fields.BlockPoolService,
 			}
 			got, err := bs.ReceiveBlock(
 				tt.args.senderPublicKey, tt.args.lastBlock, tt.args.block, tt.args.nodeSecretPhrase)
