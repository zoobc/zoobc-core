--- conflicted
+++ resolved
@@ -1235,11 +1235,8 @@
 				NodeRegistrationService: tt.fields.NodeRegistrationService,
 				BlocksmithStrategy:      tt.fields.BlocksmithStrategy,
 				ParticipationScoreQuery: tt.fields.ParticipationScoreQuery,
-<<<<<<< HEAD
 				ReceiptUtil:             &coreUtil.ReceiptUtil{},
-=======
 				BlockPoolService:        tt.fields.BlockPoolService,
->>>>>>> 74951b9b
 			}
 			if err := bs.PushBlock(tt.args.previousBlock, tt.args.block, tt.args.broadcast,
 				tt.args.persist); (err != nil) != tt.wantErr {
@@ -2627,13 +2624,8 @@
 	return db.QueryRow(qStr), nil
 }
 
-<<<<<<< HEAD
-	mockPeer := &model.Peer{}
-
-=======
 func TestBlockService_ReceiveBlock(t *testing.T) {
 	mockBlockData.BlockHash = mockGoodLastBlockHash
->>>>>>> 74951b9b
 	type fields struct {
 		Chaintype                   chaintype.ChainType
 		KVExecutor                  kvdb.KVExecutorInterface
@@ -3081,15 +3073,12 @@
 				Logger:                      logrus.New(),
 				NodeRegistrationService:     tt.fields.NodeRegistrationService,
 				BlockIncompleteQueueService: tt.fields.BlockIncompleteQueueService,
-<<<<<<< HEAD
 				ReceiptUtil:                 &coreUtil.ReceiptUtil{},
-=======
 				ReceiptService:              tt.fields.ReceiptService,
 				BlockPoolService:            tt.fields.BlockPoolService,
->>>>>>> 74951b9b
 			}
 			got, err := bs.ReceiveBlock(
-				tt.args.senderPublicKey, tt.args.lastBlock, tt.args.block, tt.args.nodeSecretPhrase, mockPeer,
+				tt.args.senderPublicKey, tt.args.lastBlock, tt.args.block, tt.args.nodeSecretPhrase, &model.Peer{},
 			)
 			if (err != nil) != tt.wantErr {
 				t.Errorf("ReceiveBlock() error = \n%v, wantErr \n%v", err, tt.wantErr)
@@ -4918,7 +4907,6 @@
 		MerkleTreeQuery         query.MerkleTreeQueryInterface
 		PublishedReceiptQuery   query.PublishedReceiptQueryInterface
 		SkippedBlocksmithQuery  query.SkippedBlocksmithQueryInterface
-		SpinePublicKeyQuery     query.SpinePublicKeyQueryInterface
 		Signature               crypto.SignatureInterface
 		MempoolService          MempoolServiceInterface
 		ReceiptService          ReceiptServiceInterface
@@ -5018,7 +5006,6 @@
 				MerkleTreeQuery:         tt.fields.MerkleTreeQuery,
 				PublishedReceiptQuery:   tt.fields.PublishedReceiptQuery,
 				SkippedBlocksmithQuery:  tt.fields.SkippedBlocksmithQuery,
-				SpinePublicKeyQuery:     tt.fields.SpinePublicKeyQuery,
 				Signature:               tt.fields.Signature,
 				MempoolService:          tt.fields.MempoolService,
 				ReceiptService:          tt.fields.ReceiptService,
