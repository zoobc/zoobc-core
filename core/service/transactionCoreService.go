package service

import (
	"database/sql"
	"strconv"

	"github.com/sirupsen/logrus"
	"github.com/zoobc/zoobc-core/common/blocker"
	"github.com/zoobc/zoobc-core/common/model"
	"github.com/zoobc/zoobc-core/common/query"
	"github.com/zoobc/zoobc-core/common/transaction"
)

type (
	TransactionCoreServiceInterface interface {
		GetTransactionsByIds(transactionIds []int64) ([]*model.Transaction, error)
		GetTransactionsByBlockID(blockID int64) ([]*model.Transaction, error)
		ValidateTransaction(txAction transaction.TypeAction, useTX bool) error
		ApplyUnconfirmedTransaction(txAction transaction.TypeAction) error
		UndoApplyUnconfirmedTransaction(txAction transaction.TypeAction) error
		ApplyConfirmedTransaction(txAction transaction.TypeAction, blockTimestamp int64) error
		ExpiringEscrowTransactions(blockHeight uint32, useTX bool) error
		ExpiringPendingTransactions(blockHeight uint32, useTX bool) error
	}

	TransactionCoreService struct {
		Log                     *logrus.Logger
		QueryExecutor           query.ExecutorInterface
		TypeActionSwitcher      transaction.TypeActionSwitcher
		TransactionUtil         transaction.UtilInterface
		TransactionQuery        query.TransactionQueryInterface
		EscrowTransactionQuery  query.EscrowTransactionQueryInterface
		PendingTransactionQuery query.PendingTransactionQueryInterface
	}
)

func NewTransactionCoreService(
	log *logrus.Logger,
	queryExecutor query.ExecutorInterface,
	typeActionSwitcher transaction.TypeActionSwitcher,
	transactionUtil transaction.UtilInterface,
	transactionQuery query.TransactionQueryInterface,
	escrowTransactionQuery query.EscrowTransactionQueryInterface,
	pendingTransactionQuery query.PendingTransactionQueryInterface,
) TransactionCoreServiceInterface {
	return &TransactionCoreService{
		Log:                     log,
		QueryExecutor:           queryExecutor,
		TypeActionSwitcher:      typeActionSwitcher,
		TransactionUtil:         transactionUtil,
		TransactionQuery:        transactionQuery,
		EscrowTransactionQuery:  escrowTransactionQuery,
		PendingTransactionQuery: pendingTransactionQuery,
	}
}

func (tg *TransactionCoreService) GetTransactionsByIds(transactionIds []int64) ([]*model.Transaction, error) {
	var (
		rows *sql.Rows
		err  error
	)
	txQuery, _ := tg.TransactionQuery.GetTransactionsByIds(transactionIds)
	rows, err = tg.QueryExecutor.ExecuteSelect(txQuery, false)
	if err != nil {
		return nil, err
	}
	defer rows.Close()

	var transactions []*model.Transaction
	transactions, err = tg.TransactionQuery.BuildModel(transactions, rows)
	if err != nil {
		return nil, err
	}

	return transactions, nil
}

// GetTransactionsByBlockID get transactions of the block
func (tg *TransactionCoreService) GetTransactionsByBlockID(blockID int64) ([]*model.Transaction, error) {
	var (
<<<<<<< HEAD
		transactions []*model.Transaction
		escrows      []*model.Escrow
		txIdsStr     []string
		err          error
=======
		transactionsMap = make(map[int64]*model.Transaction)
		transactions    []*model.Transaction
		escrows         []*model.Escrow
		txIdsStr        []string
		err             error
>>>>>>> c02fdc4f
	)

	// get transaction of the block
	transactions, err = func() ([]*model.Transaction, error) {
		transactionQ, transactionArg := tg.TransactionQuery.GetTransactionsByBlockID(blockID)
		rows, err := tg.QueryExecutor.ExecuteSelect(transactionQ, false, transactionArg...)
		if err != nil {
			return nil, blocker.NewBlocker(blocker.DBErr, err.Error())
		}
		defer rows.Close()
		return tg.TransactionQuery.BuildModel(transactions, rows)
	}()
	if err != nil {
		return nil, blocker.NewBlocker(blocker.DBErr, err.Error())
	}
	// fetch escrow if exist
	for _, tx := range transactions {
		txIdsStr = append(txIdsStr, "'"+strconv.FormatInt(tx.ID, 10)+"'")
<<<<<<< HEAD
=======
		transactionsMap[tx.ID] = tx
>>>>>>> c02fdc4f
	}
	if len(txIdsStr) > 0 {
		escrows, err = func() ([]*model.Escrow, error) {
			escrowQ := tg.EscrowTransactionQuery.GetEscrowTransactionsByTransactionIdsAndStatus(
				txIdsStr, model.EscrowStatus_Pending,
			)
			rows, err := tg.QueryExecutor.ExecuteSelect(escrowQ, false)
			if err != nil {
				return nil, err
			}
			defer rows.Close()
			return tg.EscrowTransactionQuery.BuildModels(rows)
		}()
		if err != nil {
			return nil, blocker.NewBlocker(blocker.DBErr, err.Error())
		}
		for _, escrow := range escrows {
<<<<<<< HEAD
			for _, tx := range transactions {
				if tx.ID == escrow.ID {
					tx.Escrow = escrow
				}
			}
=======
			transactionsMap[escrow.ID].Escrow = escrow
>>>>>>> c02fdc4f
		}
	}
	return transactions, nil
}

// ExpiringEscrowTransactions push an observer event that is ExpiringEscrowTransactions,
// will set status to be expired caused by current block height
// query lock from outside (PushBlock)
func (tg *TransactionCoreService) ExpiringEscrowTransactions(blockHeight uint32, useTX bool) error {
	var (
		escrows []*model.Escrow
		rows    *sql.Rows
		err     error
	)

	err = func() error {
		escrowQ, escrowArgs := tg.EscrowTransactionQuery.GetEscrowTransactions(map[string]interface{}{
			"timeout": blockHeight,
			"status":  model.EscrowStatus_Pending,
			"latest":  1,
		})
		rows, err = tg.QueryExecutor.ExecuteSelect(escrowQ, useTX, escrowArgs...)
		if err != nil {
			return err
		}
		defer rows.Close()

		escrows, err = tg.EscrowTransactionQuery.BuildModels(rows)
		if err != nil {
			return err
		}
		return nil
	}()
	if err != nil {
		return err
	}

	if len(escrows) > 0 {
		if !useTX {
			err = tg.QueryExecutor.BeginTx()
			if err != nil {
				return err
			}
		}
		for _, escrow := range escrows {
			/**
			SET Escrow
			1. block height = current block height
			2. status = expired
			*/
			nEscrow := escrow
			nEscrow.BlockHeight = blockHeight
			nEscrow.Status = model.EscrowStatus_Expired
			q := tg.EscrowTransactionQuery.InsertEscrowTransaction(escrow)
			err = tg.QueryExecutor.ExecuteTransactions(q)
			if err != nil {
				break
			}
		}

		if !useTX {
			/*
				Check the latest error is not nil, otherwise need to aborting the whole query transactions safety with rollBack.
				And automatically unlock mutex
			*/
			if err != nil {
				if rollbackErr := tg.QueryExecutor.RollbackTx(); rollbackErr != nil {
					tg.Log.Errorf("Rollback fail: %s", rollbackErr.Error())
				}
				return err
			}

			err = tg.QueryExecutor.CommitTx()
			if err != nil {
				if rollbackErr := tg.QueryExecutor.RollbackTx(); rollbackErr != nil {
					tg.Log.Errorf("Rollback fail: %s", rollbackErr.Error())
				}
				return err
			}
		}
	}
	return nil
}
<<<<<<< HEAD
=======

// ExpiringPendingTransactions will set status to be expired caused by current block height
func (tg *TransactionCoreService) ExpiringPendingTransactions(blockHeight uint32, useTX bool) error {
	var (
		pendingTransactions []*model.PendingTransaction
		innerTransaction    *model.Transaction
		typeAction          transaction.TypeAction
		rows                *sql.Rows
		err                 error
	)

	err = func() error {
		qy, qArgs := tg.PendingTransactionQuery.GetPendingTransactionsExpireByHeight(blockHeight)
		rows, err = tg.QueryExecutor.ExecuteSelect(qy, useTX, qArgs...)
		if err != nil {
			return err
		}
		defer rows.Close()

		pendingTransactions, err = tg.PendingTransactionQuery.BuildModel(pendingTransactions, rows)
		if err != nil {
			return err
		}
		return nil
	}()
	if err != nil {
		return err
	}

	if len(pendingTransactions) > 0 {
		if !useTX {
			err = tg.QueryExecutor.BeginTx()
			if err != nil {
				return err
			}
		}
		for _, pendingTransaction := range pendingTransactions {

			/**
			SET PendingTransaction
			1. block height = current block height
			2. status = expired
			*/
			nPendingTransaction := pendingTransaction
			nPendingTransaction.BlockHeight = blockHeight
			nPendingTransaction.Status = model.PendingTransactionStatus_PendingTransactionExpired
			q := tg.PendingTransactionQuery.InsertPendingTransaction(nPendingTransaction)
			err = tg.QueryExecutor.ExecuteTransactions(q)
			if err != nil {
				break
			}
			// Do UndoApplyConfirmed
			innerTransaction, err = tg.TransactionUtil.ParseTransactionBytes(nPendingTransaction.GetTransactionBytes(), false)
			if err != nil {
				break
			}
			typeAction, err = tg.TypeActionSwitcher.GetTransactionType(innerTransaction)
			if err != nil {
				break
			}
			err = typeAction.UndoApplyUnconfirmed()
			if err != nil {
				break
			}
		}
>>>>>>> c02fdc4f

// ExpiringPendingTransactions will set status to be expired caused by current block height
func (tg *TransactionCoreService) ExpiringPendingTransactions(blockHeight uint32, useTX bool) error {
	var (
		pendingTransactions []*model.PendingTransaction
		innerTransaction    *model.Transaction
		typeAction          transaction.TypeAction
		rows                *sql.Rows
		err                 error
	)

	err = func() error {
		qy, qArgs := tg.PendingTransactionQuery.GetPendingTransactionsExpireByHeight(blockHeight)
		rows, err = tg.QueryExecutor.ExecuteSelect(qy, useTX, qArgs...)
		if err != nil {
			return err
		}
		defer rows.Close()

		pendingTransactions, err = tg.PendingTransactionQuery.BuildModel(pendingTransactions, rows)
		if err != nil {
			return err
		}
		return nil
	}()
	if err != nil {
		return err
	}

	if len(pendingTransactions) > 0 {
		if !useTX {
<<<<<<< HEAD
			err = tg.QueryExecutor.BeginTx()
			if err != nil {
				return err
			}
		}
		for _, pendingTransaction := range pendingTransactions {

			/**
			SET PendingTransaction
			1. block height = current block height
			2. status = expired
			*/
			nPendingTransaction := pendingTransaction
			nPendingTransaction.BlockHeight = blockHeight
			nPendingTransaction.Status = model.PendingTransactionStatus_PendingTransactionExpired
			q := tg.PendingTransactionQuery.InsertPendingTransaction(nPendingTransaction)
			err = tg.QueryExecutor.ExecuteTransactions(q)
			if err != nil {
				break
			}
			// Do UndoApplyConfirmed
			innerTransaction, err = tg.TransactionUtil.ParseTransactionBytes(nPendingTransaction.GetTransactionBytes(), false)
			if err != nil {
				break
			}
			typeAction, err = tg.TypeActionSwitcher.GetTransactionType(innerTransaction)
			if err != nil {
				break
			}
			err = typeAction.UndoApplyUnconfirmed()
			if err != nil {
				break
			}
		}

		if !useTX {
=======
>>>>>>> c02fdc4f
			/*
				Check the latest error is not nil, otherwise need to aborting the whole query transactions safety with rollBack.
				And automatically unlock mutex
			*/
			if err != nil {
				if rollbackErr := tg.QueryExecutor.RollbackTx(); rollbackErr != nil {
					tg.Log.Errorf("Rollback fail: %s", rollbackErr.Error())
				}
				return err
			}
			err = tg.QueryExecutor.CommitTx()
			if err != nil {
				if rollbackErr := tg.QueryExecutor.RollbackTx(); rollbackErr != nil {
					tg.Log.Errorf("Rollback fail: %s", rollbackErr.Error())
				}
				return err
			}
		}
		return err
	}
	return nil
}

func (tg *TransactionCoreService) ValidateTransaction(txAction transaction.TypeAction, useTX bool) error {

	escrowAction, ok := txAction.Escrowable()
	switch ok {
	case true:
		return escrowAction.EscrowValidate(useTX)
	default:
		return txAction.Validate(useTX)
	}
}

func (tg *TransactionCoreService) ApplyUnconfirmedTransaction(txAction transaction.TypeAction) error {

	escrowAction, ok := txAction.Escrowable()
	switch ok {
	case true:
		err := escrowAction.EscrowApplyUnconfirmed()
		return err
	default:
		err := txAction.ApplyUnconfirmed()
		return err
	}
}

func (tg *TransactionCoreService) UndoApplyUnconfirmedTransaction(txAction transaction.TypeAction) error {

	escrowAction, ok := txAction.Escrowable()
	switch ok {
	case true:
		err := escrowAction.EscrowUndoApplyUnconfirmed()
		return err
	default:
		err := txAction.UndoApplyUnconfirmed()
		return err
	}
}

func (tg *TransactionCoreService) ApplyConfirmedTransaction(
	txAction transaction.TypeAction,
	blockTimestamp int64,
) error {

	escrowAction, ok := txAction.Escrowable()
	switch ok {
	case true:
		err := escrowAction.EscrowApplyConfirmed(blockTimestamp)
		return err
	default:
		err := txAction.ApplyConfirmed(blockTimestamp)
		return err
	}
}<|MERGE_RESOLUTION|>--- conflicted
+++ resolved
@@ -78,18 +78,11 @@
 // GetTransactionsByBlockID get transactions of the block
 func (tg *TransactionCoreService) GetTransactionsByBlockID(blockID int64) ([]*model.Transaction, error) {
 	var (
-<<<<<<< HEAD
-		transactions []*model.Transaction
-		escrows      []*model.Escrow
-		txIdsStr     []string
-		err          error
-=======
 		transactionsMap = make(map[int64]*model.Transaction)
 		transactions    []*model.Transaction
 		escrows         []*model.Escrow
 		txIdsStr        []string
 		err             error
->>>>>>> c02fdc4f
 	)
 
 	// get transaction of the block
@@ -108,10 +101,7 @@
 	// fetch escrow if exist
 	for _, tx := range transactions {
 		txIdsStr = append(txIdsStr, "'"+strconv.FormatInt(tx.ID, 10)+"'")
-<<<<<<< HEAD
-=======
 		transactionsMap[tx.ID] = tx
->>>>>>> c02fdc4f
 	}
 	if len(txIdsStr) > 0 {
 		escrows, err = func() ([]*model.Escrow, error) {
@@ -129,15 +119,7 @@
 			return nil, blocker.NewBlocker(blocker.DBErr, err.Error())
 		}
 		for _, escrow := range escrows {
-<<<<<<< HEAD
-			for _, tx := range transactions {
-				if tx.ID == escrow.ID {
-					tx.Escrow = escrow
-				}
-			}
-=======
 			transactionsMap[escrow.ID].Escrow = escrow
->>>>>>> c02fdc4f
 		}
 	}
 	return transactions, nil
@@ -221,8 +203,6 @@
 	}
 	return nil
 }
-<<<<<<< HEAD
-=======
 
 // ExpiringPendingTransactions will set status to be expired caused by current block height
 func (tg *TransactionCoreService) ExpiringPendingTransactions(blockHeight uint32, useTX bool) error {
@@ -288,77 +268,8 @@
 				break
 			}
 		}
->>>>>>> c02fdc4f
-
-// ExpiringPendingTransactions will set status to be expired caused by current block height
-func (tg *TransactionCoreService) ExpiringPendingTransactions(blockHeight uint32, useTX bool) error {
-	var (
-		pendingTransactions []*model.PendingTransaction
-		innerTransaction    *model.Transaction
-		typeAction          transaction.TypeAction
-		rows                *sql.Rows
-		err                 error
-	)
-
-	err = func() error {
-		qy, qArgs := tg.PendingTransactionQuery.GetPendingTransactionsExpireByHeight(blockHeight)
-		rows, err = tg.QueryExecutor.ExecuteSelect(qy, useTX, qArgs...)
-		if err != nil {
-			return err
-		}
-		defer rows.Close()
-
-		pendingTransactions, err = tg.PendingTransactionQuery.BuildModel(pendingTransactions, rows)
-		if err != nil {
-			return err
-		}
-		return nil
-	}()
-	if err != nil {
-		return err
-	}
-
-	if len(pendingTransactions) > 0 {
+
 		if !useTX {
-<<<<<<< HEAD
-			err = tg.QueryExecutor.BeginTx()
-			if err != nil {
-				return err
-			}
-		}
-		for _, pendingTransaction := range pendingTransactions {
-
-			/**
-			SET PendingTransaction
-			1. block height = current block height
-			2. status = expired
-			*/
-			nPendingTransaction := pendingTransaction
-			nPendingTransaction.BlockHeight = blockHeight
-			nPendingTransaction.Status = model.PendingTransactionStatus_PendingTransactionExpired
-			q := tg.PendingTransactionQuery.InsertPendingTransaction(nPendingTransaction)
-			err = tg.QueryExecutor.ExecuteTransactions(q)
-			if err != nil {
-				break
-			}
-			// Do UndoApplyConfirmed
-			innerTransaction, err = tg.TransactionUtil.ParseTransactionBytes(nPendingTransaction.GetTransactionBytes(), false)
-			if err != nil {
-				break
-			}
-			typeAction, err = tg.TypeActionSwitcher.GetTransactionType(innerTransaction)
-			if err != nil {
-				break
-			}
-			err = typeAction.UndoApplyUnconfirmed()
-			if err != nil {
-				break
-			}
-		}
-
-		if !useTX {
-=======
->>>>>>> c02fdc4f
 			/*
 				Check the latest error is not nil, otherwise need to aborting the whole query transactions safety with rollBack.
 				And automatically unlock mutex
