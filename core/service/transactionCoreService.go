--- conflicted
+++ resolved
@@ -2,14 +2,10 @@
 
 import (
 	"database/sql"
-<<<<<<< HEAD
 
 	"github.com/zoobc/zoobc-core/common/blocker"
 
-	"github.com/zoobc/zoobc-core/common/query"
-=======
 	"fmt"
->>>>>>> d5c8ffa9
 
 	"github.com/zoobc/zoobc-core/common/model"
 	"github.com/zoobc/zoobc-core/common/query"
@@ -20,15 +16,12 @@
 type (
 	TransactionCoreServiceInterface interface {
 		GetTransactionsByIds(transactionIds []int64) ([]*model.Transaction, error)
-<<<<<<< HEAD
 		GetTransactionsByBlockID(blockID int64) ([]*model.Transaction, error)
-=======
 		ValidateTransaction(txAction transaction.TypeAction, useTX bool) error
 		ApplyUnconfirmedTransaction(txAction transaction.TypeAction) error
 		UndoApplyUnconfirmedTransaction(txAction transaction.TypeAction) error
 		ApplyConfirmedTransaction(txAction transaction.TypeAction, blockTimestamp int64) error
 		ExpiringEscrowListener() observer.Listener
->>>>>>> d5c8ffa9
 	}
 
 	TransactionCoreService struct {
@@ -71,7 +64,6 @@
 	return transactions, nil
 }
 
-<<<<<<< HEAD
 // GetTransactionsByBlockID get transactions of the block
 func (tg *TransactionCoreService) GetTransactionsByBlockID(blockID int64) ([]*model.Transaction, error) {
 	var transactions []*model.Transaction
@@ -86,7 +78,8 @@
 	defer rows.Close()
 
 	return tg.TransactionQuery.BuildModel(transactions, rows)
-=======
+}
+
 // ExpiringEscrowListener push an observer event that is ExpiringEscrowTransactions,
 // will set status to be expired caused by current block height
 func (tg *TransactionCoreService) ExpiringEscrowListener() observer.Listener {
@@ -166,5 +159,4 @@
 		err := txAction.ApplyConfirmed(blockTimestamp)
 		return err
 	}
->>>>>>> d5c8ffa9
 }