--- conflicted
+++ resolved
@@ -394,8 +394,6 @@
 	mock.ExpectQuery(regexp.QuoteMeta(qStr)).WillReturnRows(mockRows)
 	return db.Query(qStr)
 }
-<<<<<<< HEAD
-=======
 func (*mockQueryExecutorExpiringEscrowSuccess) ExecuteSelectRow(qStr string, _ bool, _ ...interface{}) (*sql.Row, error) {
 
 	db, mock, _ := sqlmock.New()
@@ -433,7 +431,6 @@
 	mock.ExpectQuery(qStr).WillReturnRows(mockedRows)
 	return db.QueryRow(qStr), nil
 }
->>>>>>> 88549b96
 func (*mockQueryExecutorExpiringEscrowSuccess) ExecuteTransactions(queries [][]interface{}) error {
 	return nil
 }
@@ -443,10 +440,7 @@
 		TransactionQuery       query.TransactionQueryInterface
 		EscrowTransactionQuery query.EscrowTransactionQueryInterface
 		QueryExecutor          query.ExecutorInterface
-<<<<<<< HEAD
-=======
 		TypeActionSwitcher     transaction.TypeActionSwitcher
->>>>>>> 88549b96
 	}
 	type args struct {
 		blockHeight uint32
@@ -463,10 +457,7 @@
 				TransactionQuery:       query.NewTransactionQuery(&chaintype.MainChain{}),
 				EscrowTransactionQuery: query.NewEscrowTransactionQuery(),
 				QueryExecutor:          &mockQueryExecutorExpiringEscrowSuccess{},
-<<<<<<< HEAD
-=======
 				TypeActionSwitcher:     &transaction.TypeSwitcher{Executor: &mockQueryExecutorExpiringEscrowSuccess{}},
->>>>>>> 88549b96
 			},
 		},
 	}
@@ -476,14 +467,9 @@
 				TransactionQuery:       tt.fields.TransactionQuery,
 				EscrowTransactionQuery: tt.fields.EscrowTransactionQuery,
 				QueryExecutor:          tt.fields.QueryExecutor,
-<<<<<<< HEAD
-			}
-			if err := tg.ExpiringEscrowTransactions(tt.args.blockHeight, false); (err != nil) != tt.wantErr {
-=======
 				TypeActionSwitcher:     tt.fields.TypeActionSwitcher,
 			}
 			if err := tg.ExpiringEscrowTransactions(tt.args.blockHeight, 100, false); (err != nil) != tt.wantErr {
->>>>>>> 88549b96
 				t.Errorf("ExpiringEscrowTransactions() error = %v, wantErr %v", err, tt.wantErr)
 			}
 		})
