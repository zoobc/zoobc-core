--- conflicted
+++ resolved
@@ -44,12 +44,9 @@
 		SnapshotQueries               map[string]query.SnapshotQuery
 		BlocksmithSafeQuery           map[string]bool
 		DerivedQueries                []query.DerivedQuery
-<<<<<<< HEAD
 		BlockStateStorage             storage.CacheStorageInterface
 		BlockMainService              BlockServiceInterface
-=======
 		NodeRegistrationService       NodeRegistrationServiceInterface
->>>>>>> f8eb4a8c
 	}
 )
 
@@ -79,12 +76,9 @@
 	derivedQueries []query.DerivedQuery,
 	transactionUtil transaction.UtilInterface,
 	typeSwitcher transaction.TypeActionSwitcher,
-<<<<<<< HEAD
 	blockStateStorage storage.CacheStorageInterface,
 	blockMainService BlockServiceInterface,
-=======
 	nodeRegistrationService NodeRegistrationServiceInterface,
->>>>>>> f8eb4a8c
 ) *SnapshotMainBlockService {
 	return &SnapshotMainBlockService{
 		SnapshotPath:                  snapshotPath,
@@ -113,12 +107,9 @@
 		DerivedQueries:                derivedQueries,
 		TransactionUtil:               transactionUtil,
 		TypeActionSwitcher:            typeSwitcher,
-<<<<<<< HEAD
 		BlockStateStorage:             blockStateStorage,
 		BlockMainService:              blockMainService,
-=======
 		NodeRegistrationService:       nodeRegistrationService,
->>>>>>> f8eb4a8c
 	}
 }
 
@@ -459,8 +450,7 @@
 		return err
 	}
 
-<<<<<<< HEAD
-	// Update existing cache or internal storage
+	// update or clear all cache storage
 	lastBlock, err := commonUtil.GetLastBlock(ss.QueryExecutor, ss.BlockQuery)
 	if err != nil {
 		return err
@@ -474,14 +464,12 @@
 	if err != nil {
 		return err
 	}
-=======
-	// update or clear all cache storage
+
 	err = ss.NodeRegistrationService.UpdateNextNodeAdmissionCache(nil)
 	if err != nil {
 		return err
 	}
 
->>>>>>> f8eb4a8c
 	monitoring.SetLastBlock(ss.chainType, highestBlock)
 	return nil
 }
