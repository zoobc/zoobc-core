--- conflicted
+++ resolved
@@ -1,11 +1,8 @@
 package service
 
 import (
-<<<<<<< HEAD
+	"errors"
 	"log"
-=======
-	"errors"
->>>>>>> 13745d75
 
 	"github.com/zoobc/zoobc-core/common/chaintype"
 	"github.com/zoobc/zoobc-core/common/constant"
