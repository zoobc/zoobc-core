package service

import (
	"bytes"
	"database/sql"
	"errors"
	"fmt"
	"math/big"
	"reflect"
	"sort"
	"strconv"
	"sync"
	"time"

	"github.com/dgraph-io/badger"
	log "github.com/sirupsen/logrus"
	"github.com/zoobc/zoobc-core/common/blocker"
	"github.com/zoobc/zoobc-core/common/chaintype"
	"github.com/zoobc/zoobc-core/common/constant"
	"github.com/zoobc/zoobc-core/common/crypto"
	"github.com/zoobc/zoobc-core/common/kvdb"
	"github.com/zoobc/zoobc-core/common/model"
	"github.com/zoobc/zoobc-core/common/monitoring"
	"github.com/zoobc/zoobc-core/common/query"
	"github.com/zoobc/zoobc-core/common/transaction"
	"github.com/zoobc/zoobc-core/common/util"
	commonUtils "github.com/zoobc/zoobc-core/common/util"
	"github.com/zoobc/zoobc-core/core/smith/strategy"
	coreUtil "github.com/zoobc/zoobc-core/core/util"
	"github.com/zoobc/zoobc-core/observer"
	"golang.org/x/crypto/sha3"
	"google.golang.org/grpc/codes"
	"google.golang.org/grpc/status"
)

type (
	BlockServiceMainInterface interface {
		NewMainBlock(
			version uint32,
			previousBlockHash, blockSeed, blockSmithPublicKey []byte,
			previousBlockHeight uint32,
			timestamp, totalAmount, totalFee, totalCoinBase int64,
			transactions []*model.Transaction,
			blockReceipts []*model.PublishedReceipt,
			payloadHash []byte,
			payloadLength uint32,
			secretPhrase string,
		) (*model.Block, error)
		GetCoinbase() int64
		CoinbaseLotteryWinners(sortedBlocksmith []*model.Blocksmith) ([]string, error)
		RewardBlocksmithAccountAddresses(
			blocksmithAccountAddresses []string, totalReward, blocktimestamp int64, height uint32,
		) error
		GetBlocksmithAccountAddress(block *model.Block) (string, error)
		GetParticipationScore(nodePublicKey []byte) (int64, error)
		GetTransactionsByBlockID(blockID int64) ([]*model.Transaction, error)
		GetPublishedReceiptsByBlockHeight(blockHeight uint32) ([]*model.PublishedReceipt, error)
		RemoveMempoolTransactions(transactions []*model.Transaction) error
<<<<<<< HEAD
		ReceivedValidatedBlockTransactionsListener() observer.Listener
		BlockTransactionsRequestedListener() observer.Listener
=======
		ScanBlockPool() error
>>>>>>> 74951b9b
	}

	// TODO: rename to BlockMainService
	BlockService struct {
		sync.RWMutex
		Chaintype                   chaintype.ChainType
		KVExecutor                  kvdb.KVExecutorInterface
		QueryExecutor               query.ExecutorInterface
		BlockQuery                  query.BlockQueryInterface
		MempoolQuery                query.MempoolQueryInterface
		TransactionQuery            query.TransactionQueryInterface
		MerkleTreeQuery             query.MerkleTreeQueryInterface
		PublishedReceiptQuery       query.PublishedReceiptQueryInterface
		SkippedBlocksmithQuery      query.SkippedBlocksmithQueryInterface
		Signature                   crypto.SignatureInterface
		MempoolService              MempoolServiceInterface
		ReceiptService              ReceiptServiceInterface
		NodeRegistrationService     NodeRegistrationServiceInterface
		ActionTypeSwitcher          transaction.TypeActionSwitcher
		AccountBalanceQuery         query.AccountBalanceQueryInterface
		ParticipationScoreQuery     query.ParticipationScoreQueryInterface
		NodeRegistrationQuery       query.NodeRegistrationQueryInterface
		AccountLedgerQuery          query.AccountLedgerQueryInterface
		BlocksmithStrategy          strategy.BlocksmithStrategyInterface
		BlockIncompleteQueueService BlockIncompleteQueueServiceInterface
		BlockPoolService            BlockPoolServiceInterface
		Observer                    *observer.Observer
		Logger                      *log.Logger
		TransactionUtil             transaction.UtilInterface
		ReceiptUtil                 coreUtil.ReceiptUtilInterface
		TransactionCoreService      TransactionCoreServiceInterface
	}
)

func NewBlockMainService(
	ct chaintype.ChainType,
	kvExecutor kvdb.KVExecutorInterface,
	queryExecutor query.ExecutorInterface,
	blockQuery query.BlockQueryInterface,
	mempoolQuery query.MempoolQueryInterface,
	transactionQuery query.TransactionQueryInterface,
	merkleTreeQuery query.MerkleTreeQueryInterface,
	publishedReceiptQuery query.PublishedReceiptQueryInterface,
	skippedBlocksmithQuery query.SkippedBlocksmithQueryInterface,
	spinePublicKeyQuery query.SpinePublicKeyQueryInterface,
	signature crypto.SignatureInterface,
	mempoolService MempoolServiceInterface,
	receiptService ReceiptServiceInterface,
	nodeRegistrationService NodeRegistrationServiceInterface,
	txTypeSwitcher transaction.TypeActionSwitcher,
	accountBalanceQuery query.AccountBalanceQueryInterface,
	participationScoreQuery query.ParticipationScoreQueryInterface,
	nodeRegistrationQuery query.NodeRegistrationQueryInterface,
	obsr *observer.Observer,
	blocksmithStrategy strategy.BlocksmithStrategyInterface,
	logger *log.Logger,
	accountLedgerQuery query.AccountLedgerQueryInterface,
	blockPoolService BlockPoolServiceInterface,
	blockIncompleteQueueService BlockIncompleteQueueServiceInterface,
) *BlockService {
	return &BlockService{
		Chaintype:                   ct,
		KVExecutor:                  kvExecutor,
		QueryExecutor:               queryExecutor,
		BlockQuery:                  blockQuery,
		MempoolQuery:                mempoolQuery,
		TransactionQuery:            transactionQuery,
		MerkleTreeQuery:             merkleTreeQuery,
		PublishedReceiptQuery:       publishedReceiptQuery,
		SkippedBlocksmithQuery:      skippedBlocksmithQuery,
		SpinePublicKeyQuery:         spinePublicKeyQuery,
		Signature:                   signature,
		MempoolService:              mempoolService,
		ReceiptService:              receiptService,
		NodeRegistrationService:     nodeRegistrationService,
		ActionTypeSwitcher:          txTypeSwitcher,
		AccountBalanceQuery:         accountBalanceQuery,
		ParticipationScoreQuery:     participationScoreQuery,
		NodeRegistrationQuery:       nodeRegistrationQuery,
		BlocksmithStrategy:          blocksmithStrategy,
		Observer:                    obsr,
		Logger:                      logger,
		AccountLedgerQuery:          accountLedgerQuery,
		BlockPoolService:            blockPoolService,
		BlockIncompleteQueueService: blockIncompleteQueueService,
	}
}

// NewMainBlock generate new mainchain block
func (bs *BlockService) NewMainBlock(
	version uint32,
	previousBlockHash,
	blockSeed, blockSmithPublicKey []byte,
	previousBlockHeight uint32,
	timestamp,
	totalAmount,
	totalFee,
	totalCoinBase int64,
	transactions []*model.Transaction,
	publishedReceipts []*model.PublishedReceipt,
	payloadHash []byte,
	payloadLength uint32,
	secretPhrase string,
) (*model.Block, error) {
	block := &model.Block{
		Version:             version,
		PreviousBlockHash:   previousBlockHash,
		BlockSeed:           blockSeed,
		BlocksmithPublicKey: blockSmithPublicKey,
		Height:              previousBlockHeight,
		Timestamp:           timestamp,
		TotalAmount:         totalAmount,
		TotalFee:            totalFee,
		TotalCoinBase:       totalCoinBase,
		Transactions:        transactions,
		PublishedReceipts:   publishedReceipts,
		PayloadHash:         payloadHash,
		PayloadLength:       payloadLength,
	}
	blockUnsignedByte, err := util.GetBlockByte(block, false, bs.Chaintype)
	if err != nil {
		bs.Logger.Error(err.Error())
	}
	block.BlockSignature = bs.Signature.SignByNode(blockUnsignedByte, secretPhrase)
	blockHash, err := util.GetBlockHash(block, bs.Chaintype)
	if err != nil {
		return nil, err
	}
	block.BlockHash = blockHash
	return block, nil
}

// GetChainType returns the chaintype
func (bs *BlockService) GetChainType() chaintype.ChainType {
	return bs.Chaintype
}

func (bs *BlockService) GetBlocksmithStrategy() strategy.BlocksmithStrategyInterface {
	return bs.BlocksmithStrategy
}

// ChainWriteLock locks the chain
func (bs *BlockService) ChainWriteLock(actionType int) {
	monitoring.IncrementStatusLockCounter(actionType)
	bs.Lock()
	monitoring.SetBlockchainStatus(bs.Chaintype.GetTypeInt(), actionType)
}

// ChainWriteUnlock unlocks the chain
func (bs *BlockService) ChainWriteUnlock(actionType int) {
	monitoring.SetBlockchainStatus(bs.Chaintype.GetTypeInt(), constant.BlockchainStatusIdle)
	monitoring.DecrementStatusLockCounter(actionType)
	bs.Unlock()
}

// NewGenesisBlock create new block that is fixed in the value of cumulative difficulty, smith scale, and the block signature
func (bs *BlockService) NewGenesisBlock(
	version uint32,
	previousBlockHash, blockSeed, blockSmithPublicKey []byte,
	previousBlockHeight uint32,
	timestamp, totalAmount, totalFee, totalCoinBase int64,
	transactions []*model.Transaction,
	publishedReceipts []*model.PublishedReceipt,
	spinePublicKeys []*model.SpinePublicKey,
	payloadHash []byte,
	payloadLength uint32,
	cumulativeDifficulty *big.Int,
	genesisSignature []byte,
) (*model.Block, error) {
	block := &model.Block{
		Version:              version,
		PreviousBlockHash:    previousBlockHash,
		BlockSeed:            blockSeed,
		BlocksmithPublicKey:  blockSmithPublicKey,
		Height:               previousBlockHeight,
		Timestamp:            timestamp,
		TotalAmount:          totalAmount,
		TotalFee:             totalFee,
		TotalCoinBase:        totalCoinBase,
		Transactions:         transactions,
		SpinePublicKeys:      spinePublicKeys,
		PublishedReceipts:    publishedReceipts,
		PayloadLength:        payloadLength,
		PayloadHash:          payloadHash,
		CumulativeDifficulty: cumulativeDifficulty.String(),
		BlockSignature:       genesisSignature,
	}
	blockHash, err := util.GetBlockHash(block, bs.Chaintype)
	if err != nil {
		return nil, err
	}
	block.BlockHash = blockHash
	return block, nil
}

// PreValidateBlock valdiate block without it's transactions
func (bs *BlockService) PreValidateBlock(block, previousLastBlock *model.Block) error {
	// check if blocksmith can smith at the time
	blocksmithsMap := bs.BlocksmithStrategy.GetSortedBlocksmithsMap(previousLastBlock)
	blocksmithIndex := blocksmithsMap[string(block.BlocksmithPublicKey)]
	if blocksmithIndex == nil {
		return blocker.NewBlocker(blocker.BlockErr, "InvalidBlocksmith")
	}
	// check smithtime
	blocksmithTime := bs.BlocksmithStrategy.GetSmithTime(*blocksmithIndex, previousLastBlock)
	if blocksmithTime > block.GetTimestamp() {
		return blocker.NewBlocker(blocker.BlockErr, "InvalidSmithTime")
	}
	return nil
}

// ValidateBlock validate block to be pushed into the blockchain
func (bs *BlockService) ValidateBlock(block, previousLastBlock *model.Block, curTime int64) error {
	// check block timestamp
	if block.GetTimestamp() > curTime+constant.GenerateBlockTimeoutSec {
		return blocker.NewBlocker(blocker.BlockErr, "InvalidTimestamp")
	}

	err := bs.PreValidateBlock(block, previousLastBlock)
	if err != nil {
		return err
	}
	if coreUtil.GetBlockID(block, bs.Chaintype) == 0 {
		return blocker.NewBlocker(blocker.BlockErr, "InvalidID")
	}
	// Verify Signature
	blockByte, err := commonUtils.GetBlockByte(block, false, bs.Chaintype)
	if err != nil {
		return err
	}

	if !bs.Signature.VerifyNodeSignature(
		blockByte,
		block.BlockSignature,
		block.BlocksmithPublicKey,
	) {
		return blocker.NewBlocker(blocker.BlockErr, "InvalidSignature")
	}
	// Verify previous block hash
	previousBlockHash, err := util.GetBlockHash(previousLastBlock, bs.Chaintype)
	if err != nil {
		return err
	}
	if !bytes.Equal(previousBlockHash, block.PreviousBlockHash) {
		return blocker.NewBlocker(blocker.BlockErr, "InvalidPreviousBlockHash")
	}
	// if the same block height is already in the database compare cummulative difficulty.
	if err := bs.validateBlockHeight(block); err != nil {
		return err
	}
	return nil
}

// validateBlockAtHeight Check if the same block height is already in the database compare cummulative difficulty.
// and return error if current block's cumulative difficulty is lower than the one in db
func (bs *BlockService) validateBlockHeight(block *model.Block) error {
	var (
		bl                                                 []*model.Block
		refCumulativeDifficulty, blockCumulativeDifficulty *big.Int
		ok                                                 bool
	)
	rows, err := bs.QueryExecutor.ExecuteSelect(bs.BlockQuery.GetBlockByHeight(block.Height), false)
	if err != nil {
		return blocker.NewBlocker(blocker.DBErr, err.Error())
	}
	defer rows.Close()
	bl, err = bs.BlockQuery.BuildModel(bl, rows)
	if err != nil {
		return err
	}
	if len(bl) > 0 {
		refBlock := bl[0]
		if refCumulativeDifficulty, ok = new(big.Int).SetString(refBlock.CumulativeDifficulty, 10); !ok {
			return err
		}
		if blockCumulativeDifficulty, ok = new(big.Int).SetString(block.CumulativeDifficulty, 10); !ok {
			return err
		}

		// if cumulative difficulty of the reference block is > of the one of the (new) block, new block is invalid
		if refCumulativeDifficulty.Cmp(blockCumulativeDifficulty) > 0 {
			return blocker.NewBlocker(blocker.BlockErr, "InvalidCumulativeDifficulty")
		}
	}
	return nil
}

// PushBlock push block into blockchain, to broadcast the block after pushing to own node, switch the
// broadcast flag to `true`, and `false` otherwise
func (bs *BlockService) PushBlock(previousBlock, block *model.Block, broadcast, persist bool) error {
	var (
		blocksmithIndex *int64
		err             error
	)
	if !coreUtil.IsGenesis(previousBlock.GetID(), block) {
		block.Height = previousBlock.GetHeight() + 1
		sortedBlocksmithMap := bs.BlocksmithStrategy.GetSortedBlocksmithsMap(previousBlock)
		blocksmithIndex := sortedBlocksmithMap[string(block.GetBlocksmithPublicKey())]
		if blocksmithIndex == nil {
			return blocker.NewBlocker(blocker.BlockErr, "BlocksmithNotInSmithingList")
		}
		// check for duplicate in block pool
		blockPool := bs.BlockPoolService.GetBlock(*blocksmithIndex)
		if blockPool != nil && !persist {
			return blocker.NewBlocker(
				blocker.BlockErr, "DuplicateBlockPool",
			)
		}
		blockCumulativeDifficulty, err := coreUtil.CalculateCumulativeDifficulty(
			previousBlock, *blocksmithIndex,
		)
		if err != nil {
			return err
		}
		block.CumulativeDifficulty = blockCumulativeDifficulty
	}
	// start db transaction here
	err = bs.QueryExecutor.BeginTx()
	if err != nil {
		return err
	}
	blockInsertQuery, blockInsertValue := bs.BlockQuery.InsertBlock(block)
	err = bs.QueryExecutor.ExecuteTransaction(blockInsertQuery, blockInsertValue...)
	if err != nil {
		if rollbackErr := bs.QueryExecutor.RollbackTx(); rollbackErr != nil {
			bs.Logger.Error(rollbackErr.Error())
		}
		return err
	}
	var transactionIDs = make([]int64, len(block.GetTransactions()))
	// apply transactions and remove them from mempool
	for index, tx := range block.GetTransactions() {
		// assign block id and block height to tx
		tx.BlockID = block.ID
		tx.Height = block.Height
		tx.TransactionIndex = uint32(index) + 1
		transactionIDs[index] = tx.GetID()
		// validate tx here
		// check if is in mempool : if yes, undo unconfirmed
		rows, err := bs.QueryExecutor.ExecuteSelect(bs.MempoolQuery.GetMempoolTransaction(), false, tx.ID)
		if err != nil {
			rows.Close()
			if rollbackErr := bs.QueryExecutor.RollbackTx(); rollbackErr != nil {
				bs.Logger.Error(rollbackErr.Error())
			}
			return err
		}
		txType, err := bs.ActionTypeSwitcher.GetTransactionType(tx)
		if err != nil {
			rows.Close()
			if rollbackErr := bs.QueryExecutor.RollbackTx(); rollbackErr != nil {
				bs.Logger.Error(rollbackErr.Error())
			}
			return err
		}
		if rows.Next() {
			// undo unconfirmed
			err = txType.UndoApplyUnconfirmed()
			if err != nil {
				rows.Close()
				if rollbackErr := bs.QueryExecutor.RollbackTx(); rollbackErr != nil {
					bs.Logger.Error(rollbackErr.Error())
				}
				return err
			}
		}
		rows.Close()
		if block.Height > 0 {
			err = txType.Validate(true)
			if err != nil {
				if rollbackErr := bs.QueryExecutor.RollbackTx(); rollbackErr != nil {
					bs.Logger.Error(rollbackErr.Error())
				}
				return err
			}
		}
		// validate tx body and apply/perform transaction-specific logic
		err = txType.ApplyConfirmed(block.GetTimestamp())
		if err == nil {
			transactionInsertQuery, transactionInsertValue := bs.TransactionQuery.InsertTransaction(tx)
			err := bs.QueryExecutor.ExecuteTransaction(transactionInsertQuery, transactionInsertValue...)
			if err != nil {
				if rollbackErr := bs.QueryExecutor.RollbackTx(); rollbackErr != nil {
					bs.Logger.Error(rollbackErr.Error())
				}
				return err
			}
		} else {
			if rollbackErr := bs.QueryExecutor.RollbackTx(); rollbackErr != nil {
				bs.Logger.Error(rollbackErr.Error())
			}
			return err
		}
	}
	if block.Height != 0 {
		if err := bs.RemoveMempoolTransactions(block.GetTransactions()); err != nil {
			if rollbackErr := bs.QueryExecutor.RollbackTx(); rollbackErr != nil {
				bs.Logger.Error(rollbackErr.Error())
			}
			return err
		}
	}
	linkedCount, err := bs.processPublishedReceipts(block)
	if err != nil {
		if rollbackErr := bs.QueryExecutor.RollbackTx(); rollbackErr != nil {
			bs.Logger.Error(rollbackErr.Error())
		}
		return err
	}

	// Mainchain specific:
	// - Compute and update popscore
	// - Block reward
	// - Admit/Expel nodes to/from registry
	// - Build scrambled node registry
	if block.Height > 0 {
		// this is to manage the edge case when the blocksmith array has not been initialized yet:
		// when start smithing from a block with height > 0, since SortedBlocksmiths are computed  after a block is pushed,
		// for the first block that is pushed, we don't know who are the blocksmith to be rewarded
		// sort blocksmiths for current block
		popScore, err := commonUtils.CalculateParticipationScore(
			uint32(linkedCount),
			uint32(len(block.GetPublishedReceipts())-linkedCount),
			bs.ReceiptUtil.GetNumberOfMaxReceipts(len(bs.BlocksmithStrategy.GetSortedBlocksmiths(previousBlock))),
		)
		if err != nil {
			if rollbackErr := bs.QueryExecutor.RollbackTx(); rollbackErr != nil {
				bs.Logger.Error(rollbackErr.Error())
			}
			return err
		}
		err = bs.updatePopScore(popScore, previousBlock, block)
		if err != nil {
			if rollbackErr := bs.QueryExecutor.RollbackTx(); rollbackErr != nil {
				bs.Logger.Error(rollbackErr.Error())
			}
			return err
		}

		// selecting multiple account to be rewarded and split the total coinbase + totalFees evenly between them
		totalReward := block.TotalFee + block.TotalCoinBase
		lotteryAccounts, err := bs.CoinbaseLotteryWinners(bs.BlocksmithStrategy.GetSortedBlocksmiths(previousBlock))
		if err != nil {
			if rollbackErr := bs.QueryExecutor.RollbackTx(); rollbackErr != nil {
				bs.Logger.Error(rollbackErr.Error())
			}
			return err
		}
		if err := bs.RewardBlocksmithAccountAddresses(
			lotteryAccounts,
			totalReward,
			block.GetTimestamp(),
			block.Height,
		); err != nil {
			if rollbackErr := bs.QueryExecutor.RollbackTx(); rollbackErr != nil {
				bs.Logger.Error(rollbackErr.Error())
			}
			return err
		}
	}
	// admit nodes from registry at genesis and regular intervals
	// expel nodes from node registry as soon as they reach zero participation score
	if err := bs.expelNodes(block); err != nil {
		if rollbackErr := bs.QueryExecutor.RollbackTx(); rollbackErr != nil {
			bs.Logger.Error(rollbackErr.Error())
		}
		return err
	}
	if block.Height == 0 || block.Height%bs.NodeRegistrationService.GetNodeAdmittanceCycle() == 0 {
		if err := bs.admitNodes(block); err != nil {
			if rollbackErr := bs.QueryExecutor.RollbackTx(); rollbackErr != nil {
				bs.Logger.Error(rollbackErr.Error())
			}
			return err
		}
	}
	// building scrambled node registry
	if block.GetHeight() == bs.NodeRegistrationService.GetBlockHeightToBuildScrambleNodes(block.GetHeight()) {
		err = bs.NodeRegistrationService.BuildScrambledNodes(block)
		if err != nil {
			bs.Logger.Error(err.Error())
			if rollbackErr := bs.QueryExecutor.RollbackTx(); rollbackErr != nil {
				bs.Logger.Error(rollbackErr.Error())
			}
			return err
		}
	}
	// persist flag will only be turned off only when generate or receive block broadcasted by another peer
	if !persist { // block content are validated
		// get blocksmith index
		blocksmithsMap := bs.BlocksmithStrategy.GetSortedBlocksmithsMap(previousBlock)
		blocksmithIndex = blocksmithsMap[string(block.BlocksmithPublicKey)]
		// handle if is first index
		if *blocksmithIndex > 0 {
			// check if current block is in pushable window
			if !bs.canPersistBlock(*blocksmithIndex, previousBlock) {
				// insert into block pool
				bs.BlockPoolService.InsertBlock(block, *blocksmithIndex)
				if rollbackErr := bs.QueryExecutor.RollbackTx(); rollbackErr != nil {
					bs.Logger.Error(rollbackErr.Error())
				}
				if broadcast {
					bs.Observer.Notify(observer.BroadcastBlock, block, bs.Chaintype)
				}
				return nil
			}
			// if canPersistBlock return true ignore the passed `persist` flag
		}
		// block is in first place continue to persist block to database ignoring the `persist` flag
	}
	err = bs.QueryExecutor.CommitTx()
	if err != nil { // commit automatically unlock executor and close tx
		return err
	}
	bs.Logger.Debugf("%s Block Pushed ID: %d", bs.Chaintype.GetName(), block.GetID())
	// sort blocksmiths for next block
	bs.BlocksmithStrategy.SortBlocksmiths(block)
	// clear the block poolo
	bs.BlockPoolService.ClearBlockPool()
	// broadcast block
	if broadcast && !persist && *blocksmithIndex == 0 {
		// add transactionIDs and remove transaction before broadcast
		block.TransactionIDs = transactionIDs
		block.Transactions = []*model.Transaction{}
		bs.Observer.Notify(observer.BroadcastBlock, block, bs.Chaintype)
	}
	bs.Observer.Notify(observer.BlockPushed, block, bs.Chaintype)
	monitoring.SetLastBlock(bs.Chaintype.GetTypeInt(), block)
	return nil
}

// ScanBlockPool scan the whole block pool to check if there are any block that's legal to be pushed yet
func (bs *BlockService) ScanBlockPool() error {
	previousBlock, err := bs.GetLastBlock()
	if err != nil {
		return err
	}
	blocks := bs.BlockPoolService.GetBlocks()
	for index, block := range blocks {
		if bs.canPersistBlock(index, previousBlock) {
			bs.ChainWriteLock(constant.BlockchainStatusReceivingBlock)
			err := bs.PushBlock(previousBlock, block, true, true)
			bs.ChainWriteUnlock(constant.BlockchainStatusReceivingBlock)
			if err != nil {
				return blocker.NewBlocker(
					blocker.BlockErr, "ScanBlockPool:PushBlockFail",
				)
			}
		}
	}
	return nil
}

// canPersistBlock check if the blocksmith can push the block based on previous block's blocksmiths order
// this function must only run when receiving / generating block, not on download block since it uses the current machine
// time as comparison
// todo: will move this to block pool service + write the test when refactoring the block service
func (bs *BlockService) canPersistBlock(blocksmithIndex int64, previousBlock *model.Block) bool {
	if blocksmithIndex < 1 {
		return true
	}
	var (
		currentTime = time.Now().Unix()
	)
	blocksmithAllowedBeginTime := bs.BlocksmithStrategy.GetSmithTime(blocksmithIndex, previousBlock)
	blocksmithExpiredPersistTime := blocksmithAllowedBeginTime +
		constant.SmithingBlockCreationTime + constant.SmithingNetworkTolerance
	previousBlocksmithAllowedBeginTime := blocksmithAllowedBeginTime - constant.SmithingBlocksmithTimeGap
	blocksmithAllowedPersistTime := previousBlocksmithAllowedBeginTime +
		constant.SmithingBlockCreationTime + constant.SmithingNetworkTolerance
	// allowed time window = lastBlocksmithExpiredTime < current_time <= currentBlocksmithExpiredTime
	if previousBlock.GetHeight() == 0 {
		return currentTime > blocksmithAllowedPersistTime
	}
	return currentTime >= blocksmithAllowedPersistTime && currentTime <= blocksmithExpiredPersistTime
}

// adminNodes seelct and admit nodes from node registry
func (bs *BlockService) admitNodes(block *model.Block) error {
	// select n (= MaxNodeAdmittancePerCycle) queued nodes with the highest locked balance from node registry
	nodeRegistrations, err := bs.NodeRegistrationService.SelectNodesToBeAdmitted(constant.MaxNodeAdmittancePerCycle)
	if err != nil {
		return err
	}
	if len(nodeRegistrations) > 0 {
		err = bs.NodeRegistrationService.AdmitNodes(nodeRegistrations, block.Height)
		if err != nil {
			return err
		}
	}
	return nil
}

// expelNodes seelct and expel nodes from node registry
func (bs *BlockService) expelNodes(block *model.Block) error {
	nodeRegistrations, err := bs.NodeRegistrationService.SelectNodesToBeExpelled()
	if err != nil {
		return err
	}
	if len(nodeRegistrations) > 0 {
		err = bs.NodeRegistrationService.ExpelNodes(nodeRegistrations, block.Height)
		if err != nil {
			return err
		}
	}
	return nil
}

func (bs *BlockService) updatePopScore(popScore int64, previousBlock, block *model.Block) error {
	var (
		blocksmithNode  *model.Blocksmith
		blocksmithIndex = -1
		err             error
	)
	for i, bsm := range bs.BlocksmithStrategy.GetSortedBlocksmiths(previousBlock) {
		if reflect.DeepEqual(block.BlocksmithPublicKey, bsm.NodePublicKey) {
			blocksmithIndex = i
			blocksmithNode = bsm
			break
		}
	}
	if blocksmithIndex < 0 {
		return blocker.NewBlocker(blocker.BlockErr, "BlocksmithNotInBlocksmithList")
	}
	// punish the skipped (index earlier than current blocksmith) blocksmith
	for i, bsm := range (bs.BlocksmithStrategy.GetSortedBlocksmiths(previousBlock))[:blocksmithIndex] {
		skippedBlocksmith := &model.SkippedBlocksmith{
			BlocksmithPublicKey: bsm.NodePublicKey,
			POPChange:           constant.ParticipationScorePunishAmount,
			BlockHeight:         block.Height,
			BlocksmithIndex:     int32(i),
		}
		// store to skipped_blocksmith table
		qStr, args := bs.SkippedBlocksmithQuery.InsertSkippedBlocksmith(
			skippedBlocksmith,
		)
		err = bs.QueryExecutor.ExecuteTransaction(qStr, args...)
		if err != nil {
			return err
		}
		// punish score
		_, err = bs.NodeRegistrationService.AddParticipationScore(bsm.NodeID, constant.ParticipationScorePunishAmount, block.Height, true)
		if err != nil {
			return err
		}
	}
	_, err = bs.NodeRegistrationService.AddParticipationScore(blocksmithNode.NodeID, popScore, block.Height, true)
	if err != nil {
		return err
	}
	return nil
}

// processPublishedReceipts process the receipt received in a block
// todo: this should be moved to PublishedReceiptService
func (bs *BlockService) processPublishedReceipts(block *model.Block) (int, error) {
	var (
		linkedCount int
		err         error
	)
	if len(block.GetPublishedReceipts()) > 0 {
		for index, rc := range block.GetPublishedReceipts() {
			// validate sender and recipient of receipt
			err = bs.ReceiptService.ValidateReceipt(rc.BatchReceipt)
			if err != nil {
				return 0, err
			}
			// check if linked
			if rc.IntermediateHashes != nil && len(rc.IntermediateHashes) > 0 {
				var publishedReceipt = &model.PublishedReceipt{
					BatchReceipt:       &model.BatchReceipt{},
					IntermediateHashes: nil,
					BlockHeight:        0,
					ReceiptIndex:       0,
				}
				merkle := &commonUtils.MerkleRoot{}
				rcByte := bs.ReceiptUtil.GetSignedBatchReceiptBytes(rc.BatchReceipt)
				rcHash := sha3.Sum256(rcByte)
				root, err := merkle.GetMerkleRootFromIntermediateHashes(
					rcHash[:],
					rc.ReceiptIndex,
					merkle.RestoreIntermediateHashes(rc.IntermediateHashes),
				)
				if err != nil {
					return 0, err
				}
				// look up root in published_receipt table
				rcQ, rcArgs := bs.PublishedReceiptQuery.GetPublishedReceiptByLinkedRMR(root)
				row, _ := bs.QueryExecutor.ExecuteSelectRow(rcQ, false, rcArgs...)
				err = bs.PublishedReceiptQuery.Scan(publishedReceipt, row)
				if err != nil {
					return 0, err
				}
				// add to linked receipt count for calculation later
				linkedCount++
			}
			// store in database
			// assign index and height, index is the order of the receipt in the block,
			// it's different with receiptIndex which is used to validate merkle root.
			rc.BlockHeight, rc.PublishedIndex = block.Height, uint32(index)
			insertPublishedReceiptQ, insertPublishedReceiptArgs := bs.PublishedReceiptQuery.InsertPublishedReceipt(
				rc,
			)
			err := bs.QueryExecutor.ExecuteTransaction(insertPublishedReceiptQ, insertPublishedReceiptArgs...)
			if err != nil {
				return 0, err
			}
		}
	}
	return linkedCount, nil
}

// CoinbaseLotteryWinners get the current list of blocksmiths, duplicate it (to not change the original one)
// and sort it using the NodeOrder algorithm. The first n (n = constant.MaxNumBlocksmithRewards) in the newly ordered list
// are the coinbase lottery winner (the blocksmiths that will be rewarded for the current block)
func (bs *BlockService) CoinbaseLotteryWinners(blocksmiths []*model.Blocksmith) ([]string, error) {
	var (
		selectedAccounts []string
	)
	// copy the pointer array to not change original order

	// sort blocksmiths by NodeOrder
	sort.SliceStable(blocksmiths, func(i, j int) bool {
		bi, bj := blocksmiths[i], blocksmiths[j]
		res := bi.NodeOrder.Cmp(bj.NodeOrder)
		if res == 0 {
			// compare node ID
			nodePKI := new(big.Int).SetUint64(uint64(bi.NodeID))
			nodePKJ := new(big.Int).SetUint64(uint64(bj.NodeID))
			res = nodePKI.Cmp(nodePKJ)
		}
		// ascending sort
		return res < 0
	})

	for idx, sortedBlockSmith := range blocksmiths {
		if idx > constant.MaxNumBlocksmithRewards-1 {
			break
		}
		// get node registration related to current BlockSmith to retrieve the node's owner account at the block's height
		qry, args := bs.NodeRegistrationQuery.GetNodeRegistrationByID(sortedBlockSmith.NodeID)
		rows, err := bs.QueryExecutor.ExecuteSelect(qry, false, args...)
		if err != nil {
			return nil, blocker.NewBlocker(blocker.DBErr, err.Error())
		}
		nr, err := bs.NodeRegistrationQuery.BuildModel([]*model.NodeRegistration{}, rows)
		if (err != nil) || len(nr) == 0 {
			rows.Close()
			return nil, blocker.NewBlocker(blocker.DBErr, "CoinbaseLotteryNodeRegistrationNotFound")
		}
		selectedAccounts = append(selectedAccounts, nr[0].AccountAddress)
		rows.Close()
	}
	return selectedAccounts, nil
}

// RewardBlocksmithAccountAddresses accrue the block total fees + total coinbase to selected list of accounts
func (bs *BlockService) RewardBlocksmithAccountAddresses(
	blocksmithAccountAddresses []string,
	totalReward, blockTimestamp int64,
	height uint32,
) error {
	queries := make([][]interface{}, 0)
	if len(blocksmithAccountAddresses) == 0 {
		return blocker.NewBlocker(blocker.AppErr, "NoAccountToBeRewarded")
	}
	blocksmithReward := totalReward / int64(len(blocksmithAccountAddresses))
	for _, blocksmithAccountAddress := range blocksmithAccountAddresses {
		accountBalanceRecipientQ := bs.AccountBalanceQuery.AddAccountBalance(
			blocksmithReward,
			map[string]interface{}{
				"account_address": blocksmithAccountAddress,
				"block_height":    height,
			},
		)
		queries = append(queries, accountBalanceRecipientQ...)

		accountLedgerQ, accountLedgerArgs := bs.AccountLedgerQuery.InsertAccountLedger(&model.AccountLedger{
			AccountAddress: blocksmithAccountAddress,
			BalanceChange:  blocksmithReward,
			BlockHeight:    height,
			EventType:      model.EventType_EventReward,
			Timestamp:      uint64(blockTimestamp),
		})

		accountLedgerArgs = append([]interface{}{accountLedgerQ}, accountLedgerArgs...)
		queries = append(queries, accountLedgerArgs)
	}
	if err := bs.QueryExecutor.ExecuteTransactions(queries); err != nil {
		return err
	}
	return nil
}

// GetBlockByID return a block by its ID
// withAttachedData if true returns extra attached data for the block (transactions)
func (bs *BlockService) GetBlockByID(id int64, withAttachedData bool) (*model.Block, error) {
	var (
		block model.Block
	)
	row, err := bs.QueryExecutor.ExecuteSelectRow(bs.BlockQuery.GetBlockByID(id), false)
	if err != nil {
		return nil, blocker.NewBlocker(blocker.DBErr, err.Error())
	}
	if err = bs.BlockQuery.Scan(&block, row); err != nil {
		if err == sql.ErrNoRows {
			return nil, blocker.NewBlocker(blocker.BlockNotFoundErr, err.Error())
		}
		return nil, blocker.NewBlocker(blocker.DBErr, "failed to build model")
	}

	if block.ID != 0 {
		if withAttachedData {
			transactions, err := bs.GetTransactionsByBlockID(block.ID)
			if err != nil {
				return nil, blocker.NewBlocker(blocker.DBErr, err.Error())
			}
			block.Transactions = transactions
		}
		return &block, nil
	}
	return nil, blocker.NewBlocker(blocker.BlockNotFoundErr, fmt.Sprintf("block %v is not found", id))
}

// GetBlocksFromHeight get all blocks from a given height till last block (or a given limit is reached).
// Note: this only returns main block data, it doesn't populate attached data (transactions, receipts)
func (bs *BlockService) GetBlocksFromHeight(startHeight, limit uint32) ([]*model.Block, error) {
	var blocks []*model.Block
	rows, err := bs.QueryExecutor.ExecuteSelect(bs.BlockQuery.GetBlockFromHeight(startHeight, limit), false)
	if err != nil {
		return []*model.Block{}, err
	}
	defer rows.Close()
	blocks, err = bs.BlockQuery.BuildModel(blocks, rows)
	if err != nil {
		return nil, blocker.NewBlocker(blocker.DBErr, "failed to build model")
	}

	return blocks, nil
}

// GetLastBlock return the last pushed block
func (bs *BlockService) GetLastBlock() (*model.Block, error) {
	lastBlock, err := commonUtils.GetLastBlock(bs.QueryExecutor, bs.BlockQuery)
	if err != nil {
		return nil, blocker.NewBlocker(blocker.DBErr, err.Error())
	}

	transactions, err := bs.GetTransactionsByBlockID(lastBlock.ID)
	if err != nil {
		return nil, blocker.NewBlocker(blocker.DBErr, err.Error())
	}
	lastBlock.Transactions = transactions
	return lastBlock, nil
}

// GetBlockHash return block's hash (makes sure always include transactions)
func (bs *BlockService) GetBlockHash(block *model.Block) ([]byte, error) {
	transactions, err := bs.GetTransactionsByBlockID(block.ID)
	if err != nil {
		return nil, blocker.NewBlocker(blocker.DBErr, err.Error())
	}
	block.Transactions = transactions
	return commonUtils.GetBlockHash(block, bs.GetChainType())

}

// GetTransactionsByBlockID get transactions of the block
func (bs *BlockService) GetTransactionsByBlockID(blockID int64) ([]*model.Transaction, error) {
	var transactions []*model.Transaction

	// get transaction of the block
	transactionQ, transactionArg := bs.TransactionQuery.GetTransactionsByBlockID(blockID)
	rows, err := bs.QueryExecutor.ExecuteSelect(transactionQ, false, transactionArg...)

	if err != nil {
		return nil, blocker.NewBlocker(blocker.DBErr, err.Error())
	}
	defer rows.Close()

	return bs.TransactionQuery.BuildModel(transactions, rows)
}

func (bs *BlockService) GetPublishedReceiptsByBlockHeight(blockHeight uint32) ([]*model.PublishedReceipt, error) {
	var publishedReceipts []*model.PublishedReceipt

	// get published receipts of the block
	publishedReceiptQ, publishedReceiptArg := bs.PublishedReceiptQuery.GetPublishedReceiptByBlockHeight(blockHeight)
	rows, err := bs.QueryExecutor.ExecuteSelect(publishedReceiptQ, false, publishedReceiptArg...)
	if err != nil {
		return nil, err
	}
	defer rows.Close()
	publishedReceipts, err = bs.PublishedReceiptQuery.BuildModel(publishedReceipts, rows)
	if err != nil {
		return nil, err
	}
	return publishedReceipts, nil
}

// GetLastBlock return the last pushed block
func (bs *BlockService) GetBlockByHeight(height uint32) (*model.Block, error) {
	block, err := commonUtils.GetBlockByHeight(height, bs.QueryExecutor, bs.BlockQuery)
	if err != nil {
		return nil, blocker.NewBlocker(blocker.DBErr, err.Error())
	}

	transactions, err := bs.GetTransactionsByBlockID(block.ID)
	if err != nil {
		return nil, blocker.NewBlocker(blocker.DBErr, err.Error())
	}
	block.Transactions = transactions

	return block, nil
}

// GetGenesis return the last pushed block
func (bs *BlockService) GetGenesisBlock() (*model.Block, error) {
	var (
		lastBlock model.Block
		row, _    = bs.QueryExecutor.ExecuteSelectRow(bs.BlockQuery.GetGenesisBlock(), false)
	)
	if row == nil {
		return nil, blocker.NewBlocker(blocker.BlockNotFoundErr, "genesis block is not found")
	}
	err := bs.BlockQuery.Scan(&lastBlock, row)
	if err != nil {
		return nil, blocker.NewBlocker(blocker.BlockNotFoundErr, "genesis block is not found")
	}
	return &lastBlock, nil
}

// GetBlocks return all pushed blocks
func (bs *BlockService) GetBlocks() ([]*model.Block, error) {
	var (
		blocks    []*model.Block
		rows, err = bs.QueryExecutor.ExecuteSelect(bs.BlockQuery.GetBlocks(0, 100), false)
	)
	if err != nil {
		return nil, err
	}
	defer rows.Close()
	blocks, err = bs.BlockQuery.BuildModel(blocks, rows)
	if err != nil {
		return nil, err
	}
	return blocks, nil
}

// PopulateBlockData add transactions and published receipts to model.Block instance
func (bs *BlockService) PopulateBlockData(block *model.Block) error {
	txs, err := bs.GetTransactionsByBlockID(block.ID)
	if err != nil {
		bs.Logger.Errorln(err)
		return blocker.NewBlocker(blocker.BlockErr, "error getting block transactions")
	}
	prs, err := bs.GetPublishedReceiptsByBlockHeight(block.Height)
	if err != nil {
		bs.Logger.Errorln(err)
		return blocker.NewBlocker(blocker.BlockErr, "error getting block published receipts")
	}
	block.Transactions = txs
	block.PublishedReceipts = prs
	return nil
}

// RemoveMempoolTransactions removes a list of transactions tx from mempool given their Ids
func (bs *BlockService) RemoveMempoolTransactions(transactions []*model.Transaction) error {
	var idsStr []string
	for _, tx := range transactions {
		idsStr = append(idsStr, "'"+strconv.FormatInt(tx.ID, 10)+"'")
	}
	err := bs.QueryExecutor.ExecuteTransaction(bs.MempoolQuery.DeleteMempoolTransactions(idsStr))
	if err != nil {
		return err
	}
	bs.Logger.Infof("mempool transaction with IDs = %s deleted", idsStr)
	return nil
}

// GenerateBlock generate block from transactions in mempool
func (bs *BlockService) GenerateBlock(
	previousBlock *model.Block,
	secretPhrase string,
	timestamp int64,
) (*model.Block, error) {
	var (
		totalAmount, totalFee, totalCoinbase int64
		payloadLength                        uint32
		// only for mainchain
		sortedTransactions  []*model.Transaction
		publishedReceipts   []*model.PublishedReceipt
		payloadHash         []byte
		err                 error
		digest              = sha3.New256()
		blockSmithPublicKey = util.GetPublicKeyFromSeed(secretPhrase)
	)
	newBlockHeight := previousBlock.Height + 1
	// calculate total coinbase to be added to the block
	totalCoinbase = bs.GetCoinbase()
	sortedTransactions, err = bs.MempoolService.SelectTransactionsFromMempool(timestamp)
	if err != nil {
		return nil, errors.New("MempoolReadError")
	}
	// select transactions from mempool to be added to the block
	for _, tx := range sortedTransactions {
		if _, err := digest.Write(tx.TransactionHash); err != nil {
			return nil, err
		}
		txType, err := bs.ActionTypeSwitcher.GetTransactionType(tx)
		if err != nil {
			return nil, err
		}
		totalAmount += txType.GetAmount()
		totalFee += tx.Fee
		payloadLength += txType.GetSize()
	}
	// select published receipts to be added to the block
	publishedReceipts, err = bs.ReceiptService.SelectReceipts(
		timestamp, bs.ReceiptUtil.GetNumberOfMaxReceipts(
			len(bs.BlocksmithStrategy.GetSortedBlocksmiths(previousBlock))),
		previousBlock.Height,
	)
	// FIXME: add published receipts to block payload length

	if err != nil {
		return nil, err
	}
	// filter only good receipt
	for _, br := range publishedReceipts {
		_, err = digest.Write(bs.ReceiptUtil.GetSignedBatchReceiptBytes(br.BatchReceipt))
		if err != nil {
			return nil, err
		}
	}

	payloadHash = digest.Sum([]byte{})
	// loop through transaction to build block hash
	digest.Reset() // reset the digest
	if _, err := digest.Write(previousBlock.GetBlockSeed()); err != nil {
		return nil, err
	}

	previousSeedHash := digest.Sum([]byte{})
	blockSeed := bs.Signature.SignByNode(previousSeedHash, secretPhrase)
	digest.Reset() // reset the digest
	// compute the previous block hash
	previousBlockHash, err := util.GetBlockHash(previousBlock, bs.Chaintype)
	if err != nil {
		return nil, err
	}
	block, err := bs.NewMainBlock(
		1,
		previousBlockHash,
		blockSeed,
		blockSmithPublicKey,
		newBlockHeight,
		timestamp,
		totalAmount,
		totalFee,
		totalCoinbase,
		sortedTransactions,
		publishedReceipts,
		payloadHash,
		payloadLength,
		secretPhrase,
	)
	if err != nil {
		return nil, err
	}
	return block, nil
}

// GenerateGenesisBlock generate and return genesis block from a given template (see constant/genesis.go)
func (bs *BlockService) GenerateGenesisBlock(genesisEntries []constant.GenesisConfigEntry) (*model.Block, error) {
	var (
		totalAmount, totalFee, totalCoinBase int64
		blockTransactions                    []*model.Transaction
		payloadLength                        uint32
		digest                               = sha3.New256()
	)

	genesisTransactions, err := GetGenesisTransactions(bs.Chaintype, genesisEntries)
	if err != nil {
		return nil, err
	}
	for index, tx := range genesisTransactions {
		if _, err := digest.Write(tx.TransactionHash); err != nil {
			return nil, err
		}
		if tx.TransactionType == util.ConvertBytesToUint32([]byte{1, 0, 0, 0}) { // if type = send money
			totalAmount += tx.GetSendMoneyTransactionBody().Amount
		}
		txType, err := bs.ActionTypeSwitcher.GetTransactionType(tx)
		if err != nil {
			return nil, err
		}
		totalAmount += txType.GetAmount()
		totalFee += tx.Fee
		payloadLength += txType.GetSize()
		tx.TransactionIndex = uint32(index) + 1
		blockTransactions = append(blockTransactions, tx)
	}

	payloadHash := digest.Sum([]byte{})
	block, err := bs.NewGenesisBlock(
		1,
		nil,
		bs.Chaintype.GetGenesisBlockSeed(),
		bs.Chaintype.GetGenesisNodePublicKey(),
		0,
		bs.Chaintype.GetGenesisBlockTimestamp(),
		totalAmount,
		totalFee,
		totalCoinBase,
		blockTransactions,
		[]*model.PublishedReceipt{},
		nil,
		payloadHash,
		payloadLength,
		big.NewInt(0),
		bs.Chaintype.GetGenesisBlockSignature(),
	)
	if err != nil {
		return nil, err
	}
	// assign genesis block id
	block.ID = coreUtil.GetBlockID(block, bs.Chaintype)
	if block.ID == 0 {
		return nil, blocker.NewBlocker(blocker.BlockErr, fmt.Sprintf("Invalid %s Genesis Block ID", bs.Chaintype.GetName()))
	}
	return block, nil
}

// AddGenesis generate and add (push) genesis block to db
func (bs *BlockService) AddGenesis() error {
	block, err := bs.GenerateGenesisBlock(constant.GenesisConfig)
	if err != nil {
		return err
	}
	err = bs.PushBlock(&model.Block{ID: -1, Height: 0}, block, false, true)
	if err != nil {
		bs.Logger.Fatal("PushGenesisBlock:fail ", err)
	}
	return nil
}

// CheckGenesis check if genesis has been added
func (bs *BlockService) CheckGenesis() bool {
	genesisBlock, err := bs.GetGenesisBlock()
	if err != nil { // Genesis is not in the blockchain yet
		return false
	}
	if genesisBlock.ID != bs.Chaintype.GetGenesisBlockID() {
		bs.Logger.Fatalf("Genesis ID does not match, expect: %d, get: %d", bs.Chaintype.GetGenesisBlockID(), genesisBlock.ID)
	}
	return true
}

// ReceiveBlock handle the block received from connected peers
// argument lastBlock is the lastblock in this node
// argument block is the in coming block from peer
func (bs *BlockService) ReceiveBlock(
	senderPublicKey []byte,
	lastBlock, block *model.Block,
	nodeSecretPhrase string,
	peer *model.Peer,
) (*model.BatchReceipt, error) {
	var err error
	// make sure block has previous block hash
	if block.GetPreviousBlockHash() == nil {
		return nil, blocker.NewBlocker(
			blocker.BlockErr,
			"last block hash does not exist",
		)
	}

	// check previous block hash of new block not same with current block hash and
	// check new block is not better than current block
	if !bytes.Equal(block.GetPreviousBlockHash(), lastBlock.GetBlockHash()) &&
		!(bytes.Equal(block.GetPreviousBlockHash(), lastBlock.GetPreviousBlockHash()) &&
			block.Timestamp < lastBlock.Timestamp) {
		return nil, status.Error(codes.InvalidArgument, "InvalidBlock")
	}

	// check new block is better than current block
	if bytes.Equal(block.GetPreviousBlockHash(), lastBlock.GetPreviousBlockHash()) &&
		block.Timestamp < lastBlock.Timestamp {
		lastBlock, err = commonUtils.GetBlockByHeight(lastBlock.Height-1, bs.QueryExecutor, bs.BlockQuery)
		if err != nil {
			return nil, status.Error(codes.Internal, "FailGetBlock")
		}
	}

	// pre validation block
	if err = bs.PreValidateBlock(block, lastBlock); err != nil {
		return nil, status.Error(codes.InvalidArgument, "InvalidBlock")
	}

	isQueued, err := bs.ProcessQueueBlock(block, peer)
	if err != nil {
		return nil, err
	}
	// process block when block don't have transaction
	if !isQueued {
		err = bs.ProcessCompletedBlock(block)
		if err != nil {
			return nil, err
		}
	}

	receiptKey, err := bs.ReceiptUtil.GetReceiptKey(
		block.GetBlockHash(), senderPublicKey,
	)
	if err != nil {
		return nil, blocker.NewBlocker(
			blocker.BlockErr,
			err.Error(),
		)
	}
	// check if already broadcast receipt to this node
	_, err = bs.KVExecutor.Get(constant.KVdbTableBlockReminderKey + string(receiptKey))
	if err == nil {
		return nil, blocker.NewBlocker(blocker.BlockErr, "already send receipt for this block")
	}

	if err != badger.ErrKeyNotFound {
		return nil, blocker.NewBlocker(blocker.BlockErr, "failed get receipt key")
	}

	// generate receipt and return as response
<<<<<<< HEAD
	batchReceipt, err := bs.ReceiptUtil.GenerateBatchReceiptWithReminder(
=======
	batchReceipt, err := bs.ReceiptService.GenerateBatchReceiptWithReminder(
>>>>>>> 74951b9b
		bs.Chaintype,
		block.GetBlockHash(),
		lastBlock,
		senderPublicKey,
		nodeSecretPhrase,
		constant.KVdbTableBlockReminderKey+string(receiptKey),
		constant.ReceiptDatumTypeBlock,
	)
	if err != nil {
		return nil, status.Error(codes.Internal, err.Error())
	}
	return batchReceipt, nil
}

// GetParticipationScore handle received block from another node
func (bs *BlockService) GetParticipationScore(nodePublicKey []byte) (int64, error) {
	var (
		participationScores []*model.ParticipationScore
	)
	participationScoreQ, args := bs.ParticipationScoreQuery.GetParticipationScoreByNodePublicKey(nodePublicKey)
	rows, err := bs.QueryExecutor.ExecuteSelect(participationScoreQ, false, args...)
	if err != nil {
		return 0, blocker.NewBlocker(blocker.DBErr, err.Error())
	}
	defer rows.Close()
	participationScores, err = bs.ParticipationScoreQuery.BuildModel(participationScores, rows)
	// if there aren't participation scores for this address/node, return 0
	if (err != nil) || len(participationScores) == 0 {
		return 0, nil
	}
	return participationScores[0].Score, nil
}

// GetParticipationScore handle received block from another node
func (bs *BlockService) GetBlockExtendedInfo(block *model.Block, includeReceipts bool) (*model.BlockExtendedInfo, error) {
	var (
		blExt                         = &model.BlockExtendedInfo{}
		skippedBlocksmiths            []*model.SkippedBlocksmith
		publishedReceipts             []*model.PublishedReceipt
		nodeRegistryAtHeight          []*model.NodeRegistration
		linkedPublishedReceiptCount   uint32
		unLinkedPublishedReceiptCount uint32
		err                           error
	)
	blExt.Block = block
	// block extra (computed) info
	if block.Height > 0 {
		blExt.BlocksmithAccountAddress, err = bs.GetBlocksmithAccountAddress(block)
		if err != nil {
			return nil, err
		}
	} else {
		blExt.BlocksmithAccountAddress = constant.MainchainGenesisAccountAddress
	}
	skippedBlocksmithsQuery := bs.SkippedBlocksmithQuery.GetSkippedBlocksmithsByBlockHeight(block.Height)
	skippedBlocksmithsRows, err := bs.QueryExecutor.ExecuteSelect(skippedBlocksmithsQuery, false)
	if err != nil {
		return nil, err
	}
	defer skippedBlocksmithsRows.Close()
	blExt.SkippedBlocksmiths, err = bs.SkippedBlocksmithQuery.BuildModel(skippedBlocksmiths, skippedBlocksmithsRows)
	if err != nil {
		return nil, err
	}
	publishedReceiptQ, publishedReceiptArgs := bs.PublishedReceiptQuery.GetPublishedReceiptByBlockHeight(block.Height)
	publishedReceiptRows, err := bs.QueryExecutor.ExecuteSelect(publishedReceiptQ, false, publishedReceiptArgs...)
	if err != nil {
		return nil, err
	}
	defer publishedReceiptRows.Close()
	publishedReceipts, err = bs.PublishedReceiptQuery.BuildModel(publishedReceipts, publishedReceiptRows)
	if err != nil {
		return nil, err
	}
	blExt.TotalReceipts = int64(len(publishedReceipts))
	for _, pr := range publishedReceipts {
		if pr.IntermediateHashes != nil {
			linkedPublishedReceiptCount++
		} else {
			unLinkedPublishedReceiptCount++
		}
	}
	nodeRegistryAtHeightQ := bs.NodeRegistrationQuery.GetNodeRegistryAtHeight(block.Height)
	nodeRegistryAtHeightRows, err := bs.QueryExecutor.ExecuteSelect(nodeRegistryAtHeightQ, false)
	if err != nil {
		return nil, err
	}
	defer nodeRegistryAtHeightRows.Close()
	nodeRegistryAtHeight, err = bs.NodeRegistrationQuery.BuildModel(nodeRegistryAtHeight, nodeRegistryAtHeightRows)
	if err != nil {
		return nil, err
	}
	blExt.ReceiptValue = commonUtils.GetReceiptValue(linkedPublishedReceiptCount, unLinkedPublishedReceiptCount)
	blExt.PopChange, err = util.CalculateParticipationScore(
		linkedPublishedReceiptCount,
		unLinkedPublishedReceiptCount,
		bs.ReceiptUtil.GetNumberOfMaxReceipts(len(nodeRegistryAtHeight)),
	)
	if err != nil {
		return nil, err
	}

	if includeReceipts {
		blExt.Block.PublishedReceipts = publishedReceipts
	}

	return blExt, nil
}

func (bs *BlockService) GetBlocksmithAccountAddress(block *model.Block) (string, error) {
	var (
		nr []*model.NodeRegistration
	)
	// get node registration related to current BlockSmith to retrieve the node's owner account at the block's height
	qry, args := bs.NodeRegistrationQuery.GetLastVersionedNodeRegistrationByPublicKey(block.BlocksmithPublicKey, block.Height)
	rows, err := bs.QueryExecutor.ExecuteSelect(qry, false, args...)
	if err != nil {
		return "", blocker.NewBlocker(blocker.DBErr, err.Error())
	}
	defer rows.Close()

	nr, err = bs.NodeRegistrationQuery.BuildModel(nr, rows)
	if (err != nil) || len(nr) == 0 {
		return "", blocker.NewBlocker(blocker.DBErr, "VersionedNodeRegistrationNotFound")
	}
	return nr[0].AccountAddress, nil
}

func (*BlockService) GetCoinbase() int64 {
	return 50 * constant.OneZBC
}

func (bs *BlockService) PopOffToBlock(commonBlock *model.Block) ([]*model.Block, error) {
	var (
		mempoolsBackupBytes *bytes.Buffer
		mempoolsBackup      []*model.MempoolTransaction
		err                 error
	)
	// if current blockchain Height is lower than minimal height of the blockchain that is allowed to rollback
	lastBlock, err := bs.GetLastBlock()
	if err != nil {
		return []*model.Block{}, err
	}
	minRollbackHeight := util.GetMinRollbackHeight(lastBlock.Height)

	if commonBlock.Height < minRollbackHeight {
		// TODO: handle it appropriately and analyze the effect if this returning empty element in the further processfork process
		bs.Logger.Warn("the node blockchain detects hardfork, please manually delete the database to recover")
		return []*model.Block{}, nil
	}

	_, err = bs.GetBlockByID(commonBlock.ID, false)
	if err != nil {
		return []*model.Block{}, blocker.NewBlocker(blocker.BlockNotFoundErr, fmt.Sprintf("the common block is not found %v", commonBlock.ID))
	}

	var poppedBlocks []*model.Block
	block := lastBlock

	// TODO:
	// Need to refactor this codes with better solution in the future
	// https://github.com/zoobc/zoobc-core/pull/514#discussion_r355297318
	publishedReceipts, err := bs.ReceiptService.GetPublishedReceiptsByHeight(block.GetHeight())
	if err != nil {
		return nil, blocker.NewBlocker(blocker.DBErr, err.Error())
	}
	block.PublishedReceipts = publishedReceipts

	for block.ID != commonBlock.ID && block.ID != bs.Chaintype.GetGenesisBlockID() {
		poppedBlocks = append(poppedBlocks, block)
		block, err = bs.GetBlockByHeight(block.Height - 1)
		if err != nil {
			return nil, err
		}
		publishedReceipts, err := bs.ReceiptService.GetPublishedReceiptsByHeight(block.GetHeight())
		if err != nil {
			return nil, blocker.NewBlocker(blocker.DBErr, err.Error())
		}
		block.PublishedReceipts = publishedReceipts
	}

	// Backup existing transactions from mempool before rollback
	mempoolsBackup, err = bs.MempoolService.GetMempoolTransactionsWantToBackup(commonBlock.Height)
	if err != nil {
		return nil, err
	}
	bs.Logger.Warnf("mempool tx backup %d in total with block_height %d", len(mempoolsBackup), commonBlock.GetHeight())
	derivedQueries := query.GetDerivedQuery(bs.Chaintype)
	err = bs.QueryExecutor.BeginTx()
	if err != nil {
		return []*model.Block{}, err
	}

	for _, dQuery := range derivedQueries {
		queries := dQuery.Rollback(commonBlock.Height)
		err = bs.QueryExecutor.ExecuteTransactions(queries)
		if err != nil {
			_ = bs.QueryExecutor.RollbackTx()
			return []*model.Block{}, err
		}
	}

	mempoolsBackupBytes = bytes.NewBuffer([]byte{})

	for _, mempool := range mempoolsBackup {
		var (
			tx     *model.Transaction
			txType transaction.TypeAction
		)
		tx, err := bs.TransactionUtil.ParseTransactionBytes(mempool.GetTransactionBytes(), true)
		if err != nil {
			return nil, err
		}
		txType, err = bs.ActionTypeSwitcher.GetTransactionType(tx)
		if err != nil {
			return nil, err
		}

		err = txType.UndoApplyUnconfirmed()
		if err != nil {
			return nil, err
		}

		/*
			mempoolsBackupBytes format is
			[...{4}byteSize,{bytesSize}transactionBytes]
		*/
		sizeMempool := uint32(len(mempool.GetTransactionBytes()))
		mempoolsBackupBytes.Write(util.ConvertUint32ToBytes(sizeMempool))
		mempoolsBackupBytes.Write(mempool.GetTransactionBytes())
	}
	err = bs.QueryExecutor.CommitTx()
	if err != nil {
		return nil, err
	}

	if mempoolsBackupBytes.Len() > 0 {
		kvdbMempoolsBackupKey := commonUtils.GetKvDbMempoolDBKey(bs.GetChainType())
		err = bs.KVExecutor.Insert(kvdbMempoolsBackupKey, mempoolsBackupBytes.Bytes(), int(constant.KVDBMempoolsBackupExpiry))
		if err != nil {
			return nil, err
		}
	}
	// remove peer memoization
	bs.NodeRegistrationService.ResetScrambledNodes()
	// clear block pool
	bs.BlockPoolService.ClearBlockPool()
	return poppedBlocks, nil
}

// WillSmith check if blocksmith need to calculate their smith time or need to smith or not
func (bs *BlockService) WillSmith(
	blocksmith *model.Blocksmith,
	blockchainProcessorLastBlockID int64,
) (int64, error) {
	var blocksmithScore int64
	lastBlock, err := bs.GetLastBlock()
	if err != nil {
		return blockchainProcessorLastBlockID, blocker.NewBlocker(
			blocker.SmithingErr, "genesis block has not been applied")
	}

	// caching: only calculate smith time once per new block
	if lastBlock.GetID() != blockchainProcessorLastBlockID {
		blockchainProcessorLastBlockID = lastBlock.GetID()
		bs.BlocksmithStrategy.SortBlocksmiths(lastBlock)
		// check if eligible to create block in this round
		blocksmithsMap := bs.BlocksmithStrategy.GetSortedBlocksmithsMap(lastBlock)
		if blocksmithsMap[string(blocksmith.NodePublicKey)] == nil {
			return blockchainProcessorLastBlockID,
				blocker.NewBlocker(blocker.SmithingErr, "BlocksmithNotInBlocksmithList")
		}
		// calculate blocksmith score for the block type
		// try to get the node's participation score (ps) from node public key
		// if node is not registered, ps will be 0 and this node won't be able to smith
		// the default ps is 100000, smithing could be slower than when using account balances
		// since default balance was 1000 times higher than default ps
		blocksmithScore, err = bs.GetParticipationScore(blocksmith.NodePublicKey)
		if blocksmithScore <= 0 {
			bs.Logger.Info("Node has participation score <= 0. Either is not registered or has been expelled from node registry")
		}
		if err != nil || blocksmithScore < 0 {
			// no negative scores allowed
			blocksmithScore = 0
			bs.Logger.Errorf("Participation score calculation: %s", err)
		}
		err = bs.BlocksmithStrategy.CalculateSmith(
			lastBlock,
			*(blocksmithsMap[string(blocksmith.NodePublicKey)]),
			blocksmith,
			blocksmithScore,
		)
		if err != nil {
			return blockchainProcessorLastBlockID, err
		}
		monitoring.SetBlockchainSmithTime(bs.GetChainType().GetTypeInt(), blocksmith.SmithTime-lastBlock.Timestamp)
	}
	// check for block pool duplicate
	blocksmithsMap := bs.BlocksmithStrategy.GetSortedBlocksmithsMap(lastBlock)
	blocksmithIndex := blocksmithsMap[string(blocksmith.NodePublicKey)]
	blockPool := bs.BlockPoolService.GetBlock(*blocksmithIndex)
	if blockPool != nil {
		return blockchainProcessorLastBlockID, blocker.NewBlocker(
			blocker.BlockErr, "DuplicateBlockPool",
		)
	}
	return blockchainProcessorLastBlockID, nil
}

// ProcessCompletedBlock to process block that already having all needed transactions
func (bs *BlockService) ProcessCompletedBlock(block *model.Block) error {
	bs.ChainWriteLock(constant.BlockchainStatusReceivingBlock)
	defer bs.ChainWriteUnlock(constant.BlockchainStatusReceivingBlock)
	lastBlock, err := bs.GetLastBlock()
	if err != nil {
		return err
	}
	//  check equality last block hash with previous block hash from received block
	if !bytes.Equal(lastBlock.GetBlockHash(), block.GetPreviousBlockHash()) {
		// check if incoming block is of higher quality
		// todo: moving this piece of code to another interface (block popper or process fork) the test will come later.
		if bytes.Equal(lastBlock.GetPreviousBlockHash(), block.PreviousBlockHash) &&
			block.Timestamp < lastBlock.Timestamp {
			previousBlock, err := commonUtils.GetBlockByHeight(lastBlock.Height-1, bs.QueryExecutor, bs.BlockQuery)
			if err != nil {
				return status.Error(codes.Internal,
					"fail to get last block",
				)
			}
			err = bs.ValidateBlock(block, previousBlock, time.Now().Unix())
			if err != nil {
				return status.Error(codes.InvalidArgument, "InvalidBlock")
			}
			lastBlocks, err := bs.PopOffToBlock(previousBlock)
			if err != nil {
				return err
			}

			err = bs.PushBlock(previousBlock, block, true, true)
			if err != nil {
				errPushBlock := bs.PushBlock(previousBlock, lastBlocks[0], false, true)
				if errPushBlock != nil {
					bs.Logger.Errorf("pushing back popped off block fail: %v", errPushBlock)
					return status.Error(codes.InvalidArgument, "InvalidBlock")
				}
				bs.Logger.Info("pushing back popped off block")
				return status.Error(codes.InvalidArgument, "InvalidBlock")
			}
			return nil
		}
		return status.Error(codes.InvalidArgument,
			"previousBlockHashDoesNotMatchWithLastBlockHash",
		)
	}
	// Validate incoming block
	err = bs.ValidateBlock(block, lastBlock, time.Now().Unix())
	if err != nil {
		return status.Error(codes.InvalidArgument, "InvalidBlock")
	}
	err = bs.PushBlock(lastBlock, block, true, false)
	if err != nil {
		return status.Error(codes.InvalidArgument, err.Error())
	}
	return nil
}

// ProcessQueueBlock process to queue block when waiting their transactions
func (bs *BlockService) ProcessQueueBlock(block *model.Block, peer *model.Peer) (needWaiting bool, err error) {
	// check block having transactions or not
	if len(block.TransactionIDs) == 0 {
		return false, nil
	}
	// check block already queued or not
	if bs.BlockIncompleteQueueService.GetBlockQueue(block.GetID()) != nil {
		return true, nil
	}
	var (
		txRequiredByBlock     = make(TransactionIDsMap)
		txRequiredByBlockArgs []interface{}
	)
	block.Transactions = make([]*model.Transaction, len(block.GetTransactionIDs()))
	for idx, txID := range block.TransactionIDs {
		txRequiredByBlock[txID] = idx
		// used as argument when quermockBlockDataying in mempool
		txRequiredByBlockArgs = append(txRequiredByBlockArgs, txID)
	}

	// find needed transactions in mempool
	var (
		caseQuery    = query.NewCaseQuery()
		mempoolQuery = query.NewMempoolQuery(bs.Chaintype)
		mempools     []*model.MempoolTransaction
	)
	// build query to select transaction in mempool transaction
	caseQuery.Select(mempoolQuery.TableName, mempoolQuery.Fields...)
	caseQuery.Where(caseQuery.In("id", txRequiredByBlockArgs...))
	selectQuery, args := caseQuery.Build()
	rows, err := bs.QueryExecutor.ExecuteSelect(selectQuery, false, args...)
	if err != nil {
		return false, err
	}
	defer rows.Close()
	mempools, err = mempoolQuery.BuildModel(mempools, rows)
	if err != nil {
		return false, err
	}
	for _, mempool := range mempools {
		tx, err := bs.TransactionUtil.ParseTransactionBytes(mempool.TransactionBytes, true)
		if err != nil {
			continue
		}
		block.Transactions[txRequiredByBlock[tx.GetID()]] = tx
		delete(txRequiredByBlock, tx.GetID())
	}
	// process when needed trasacntions are completed
	if len(txRequiredByBlock) == 0 {
		err := bs.ProcessCompletedBlock(block)
		if err != nil {
			return false, err
		}
		return true, nil
	}

	// saving temporary block
	bs.BlockIncompleteQueueService.AddBlockQueue(block)
	bs.BlockIncompleteQueueService.SetTransactionsRequired(block.GetID(), txRequiredByBlock)

	if peer == nil {
		bs.Logger.Errorf("Error peer is null, can not request block transactions from the Peer")
	}

	var txIds []int64
	for txID := range txRequiredByBlock {
		txIds = append(txIds, txID)
	}

	bs.BlockIncompleteQueueService.RequestBlockTransactions(txIds, peer)
	return true, nil
}

// ReceivedValidatedBlockTransactionsListener will receive validated transactions to complete transactions of blocks queued
func (bs *BlockService) ReceivedValidatedBlockTransactionsListener() observer.Listener {
	return observer.Listener{
		OnNotify: func(transactionsInterface interface{}, args ...interface{}) {
			transactions, ok := transactionsInterface.([]*model.Transaction)
			if !ok {
				bs.Logger.Fatalln("transactions casting failures in ReceivedValidatedBlockTransactionsListener")
			}
			for _, transaction := range transactions {
				var completedBlocks = bs.BlockIncompleteQueueService.AddTransaction(transaction)
				for _, block := range completedBlocks {
					err := bs.ProcessCompletedBlock(block)
					if err != nil {
						bs.Logger.Warn(blocker.BlockErr, err.Error())
					}
				}
			}
		},
	}
}

// ReceivedValidatedBlockTransactionsListener will send the transactions required by blocks
func (bs *BlockService) BlockTransactionsRequestedListener() observer.Listener {
	return observer.Listener{
		OnNotify: func(transactionsIdsInterface interface{}, args ...interface{}) {
			bs.ChainWriteLock(constant.BlockchainSendingBlockTransactions)
			defer bs.ChainWriteUnlock(constant.BlockchainSendingBlockTransactions)

			var (
				err            error
				transactions   []*model.Transaction
				transactionIds []int64
				peer           *model.Peer
				ok             bool
			)

			transactionIds, ok = transactionsIdsInterface.([]int64)
			if !ok {
				bs.Logger.Fatalln("transactionIds casting failures in BlockTransactionsRequestedListener")
			}

			peer, ok = args[1].(*model.Peer)
			if !ok {
				bs.Logger.Fatalln("peer casting failures in BlockTransactionsRequestedListener")
			}

			transactions, err = bs.TransactionCoreService.GetTransactionsByIds(transactionIds)
			if err != nil {
				return
			}
			bs.Observer.Notify(observer.SendBlockTransactions, transactions, bs.Chaintype, peer)
		},
	}
}<|MERGE_RESOLUTION|>--- conflicted
+++ resolved
@@ -56,12 +56,9 @@
 		GetTransactionsByBlockID(blockID int64) ([]*model.Transaction, error)
 		GetPublishedReceiptsByBlockHeight(blockHeight uint32) ([]*model.PublishedReceipt, error)
 		RemoveMempoolTransactions(transactions []*model.Transaction) error
-<<<<<<< HEAD
 		ReceivedValidatedBlockTransactionsListener() observer.Listener
 		BlockTransactionsRequestedListener() observer.Listener
-=======
 		ScanBlockPool() error
->>>>>>> 74951b9b
 	}
 
 	// TODO: rename to BlockMainService
@@ -106,7 +103,6 @@
 	merkleTreeQuery query.MerkleTreeQueryInterface,
 	publishedReceiptQuery query.PublishedReceiptQueryInterface,
 	skippedBlocksmithQuery query.SkippedBlocksmithQueryInterface,
-	spinePublicKeyQuery query.SpinePublicKeyQueryInterface,
 	signature crypto.SignatureInterface,
 	mempoolService MempoolServiceInterface,
 	receiptService ReceiptServiceInterface,
@@ -119,8 +115,11 @@
 	blocksmithStrategy strategy.BlocksmithStrategyInterface,
 	logger *log.Logger,
 	accountLedgerQuery query.AccountLedgerQueryInterface,
+	blockIncompleteQueueService BlockIncompleteQueueServiceInterface,
+	transactionUtil transaction.UtilInterface,
+	receiptUtil coreUtil.ReceiptUtilInterface,
+	transactionCoreService TransactionCoreServiceInterface,
 	blockPoolService BlockPoolServiceInterface,
-	blockIncompleteQueueService BlockIncompleteQueueServiceInterface,
 ) *BlockService {
 	return &BlockService{
 		Chaintype:                   ct,
@@ -132,7 +131,6 @@
 		MerkleTreeQuery:             merkleTreeQuery,
 		PublishedReceiptQuery:       publishedReceiptQuery,
 		SkippedBlocksmithQuery:      skippedBlocksmithQuery,
-		SpinePublicKeyQuery:         spinePublicKeyQuery,
 		Signature:                   signature,
 		MempoolService:              mempoolService,
 		ReceiptService:              receiptService,
@@ -145,8 +143,11 @@
 		Observer:                    obsr,
 		Logger:                      logger,
 		AccountLedgerQuery:          accountLedgerQuery,
+		BlockIncompleteQueueService: blockIncompleteQueueService,
+		TransactionUtil:             transactionUtil,
+		ReceiptUtil:                 receiptUtil,
+		TransactionCoreService:      transactionCoreService,
 		BlockPoolService:            blockPoolService,
-		BlockIncompleteQueueService: blockIncompleteQueueService,
 	}
 }
 
@@ -1293,11 +1294,7 @@
 	}
 
 	// generate receipt and return as response
-<<<<<<< HEAD
-	batchReceipt, err := bs.ReceiptUtil.GenerateBatchReceiptWithReminder(
-=======
 	batchReceipt, err := bs.ReceiptService.GenerateBatchReceiptWithReminder(
->>>>>>> 74951b9b
 		bs.Chaintype,
 		block.GetBlockHash(),
 		lastBlock,
