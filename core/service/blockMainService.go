--- conflicted
+++ resolved
@@ -644,9 +644,7 @@
 		}
 		// block is in first place continue to persist block to database ignoring the `persist` flag
 	}
-<<<<<<< HEAD
-
-=======
+
 	// if genesis
 	if coreUtil.IsGenesis(previousBlock.GetID(), block) {
 		// insert initial fee scale
@@ -712,7 +710,6 @@
 			return err
 		}
 	}
->>>>>>> aca5eb12
 	err = bs.QueryExecutor.CommitTx()
 	if err != nil { // commit automatically unlock executor and close tx
 		return err
