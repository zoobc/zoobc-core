--- conflicted
+++ resolved
@@ -62,31 +62,6 @@
 	// TODO: rename to BlockMainService
 	BlockService struct {
 		sync.RWMutex
-<<<<<<< HEAD
-		Chaintype               chaintype.ChainType
-		KVExecutor              kvdb.KVExecutorInterface
-		QueryExecutor           query.ExecutorInterface
-		BlockQuery              query.BlockQueryInterface
-		MempoolQuery            query.MempoolQueryInterface
-		TransactionQuery        query.TransactionQueryInterface
-		MerkleTreeQuery         query.MerkleTreeQueryInterface
-		PublishedReceiptQuery   query.PublishedReceiptQueryInterface
-		SkippedBlocksmithQuery  query.SkippedBlocksmithQueryInterface
-		SpinePublicKeyQuery     query.SpinePublicKeyQueryInterface
-		Signature               crypto.SignatureInterface
-		MempoolService          MempoolServiceInterface
-		ReceiptService          ReceiptServiceInterface
-		NodeRegistrationService NodeRegistrationServiceInterface
-		ActionTypeSwitcher      transaction.TypeActionSwitcher
-		AccountBalanceQuery     query.AccountBalanceQueryInterface
-		ParticipationScoreQuery query.ParticipationScoreQueryInterface
-		NodeRegistrationQuery   query.NodeRegistrationQueryInterface
-		BlocksmithStrategy      strategy.BlocksmithStrategyInterface
-		Observer                *observer.Observer
-		Logger                  *log.Logger
-		AccountLedgerQuery      query.AccountLedgerQueryInterface
-		BlockPoolService        BlockPoolServiceInterface
-=======
 		Chaintype                   chaintype.ChainType
 		KVExecutor                  kvdb.KVExecutorInterface
 		QueryExecutor               query.ExecutorInterface
@@ -108,9 +83,9 @@
 		AccountLedgerQuery          query.AccountLedgerQueryInterface
 		BlocksmithStrategy          strategy.BlocksmithStrategyInterface
 		BlockIncompleteQueueService BlockIncompleteQueueServiceInterface
+		BlockPoolService            BlockPoolServiceInterface
 		Observer                    *observer.Observer
 		Logger                      *log.Logger
->>>>>>> cd4aa023
 	}
 )
 
@@ -138,31 +113,33 @@
 	logger *log.Logger,
 	accountLedgerQuery query.AccountLedgerQueryInterface,
 	blockPoolService BlockPoolServiceInterface,
+	blockIncompleteQueueService BlockIncompleteQueueServiceInterface,
 ) *BlockService {
 	return &BlockService{
-		Chaintype:               ct,
-		KVExecutor:              kvExecutor,
-		QueryExecutor:           queryExecutor,
-		BlockQuery:              blockQuery,
-		MempoolQuery:            mempoolQuery,
-		TransactionQuery:        transactionQuery,
-		MerkleTreeQuery:         merkleTreeQuery,
-		PublishedReceiptQuery:   publishedReceiptQuery,
-		SkippedBlocksmithQuery:  skippedBlocksmithQuery,
-		SpinePublicKeyQuery:     spinePublicKeyQuery,
-		Signature:               signature,
-		MempoolService:          mempoolService,
-		ReceiptService:          receiptService,
-		NodeRegistrationService: nodeRegistrationService,
-		ActionTypeSwitcher:      txTypeSwitcher,
-		AccountBalanceQuery:     accountBalanceQuery,
-		ParticipationScoreQuery: participationScoreQuery,
-		NodeRegistrationQuery:   nodeRegistrationQuery,
-		BlocksmithStrategy:      blocksmithStrategy,
-		Observer:                obsr,
-		Logger:                  logger,
-		AccountLedgerQuery:      accountLedgerQuery,
-		BlockPoolService:        blockPoolService,
+		Chaintype:                   ct,
+		KVExecutor:                  kvExecutor,
+		QueryExecutor:               queryExecutor,
+		BlockQuery:                  blockQuery,
+		MempoolQuery:                mempoolQuery,
+		TransactionQuery:            transactionQuery,
+		MerkleTreeQuery:             merkleTreeQuery,
+		PublishedReceiptQuery:       publishedReceiptQuery,
+		SkippedBlocksmithQuery:      skippedBlocksmithQuery,
+		SpinePublicKeyQuery:         spinePublicKeyQuery,
+		Signature:                   signature,
+		MempoolService:              mempoolService,
+		ReceiptService:              receiptService,
+		NodeRegistrationService:     nodeRegistrationService,
+		ActionTypeSwitcher:          txTypeSwitcher,
+		AccountBalanceQuery:         accountBalanceQuery,
+		ParticipationScoreQuery:     participationScoreQuery,
+		NodeRegistrationQuery:       nodeRegistrationQuery,
+		BlocksmithStrategy:          blocksmithStrategy,
+		Observer:                    obsr,
+		Logger:                      logger,
+		AccountLedgerQuery:          accountLedgerQuery,
+		BlockPoolService:            blockPoolService,
+		BlockIncompleteQueueService: blockIncompleteQueueService,
 	}
 }
 
@@ -595,16 +572,13 @@
 	bs.Logger.Debugf("%s Block Pushed ID: %d", bs.Chaintype.GetName(), block.GetID())
 	// sort blocksmiths for next block
 	bs.BlocksmithStrategy.SortBlocksmiths(block)
-<<<<<<< HEAD
 	// clear the block poolo
 	bs.BlockPoolService.ClearBlockPool()
-=======
-	// add transactionIDs and remove transaction before broadcast
-	block.TransactionIDs = transactionIDs
-	block.Transactions = []*model.Transaction{}
->>>>>>> cd4aa023
 	// broadcast block
 	if broadcast && !persist && *blocksmithIndex == 0 {
+		// add transactionIDs and remove transaction before broadcast
+		block.TransactionIDs = transactionIDs
+		block.Transactions = []*model.Transaction{}
 		bs.Observer.Notify(observer.BroadcastBlock, block, bs.Chaintype)
 	}
 	bs.Observer.Notify(observer.BlockPushed, block, bs.Chaintype)
@@ -1248,11 +1222,8 @@
 	lastBlock, block *model.Block,
 	nodeSecretPhrase string,
 ) (*model.BatchReceipt, error) {
-<<<<<<< HEAD
-=======
 	var err error
 	// make sure block has previous block hash
->>>>>>> cd4aa023
 	if block.GetPreviousBlockHash() == nil {
 		return nil, blocker.NewBlocker(
 			blocker.BlockErr,
@@ -1303,146 +1274,6 @@
 			err.Error(),
 		)
 	}
-<<<<<<< HEAD
-	blockHash, err := commonUtils.GetBlockHash(block, bs.Chaintype)
-	if err != nil {
-		return nil, err
-	}
-	//  check equality last block hash with previous block hash from received block
-	if !bytes.Equal(lastBlock.GetBlockHash(), block.GetPreviousBlockHash()) {
-		// check if incoming block is of higher quality
-		// todo: moving this piece of code to another interface (block popper or process fork) the test will come later.
-		if bytes.Equal(lastBlock.GetPreviousBlockHash(), block.PreviousBlockHash) &&
-			block.Timestamp < lastBlock.Timestamp {
-			err := func() error {
-				bs.ChainWriteLock(constant.BlockchainStatusReceivingBlock)
-				defer bs.ChainWriteUnlock(constant.BlockchainStatusReceivingBlock)
-				previousBlock, err := commonUtils.GetBlockByHeight(lastBlock.Height-1, bs.QueryExecutor, bs.BlockQuery)
-				if err != nil {
-					return status.Error(codes.Internal,
-						"fail to get last block",
-					)
-				}
-				if !bytes.Equal(previousBlock.GetBlockHash(), block.PreviousBlockHash) {
-					return status.Error(codes.InvalidArgument,
-						"blockchain changed, ignore the incoming block",
-					)
-				}
-				lastBlocks, err := bs.PopOffToBlock(previousBlock)
-				if err != nil {
-					return err
-				}
-				err = bs.ValidateBlock(block, previousBlock, time.Now().Unix())
-				if err != nil {
-					errPushBlock := bs.PushBlock(previousBlock, lastBlocks[0], false, true)
-					if errPushBlock != nil {
-						bs.Logger.Errorf("pushing back popped off block fail: %v", errPushBlock)
-						return status.Error(codes.InvalidArgument, "InvalidBlock")
-					}
-					bs.Logger.Info("pushing back popped off block")
-					return status.Error(codes.InvalidArgument, "InvalidBlock")
-				}
-				err = bs.PushBlock(previousBlock, block, true, true)
-				if err != nil {
-					errPushBlock := bs.PushBlock(previousBlock, lastBlocks[0], false, true)
-					if errPushBlock != nil {
-						bs.Logger.Errorf("pushing back popped off block fail: %v", errPushBlock)
-						return status.Error(codes.InvalidArgument, "InvalidBlock")
-					}
-					bs.Logger.Info("pushing back popped off block")
-					return status.Error(codes.InvalidArgument, "InvalidBlock")
-				}
-				return nil
-			}()
-			if err != nil {
-				return nil, err
-			}
-		}
-		// check if already broadcast receipt to this node
-		_, err := bs.KVExecutor.Get(constant.KVdbTableBlockReminderKey + string(receiptKey))
-		if err != nil {
-			if err == badger.ErrKeyNotFound {
-				if !bytes.Equal(blockHash, lastBlock.GetBlockHash()) {
-					// invalid block hash don't send receipt to client
-					return nil, status.Error(codes.InvalidArgument, "InvalidBlockHash")
-				}
-				batchReceipt, err := bs.ReceiptService.GenerateBatchReceiptWithReminder(
-					bs.Chaintype,
-					blockHash,
-					lastBlock,
-					senderPublicKey,
-					nodeSecretPhrase,
-					constant.KVdbTableBlockReminderKey+string(receiptKey),
-					constant.ReceiptDatumTypeBlock,
-				)
-				if err != nil {
-					return nil, status.Error(codes.Internal, err.Error())
-				}
-				return batchReceipt, nil
-			}
-			return nil, status.Error(codes.Internal, err.Error())
-		}
-		return nil, status.Error(codes.InvalidArgument,
-			"previousBlockHashDoesNotMatchWithLastBlockHash",
-		)
-	}
-	blocksmithsMap := bs.BlocksmithStrategy.GetSortedBlocksmithsMap(lastBlock)
-	blocksmithIndex := blocksmithsMap[string(block.BlocksmithPublicKey)]
-	if blocksmithIndex == nil {
-		return nil, blocker.NewBlocker(blocker.BlockErr, "InvalidBlocksmith")
-	}
-	blockPool := bs.BlockPoolService.GetBlock(*blocksmithIndex)
-	if blockPool != nil {
-		if !bytes.Equal(blockPool.GetBlockHash(), blockHash) {
-			return nil, blocker.NewBlocker(blocker.BlockErr, "BlockPoolDuplicate:invalidBlock")
-		}
-		_, err := bs.KVExecutor.Get(constant.KVdbTableBlockReminderKey + string(receiptKey))
-		if err != nil {
-			if err == badger.ErrKeyNotFound {
-				batchReceipt, err := bs.ReceiptService.GenerateBatchReceiptWithReminder(
-					bs.Chaintype,
-					blockHash,
-					lastBlock,
-					senderPublicKey,
-					nodeSecretPhrase,
-					constant.KVdbTableBlockReminderKey+string(receiptKey),
-					constant.ReceiptDatumTypeBlock,
-				)
-				if err != nil {
-					return nil, status.Error(codes.Internal, err.Error())
-				}
-				return batchReceipt, nil
-			}
-			return nil, status.Error(codes.Internal, err.Error())
-		}
-		return nil, blocker.NewBlocker(blocker.BlockErr, "BlockPoolDuplicate")
-	}
-	err = func() error {
-		// pushBlock closure to release lock as soon as block pushed
-		// Securing receive block process
-		bs.ChainWriteLock(constant.BlockchainStatusReceivingBlock)
-		defer bs.ChainWriteUnlock(constant.BlockchainStatusReceivingBlock)
-		// making sure get last block after paused process
-		lastBlock, err = bs.GetLastBlock()
-		if err != nil {
-			return status.Error(codes.Internal,
-				"fail to get last block",
-			)
-		}
-		// Validate incoming block
-		err = bs.ValidateBlock(block, lastBlock, time.Now().Unix())
-		if err != nil {
-			return status.Error(codes.InvalidArgument, "InvalidBlock")
-		}
-		err = bs.PushBlock(lastBlock, block, true, false)
-		if err != nil {
-			return status.Error(codes.InvalidArgument, err.Error())
-		}
-		return nil
-	}()
-	if err != nil {
-		return nil, err
-=======
 	// check if already broadcast receipt to this node
 	_, err = bs.KVExecutor.Get(constant.KVdbTableBlockReminderKey + string(receiptKey))
 	if err == nil {
@@ -1451,7 +1282,6 @@
 
 	if err != badger.ErrKeyNotFound {
 		return nil, blocker.NewBlocker(blocker.BlockErr, "failed get receipt key")
->>>>>>> cd4aa023
 	}
 
 	// generate receipt and return as response
@@ -1706,7 +1536,6 @@
 	return poppedBlocks, nil
 }
 
-<<<<<<< HEAD
 // WillSmith check if blocksmith need to calculate their smith time or need to smith or not
 func (bs *BlockService) WillSmith(
 	blocksmith *model.Blocksmith,
@@ -1764,65 +1593,59 @@
 		)
 	}
 	return blockchainProcessorLastBlockID, nil
-=======
+}
+
 // ProcessCompletedBlock to process block that already having all needed transactions
 func (bs *BlockService) ProcessCompletedBlock(block *model.Block) error {
-	// Securing receive block process
 	bs.ChainWriteLock(constant.BlockchainStatusReceivingBlock)
 	defer bs.ChainWriteUnlock(constant.BlockchainStatusReceivingBlock)
-
-	// making sure get last block after paused process
-	var lastBlock, err = bs.GetLastBlock()
-	if err != nil {
-		return status.Error(codes.Internal,
-			"fail to get last block",
+	lastBlock, err := bs.GetLastBlock()
+	if err != nil {
+		return err
+	}
+	//  check equality last block hash with previous block hash from received block
+	if !bytes.Equal(lastBlock.GetBlockHash(), block.GetPreviousBlockHash()) {
+		// check if incoming block is of higher quality
+		// todo: moving this piece of code to another interface (block popper or process fork) the test will come later.
+		if bytes.Equal(lastBlock.GetPreviousBlockHash(), block.PreviousBlockHash) &&
+			block.Timestamp < lastBlock.Timestamp {
+			previousBlock, err := commonUtils.GetBlockByHeight(lastBlock.Height-1, bs.QueryExecutor, bs.BlockQuery)
+			if err != nil {
+				return status.Error(codes.Internal,
+					"fail to get last block",
+				)
+			}
+			err = bs.ValidateBlock(block, previousBlock, time.Now().Unix())
+			if err != nil {
+				return status.Error(codes.InvalidArgument, "InvalidBlock")
+			}
+			lastBlocks, err := bs.PopOffToBlock(previousBlock)
+			if err != nil {
+				return err
+			}
+
+			err = bs.PushBlock(previousBlock, block, true, true)
+			if err != nil {
+				errPushBlock := bs.PushBlock(previousBlock, lastBlocks[0], false, true)
+				if errPushBlock != nil {
+					bs.Logger.Errorf("pushing back popped off block fail: %v", errPushBlock)
+					return status.Error(codes.InvalidArgument, "InvalidBlock")
+				}
+				bs.Logger.Info("pushing back popped off block")
+				return status.Error(codes.InvalidArgument, "InvalidBlock")
+			}
+			return nil
+		}
+		return status.Error(codes.InvalidArgument,
+			"previousBlockHashDoesNotMatchWithLastBlockHash",
 		)
 	}
-	// when incoming block is better than last block that having same prevoius block hash
-	if bytes.Equal(lastBlock.GetPreviousBlockHash(), block.PreviousBlockHash) &&
-		block.Timestamp < lastBlock.Timestamp {
-		var previousBlock, err = commonUtils.GetBlockByHeight(lastBlock.Height-1, bs.QueryExecutor, bs.BlockQuery)
-		if err != nil {
-			return status.Error(codes.Internal,
-				"fail to get last block",
-			)
-		}
-		// Pop off last block to trying push incoming block
-		lastBlocks, err := bs.PopOffToBlock(previousBlock)
-		if err != nil {
-			return err
-		}
-		err = bs.ValidateBlock(block, previousBlock, time.Now().Unix())
-		if err != nil {
-			errPushBlock := bs.PushBlock(previousBlock, lastBlocks[0], false)
-			if errPushBlock != nil {
-				bs.Logger.Errorf("pushing back popped off block fail: %v", errPushBlock)
-				return status.Error(codes.InvalidArgument, "InvalidBlock")
-			}
-
-			bs.Logger.Info("pushing back popped off block")
-			return status.Error(codes.InvalidArgument, "InvalidBlock")
-		}
-		err = bs.PushBlock(previousBlock, block, true)
-		if err != nil {
-			errPushBlock := bs.PushBlock(previousBlock, lastBlocks[0], true)
-			if errPushBlock != nil {
-				bs.Logger.Errorf("pushing back popped off block fail: %v", errPushBlock)
-				return status.Error(codes.InvalidArgument, "InvalidBlock")
-			}
-			bs.Logger.Info("pushing back popped off block")
-			return status.Error(codes.InvalidArgument, "InvalidBlock")
-		}
-
-		return nil
-	}
-
-	// normal process to validate and push block
+	// Validate incoming block
 	err = bs.ValidateBlock(block, lastBlock, time.Now().Unix())
 	if err != nil {
 		return status.Error(codes.InvalidArgument, "InvalidBlock")
 	}
-	err = bs.PushBlock(lastBlock, block, true)
+	err = bs.PushBlock(lastBlock, block, true, false)
 	if err != nil {
 		return status.Error(codes.InvalidArgument, err.Error())
 	}
@@ -1902,5 +1725,4 @@
 			bs.Logger.Warn(blocker.BlockErr, err.Error())
 		}
 	}
->>>>>>> cd4aa023
 }