package service

import (
	"bytes"
	"database/sql"
	"errors"
	"fmt"
	"math/big"
	"reflect"
	"sort"
	"sync"

	badger "github.com/dgraph-io/badger/v2"
	"github.com/mohae/deepcopy"
	log "github.com/sirupsen/logrus"
	"golang.org/x/crypto/sha3"
	"google.golang.org/grpc/codes"
	"google.golang.org/grpc/status"

	"github.com/zoobc/zoobc-core/common/blocker"
	"github.com/zoobc/zoobc-core/common/chaintype"
	"github.com/zoobc/zoobc-core/common/constant"
	"github.com/zoobc/zoobc-core/common/crypto"
	"github.com/zoobc/zoobc-core/common/fee"
	"github.com/zoobc/zoobc-core/common/kvdb"
	"github.com/zoobc/zoobc-core/common/model"
	"github.com/zoobc/zoobc-core/common/monitoring"
	"github.com/zoobc/zoobc-core/common/query"
	"github.com/zoobc/zoobc-core/common/storage"
	"github.com/zoobc/zoobc-core/common/transaction"
	commonUtils "github.com/zoobc/zoobc-core/common/util"
	"github.com/zoobc/zoobc-core/core/smith/strategy"
	coreUtil "github.com/zoobc/zoobc-core/core/util"
	"github.com/zoobc/zoobc-core/observer"
)

type (
	// BlockServiceMainInterface interface that contains methods specific of BlockService
	BlockServiceMainInterface interface {
		NewMainBlock(
			version uint32,
			previousBlockHash, blockSeed, blockSmithPublicKey []byte,
			previousBlockHeight uint32,
			timestamp, totalAmount, totalFee, totalCoinBase int64,
			transactions []*model.Transaction,
			blockReceipts []*model.PublishedReceipt,
			secretPhrase string,
		) (*model.Block, error)
		ReceivedValidatedBlockTransactionsListener() observer.Listener
		BlockTransactionsRequestedListener() observer.Listener
		ScanBlockPool() error
	}

	// TODO: rename to BlockMainService
	BlockService struct {
		sync.RWMutex
		Chaintype                   chaintype.ChainType
		KVExecutor                  kvdb.KVExecutorInterface
		QueryExecutor               query.ExecutorInterface
		BlockQuery                  query.BlockQueryInterface
		MempoolQuery                query.MempoolQueryInterface
		TransactionQuery            query.TransactionQueryInterface
		PublishedReceiptQuery       query.PublishedReceiptQueryInterface
		SkippedBlocksmithQuery      query.SkippedBlocksmithQueryInterface
		Signature                   crypto.SignatureInterface
		MempoolService              MempoolServiceInterface
		ReceiptService              ReceiptServiceInterface
		NodeRegistrationService     NodeRegistrationServiceInterface
		BlocksmithService           BlocksmithServiceInterface
		FeeScaleService             fee.FeeScaleServiceInterface
		ActionTypeSwitcher          transaction.TypeActionSwitcher
		AccountBalanceQuery         query.AccountBalanceQueryInterface
		ParticipationScoreQuery     query.ParticipationScoreQueryInterface
		NodeRegistrationQuery       query.NodeRegistrationQueryInterface
		AccountLedgerQuery          query.AccountLedgerQueryInterface
		FeeVoteRevealVoteQuery      query.FeeVoteRevealVoteQueryInterface
		BlocksmithStrategy          strategy.BlocksmithStrategyInterface
		BlockIncompleteQueueService BlockIncompleteQueueServiceInterface
		BlockPoolService            BlockPoolServiceInterface
		Observer                    *observer.Observer
		Logger                      *log.Logger
		TransactionUtil             transaction.UtilInterface
		ReceiptUtil                 coreUtil.ReceiptUtilInterface
		PublishedReceiptUtil        coreUtil.PublishedReceiptUtilInterface
		TransactionCoreService      TransactionCoreServiceInterface
		CoinbaseService             CoinbaseServiceInterface
		ParticipationScoreService   ParticipationScoreServiceInterface
		PublishedReceiptService     PublishedReceiptServiceInterface
		PruneQuery                  []query.PruneQuery
		BlockStateStorage           storage.CacheStorageInterface
		BlockchainStatusService     BlockchainStatusServiceInterface
	}
)

func NewBlockMainService(
	ct chaintype.ChainType,
	kvExecutor kvdb.KVExecutorInterface,
	queryExecutor query.ExecutorInterface,
	blockQuery query.BlockQueryInterface,
	mempoolQuery query.MempoolQueryInterface,
	transactionQuery query.TransactionQueryInterface,
	skippedBlocksmithQuery query.SkippedBlocksmithQueryInterface,
	signature crypto.SignatureInterface,
	mempoolService MempoolServiceInterface,
	receiptService ReceiptServiceInterface,
	nodeRegistrationService NodeRegistrationServiceInterface,
	txTypeSwitcher transaction.TypeActionSwitcher,
	accountBalanceQuery query.AccountBalanceQueryInterface,
	participationScoreQuery query.ParticipationScoreQueryInterface,
	nodeRegistrationQuery query.NodeRegistrationQueryInterface,
	feeVoteRevealVoteQuery query.FeeVoteRevealVoteQueryInterface,
	obsr *observer.Observer,
	blocksmithStrategy strategy.BlocksmithStrategyInterface,
	logger *log.Logger,
	accountLedgerQuery query.AccountLedgerQueryInterface,
	blockIncompleteQueueService BlockIncompleteQueueServiceInterface,
	transactionUtil transaction.UtilInterface,
	receiptUtil coreUtil.ReceiptUtilInterface,
	publishedReceiptUtil coreUtil.PublishedReceiptUtilInterface,
	transactionCoreService TransactionCoreServiceInterface,
	blockPoolService BlockPoolServiceInterface,
	blocksmithService BlocksmithServiceInterface,
	coinbaseService CoinbaseServiceInterface,
	participationScoreService ParticipationScoreServiceInterface,
	publishedReceiptService PublishedReceiptServiceInterface,
	feeScaleService fee.FeeScaleServiceInterface,
	pruneQuery []query.PruneQuery,
	blockStateStorage storage.CacheStorageInterface,
	blockchainStatusService BlockchainStatusServiceInterface,
) *BlockService {
	return &BlockService{
		Chaintype:                   ct,
		KVExecutor:                  kvExecutor,
		QueryExecutor:               queryExecutor,
		BlockQuery:                  blockQuery,
		MempoolQuery:                mempoolQuery,
		TransactionQuery:            transactionQuery,
		SkippedBlocksmithQuery:      skippedBlocksmithQuery,
		Signature:                   signature,
		MempoolService:              mempoolService,
		ReceiptService:              receiptService,
		NodeRegistrationService:     nodeRegistrationService,
		ActionTypeSwitcher:          txTypeSwitcher,
		AccountBalanceQuery:         accountBalanceQuery,
		ParticipationScoreQuery:     participationScoreQuery,
		NodeRegistrationQuery:       nodeRegistrationQuery,
		FeeVoteRevealVoteQuery:      feeVoteRevealVoteQuery,
		BlocksmithStrategy:          blocksmithStrategy,
		Observer:                    obsr,
		Logger:                      logger,
		AccountLedgerQuery:          accountLedgerQuery,
		BlockIncompleteQueueService: blockIncompleteQueueService,
		TransactionUtil:             transactionUtil,
		ReceiptUtil:                 receiptUtil,
		PublishedReceiptUtil:        publishedReceiptUtil,
		TransactionCoreService:      transactionCoreService,
		BlockPoolService:            blockPoolService,
		BlocksmithService:           blocksmithService,
		CoinbaseService:             coinbaseService,
		ParticipationScoreService:   participationScoreService,
		PublishedReceiptService:     publishedReceiptService,
		FeeScaleService:             feeScaleService,
		PruneQuery:                  pruneQuery,
		BlockStateStorage:           blockStateStorage,
		BlockchainStatusService:     blockchainStatusService,
	}
}

// NewMainBlock generate new mainchain block
func (bs *BlockService) NewMainBlock(
	version uint32,
	previousBlockHash,
	blockSeed, blockSmithPublicKey []byte,
	previousBlockHeight uint32,
	timestamp,
	totalAmount,
	totalFee,
	totalCoinBase int64,
	transactions []*model.Transaction,
	publishedReceipts []*model.PublishedReceipt,
	secretPhrase string,
) (*model.Block, error) {
	var (
		err error
	)

	block := &model.Block{
		Version:             version,
		PreviousBlockHash:   previousBlockHash,
		BlockSeed:           blockSeed,
		BlocksmithPublicKey: blockSmithPublicKey,
		Height:              previousBlockHeight,
		Timestamp:           timestamp,
		TotalAmount:         totalAmount,
		TotalFee:            totalFee,
		TotalCoinBase:       totalCoinBase,
		Transactions:        transactions,
		PublishedReceipts:   publishedReceipts,
	}

	// compute block's payload hash and length and add it to block struct
	if block.PayloadHash, block.PayloadLength, err = bs.GetPayloadHashAndLength(block); err != nil {
		return nil, err
	}

	blockUnsignedByte, err := commonUtils.GetBlockByte(block, false, bs.Chaintype)
	if err != nil {
		bs.Logger.Error(err.Error())
	}
	block.BlockSignature = bs.Signature.SignByNode(blockUnsignedByte, secretPhrase)
	blockHash, err := commonUtils.GetBlockHash(block, bs.Chaintype)
	if err != nil {
		return nil, err
	}
	block.BlockHash = blockHash
	return block, nil
}

// GetChainType returns the chaintype
func (bs *BlockService) GetChainType() chaintype.ChainType {
	return bs.Chaintype
}

func (bs *BlockService) GetBlocksmithStrategy() strategy.BlocksmithStrategyInterface {
	return bs.BlocksmithStrategy
}

// ChainWriteLock locks the chain
func (bs *BlockService) ChainWriteLock(actionType int) {
	monitoring.IncrementStatusLockCounter(bs.Chaintype, actionType)
	bs.Lock()
	monitoring.SetBlockchainStatus(bs.Chaintype, actionType)
}

// ChainWriteUnlock unlocks the chain
func (bs *BlockService) ChainWriteUnlock(actionType int) {
	bs.Unlock()
	monitoring.DecrementStatusLockCounter(bs.Chaintype, actionType)
	monitoring.SetBlockchainStatus(bs.Chaintype, constant.BlockchainStatusIdle)
}

// NewGenesisBlock create new block that is fixed in the value of cumulative difficulty, smith scale, and the block signature
func (bs *BlockService) NewGenesisBlock(
	version uint32,
	previousBlockHash, blockSeed, blockSmithPublicKey []byte,
	previousBlockHeight uint32,
	timestamp, totalAmount, totalFee, totalCoinBase int64,
	transactions []*model.Transaction,
	publishedReceipts []*model.PublishedReceipt,
	spinePublicKeys []*model.SpinePublicKey,
	payloadHash []byte,
	payloadLength uint32,
	cumulativeDifficulty *big.Int,
	genesisSignature []byte,
) (*model.Block, error) {
	block := &model.Block{
		Version:              version,
		PreviousBlockHash:    previousBlockHash,
		BlockSeed:            blockSeed,
		BlocksmithPublicKey:  blockSmithPublicKey,
		Height:               previousBlockHeight,
		Timestamp:            timestamp,
		TotalAmount:          totalAmount,
		TotalFee:             totalFee,
		TotalCoinBase:        totalCoinBase,
		Transactions:         transactions,
		SpinePublicKeys:      spinePublicKeys,
		PublishedReceipts:    publishedReceipts,
		PayloadLength:        payloadLength,
		PayloadHash:          payloadHash,
		CumulativeDifficulty: cumulativeDifficulty.String(),
		BlockSignature:       genesisSignature,
	}
	blockHash, err := commonUtils.GetBlockHash(block, bs.Chaintype)
	if err != nil {
		return nil, err
	}
	block.BlockHash = blockHash
	return block, nil
}

// ValidatePayloadHash validate (computed) block's payload data hash against block's payload hash
func (bs *BlockService) ValidatePayloadHash(block *model.Block) error {
	hash, length, err := bs.GetPayloadHashAndLength(block)
	if err != nil {
		return err
	}
	if length != block.GetPayloadLength() || !bytes.Equal(hash, block.GetPayloadHash()) {
		return blocker.NewBlocker(blocker.ValidationErr, "InvalidBlockPayload")
	}
	return nil
}

// PreValidateBlock validate block without it's transactions
func (bs *BlockService) PreValidateBlock(block, previousLastBlock *model.Block) error {
	// check if blocksmith can smith at the time
	blocksmithsMap := bs.BlocksmithStrategy.GetSortedBlocksmithsMap(previousLastBlock)
	blocksmithIndex := blocksmithsMap[string(block.BlocksmithPublicKey)]
	if blocksmithIndex == nil {
		return blocker.NewBlocker(blocker.BlockErr, "InvalidBlocksmith")
	}
	// check smithtime
	err := bs.BlocksmithStrategy.IsValidSmithTime(*blocksmithIndex, int64(len(blocksmithsMap)), previousLastBlock)
	if err != nil {
		return blocker.NewBlocker(blocker.BlockErr, "InvalidSmithTime")
	}
	return nil
}

// ValidateBlock validate block to be pushed into the blockchain
func (bs *BlockService) ValidateBlock(block, previousLastBlock *model.Block) error {
	if err := bs.ValidatePayloadHash(block); err != nil {
		return err
	}

	// check if blocksmith can smith at the time
	blocksmithsMap := bs.BlocksmithStrategy.GetSortedBlocksmithsMap(previousLastBlock)
	blocksmithIndex := blocksmithsMap[string(block.BlocksmithPublicKey)]
	if blocksmithIndex == nil {
		return blocker.NewBlocker(blocker.BlockErr, "InvalidBlocksmith")
	}
	err := bs.BlocksmithStrategy.IsBlockTimestampValid(*blocksmithIndex, int64(len(blocksmithsMap)), previousLastBlock, block)
	if err != nil {
		return err
	}
	if coreUtil.GetBlockID(block, bs.Chaintype) == 0 {
		return blocker.NewBlocker(blocker.BlockErr, "InvalidID")
	}
	// Verify Signature
	blockByte, err := commonUtils.GetBlockByte(block, false, bs.Chaintype)
	if err != nil {
		return err
	}

	if !bs.Signature.VerifyNodeSignature(
		blockByte,
		block.BlockSignature,
		block.BlocksmithPublicKey,
	) {
		return blocker.NewBlocker(blocker.BlockErr, "InvalidSignature")
	}
	// Verify previous block hash
	previousBlockHash, err := commonUtils.GetBlockHash(previousLastBlock, bs.Chaintype)
	if err != nil {
		return err
	}
	if !bytes.Equal(previousBlockHash, block.PreviousBlockHash) {
		return blocker.NewBlocker(blocker.BlockErr, "InvalidPreviousBlockHash")
	}
	// if the same block height is already in the database compare cummulative difficulty.
	if err := bs.validateBlockHeight(block); err != nil {
		return err
	}
	return nil
}

// validateBlockAtHeight Check if the same block height is already in the database compare cummulative difficulty.
// and return error if current block's cumulative difficulty is lower than the one in db
func (bs *BlockService) validateBlockHeight(block *model.Block) error {
	var (
		bl                                                 []*model.Block
		refCumulativeDifficulty, blockCumulativeDifficulty *big.Int
		ok                                                 bool
	)
	rows, err := bs.QueryExecutor.ExecuteSelect(bs.BlockQuery.GetBlockByHeight(block.Height), false)
	if err != nil {
		return blocker.NewBlocker(blocker.DBErr, err.Error())
	}
	defer rows.Close()
	bl, err = bs.BlockQuery.BuildModel(bl, rows)
	if err != nil {
		return err
	}
	if len(bl) > 0 {
		refBlock := bl[0]
		if refCumulativeDifficulty, ok = new(big.Int).SetString(refBlock.CumulativeDifficulty, 10); !ok {
			return err
		}
		if blockCumulativeDifficulty, ok = new(big.Int).SetString(block.CumulativeDifficulty, 10); !ok {
			return err
		}

		// if cumulative difficulty of the reference block is > of the one of the (new) block, new block is invalid
		if refCumulativeDifficulty.Cmp(blockCumulativeDifficulty) > 0 {
			return blocker.NewBlocker(blocker.BlockErr, "InvalidCumulativeDifficulty")
		}
	}
	return nil
}

// PushBlock push block into blockchain, to broadcast the block after pushing to own node, switch the
// broadcast flag to `true`, and `false` otherwise
func (bs *BlockService) PushBlock(previousBlock, block *model.Block, broadcast, persist bool) error {
	var (
		blocksmithIndex *int64
		err             error
	)

	if !coreUtil.IsGenesis(previousBlock.GetID(), block) {
		block.Height = previousBlock.GetHeight() + 1
		sortedBlocksmithMap := bs.BlocksmithStrategy.GetSortedBlocksmithsMap(previousBlock)
		blocksmithIndex = sortedBlocksmithMap[string(block.GetBlocksmithPublicKey())]
		if blocksmithIndex == nil {
			return blocker.NewBlocker(blocker.BlockErr, "BlocksmithNotInSmithingList")
		}
		// check for duplicate in block pool
		blockPool := bs.BlockPoolService.GetBlock(*blocksmithIndex)
		if blockPool != nil && !persist {
			return blocker.NewBlocker(
				blocker.BlockErr, "DuplicateBlockPool",
			)
		}
		blockCumulativeDifficulty, err := coreUtil.CalculateCumulativeDifficulty(
			previousBlock, *blocksmithIndex,
		)
		if err != nil {
			return err
		}
		block.CumulativeDifficulty = blockCumulativeDifficulty
	}

	// start db transaction here
	err = bs.QueryExecutor.BeginTx()
	if err != nil {
		return err
	}

	/*
		Expiring Process: expiring the transactions that affected by current block height.
		Respecting Expiring escrow and multi signature transaction before push block process
	*/
	err = bs.TransactionCoreService.ExpiringEscrowTransactions(block.GetHeight(), block.GetTimestamp(), true)
	if err != nil {
		return blocker.NewBlocker(blocker.BlockErr, err.Error())
	}
	err = bs.TransactionCoreService.ExpiringPendingTransactions(block.GetHeight(), true)
	if err != nil {
		return blocker.NewBlocker(blocker.BlockErr, err.Error())
	}

	/*
		Stopping liquid payment that already passes the time
	*/
	err = bs.TransactionCoreService.CompletePassedLiquidPayment(block)
	if err != nil {
		return blocker.NewBlocker(blocker.BlockErr, err.Error())
	}

	blockInsertQuery, blockInsertValue := bs.BlockQuery.InsertBlock(block)
	err = bs.QueryExecutor.ExecuteTransaction(blockInsertQuery, blockInsertValue...)
	if err != nil {
		if rollbackErr := bs.QueryExecutor.RollbackTx(); rollbackErr != nil {
			bs.Logger.Error(rollbackErr.Error())
		}
		return err
	}
	var transactionIDs = make([]int64, len(block.GetTransactions()))
	// apply transactions and remove them from mempool
	for index, tx := range block.GetTransactions() {
		// assign block id and block height to tx
		tx.BlockID = block.ID
		tx.Height = block.Height
		tx.TransactionIndex = uint32(index) + 1
		transactionIDs[index] = tx.GetID()
		// validate tx here
		// check if is in mempool : if yes, undo unconfirmed
		rows, err := bs.QueryExecutor.ExecuteSelect(bs.MempoolQuery.GetMempoolTransaction(), false, tx.ID)
		if err != nil {
			rows.Close()
			if rollbackErr := bs.QueryExecutor.RollbackTx(); rollbackErr != nil {
				bs.Logger.Error(rollbackErr.Error())
			}
			return err
		}
		txType, err := bs.ActionTypeSwitcher.GetTransactionType(tx)
		if err != nil {
			rows.Close()
			if rollbackErr := bs.QueryExecutor.RollbackTx(); rollbackErr != nil {
				bs.Logger.Error(rollbackErr.Error())
			}
			return err
		}

		if rows.Next() {
			err = bs.TransactionCoreService.UndoApplyUnconfirmedTransaction(txType)
			if err != nil {
				rows.Close()
				if rollbackErr := bs.QueryExecutor.RollbackTx(); rollbackErr != nil {
					bs.Logger.Error(rollbackErr.Error())
				}
				return err
			}
		}
		rows.Close()
		if block.Height > 0 {
			err = bs.TransactionCoreService.ValidateTransaction(txType, true)
			if err != nil {
				if rollbackErr := bs.QueryExecutor.RollbackTx(); rollbackErr != nil {
					bs.Logger.Error(rollbackErr.Error())
				}
				return err
			}
		}
		// validate tx body and apply/perform transaction-specific logic
		err = bs.TransactionCoreService.ApplyConfirmedTransaction(txType, block.GetTimestamp())
		if err == nil {
			transactionInsertQuery, transactionInsertValue := bs.TransactionQuery.InsertTransaction(tx)
			err := bs.QueryExecutor.ExecuteTransaction(transactionInsertQuery, transactionInsertValue...)
			if err != nil {
				if rollbackErr := bs.QueryExecutor.RollbackTx(); rollbackErr != nil {
					bs.Logger.Error(rollbackErr.Error())
				}
				return err
			}
		} else {
			if rollbackErr := bs.QueryExecutor.RollbackTx(); rollbackErr != nil {
				bs.Logger.Error(rollbackErr.Error())
			}
			return err
		}
	}
	if block.Height != 0 {
		if errRemoveMempool := bs.MempoolService.RemoveMempoolTransactions(block.GetTransactions()); errRemoveMempool != nil {
			if rollbackErr := bs.QueryExecutor.RollbackTx(); rollbackErr != nil {
				bs.Logger.Error(rollbackErr.Error())
			}
			return errRemoveMempool
		}
	}
	linkedCount, err := bs.PublishedReceiptService.ProcessPublishedReceipts(block)
	if err != nil {
		if rollbackErr := bs.QueryExecutor.RollbackTx(); rollbackErr != nil {
			bs.Logger.Error(rollbackErr.Error())
		}
		return err
	}

	// Mainchain specific:
	// - Compute and update popscore
	// - Block reward
	// - Admit/Expel nodes to/from registry
	// - Build scrambled node registry
	if block.Height > 0 {
		// this is to manage the edge case when the blocksmith array has not been initialized yet:
		// when start smithing from a block with height > 0, since SortedBlocksmiths are computed  after a block is pushed,
		// for the first block that is pushed, we don't know who are the blocksmith to be rewarded
		// sort blocksmiths for current block
		popScore, err := commonUtils.CalculateParticipationScore(
			uint32(linkedCount),
			uint32(len(block.GetPublishedReceipts())-linkedCount),
			bs.ReceiptUtil.GetNumberOfMaxReceipts(len(bs.BlocksmithStrategy.GetSortedBlocksmiths(previousBlock))),
		)
		if err != nil {
			if rollbackErr := bs.QueryExecutor.RollbackTx(); rollbackErr != nil {
				bs.Logger.Error(rollbackErr.Error())
			}
			return err
		}
		err = bs.updatePopScore(popScore, previousBlock, block)
		if err != nil {
			if rollbackErr := bs.QueryExecutor.RollbackTx(); rollbackErr != nil {
				bs.Logger.Error(rollbackErr.Error())
			}
			return err
		}

		// selecting multiple account to be rewarded and split the total coinbase + totalFees evenly between them
		totalReward := block.TotalFee + block.TotalCoinBase
		lotteryAccounts, err := bs.CoinbaseService.CoinbaseLotteryWinners(
			bs.BlocksmithStrategy.GetSortedBlocksmiths(previousBlock),
			block.Timestamp,
			previousBlock.Timestamp,
		)
		if err != nil {
			if rollbackErr := bs.QueryExecutor.RollbackTx(); rollbackErr != nil {
				bs.Logger.Error(rollbackErr.Error())
			}
			return err
		}
		if totalReward > 0 {
			if err := bs.BlocksmithService.RewardBlocksmithAccountAddresses(
				lotteryAccounts,
				totalReward,
				block.GetTimestamp(),
				block.Height,
			); err != nil {
				if rollbackErr := bs.QueryExecutor.RollbackTx(); rollbackErr != nil {
					bs.Logger.Error(rollbackErr.Error())
				}
				return err
			}
		}
	}
	// nodeRegistryProcess precess to admit & expel node registry
	nodeAdmissionTimestamp, err := bs.nodeRegistryProcess(block)
	if err != nil {
		if rollbackErr := bs.QueryExecutor.RollbackTx(); rollbackErr != nil {
			bs.Logger.Error(rollbackErr.Error())
		}
		return err
	}

	// building scrambled node registry
	if block.GetHeight() == bs.NodeRegistrationService.GetBlockHeightToBuildScrambleNodes(block.GetHeight()) {
		err = bs.NodeRegistrationService.BuildScrambledNodes(block)
		if err != nil {
			bs.Logger.Error(err.Error())
			if rollbackErr := bs.QueryExecutor.RollbackTx(); rollbackErr != nil {
				bs.Logger.Error(rollbackErr.Error())
			}
			return err
		}
	}
	// persist flag will only be turned off only when generate or receive block broadcasted by another peer
	if !persist { // block content are validated
		// get blocksmith index
		blocksmithsMap := bs.BlocksmithStrategy.GetSortedBlocksmithsMap(previousBlock)
		blocksmithIndex = blocksmithsMap[string(block.BlocksmithPublicKey)]
		if blocksmithIndex == nil {
			if rollbackErr := bs.QueryExecutor.RollbackTx(); rollbackErr != nil {
				bs.Logger.Error(rollbackErr.Error())
			}
			return blocker.NewBlocker(blocker.BlockErr, "BlocksmithNotInSmithingList")
		}
		// handle if is first index
		if *blocksmithIndex > 0 {
			// check if current block is in pushable window
			err = bs.BlocksmithStrategy.CanPersistBlock(*blocksmithIndex, int64(len(blocksmithsMap)), previousBlock)
			if err != nil {
				// insert into block pool
				bs.BlockPoolService.InsertBlock(block, *blocksmithIndex)
				if rollbackErr := bs.QueryExecutor.RollbackTx(); rollbackErr != nil {
					bs.Logger.Error(rollbackErr.Error())
				}
				if broadcast {
					// create copy of the block to avoid reference update on block pool
					b := deepcopy.Copy(block)
					blockToBroadcast, ok := b.(*model.Block)
					if !ok {
						return blocker.NewBlocker(blocker.AppErr, "FailCopyingBlock")
					}
					// add transactionIDs and remove transaction before broadcast
					blockToBroadcast.TransactionIDs = transactionIDs
					blockToBroadcast.Transactions = []*model.Transaction{}
					bs.Observer.Notify(observer.BroadcastBlock, blockToBroadcast, bs.Chaintype)
				}
				return nil
			}
			// if canPersistBlock return true ignore the passed `persist` flag
		}
		// block is in first place continue to persist block to database ignoring the `persist` flag
	}

	// if genesis
	if coreUtil.IsGenesis(previousBlock.GetID(), block) {
		// insert initial fee scale
		err := bs.FeeScaleService.InsertFeeScale(&model.FeeScale{
			FeeScale:    constant.OneZBC, // initial fee_scale 1
			BlockHeight: 0,
			Latest:      true,
		})
		if err != nil {
			rollbackErr := bs.QueryExecutor.RollbackTx()
			bs.Logger.Warnf("initFeeScale:rollback-error=%s", rollbackErr.Error())
			return err
		}
	}
	// adjust fee if end of fee-vote period
	_, adjust, err := bs.FeeScaleService.GetCurrentPhase(block.Timestamp, false)
	if err != nil {
		return err
	}
	if adjust {
		// fetch vote-reveals
		voteInfos, err := func() ([]*model.FeeVoteInfo, error) {
			var (
				result         []*model.FeeVoteInfo
				queryResult    []*model.FeeVoteRevealVote
				err            error
				latestFeeScale model.FeeScale
			)
			err = bs.FeeScaleService.GetLatestFeeScale(&latestFeeScale)
			if err != nil {
				return result, err
			}
			qry, args := bs.FeeVoteRevealVoteQuery.GetFeeVoteRevealsInPeriod(latestFeeScale.BlockHeight, block.Height)
			rows, err := bs.QueryExecutor.ExecuteSelect(qry, false, args...)
			if err != nil {
				return result, err
			}
			queryResult, err = bs.FeeVoteRevealVoteQuery.BuildModel(queryResult, rows)
			if err != nil {
				return result, err
			}
			for _, vote := range queryResult {
				result = append(result, vote.VoteInfo)
			}
			return result, nil
		}()
		if err != nil {
			rollbackErr := bs.QueryExecutor.RollbackTx()
			bs.Logger.Warnf("AdjustFeeRollbackErr:%v", rollbackErr)
			return err
		}
		// select vote
		vote := bs.FeeScaleService.SelectVote(voteInfos, fee.SendMoneyFeeConstant)
		// insert new fee-scale
		err = bs.FeeScaleService.InsertFeeScale(&model.FeeScale{
			FeeScale:    vote,
			BlockHeight: block.Height,
			Latest:      true,
		})
		if err != nil {
			rollbackErr := bs.QueryExecutor.RollbackTx()
			bs.Logger.Warnf("AdjustFeeRollbackErr:%v", rollbackErr)
			return err
		}
	}

	// Delete prunable data
	if block.GetHeight() > (2 * constant.MinRollbackBlocks) {
		saveHeight := block.GetHeight() - (2 * constant.MinRollbackBlocks)
		for _, pQuery := range bs.PruneQuery {
			strQuery, args := pQuery.PruneData(saveHeight, constant.PruningChunkedSize)
			err = bs.QueryExecutor.ExecuteTransaction(strQuery, args...)
			if err != nil {
				rollbackErr := bs.QueryExecutor.RollbackTx()
				if rollbackErr != nil {
					bs.Logger.Warnf("PruneDataRollbackErr:%v", rollbackErr)
				}
				return err
			}
		}
	}

	err = bs.QueryExecutor.CommitTx()
	if err != nil { // commit automatically unlock executor and close tx
		return err
	}
	// cache last block state
	// Note: Make sure every time calling query insert & rollback block, calling this SetItem too
	err = bs.UpdateLastBlockCache(block)
	if err != nil {
		return err
	}
	// cache next node admissiom timestamp
	err = bs.NodeRegistrationService.UpdateNextNodeAdmissionCache(nodeAdmissionTimestamp)
	if err != nil {
		return err
	}
	bs.Logger.Debugf("%s Block Pushed ID: %d", bs.Chaintype.GetName(), block.GetID())
	// sort blocksmiths for next block
	bs.BlocksmithStrategy.SortBlocksmiths(block, true)
	// clear the block pool
	bs.BlockPoolService.ClearBlockPool()
	// broadcast block
	if broadcast && !persist && *blocksmithIndex == 0 {
		// add transactionIDs and remove transaction before broadcast
		block.TransactionIDs = transactionIDs
		block.Transactions = []*model.Transaction{}
		bs.Observer.Notify(observer.BroadcastBlock, block, bs.Chaintype)
	}
	bs.Observer.Notify(observer.BlockPushed, block, bs.Chaintype)

	bs.BlockchainStatusService.SetLastBlock(block, bs.Chaintype)
	monitoring.SetLastBlock(bs.Chaintype, block)
	return nil
}

// ScanBlockPool scan the whole block pool to check if there are any block that's legal to be pushed yet
func (bs *BlockService) ScanBlockPool() error {
	bs.ChainWriteLock(constant.BlockchainStatusReceivingBlockScanBlockPool)
	defer bs.ChainWriteUnlock(constant.BlockchainStatusReceivingBlockScanBlockPool)
	var (
		previousBlock model.Block
		err           error
	)
	err = bs.BlockStateStorage.GetItem(bs.Chaintype.GetTypeInt(), &previousBlock)
	if err != nil {
		return err
	}
	blocks := bs.BlockPoolService.GetBlocks()
	blocksmithsMap := bs.BlocksmithStrategy.GetSortedBlocksmiths(&previousBlock)
	for index, block := range blocks {
		err = bs.BlocksmithStrategy.CanPersistBlock(index, int64(len(blocksmithsMap)), &previousBlock)
		if err != nil {
			continue
		}

		err = bs.ValidateBlock(block, &previousBlock)
		if err != nil {
			bs.Logger.Warnf("ScanBlockPool:blockValidationFail: %v\n", blocker.NewBlocker(blocker.ValidateMainBlockErr, err.Error(), block, previousBlock))
			return blocker.NewBlocker(
				blocker.BlockErr, "ScanBlockPool:ValidateBlockFail",
			)
		}
		err = bs.PushBlock(&previousBlock, block, true, true)

		if err != nil {
			bs.Logger.Warnf("ScanBlockPool:PushBlockFail: %v\n", blocker.NewBlocker(blocker.PushMainBlockErr, err.Error(), block, previousBlock))
			return blocker.NewBlocker(
				blocker.BlockErr, "ScanBlockPool:PushBlockFail",
			)
		}
		break
	}
	return nil
}

// nodeRegistryProcess all process related with node registry at the end of push block
func (bs *BlockService) nodeRegistryProcess(
	block *model.Block,
) (*model.NodeAdmissionTimestamp, error) {
	var (
		err               error
		nextNodeAdmission *model.NodeAdmissionTimestamp
	)
	// admit nodes from registry at genesis and regular intervals
	// expel nodes from node registry as soon as they reach zero participation score
	err = bs.expelNodes(block)
	if err != nil {
		return nil, err
	}
	nextNodeAdmission, err = bs.NodeRegistrationService.GetNextNodeAdmissionTimestamp()
	if err != nil {
		return nil, err
	}
	if block.Timestamp >= nextNodeAdmission.Timestamp && block.Height != 0 {
		// insert new next node admission timestamp
		nextNodeAdmission, err = bs.NodeRegistrationService.InsertNextNodeAdmissionTimestamp(
			nextNodeAdmission.Timestamp,
			block.Height,
			true,
		)
		if err != nil {
			return nil, err
		}
		err = bs.admitNodes(block)
		if err != nil {
			return nil, err
		}
	}
	return nextNodeAdmission, nil
}

// adminNodes select and admit nodes from node registry
func (bs *BlockService) admitNodes(block *model.Block) error {
	// select n (= MaxNodeAdmittancePerCycle) queued nodes with the highest locked balance from node registry
	nodeRegistrations, err := bs.NodeRegistrationService.SelectNodesToBeAdmitted(constant.MaxNodeAdmittancePerCycle)
	if err != nil {
		return err
	}
	if len(nodeRegistrations) > 0 {
		err = bs.NodeRegistrationService.AdmitNodes(nodeRegistrations, block.Height)
		if err != nil {
			return err
		}
	}
	return nil
}

// expelNodes select and expel nodes from node registry
func (bs *BlockService) expelNodes(block *model.Block) error {
	nodeRegistrations, err := bs.NodeRegistrationService.SelectNodesToBeExpelled()
	if err != nil {
		return err
	}
	if len(nodeRegistrations) > 0 {
		err = bs.NodeRegistrationService.ExpelNodes(nodeRegistrations, block.Height)
		if err != nil {
			return err
		}
	}
	return nil
}

func (bs *BlockService) updatePopScore(popScore int64, previousBlock, block *model.Block) error {
	var (
		blocksmithNode  *model.Blocksmith
		blocksmithIndex = -1
		err             error
	)
	for i, bsm := range bs.BlocksmithStrategy.GetSortedBlocksmiths(previousBlock) {
		if reflect.DeepEqual(block.BlocksmithPublicKey, bsm.NodePublicKey) {
			blocksmithIndex = i
			blocksmithNode = bsm
			break
		}
	}
	if blocksmithIndex < 0 {
		return blocker.NewBlocker(blocker.BlockErr, "BlocksmithNotInBlocksmithList")
	}
	// punish the skipped (index earlier than current blocksmith) blocksmith
	for i, bsm := range (bs.BlocksmithStrategy.GetSortedBlocksmiths(previousBlock))[:blocksmithIndex] {
		skippedBlocksmith := &model.SkippedBlocksmith{
			BlocksmithPublicKey: bsm.NodePublicKey,
			POPChange:           constant.ParticipationScorePunishAmount,
			BlockHeight:         block.Height,
			BlocksmithIndex:     int32(i),
		}
		// store to skipped_blocksmith table
		qStr, args := bs.SkippedBlocksmithQuery.InsertSkippedBlocksmith(
			skippedBlocksmith,
		)
		err = bs.QueryExecutor.ExecuteTransaction(qStr, args...)
		if err != nil {
			return err
		}
		// punish score
		_, err = bs.NodeRegistrationService.AddParticipationScore(bsm.NodeID, constant.ParticipationScorePunishAmount, block.Height, true)
		if err != nil {
			return err
		}
	}
	_, err = bs.NodeRegistrationService.AddParticipationScore(blocksmithNode.NodeID, popScore, block.Height, true)
	if err != nil {
		return err
	}
	return nil
}

// GetBlockByID return a block by its ID
// withAttachedData if true returns extra attached data for the block (transactions)
func (bs *BlockService) GetBlockByID(id int64, withAttachedData bool) (*model.Block, error) {
	if id == 0 {
		return nil, blocker.NewBlocker(blocker.BlockNotFoundErr, "block ID 0 is not found")
	}
	var (
		block    model.Block
		row, err = bs.QueryExecutor.ExecuteSelectRow(bs.BlockQuery.GetBlockByID(id), false)
	)
	if err != nil {
		return nil, blocker.NewBlocker(blocker.DBErr, err.Error())
	}
	if err = bs.BlockQuery.Scan(&block, row); err != nil {
		if err == sql.ErrNoRows {
			return nil, blocker.NewBlocker(blocker.BlockNotFoundErr, err.Error())
		}
		return nil, blocker.NewBlocker(blocker.DBErr, "failed to build model")
	}
	if block.ID == 0 {
		return nil, blocker.NewBlocker(blocker.BlockNotFoundErr, fmt.Sprintf("block %v is not found", id))
	}
	if withAttachedData {
		var transactions, err = bs.TransactionCoreService.GetTransactionsByBlockID(block.ID)
		if err != nil {
			return nil, blocker.NewBlocker(blocker.DBErr, err.Error())
		}
		block.Transactions = transactions
	}
	return &block, nil
}

// GetBlocksFromHeight get all blocks from a given height till last block (or a given limit is reached).
// Note: this only returns main block data, it doesn't populate attached data (transactions, receipts)
func (bs *BlockService) GetBlocksFromHeight(startHeight, limit uint32, withAttachedData bool) ([]*model.Block, error) {
	var blocks []*model.Block
	rows, err := bs.QueryExecutor.ExecuteSelect(bs.BlockQuery.GetBlockFromHeight(startHeight, limit), false)
	if err != nil {
		return []*model.Block{}, err
	}
	defer rows.Close()
	blocks, err = bs.BlockQuery.BuildModel(blocks, rows)
	if err != nil {
		return nil, blocker.NewBlocker(blocker.DBErr, "failed to build model")
	}

	return blocks, nil
}

// GetLastBlock return the last pushed block from block state storage
func (bs *BlockService) GetLastBlock() (*model.Block, error) {
	var (
		lastBlock model.Block
		err       = bs.BlockStateStorage.GetItem(nil, &lastBlock)
	)
	if err != nil {
		return nil, err
	}
	return &lastBlock, nil
}

// GetBlockHash return block's hash (makes sure always include transactions)
func (bs *BlockService) GetBlockHash(block *model.Block) ([]byte, error) {
	transactions, err := bs.TransactionCoreService.GetTransactionsByBlockID(block.ID)
	if err != nil {
		return nil, blocker.NewBlocker(blocker.DBErr, err.Error())
	}
	block.Transactions = transactions
	return commonUtils.GetBlockHash(block, bs.GetChainType())
}

// GetBlockByHeight return the last pushed block
func (bs *BlockService) GetBlockByHeight(height uint32) (*model.Block, error) {
	var (
		transactions []*model.Transaction
		block        *model.Block
		err          error
	)

	block, err = commonUtils.GetBlockByHeight(height, bs.QueryExecutor, bs.BlockQuery)
	if err != nil {
		return nil, blocker.NewBlocker(blocker.DBErr, err.Error())
	}

	transactions, err = bs.TransactionCoreService.GetTransactionsByBlockID(block.ID)
	if err != nil {
		return nil, blocker.NewBlocker(blocker.DBErr, err.Error())
	}
	block.Transactions = transactions

	return block, nil
}

// GetGenesisBlock return the last pushed block
func (bs *BlockService) GetGenesisBlock() (*model.Block, error) {
	var (
		lastBlock model.Block
		row, _    = bs.QueryExecutor.ExecuteSelectRow(bs.BlockQuery.GetGenesisBlock(), false)
	)
	if row == nil {
		return nil, blocker.NewBlocker(blocker.BlockNotFoundErr, "genesis block is not found")
	}
	err := bs.BlockQuery.Scan(&lastBlock, row)
	if err != nil {
		return nil, blocker.NewBlocker(blocker.BlockNotFoundErr, "genesis block is not found")
	}
	return &lastBlock, nil
}

// GetBlocks return all pushed blocks
func (bs *BlockService) GetBlocks() ([]*model.Block, error) {
	var (
		blocks    []*model.Block
		rows, err = bs.QueryExecutor.ExecuteSelect(bs.BlockQuery.GetBlocks(0, 100), false)
	)
	if err != nil {
		return nil, err
	}
	defer rows.Close()
	blocks, err = bs.BlockQuery.BuildModel(blocks, rows)
	if err != nil {
		return nil, err
	}
	return blocks, nil
}

// PopulateBlockData add transactions and published receipts to model.Block instance
func (bs *BlockService) PopulateBlockData(block *model.Block) error {
	txs, err := bs.TransactionCoreService.GetTransactionsByBlockID(block.ID)
	if err != nil {
		bs.Logger.Errorln(err)
		return blocker.NewBlocker(blocker.BlockErr, "error getting block transactions")
	}
	prs, err := bs.PublishedReceiptUtil.GetPublishedReceiptsByBlockHeight(block.Height)
	if err != nil {
		bs.Logger.Errorln(err)
		return blocker.NewBlocker(blocker.BlockErr, "error getting block published receipts")
	}
	block.Transactions = txs
	block.PublishedReceipts = prs
	return nil
}

<<<<<<< HEAD
// UpdateLastBlockCache to update the state of last block cache
func (bs *BlockService) UpdateLastBlockCache(block *model.Block) error {
	var err error
	// direct update storage cache if block is not nil
	// Note: make sure block already populate their data before cache
	if block != nil {
		err = bs.BlockStateStorage.SetItem(nil, *block)
		if err != nil {
			return err
		}
		return nil
	}

	// getting last Block from DB when incoming block nil
	var lastBlock *model.Block
	lastBlock, err = commonUtils.GetLastBlock(bs.QueryExecutor, bs.BlockQuery)
	if err != nil {
		return blocker.NewBlocker(blocker.DBErr, err.Error())
	}
	err = bs.PopulateBlockData(lastBlock)
	if err != nil {
		return err
	}
	err = bs.BlockStateStorage.SetItem(nil, *lastBlock)
	if err != nil {
		return err
	}
	return nil
}

// RemoveMempoolTransactions removes a list of transactions tx from mempool given their Ids
func (bs *BlockService) RemoveMempoolTransactions(transactions []*model.Transaction) error {
	var idsStr []string
	for _, tx := range transactions {
		idsStr = append(idsStr, "'"+strconv.FormatInt(tx.ID, 10)+"'")
	}
	err := bs.QueryExecutor.ExecuteTransaction(bs.MempoolQuery.DeleteMempoolTransactions(idsStr))
	if err != nil {
		return err
	}
	bs.Logger.Infof("mempool transaction with IDs = %s deleted", idsStr)
	return nil
}

=======
>>>>>>> 1cdea9ed
func (bs *BlockService) GetPayloadHashAndLength(block *model.Block) (payloadHash []byte, payloadLength uint32, err error) {
	var (
		digest = sha3.New256()
	)
	for _, tx := range block.GetTransactions() {
		if _, err := digest.Write(tx.GetTransactionHash()); err != nil {
			return nil, 0, err
		}
		txType, err := bs.ActionTypeSwitcher.GetTransactionType(tx)
		if err != nil {
			return nil, 0, err
		}
		payloadLength += txType.GetSize()
	}
	// filter only good receipt
	for _, br := range block.GetPublishedReceipts() {
		brBytes := bs.ReceiptUtil.GetSignedBatchReceiptBytes(br.BatchReceipt)
		_, err = digest.Write(brBytes)
		if err != nil {
			return nil, 0, err
		}
		payloadLength += uint32(len(brBytes))
	}
	payloadHash = digest.Sum([]byte{})
	return
}

// GenerateBlock generate block from transactions in mempool, pass empty flag to generate an empty block
func (bs *BlockService) GenerateBlock(
	previousBlock *model.Block,
	secretPhrase string,
	timestamp int64,
	empty bool,
) (*model.Block, error) {
	var (
		totalAmount, totalFee, totalCoinbase int64
		// only for mainchain
		sortedTransactions  []*model.Transaction
		publishedReceipts   []*model.PublishedReceipt
		err                 error
		digest              = sha3.New256()
		blockSmithPublicKey = crypto.NewEd25519Signature().GetPublicKeyFromSeed(secretPhrase)
		newBlockHeight      = previousBlock.Height + 1
	)

	// calculate total coinbase to be added to the block
	totalCoinbase = bs.CoinbaseService.GetCoinbase(timestamp, previousBlock.Timestamp)
	if !empty {
		sortedTransactions, err = bs.MempoolService.SelectTransactionsFromMempool(timestamp, newBlockHeight)
		if err != nil {
			return nil, errors.New("MempoolReadError")
		}
		// select transactions from mempool to be added to the block
		for _, tx := range sortedTransactions {
			txType, errType := bs.ActionTypeSwitcher.GetTransactionType(tx)
			if errType != nil {
				return nil, err
			}
			totalAmount += txType.GetAmount()
			totalFee += tx.Fee
		}
	}

	// select published receipts to be added to the block
	publishedReceipts, err = bs.ReceiptService.SelectReceipts(
		timestamp, bs.ReceiptUtil.GetNumberOfMaxReceipts(
			len(bs.BlocksmithStrategy.GetSortedBlocksmiths(previousBlock))),
		previousBlock.Height,
	)
	if err != nil {
		return nil, err
	}

	// loop through transaction to build block hash
	if _, err = digest.Write(previousBlock.GetBlockSeed()); err != nil {
		return nil, err
	}
	previousSeedHash := digest.Sum([]byte{})

	blockSeed := bs.Signature.SignByNode(previousSeedHash, secretPhrase)
	digest.Reset() // reset the digest
	// compute the previous block hash
	previousBlockHash, err := commonUtils.GetBlockHash(previousBlock, bs.Chaintype)
	if err != nil {
		return nil, err
	}
	block, err := bs.NewMainBlock(
		1,
		previousBlockHash,
		blockSeed,
		blockSmithPublicKey,
		newBlockHeight,
		timestamp,
		totalAmount,
		totalFee,
		totalCoinbase,
		sortedTransactions,
		publishedReceipts,
		secretPhrase,
	)
	if err != nil {
		return nil, err
	}
	return block, nil
}

// GenerateGenesisBlock generate and return genesis block from a given template (see constant/genesis.go)
func (bs *BlockService) GenerateGenesisBlock(genesisEntries []constant.GenesisConfigEntry) (*model.Block, error) {
	var (
		totalAmount, totalFee, totalCoinBase int64
		blockTransactions                    []*model.Transaction
		payloadLength                        uint32
		digest                               = sha3.New256()
	)

	genesisTransactions, err := GetGenesisTransactions(bs.Chaintype, genesisEntries)
	if err != nil {
		return nil, err
	}
	for index, tx := range genesisTransactions {
		if _, err := digest.Write(tx.TransactionHash); err != nil {
			return nil, err
		}
		if tx.TransactionType == commonUtils.ConvertBytesToUint32([]byte{1, 0, 0, 0}) { // if type = send money
			totalAmount += tx.GetSendMoneyTransactionBody().Amount
		}
		txType, err := bs.ActionTypeSwitcher.GetTransactionType(tx)
		if err != nil {
			return nil, err
		}
		totalAmount += txType.GetAmount()
		totalFee += tx.Fee
		payloadLength += txType.GetSize()
		tx.TransactionIndex = uint32(index) + 1
		blockTransactions = append(blockTransactions, tx)
	}

	payloadHash := digest.Sum([]byte{})
	block, err := bs.NewGenesisBlock(
		1,
		nil,
		bs.Chaintype.GetGenesisBlockSeed(),
		bs.Chaintype.GetGenesisNodePublicKey(),
		0,
		bs.Chaintype.GetGenesisBlockTimestamp(),
		totalAmount,
		totalFee,
		totalCoinBase,
		blockTransactions,
		[]*model.PublishedReceipt{},
		nil,
		payloadHash,
		payloadLength,
		big.NewInt(0),
		bs.Chaintype.GetGenesisBlockSignature(),
	)
	if err != nil {
		return nil, err
	}
	// assign genesis block id
	block.ID = coreUtil.GetBlockID(block, bs.Chaintype)
	if block.ID == 0 {
		return nil, blocker.NewBlocker(blocker.BlockErr, fmt.Sprintf("Invalid %s Genesis Block ID", bs.Chaintype.GetName()))
	}
	return block, nil
}

// AddGenesis generate and add (push) genesis block to db
func (bs *BlockService) AddGenesis() error {
	block, err := bs.GenerateGenesisBlock(constant.GenesisConfig)
	if err != nil {
		return err
	}
	err = bs.PushBlock(&model.Block{ID: -1, Height: 0}, block, false, true)
	if err != nil {
		bs.Logger.Fatal("PushGenesisBlock:fail ", blocker.NewBlocker(blocker.PushMainBlockErr, err.Error(), block))
	}
	return nil
}

// CheckGenesis check if genesis has been added
func (bs *BlockService) CheckGenesis() bool {
	genesisBlock, err := bs.GetGenesisBlock()
	if err != nil { // Genesis is not in the blockchain yet
		return false
	}
	if genesisBlock.ID != bs.Chaintype.GetGenesisBlockID() {
		bs.Logger.Fatalf("Genesis ID does not match, expect: %d, get: %d", bs.Chaintype.GetGenesisBlockID(), genesisBlock.ID)
	}
	return true
}

// ReceiveBlock handle the block received from connected peers
// argument lastBlock is the lastblock in this node
// argument block is the in coming block from peer
func (bs *BlockService) ReceiveBlock(
	senderPublicKey []byte,
	lastBlock, block *model.Block,
	nodeSecretPhrase string,
	peer *model.Peer,
) (*model.BatchReceipt, error) {
	var err error
	// make sure block has previous block hash
	if block.GetPreviousBlockHash() == nil {
		return nil, blocker.NewBlocker(
			blocker.BlockErr,
			"last block hash does not exist",
		)
	}

	// check previous block hash of new block not same with current block hash and
	// or if broadcast block is our current last block
	if !bytes.Equal(block.GetPreviousBlockHash(), lastBlock.GetBlockHash()) &&
		!bytes.Equal(block.GetPreviousBlockHash(), lastBlock.GetPreviousBlockHash()) {
		return nil, status.Error(codes.InvalidArgument, "InvalidBlock")
	}

	// check if received the exact same block as current node's last block
	if bytes.Equal(block.GetBlockHash(), lastBlock.GetBlockHash()) {
		return nil, status.Error(codes.InvalidArgument, "DuplicateBlock")
	}

	// check new block is better than current block
	if bytes.Equal(block.GetPreviousBlockHash(), lastBlock.GetPreviousBlockHash()) &&
		block.Timestamp < lastBlock.Timestamp {
		lastBlock, err = commonUtils.GetBlockByHeight(lastBlock.Height-1, bs.QueryExecutor, bs.BlockQuery)
		if err != nil {
			return nil, status.Error(codes.Internal, "FailGetBlock")
		}
	}

	// pre validation block
	if err = bs.PreValidateBlock(block, lastBlock); err != nil {
		return nil, status.Error(codes.InvalidArgument, "BlockFailPrevalidation")
	}

	isQueued, err := bs.ProcessQueueBlock(block, peer)
	if err != nil {
		return nil, err
	}
	// process block when block don't have transaction
	if !isQueued {
		err = bs.ProcessCompletedBlock(block)
		if err != nil {
			return nil, err
		}
	}

	receiptKey, err := bs.ReceiptUtil.GetReceiptKey(
		block.GetBlockHash(), senderPublicKey,
	)
	if err != nil {
		return nil, blocker.NewBlocker(
			blocker.BlockErr,
			err.Error(),
		)
	}
	// check if already broadcast receipt to this node
	_, err = bs.KVExecutor.Get(constant.KVdbTableBlockReminderKey + string(receiptKey))
	if err == nil {
		return nil, blocker.NewBlocker(blocker.BlockErr, "already send receipt for this block")
	}

	if err != badger.ErrKeyNotFound {
		return nil, blocker.NewBlocker(blocker.BlockErr, "failed get receipt key")
	}

	// generate receipt and return as response
	batchReceipt, err := bs.ReceiptService.GenerateBatchReceiptWithReminder(
		bs.Chaintype,
		block.GetBlockHash(),
		lastBlock,
		senderPublicKey,
		nodeSecretPhrase,
		constant.KVdbTableBlockReminderKey+string(receiptKey),
		constant.ReceiptDatumTypeBlock,
	)
	if err != nil {
		return nil, status.Error(codes.Internal, err.Error())
	}
	return batchReceipt, nil
}

func (bs *BlockService) PopOffToBlock(commonBlock *model.Block) ([]*model.Block, error) {
	var (
		publishedReceipts []*model.PublishedReceipt
		err               error
	)
	// if current blockchain Height is lower than minimal height of the blockchain that is allowed to rollback
	lastBlock, err := bs.GetLastBlock()
	if err != nil {
		return nil, err
	}
	minRollbackHeight := commonUtils.GetMinRollbackHeight(lastBlock.Height)

	if commonBlock.Height < minRollbackHeight {
		// TODO: handle it appropriately and analyze the effect if this returning empty element in the further processfork process
		bs.Logger.Warn("the node blockchain detects hardfork, please manually delete the database to recover")
		return nil, nil
	}

	_, err = bs.GetBlockByID(commonBlock.ID, false)
	if err != nil {
		return nil, blocker.NewBlocker(blocker.BlockNotFoundErr, fmt.Sprintf("the common block is not found %v", commonBlock.ID))
	}

	var poppedBlocks []*model.Block
	block := lastBlock

	// TODO:
	// Need to refactor this codes with better solution in the future
	// https://github.com/zoobc/zoobc-core/pull/514#discussion_r355297318
	publishedReceipts, err = bs.ReceiptService.GetPublishedReceiptsByHeight(block.GetHeight())
	if err != nil {
		return nil, blocker.NewBlocker(blocker.DBErr, err.Error())
	}
	block.PublishedReceipts = publishedReceipts

	for block.ID != commonBlock.ID && block.ID != bs.Chaintype.GetGenesisBlockID() {
		poppedBlocks = append(poppedBlocks, block)
		block, err = bs.GetBlockByHeight(block.Height - 1)
		if err != nil {
			return nil, err
		}
		publishedReceipts, err = bs.ReceiptService.GetPublishedReceiptsByHeight(block.GetHeight())
		if err != nil {
			return nil, blocker.NewBlocker(blocker.DBErr, err.Error())
		}
		block.PublishedReceipts = publishedReceipts
	}

	// Backup existing transactions from mempool before rollback
	// note: rollback process do inside Backup Mempools func
	err = bs.MempoolService.BackupMempools(commonBlock)
	if err != nil {
		return nil, err
	}

	// cache last block state
	// Note: Make sure every time calling query insert & rollback block, calling this SetItem too
	err = bs.UpdateLastBlockCache(nil)
	if err != nil {
		return nil, err
	}
	// update cache next node admissiom timestamp after rollback
	err = bs.NodeRegistrationService.UpdateNextNodeAdmissionCache(nil)
	if err != nil {
		return nil, err
	}
	// TODO: here we should also delete all snapshot files relative to the block manifests being rolled back during derived tables
	//  rollback. Something like this:
	//  - before rolling back derived queries, select all spine block manifest records from commonBlock.Height till last
	//  - delete all snapshots referenced by them
	//

	// remove peer memoization
	bs.NodeRegistrationService.ResetScrambledNodes()
	// clear block pool
	bs.BlockPoolService.ClearBlockPool()

	// Need to sort ascending since was descended in above by Height
	sort.Slice(poppedBlocks, func(i, j int) bool {
		return poppedBlocks[i].GetHeight() < poppedBlocks[j].GetHeight()
	})

	return poppedBlocks, nil
}

// WillSmith check if blocksmith need to calculate their smith time or need to smith or not
func (bs *BlockService) WillSmith(
	blocksmith *model.Blocksmith,
	blockchainProcessorLastBlockID int64,
) (lastBlockID, blocksmithIndex int64, err error) {
	var blocksmithScore int64
	lastBlock, err := bs.GetLastBlock()
	if err != nil {
		return blockchainProcessorLastBlockID, blocksmithIndex, blocker.NewBlocker(
			blocker.SmithingErr, "genesis block has not been applied")
	}

	// caching: only calculate smith time once per new block
	if lastBlock.GetID() != blockchainProcessorLastBlockID {
		blockchainProcessorLastBlockID = lastBlock.GetID()
		bs.BlocksmithStrategy.SortBlocksmiths(lastBlock, true)
		// check if eligible to create block in this round
		blocksmithsMap := bs.BlocksmithStrategy.GetSortedBlocksmithsMap(lastBlock)
		blocksmithIdx := blocksmithsMap[string(blocksmith.NodePublicKey)]
		if blocksmithIdx == nil {
			return blockchainProcessorLastBlockID, blocksmithIndex,
				blocker.NewBlocker(blocker.SmithingErr, "BlocksmithNotInBlocksmithList")
		}
		// calculate blocksmith score for the block type
		// try to get the node's participation score (ps) from node public key
		// if node is not registered, ps will be 0 and this node won't be able to smith
		// the default ps is 100000, smithing could be slower than when using account balances
		// since default balance was 1000 times higher than default ps
		blocksmithScore, err = bs.ParticipationScoreService.GetParticipationScore(blocksmith.NodePublicKey)
		if blocksmithScore <= 0 {
			bs.Logger.Info("Node has participation score <= 0. Either is not registered or has been expelled from node registry")
		}
		if err != nil || blocksmithScore < 0 {
			// no negative scores allowed
			blocksmithScore = 0
			bs.Logger.Errorf("Participation score calculation: %s", err)
			return 0, 0, blocker.NewBlocker(blocker.ZeroParticipationScoreErr, "participation score = 0")
		}
		err = bs.BlocksmithStrategy.CalculateScore(blocksmith, blocksmithScore)
		if err != nil {
			return blockchainProcessorLastBlockID, blocksmithIndex, err
		}
		monitoring.SetBlockchainSmithIndex(bs.GetChainType(), *blocksmithIdx)
	}
	// check for block pool duplicate
	blocksmithsMap := bs.BlocksmithStrategy.GetSortedBlocksmithsMap(lastBlock)
	blocksmithIdxPtr, ok := blocksmithsMap[string(blocksmith.NodePublicKey)]
	if !ok {
		return blockchainProcessorLastBlockID, blocksmithIndex, blocker.NewBlocker(
			blocker.BlockErr, "BlocksmithNotInSmithingList",
		)
	}
	blocksmithIndex = *blocksmithIdxPtr
	blockPool := bs.BlockPoolService.GetBlock(blocksmithIndex)
	if blockPool != nil {
		return blockchainProcessorLastBlockID, blocksmithIndex, blocker.NewBlocker(
			blocker.BlockErr, "DuplicateBlockPool",
		)
	}
	// check if it's legal to create block for current blocksmith now
	err = bs.BlocksmithStrategy.IsValidSmithTime(blocksmithIndex, int64(len(blocksmithsMap)), lastBlock)
	if err == nil {
		return blockchainProcessorLastBlockID, blocksmithIndex, nil
	}
	return blockchainProcessorLastBlockID, blocksmithIndex, blocker.NewBlocker(
		blocker.SmithingErr, "NotTimeToSmithYet",
	)
}

// ProcessCompletedBlock to process block that already having all needed transactions
func (bs *BlockService) ProcessCompletedBlock(block *model.Block) error {
	bs.ChainWriteLock(constant.BlockchainStatusReceivingBlockProcessCompletedBlock)
	defer bs.ChainWriteUnlock(constant.BlockchainStatusReceivingBlockProcessCompletedBlock)
	lastBlock, err := bs.GetLastBlock()
	if err != nil {
		return err
	}
	//  check equality last block hash with previous block hash from received block
	if !bytes.Equal(lastBlock.GetBlockHash(), block.GetPreviousBlockHash()) {
		// check if incoming block is of higher quality
		// todo: moving this piece of code to another interface (block popper or process fork) the test will come later.
		if bytes.Equal(lastBlock.GetPreviousBlockHash(), block.PreviousBlockHash) &&
			block.Timestamp < lastBlock.Timestamp {
			previousBlock, err := commonUtils.GetBlockByHeight(lastBlock.Height-1, bs.QueryExecutor, bs.BlockQuery)
			if err != nil {
				return status.Error(codes.Internal,
					"fail to get last block",
				)
			}
			err = bs.ValidateBlock(block, previousBlock)
			if err != nil {
				bs.Logger.Warnf("ProcessCompletedBlock:blockValidationFail: %v\n",
					blocker.NewBlocker(blocker.ValidateMainBlockErr, err.Error(), block, previousBlock))
				return status.Error(codes.InvalidArgument, "InvalidBlock")
			}
			lastBlocks, err := bs.PopOffToBlock(previousBlock)
			if err != nil {
				return err
			}

			err = bs.PushBlock(previousBlock, block, true, true)
			if err != nil {
				bs.Logger.Warn("Push ProcessCompletedBlock:fail ",
					blocker.NewBlocker(blocker.PushMainBlockErr, err.Error(), block, previousBlock))
				errPushBlock := bs.PushBlock(previousBlock, lastBlocks[0], false, true)
				if errPushBlock != nil {
					bs.Logger.Errorf("ProcessCompletedBlock pushing back popped off block fail: %v",
						blocker.NewBlocker(blocker.PushMainBlockErr, err.Error(), block, previousBlock))
					return status.Error(codes.InvalidArgument, "InvalidBlock")
				}
				bs.Logger.Info("pushing back popped off block")
				return status.Error(codes.InvalidArgument, "InvalidBlock")
			}
			return nil
		}
		return status.Error(codes.InvalidArgument,
			"previousBlockHashDoesNotMatchWithLastBlockHash",
		)
	}
	// Validate incoming block
	err = bs.ValidateBlock(block, lastBlock)
	if err != nil {
		bs.Logger.Warnf("ProcessCompletedBlock2:blockValidationFail: %v\n", blocker.NewBlocker(blocker.ValidateMainBlockErr, err.Error(), block, lastBlock))
		return status.Error(codes.InvalidArgument, "InvalidBlock")
	}
	err = bs.PushBlock(lastBlock, block, true, false)
	if err != nil {
		bs.Logger.Errorf("ProcessCompletedBlock2 push Block fail: %v", blocker.NewBlocker(blocker.PushMainBlockErr, err.Error(), block, lastBlock))
		return status.Error(codes.InvalidArgument, err.Error())
	}
	return nil
}

// ProcessQueueBlock process to queue block when waiting their transactions
func (bs *BlockService) ProcessQueueBlock(block *model.Block, peer *model.Peer) (needWaiting bool, err error) {
	// check block having transactions or not
	if len(block.TransactionIDs) == 0 {
		return false, nil
	}
	// check block already queued or not
	if bs.BlockIncompleteQueueService.GetBlockQueue(block.GetID()) != nil {
		return true, nil
	}
	var (
		txRequiredByBlock = make(TransactionIDsMap)
	)
	block.Transactions = make([]*model.Transaction, len(block.GetTransactionIDs()))
	for idx, txID := range block.TransactionIDs {
		txRequiredByBlock[txID] = idx
	}

	// find needed transactions in mempool
	mempoolCacheObjects, err := bs.MempoolService.GetMempoolTransactions()
	if err != nil {
		return false, err
	}

	for _, memObj := range mempoolCacheObjects {
		block.Transactions[txRequiredByBlock[memObj.Tx.GetID()]] = &memObj.Tx
		delete(txRequiredByBlock, memObj.Tx.GetID())
	}
	// process when needed transactions are completed
	if len(txRequiredByBlock) == 0 {
		err := bs.ProcessCompletedBlock(block)
		if err != nil {
			return false, err
		}
		return true, nil
	}

	// saving temporary block
	bs.BlockIncompleteQueueService.AddBlockQueue(block)
	bs.BlockIncompleteQueueService.SetTransactionsRequired(block.GetID(), txRequiredByBlock)

	if peer == nil {
		bs.Logger.Errorf("Error peer is null, can not request block transactions from the Peer")
	}

	var txIds []int64
	for txID := range txRequiredByBlock {
		txIds = append(txIds, txID)
	}

	bs.BlockIncompleteQueueService.RequestBlockTransactions(txIds, block.GetID(), peer)
	return true, nil
}

// ReceivedValidatedBlockTransactionsListener will receive validated transactions to complete transactions of blocks queued
func (bs *BlockService) ReceivedValidatedBlockTransactionsListener() observer.Listener {
	return observer.Listener{
		OnNotify: func(transactionsInterface interface{}, args ...interface{}) {
			transactions, ok := transactionsInterface.([]*model.Transaction)
			if !ok {
				bs.Logger.Fatalln("transactions casting failures in ReceivedValidatedBlockTransactionsListener")
			}
			for _, transaction := range transactions {
				var completedBlocks = bs.BlockIncompleteQueueService.AddTransaction(transaction)
				for _, block := range completedBlocks {
					err := bs.ProcessCompletedBlock(block)
					if err != nil {
						bs.Logger.Warn(blocker.BlockErr, err.Error())
					}
				}
			}
		},
	}
}

// BlockTransactionsRequestedListener will send the transactions required by blocks
func (bs *BlockService) BlockTransactionsRequestedListener() observer.Listener {
	return observer.Listener{
		OnNotify: func(transactionsIdsInterface interface{}, args ...interface{}) {
			bs.ChainWriteLock(constant.BlockchainSendingBlockTransactions)
			defer bs.ChainWriteUnlock(constant.BlockchainSendingBlockTransactions)

			var (
				transactions   []*model.Transaction
				transactionIds []int64
				peer           *model.Peer
				chainType      chaintype.ChainType
				blockID        int64
				ok             bool
			)

			// check number of arguments before casting the argument type
			if len(args) < 3 {
				bs.Logger.Fatalln("number of needed arguments too few in BlockTransactionsRequestedListener")
				return
			}
			chainType, ok = args[0].(*chaintype.MainChain)
			if !ok {
				bs.Logger.Fatalln("chaintype casting failures in BlockTransactionsRequestedListener")
			}

			// check chaintype
			if chainType != bs.Chaintype {
				bs.Logger.Warnf("chaintype is not macth, current chain is %s the incoming chain is %s",
					bs.Chaintype.GetName(), chainType.GetName())
				return
			}

			blockID, ok = args[1].(int64)
			if !ok {
				bs.Logger.Fatalln("blockID casting failures in BlockTransactionsRequestedListener")
			}

			peer, ok = args[2].(*model.Peer)
			if !ok {
				bs.Logger.Fatalln("peer casting failures in BlockTransactionsRequestedListener")
			}

			transactionIds, ok = transactionsIdsInterface.([]int64)
			if !ok {
				bs.Logger.Fatalln("transactionIds casting failures in BlockTransactionsRequestedListener")
			}

			var (
				remainingTxIDs []int64
				block          = bs.BlockPoolService.GetBlock(blockID)
			)
			// get transaction from block pool
			if block != nil {
				var (
					blockPoolTxs = block.GetTransactions()
					txMap        = make(map[int64]*model.Transaction)
				)
				for _, tx := range blockPoolTxs {
					txMap[tx.GetID()] = tx
				}

				for _, txID := range transactionIds {
					if txMap[txID] != nil {
						transactions = append(transactions, txMap[txID])
						continue
					}
					remainingTxIDs = append(remainingTxIDs, txID)
				}
			}

			// get remaining transactions from DB transaction if needed
			if len(transactions) < len(transactionIds) {
				if len(transactions) == 0 {
					remainingTxIDs = transactionIds
				}
				var remainingTxs, err = bs.TransactionCoreService.GetTransactionsByIds(remainingTxIDs)
				if err != nil {
					return
				}
				transactions = append(transactions, remainingTxs...)
			}
			bs.Observer.Notify(observer.SendBlockTransactions, transactions, bs.Chaintype, peer)
		},
	}
}<|MERGE_RESOLUTION|>--- conflicted
+++ resolved
@@ -1062,7 +1062,6 @@
 	return nil
 }
 
-<<<<<<< HEAD
 // UpdateLastBlockCache to update the state of last block cache
 func (bs *BlockService) UpdateLastBlockCache(block *model.Block) error {
 	var err error
@@ -1093,22 +1092,6 @@
 	return nil
 }
 
-// RemoveMempoolTransactions removes a list of transactions tx from mempool given their Ids
-func (bs *BlockService) RemoveMempoolTransactions(transactions []*model.Transaction) error {
-	var idsStr []string
-	for _, tx := range transactions {
-		idsStr = append(idsStr, "'"+strconv.FormatInt(tx.ID, 10)+"'")
-	}
-	err := bs.QueryExecutor.ExecuteTransaction(bs.MempoolQuery.DeleteMempoolTransactions(idsStr))
-	if err != nil {
-		return err
-	}
-	bs.Logger.Infof("mempool transaction with IDs = %s deleted", idsStr)
-	return nil
-}
-
-=======
->>>>>>> 1cdea9ed
 func (bs *BlockService) GetPayloadHashAndLength(block *model.Block) (payloadHash []byte, payloadLength uint32, err error) {
 	var (
 		digest = sha3.New256()
