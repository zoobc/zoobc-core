--- conflicted
+++ resolved
@@ -55,11 +55,7 @@
 	"database/sql"
 	"encoding/hex"
 	"errors"
-<<<<<<< HEAD
 	"fmt"
-	log "github.com/sirupsen/logrus"
-=======
->>>>>>> ac1b33d6
 	"reflect"
 	"regexp"
 	"testing"
@@ -1417,6 +1413,7 @@
 
 func (*receiptSrvMockReceiptUtilSuccess) ValidateReceiptHelper(
 	receipt *model.Receipt,
+	validateRefBlock bool,
 	executor query.ExecutorInterface,
 	blockQuery query.BlockQueryInterface,
 	mainBlockStorage storage.CacheStackStorageInterface,
