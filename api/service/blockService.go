// Package service serve as service layer for our api
// business logic on fetching data, processing information will be processed in this package.
package service

import (
	"database/sql"
	"fmt"

	"github.com/zoobc/zoobc-core/common/contract"
	"github.com/zoobc/zoobc-core/common/model"
	"github.com/zoobc/zoobc-core/common/query"
)

type (
	// BlockServiceInterface represents interface for BlockService
	BlockServiceInterface interface {
		GetBlockByID(chainType contract.ChainType, ID int64) (*model.Block, error)
		GetBlockByHeight(chainType contract.ChainType, BlockHeight uint32) (*model.Block, error)
		GetBlocks(chainType contract.ChainType, BlockSize uint32, BlockHeight uint32) (*model.GetBlocksResponse, error)
	}

	// BlockService represents struct of BlockService
	BlockService struct {
		Query *query.Executor
	}
)

var blockServiceInstance *BlockService

// NewBlockService create a singleton instance of BlockService
func NewBlockService(queryExecutor *query.Executor) *BlockService {
	if blockServiceInstance == nil {
		blockServiceInstance = &BlockService{Query: queryExecutor}
	}
	return blockServiceInstance
}

// GetBlockByID fetch a single block from Blockchain by providing block ID
<<<<<<< HEAD
func (bs *BlockService) GetBlockByID(chainType contract.ChainType, ID int64) (*model.Block, error) {
	var err error
	rows, err := bs.Query.ExecuteSelect(query.NewBlockQuery(chainType).GetBlockByID(ID))
	defer func() {
		if rows != nil {
			_ = rows.Close()
		}
	}()
=======
func (bs *BlockService) GetBlockByID(chainType contract.ChainType, id int64) (*model.Block, error) {
	var (
		err  error
		bl   model.Block
		rows *sql.Rows
	)

	rows, err = bs.Query.ExecuteSelect(query.NewBlockQuery(chainType).GetBlockByID(id))
>>>>>>> a8cf789f
	if err != nil {
		fmt.Printf("GetBlockByID fails %v\n", err)
		return nil, err
	}
	defer rows.Close()

	if rows.Next() {
		err = rows.Scan(
			&bl.ID,
			&bl.PreviousBlockHash,
			&bl.Height,
			&bl.Timestamp,
			&bl.BlockSeed,
			&bl.BlockSignature,
			&bl.CumulativeDifficulty,
			&bl.SmithScale,
			&bl.PayloadLength,
			&bl.PayloadHash,
			&bl.BlocksmithID,
			&bl.TotalAmount,
			&bl.TotalFee,
			&bl.TotalCoinBase,
			&bl.Version,
		)
		if err != nil {
			fmt.Printf("GetBlockByID fails scan %v\n", err)
			return nil, err
		}
	}

	return &bl, nil

}

// GetBlockByHeight fetches a single block from Blockchain by providing block size
<<<<<<< HEAD
func (bs *BlockService) GetBlockByHeight(chainType contract.ChainType, BlockHeight uint32) (*model.Block, error) {
	var err error
	rows, err := bs.Query.ExecuteSelect(query.NewBlockQuery(chainType).GetBlockByHeight(BlockHeight))
	defer func() {
		if rows != nil {
			_ = rows.Close()
		}
	}()
=======
func (bs *BlockService) GetBlockByHeight(chainType contract.ChainType, blockHeight uint32) (*model.Block, error) {
	var (
		err  error
		bl   model.Block
		rows *sql.Rows
	)

	rows, err = bs.Query.ExecuteSelect(query.NewBlockQuery(chainType).GetBlockByHeight(blockHeight))
>>>>>>> a8cf789f
	if err != nil {
		fmt.Printf("GetBlockByHeight fails %v\n", err)
		return nil, err
	}
	defer rows.Close()

	if rows.Next() {
		err = rows.Scan(
			&bl.ID,
			&bl.PreviousBlockHash,
			&bl.Height,
			&bl.Timestamp,
			&bl.BlockSeed,
			&bl.BlockSignature,
			&bl.CumulativeDifficulty,
			&bl.SmithScale,
			&bl.PayloadLength,
			&bl.PayloadHash,
			&bl.BlocksmithID,
			&bl.TotalAmount,
			&bl.TotalFee,
			&bl.TotalCoinBase,
			&bl.Version,
		)
		if err != nil {
			fmt.Printf("GetBlockByHeight fails scan %v\n", err)
			return nil, err
		}
	}
	return &bl, nil
}

// GetBlocks fetches multiple blocks from Blockchain system
func (bs *BlockService) GetBlocks(chainType contract.ChainType, blockSize, blockHeight uint32) (*model.GetBlocksResponse, error) {
	var rows *sql.Rows
	var err error
<<<<<<< HEAD
	var blocks []*model.Block
	rows, err = bs.Query.ExecuteSelect(query.NewBlockQuery(chainType).GetBlocks(BlockHeight, BlockSize))
	defer func() {
		if rows != nil {
			_ = rows.Close()
		}
	}()
=======
	blocks := []*model.Block{}
	rows, err = bs.Query.ExecuteSelect(query.NewBlockQuery(chainType).GetBlocks(blockHeight))

>>>>>>> a8cf789f
	if err != nil {
		fmt.Printf("GetBlocks fails %v\n", err)
		return nil, err
	}
	defer rows.Close()

	for rows.Next() {
		var bl model.Block
		err = rows.Scan(
			&bl.ID,
			&bl.PreviousBlockHash,
			&bl.Height,
			&bl.Timestamp,
			&bl.BlockSeed,
			&bl.BlockSignature,
			&bl.CumulativeDifficulty,
			&bl.SmithScale,
			&bl.PayloadLength,
			&bl.PayloadHash,
			&bl.BlocksmithID,
			&bl.TotalAmount,
			&bl.TotalFee,
			&bl.TotalCoinBase,
			&bl.Version,
		)
		if err != nil {
			fmt.Printf("GetBlocks fails scan %v\n", err)
			return nil, err
		}
		blocks = append(blocks, &bl)
	}

	blocksResponse := &model.GetBlocksResponse{
		Blocks:      blocks,
		BlockHeight: blockHeight,
		BlockSize:   uint32(len(blocks)),
	}
	return blocksResponse, nil
}<|MERGE_RESOLUTION|>--- conflicted
+++ resolved
@@ -36,16 +36,6 @@
 }
 
 // GetBlockByID fetch a single block from Blockchain by providing block ID
-<<<<<<< HEAD
-func (bs *BlockService) GetBlockByID(chainType contract.ChainType, ID int64) (*model.Block, error) {
-	var err error
-	rows, err := bs.Query.ExecuteSelect(query.NewBlockQuery(chainType).GetBlockByID(ID))
-	defer func() {
-		if rows != nil {
-			_ = rows.Close()
-		}
-	}()
-=======
 func (bs *BlockService) GetBlockByID(chainType contract.ChainType, id int64) (*model.Block, error) {
 	var (
 		err  error
@@ -54,7 +44,6 @@
 	)
 
 	rows, err = bs.Query.ExecuteSelect(query.NewBlockQuery(chainType).GetBlockByID(id))
->>>>>>> a8cf789f
 	if err != nil {
 		fmt.Printf("GetBlockByID fails %v\n", err)
 		return nil, err
@@ -90,16 +79,6 @@
 }
 
 // GetBlockByHeight fetches a single block from Blockchain by providing block size
-<<<<<<< HEAD
-func (bs *BlockService) GetBlockByHeight(chainType contract.ChainType, BlockHeight uint32) (*model.Block, error) {
-	var err error
-	rows, err := bs.Query.ExecuteSelect(query.NewBlockQuery(chainType).GetBlockByHeight(BlockHeight))
-	defer func() {
-		if rows != nil {
-			_ = rows.Close()
-		}
-	}()
-=======
 func (bs *BlockService) GetBlockByHeight(chainType contract.ChainType, blockHeight uint32) (*model.Block, error) {
 	var (
 		err  error
@@ -108,7 +87,6 @@
 	)
 
 	rows, err = bs.Query.ExecuteSelect(query.NewBlockQuery(chainType).GetBlockByHeight(blockHeight))
->>>>>>> a8cf789f
 	if err != nil {
 		fmt.Printf("GetBlockByHeight fails %v\n", err)
 		return nil, err
@@ -145,19 +123,9 @@
 func (bs *BlockService) GetBlocks(chainType contract.ChainType, blockSize, blockHeight uint32) (*model.GetBlocksResponse, error) {
 	var rows *sql.Rows
 	var err error
-<<<<<<< HEAD
-	var blocks []*model.Block
-	rows, err = bs.Query.ExecuteSelect(query.NewBlockQuery(chainType).GetBlocks(BlockHeight, BlockSize))
-	defer func() {
-		if rows != nil {
-			_ = rows.Close()
-		}
-	}()
-=======
 	blocks := []*model.Block{}
-	rows, err = bs.Query.ExecuteSelect(query.NewBlockQuery(chainType).GetBlocks(blockHeight))
+	rows, err = bs.Query.ExecuteSelect(query.NewBlockQuery(chainType).GetBlocks(blockHeight, blockSize))
 
->>>>>>> a8cf789f
 	if err != nil {
 		fmt.Printf("GetBlocks fails %v\n", err)
 		return nil, err
