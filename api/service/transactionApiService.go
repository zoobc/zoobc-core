--- conflicted
+++ resolved
@@ -147,18 +147,10 @@
 	}, nil
 }
 
-<<<<<<< HEAD
-func (ts *TransactionService) PostTransaction(chaintype contract.ChainType, req *model.PostTransactionRequest) (*model.Transaction,
-	error) {
-=======
 func (ts *TransactionService) PostTransaction(
 	chaintype contract.ChainType,
 	req *model.PostTransactionRequest,
 ) (*model.Transaction, error) {
-	var (
-		senderAccountID, recipientAccountID []byte
-	)
->>>>>>> 41b68bef
 	txBytes := req.TransactionBytes
 	// get unsigned bytes
 	tx, err := util.ParseTransactionBytes(txBytes, true)
@@ -170,10 +162,10 @@
 
 	// Save to mempool
 	mpTx := &model.MempoolTransaction{
-		FeePerByte:         0,
-		ID:                 tx.ID,
-		TransactionBytes:   txBytes,
-		ArrivalTimestamp:   time.Now().Unix(),
+		FeePerByte:              0,
+		ID:                      tx.ID,
+		TransactionBytes:        txBytes,
+		ArrivalTimestamp:        time.Now().Unix(),
 		SenderAccountAddress:    tx.RecipientAccountAddress,
 		RecipientAccountAddress: tx.RecipientAccountAddress,
 	}
