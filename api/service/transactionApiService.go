package service

import (
	"database/sql"
	"math"
	"time"

	"github.com/zoobc/zoobc-core/common/chaintype"
	"github.com/zoobc/zoobc-core/common/crypto"
	"github.com/zoobc/zoobc-core/common/model"
	"github.com/zoobc/zoobc-core/common/query"
	"github.com/zoobc/zoobc-core/common/transaction"
	"github.com/zoobc/zoobc-core/common/util"
	"github.com/zoobc/zoobc-core/core/service"
	"github.com/zoobc/zoobc-core/observer"
	"google.golang.org/grpc/codes"
	"google.golang.org/grpc/status"
)

type (
	// TransactionServiceInterface represents interface for TransactionService
	TransactionServiceInterface interface {
		GetTransaction(chaintype.ChainType, *model.GetTransactionRequest) (*model.Transaction, error)
		GetTransactions(chaintype.ChainType, *model.GetTransactionsRequest) (*model.GetTransactionsResponse, error)
		PostTransaction(chaintype.ChainType, *model.PostTransactionRequest) (*model.Transaction, error)
	}

	// TransactionService represents struct of TransactionService
	TransactionService struct {
		Query              query.ExecutorInterface
		Signature          crypto.SignatureInterface
		ActionTypeSwitcher transaction.TypeActionSwitcher
		MempoolService     service.MempoolServiceInterface
		Observer           *observer.Observer
		TransactionUtil    transaction.UtilInterface
	}
)

var transactionServiceInstance *TransactionService

// NewTransactionService creates a singleton instance of TransactionService
func NewTransactionService(
	queryExecutor query.ExecutorInterface,
	signature crypto.SignatureInterface,
	txTypeSwitcher transaction.TypeActionSwitcher,
	mempoolService service.MempoolServiceInterface,
	observer *observer.Observer,
	transactionUtil transaction.UtilInterface,
) *TransactionService {
	if transactionServiceInstance == nil {
		transactionServiceInstance = &TransactionService{
			Query:              queryExecutor,
			Signature:          signature,
			ActionTypeSwitcher: txTypeSwitcher,
			MempoolService:     mempoolService,
			Observer:           observer,
			TransactionUtil:    transactionUtil,
		}
	}
	return transactionServiceInstance
}

// GetTransaction fetches a single transaction from DB
func (ts *TransactionService) GetTransaction(
	chainType chaintype.ChainType,
	params *model.GetTransactionRequest,
) (*model.Transaction, error) {
	var (
		err error
		row *sql.Row
		tx  model.Transaction
	)

	txQuery := query.NewTransactionQuery(chainType)
	row, _ = ts.Query.ExecuteSelectRow(txQuery.GetTransaction(params.GetID()), false)
	err = txQuery.Scan(&tx, row)
	if err != nil {
		if err != sql.ErrNoRows {
			return nil, status.Error(codes.Internal, err.Error())
		}
		return nil, status.Error(codes.NotFound, err.Error())
	}
	txType, err := ts.ActionTypeSwitcher.GetTransactionType(&tx)
	if err != nil {
		return nil, status.Error(codes.Internal, err.Error())
	}
	txType.GetTransactionBody(&tx)
	return &tx, nil
}

// GetTransactions fetches a single transaction from DB
// included filters
func (ts *TransactionService) GetTransactions(
	chainType chaintype.ChainType,
	params *model.GetTransactionsRequest,
) (*model.GetTransactionsResponse, error) {
	var (
		err          error
		rows         *sql.Rows
		rows2        *sql.Rows
		txs          []*model.Transaction
		selectQuery  string
		args         []interface{}
		totalRecords uint64
		txQuery      = query.NewTransactionQuery(chainType)
		caseQuery    = query.NewCaseQuery()
		// Represent transaction fields
		txFields = map[string]string{
			"Height":  "block_height",
			"BlockID": "block_id",
		}
	)
	caseQuery.Select(txQuery.TableName, txQuery.Fields...)

	page := params.GetPagination()
	height := params.GetHeight()
	if height != 0 {
		caseQuery.Where(caseQuery.Equal("block_height", height))
		if page != nil && page.GetLimit() == 0 {
			page.Limit = math.MaxUint32
		}
	}

	timestampStart := params.GetTimestampStart()
	timestampEnd := params.GetTimestampEnd()
	if timestampStart > 0 {
		caseQuery.And(caseQuery.Between("timestamp", timestampStart, timestampEnd))
	}

	transactionType := params.GetTransactionType()
	if transactionType > 0 {
		caseQuery.And(caseQuery.Equal("transaction_type", transactionType))
	}

	accountAddress := params.GetAccountAddress()
	if accountAddress != "" {
		caseQuery.AndOr(
			caseQuery.Equal("sender_account_address", accountAddress),
			caseQuery.Equal("recipient_account_address", accountAddress),
		)
	}
	selectQuery, args = caseQuery.Build()

	// count first
	countQuery := query.GetTotalRecordOfSelect(selectQuery)
	rows, err = ts.Query.ExecuteSelect(countQuery, false, args...)
	if err != nil {
		return nil, status.Error(codes.Internal, err.Error())
	}
	defer rows.Close()

	if rows.Next() {
		err = rows.Scan(
			&totalRecords,
		)
		if err != nil {
			return nil, status.Error(codes.Internal, err.Error())
		}
	}

	// Get Transactions with Pagination
	if page.GetOrderField() == "" || txFields[page.GetOrderField()] == "" {
		caseQuery.OrderBy("timestamp", page.GetOrderBy())
	} else {
		caseQuery.OrderBy(txFields[page.GetOrderField()], page.GetOrderBy())
	}
	caseQuery.Paginate(page.GetLimit(), page.GetPage())
	selectQuery, args = caseQuery.Build()

	rows2, err = ts.Query.ExecuteSelect(selectQuery, false, args...)
	if err != nil {
		return nil, status.Error(codes.Internal, err.Error())
	}
	defer rows2.Close()

	for rows2.Next() {
		var tx model.Transaction
		err = rows2.Scan(
			&tx.ID,
			&tx.BlockID,
			&tx.Height,
			&tx.SenderAccountAddress,
			&tx.RecipientAccountAddress,
			&tx.TransactionType,
			&tx.Fee,
			&tx.Timestamp,
			&tx.TransactionHash,
			&tx.TransactionBodyLength,
			&tx.TransactionBodyBytes,
			&tx.Signature,
			&tx.Version,
			&tx.TransactionIndex,
		)
		if err != nil {
			if err != sql.ErrNoRows {
				return nil, status.Error(codes.Internal, err.Error())
			}
			return nil, status.Error(codes.Internal, err.Error())
		}
		txType, err := ts.ActionTypeSwitcher.GetTransactionType(&tx)
		if err != nil {
			return nil, status.Error(codes.Internal, err.Error())
		}
		txType.GetTransactionBody(&tx)
		txs = append(txs, &tx)
	}

	return &model.GetTransactionsResponse{
		Total:        totalRecords,
		Transactions: txs,
	}, nil
}

// PostTransaction represents POST transaction method
func (ts *TransactionService) PostTransaction(
	chaintype chaintype.ChainType,
	req *model.PostTransactionRequest,
) (*model.Transaction, error) {
	var (
		txBytes = req.TransactionBytes
		txType  transaction.TypeAction
		tx      *model.Transaction
		err     error
	)
	// get unsigned bytes
<<<<<<< HEAD
	tx, err = transaction.ParseTransactionBytes(txBytes, true)
=======
	tx, err := ts.TransactionUtil.ParseTransactionBytes(txBytes, true)
>>>>>>> 5e69897c
	if err != nil {
		return nil, status.Error(codes.Internal, err.Error())
	}
	// Validate Tx
	txType, err = ts.ActionTypeSwitcher.GetTransactionType(tx)
	if err != nil {
		return nil, status.Error(codes.Internal, err.Error())
	}
	// Save to mempool
	mpTx := &model.MempoolTransaction{
		FeePerByte:              util.FeePerByteTransaction(tx.GetFee(), txBytes),
		ID:                      tx.ID,
		TransactionBytes:        txBytes,
		ArrivalTimestamp:        time.Now().Unix(),
		SenderAccountAddress:    tx.SenderAccountAddress,
		RecipientAccountAddress: tx.RecipientAccountAddress,
	}
	if err = ts.MempoolService.ValidateMempoolTransaction(mpTx); err != nil {
		return nil, status.Error(codes.Internal, err.Error())
	}
	// Apply Unconfirmed
	err = ts.Query.BeginTx()
	if err != nil {
		return nil, status.Error(codes.Internal, err.Error())
	}
	// TODO: repetitive way
	escrowable, ok := txType.Escrowable()
	switch ok {
	case true:
		err = escrowable.EscrowApplyUnconfirmed()
	default:
		err = txType.ApplyUnconfirmed()
	}
	if err != nil {
		errRollback := ts.Query.RollbackTx()
		if errRollback != nil {
			return nil, status.Error(codes.Internal, errRollback.Error())
		}
		return nil, status.Error(codes.Internal, err.Error())
	}
	err = ts.MempoolService.AddMempoolTransaction(mpTx)
	if err != nil {
		errRollback := ts.Query.RollbackTx()
		if errRollback != nil {
			return nil, status.Error(codes.Internal, errRollback.Error())
		}
		return nil, status.Error(codes.Internal, err.Error())
	}
	err = ts.Query.CommitTx()
	if err != nil {
		return nil, status.Error(codes.Internal, err.Error())
	}

	ts.Observer.Notify(observer.TransactionAdded, mpTx.GetTransactionBytes(), chaintype)
	// return parsed transaction
	return tx, nil
}<|MERGE_RESOLUTION|>--- conflicted
+++ resolved
@@ -223,11 +223,8 @@
 		err     error
 	)
 	// get unsigned bytes
-<<<<<<< HEAD
-	tx, err = transaction.ParseTransactionBytes(txBytes, true)
-=======
-	tx, err := ts.TransactionUtil.ParseTransactionBytes(txBytes, true)
->>>>>>> 5e69897c
+
+	tx, err = ts.TransactionUtil.ParseTransactionBytes(txBytes, true)
 	if err != nil {
 		return nil, status.Error(codes.Internal, err.Error())
 	}
