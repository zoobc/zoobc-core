package service

import (
	"database/sql"
	"math"

<<<<<<< HEAD
	"github.com/zoobc/zoobc-core/common/crypto"

=======
	log "github.com/sirupsen/logrus"
>>>>>>> cad60ba4
	"github.com/zoobc/zoobc-core/common/chaintype"
	"github.com/zoobc/zoobc-core/common/constant"
	"github.com/zoobc/zoobc-core/common/crypto"
	"github.com/zoobc/zoobc-core/common/feedbacksystem"
	"github.com/zoobc/zoobc-core/common/model"
	"github.com/zoobc/zoobc-core/common/monitoring"
	"github.com/zoobc/zoobc-core/common/query"
	"github.com/zoobc/zoobc-core/common/transaction"
	"github.com/zoobc/zoobc-core/core/service"
	"github.com/zoobc/zoobc-core/observer"
	"google.golang.org/grpc/codes"
	"google.golang.org/grpc/status"
)

type (
	// TransactionServiceInterface represents interface for TransactionService
	TransactionServiceInterface interface {
		GetTransaction(chaintype.ChainType, *model.GetTransactionRequest) (*model.Transaction, error)
		GetTransactions(chaintype.ChainType, *model.GetTransactionsRequest) (*model.GetTransactionsResponse, error)
		PostTransaction(chaintype.ChainType, *model.PostTransactionRequest) (*model.Transaction, error)
		GetTransactionMinimumFee(request *model.GetTransactionMinimumFeeRequest) (
			*model.GetTransactionMinimumFeeResponse, error,
		)
	}

	// TransactionService represents struct of TransactionService
	TransactionService struct {
		Query              query.ExecutorInterface
		Signature          crypto.SignatureInterface
		ActionTypeSwitcher transaction.TypeActionSwitcher
		MempoolService     service.MempoolServiceInterface
		Observer           *observer.Observer
		TransactionUtil    transaction.UtilInterface
		FeedbackStrategy   feedbacksystem.FeedbackStrategyInterface
		Logger             *log.Logger
	}
)

var transactionServiceInstance *TransactionService

// NewTransactionService creates a singleton instance of TransactionService
func NewTransactionService(
	queryExecutor query.ExecutorInterface,
	signature crypto.SignatureInterface,
	txTypeSwitcher transaction.TypeActionSwitcher,
	mempoolService service.MempoolServiceInterface,
	observer *observer.Observer,
	transactionUtil transaction.UtilInterface,
	feedbackStrategy feedbacksystem.FeedbackStrategyInterface,
	logger *log.Logger,
) *TransactionService {
	if transactionServiceInstance == nil {
		transactionServiceInstance = &TransactionService{
			Query:              queryExecutor,
			Signature:          signature,
			ActionTypeSwitcher: txTypeSwitcher,
			MempoolService:     mempoolService,
			Observer:           observer,
			TransactionUtil:    transactionUtil,
			FeedbackStrategy:   feedbackStrategy,
			Logger:             logger,
		}
	}
	return transactionServiceInstance
}

// GetTransaction fetches a single transaction from DB
func (ts *TransactionService) GetTransaction(
	chainType chaintype.ChainType,
	params *model.GetTransactionRequest,
) (*model.Transaction, error) {
	var (
		err error
		row *sql.Row
		tx  model.Transaction
	)

	txQuery := query.NewTransactionQuery(chainType)
	row, _ = ts.Query.ExecuteSelectRow(txQuery.GetTransaction(params.GetID()), false)
	err = txQuery.Scan(&tx, row)
	if err != nil {
		if err != sql.ErrNoRows {
			return nil, status.Error(codes.Internal, err.Error())
		}
		return nil, status.Error(codes.NotFound, err.Error())
	}
	txType, err := ts.ActionTypeSwitcher.GetTransactionType(&tx)
	if err != nil {
		return nil, status.Error(codes.Internal, err.Error())
	}
	txType.GetTransactionBody(&tx)
	return &tx, nil
}

// GetTransactions fetches a single transaction from DB
// included filters
func (ts *TransactionService) GetTransactions(
	chainType chaintype.ChainType,
	params *model.GetTransactionsRequest,
) (*model.GetTransactionsResponse, error) {
	var (
		err          error
		rowCount     *sql.Row
		rows2        *sql.Rows
		txs          []*model.Transaction
		selectQuery  string
		args         []interface{}
		totalRecords uint64
		txQuery      = query.NewTransactionQuery(chainType)
		caseQuery    = query.NewCaseQuery()
		// Represent transaction fields
		txFields = map[string]string{
			"Height":  "block_height",
			"BlockID": "block_id",
		}
	)
	caseQuery.Select(txQuery.TableName, txQuery.Fields...)

	page := params.GetPagination()
	height := params.GetHeight()
	if height != 0 {
		caseQuery.Where(caseQuery.Equal("block_height", height))
		if page != nil && page.GetLimit() == 0 {
			page.Limit = math.MaxUint32
		}
	}

	timestampStart := params.GetTimestampStart()
	timestampEnd := params.GetTimestampEnd()
	if timestampStart > 0 {
		caseQuery.And(caseQuery.Between("timestamp", timestampStart, timestampEnd))
	}

	transactionType := params.GetTransactionType()
	if transactionType > 0 {
		caseQuery.And(caseQuery.Equal("transaction_type", transactionType))
	}

	accountAddress := params.GetAccountAddress()
	if accountAddress != nil {
		caseQuery.AndOr(
			caseQuery.Equal("sender_account_address", accountAddress),
			caseQuery.Equal("recipient_account_address", accountAddress),
		)
	}
	selectQuery, args = caseQuery.Build()

	// count first
	countQuery := query.GetTotalRecordOfSelect(selectQuery)
	rowCount, err = ts.Query.ExecuteSelectRow(countQuery, false, args...)
	if err != nil {
		return nil, status.Error(codes.Internal, err.Error())
	}
	err = rowCount.Scan(
		&totalRecords,
	)
	if err != nil {
		return nil, status.Error(codes.Internal, err.Error())
	}

	// Get Transactions with Pagination
	if page.GetOrderField() == "" || txFields[page.GetOrderField()] == "" {
		caseQuery.OrderBy("timestamp", page.GetOrderBy())
	} else {
		caseQuery.OrderBy(txFields[page.GetOrderField()], page.GetOrderBy())
	}
	caseQuery.Paginate(page.GetLimit(), page.GetPage())
	selectQuery, args = caseQuery.Build()

	rows2, err = ts.Query.ExecuteSelect(selectQuery, false, args...)
	if err != nil {
		return nil, status.Error(codes.Internal, err.Error())
	}
	defer rows2.Close()

	for rows2.Next() {
		var tx model.Transaction
		err = rows2.Scan(
			&tx.ID,
			&tx.BlockID,
			&tx.Height,
			&tx.SenderAccountAddress,
			&tx.RecipientAccountAddress,
			&tx.TransactionType,
			&tx.Fee,
			&tx.Timestamp,
			&tx.TransactionHash,
			&tx.TransactionBodyLength,
			&tx.TransactionBodyBytes,
			&tx.Signature,
			&tx.Version,
			&tx.TransactionIndex,
			&tx.MultisigChild,
			&tx.Message,
		)
		if err != nil {
			if err != sql.ErrNoRows {
				return nil, status.Error(codes.Internal, err.Error())
			}
			return nil, status.Error(codes.Internal, err.Error())
		}
		txType, err := ts.ActionTypeSwitcher.GetTransactionType(&tx)
		if err != nil {
			return nil, status.Error(codes.Internal, err.Error())
		}
		txType.GetTransactionBody(&tx)
		txs = append(txs, &tx)
	}

	return &model.GetTransactionsResponse{
		Total:        totalRecords,
		Transactions: txs,
	}, nil
}

// PostTransaction represents POST transaction method
func (ts *TransactionService) PostTransaction(
	chaintype chaintype.ChainType,
	req *model.PostTransactionRequest,
) (*model.Transaction, error) {
	var (
		txBytes = req.GetTransactionBytes()
		tx      *model.Transaction
		err     error
		tpsProcessed,
		tpsReceived int
	)

	// Set txReceived (transactions to be processed received by clients since last node run)
	ts.FeedbackStrategy.IncrementVarCount("txReceived")
	monitoring.IncreaseTxReceived()

	// TODO: this is an example to prove that, by limiting number of tx per second
	//  when the node is too busy due to high number of goroutines,
	//  the network can regulate itself without leading to blockchain splits or hard forks
	tpsReceived = ts.FeedbackStrategy.IncrementVarCount("tpsReceivedTmp").(int)
	if limitReached, limitLevel := ts.FeedbackStrategy.IsGoroutineLimitReached(constant.FeedbackMinGoroutineSamples); limitReached {
		switch limitLevel {
		case constant.FeedbackLimitHigh:
			ts.Logger.Error("Tx dropped due to network being spammed with too many transactions")
			monitoring.IncreaseTxFiltered()
			return nil, status.Error(codes.Internal, "TooManyTps")
		case constant.FeedbackLimitMedium:
			if tpsReceived > 1 {
				ts.Logger.Error("Tx dropped due to network being spammed with too many transactions")
				monitoring.IncreaseTxFiltered()
				return nil, status.Error(codes.Internal, "TooManyTps")
			}
		}
	}
	if limitReached, limitLevel := ts.FeedbackStrategy.IsP2PRequestLimitReached(constant.FeedbackMinGoroutineSamples); limitReached {
		switch limitLevel {
		case constant.FeedbackLimitHigh:
			ts.Logger.Error("Tx dropped due to node being too busy resolving P2P requests")
			monitoring.IncreaseTxFiltered()
			return nil, status.Error(codes.Internal, "TooManyP2PRequests")
		case constant.FeedbackLimitMedium:
			if tpsReceived > 2 {
				ts.Logger.Error("Tx dropped due to node being too busy resolving P2P requests")
				monitoring.IncreaseTxFiltered()
				return nil, status.Error(codes.Internal, "TooManyP2PRequests")
			}
		}
	}

	// get unsigned bytes
	tx, err = ts.TransactionUtil.ParseTransactionBytes(txBytes, true)
	if err != nil {
		return nil, status.Error(codes.Internal, err.Error())
	}
	// Validate Tx
	if err = ts.MempoolService.ValidateMempoolTransaction(tx); err != nil {
		return nil, status.Error(codes.Internal, err.Error())
	}
	// process validated received transction
	err = ts.MempoolService.ReceivedTransactionFromWallet(tx, txBytes)
	if err != nil {
		return nil, status.Error(codes.Internal, err.Error())
	}
<<<<<<< HEAD
=======
	err = ts.Query.CommitTx()
	if err != nil {
		return nil, status.Error(codes.Internal, err.Error())
	}

	// Set tpsProcessed (transactions per seconds already processed received by clients).
	// Note: these are the ones that produce network traffic because they must be broadcast to peers
	tpsProcessed = ts.FeedbackStrategy.IncrementVarCount("tpsProcessedTmp").(int)
	monitoring.SetTpsProcessed(tpsProcessed)

	// Set txProcessed (transactions already processed received by clients since last node run).
	ts.FeedbackStrategy.IncrementVarCount("txProcessed")
	monitoring.IncreaseTxProcessed()

	ts.Observer.Notify(observer.TransactionAdded, txBytes, chaintype)
>>>>>>> cad60ba4
	// return parsed transaction
	return tx, nil
}

func (ts *TransactionService) GetTransactionMinimumFee(req *model.GetTransactionMinimumFeeRequest) (
	*model.GetTransactionMinimumFeeResponse, error,
) {
	var (
		txBytes = req.TransactionBytes
		err     error
	)
	tx, err := ts.TransactionUtil.ParseTransactionBytes(txBytes, true)
	if err != nil {
		return nil, status.Error(codes.Internal, err.Error())
	}
	// get the TypeAction object
	txType, err := ts.ActionTypeSwitcher.GetTransactionType(tx)
	if err != nil {
		return nil, status.Error(codes.Internal, err.Error())
	}
	minFee, err := txType.GetMinimumFee()
	if err != nil {
		return nil, err
	}
	return &model.GetTransactionMinimumFeeResponse{
		Fee: minFee,
	}, nil
}<|MERGE_RESOLUTION|>--- conflicted
+++ resolved
@@ -4,12 +4,7 @@
 	"database/sql"
 	"math"
 
-<<<<<<< HEAD
-	"github.com/zoobc/zoobc-core/common/crypto"
-
-=======
 	log "github.com/sirupsen/logrus"
->>>>>>> cad60ba4
 	"github.com/zoobc/zoobc-core/common/chaintype"
 	"github.com/zoobc/zoobc-core/common/constant"
 	"github.com/zoobc/zoobc-core/common/crypto"
@@ -289,12 +284,6 @@
 	if err != nil {
 		return nil, status.Error(codes.Internal, err.Error())
 	}
-<<<<<<< HEAD
-=======
-	err = ts.Query.CommitTx()
-	if err != nil {
-		return nil, status.Error(codes.Internal, err.Error())
-	}
 
 	// Set tpsProcessed (transactions per seconds already processed received by clients).
 	// Note: these are the ones that produce network traffic because they must be broadcast to peers
@@ -306,7 +295,6 @@
 	monitoring.IncreaseTxProcessed()
 
 	ts.Observer.Notify(observer.TransactionAdded, txBytes, chaintype)
->>>>>>> cad60ba4
 	// return parsed transaction
 	return tx, nil
 }
