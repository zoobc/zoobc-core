--- conflicted
+++ resolved
@@ -2,6 +2,8 @@
 
 import (
 	"database/sql"
+	"math"
+
 	log "github.com/sirupsen/logrus"
 	"github.com/zoobc/zoobc-core/common/chaintype"
 	"github.com/zoobc/zoobc-core/common/constant"
@@ -14,7 +16,6 @@
 	"github.com/zoobc/zoobc-core/observer"
 	"google.golang.org/grpc/codes"
 	"google.golang.org/grpc/status"
-	"math"
 )
 
 type (
@@ -245,10 +246,7 @@
 	if limitReached, limitLevel := ts.FeedbackStrategy.IsGoroutineLimitReached(constant.FeedbackMinGoroutineSamples); limitReached {
 		switch limitLevel {
 		case constant.FeedbackLimitHigh:
-<<<<<<< HEAD
-=======
 			ts.Logger.Error("Tx dropped due to network being spammed with too many transactions")
->>>>>>> b35de142
 			return nil, status.Error(codes.Internal, "TooManyTps")
 		case constant.FeedbackLimitMedium:
 			if tpsReceived > 2 {
