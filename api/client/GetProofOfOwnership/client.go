--- conflicted
+++ resolved
@@ -3,11 +3,8 @@
 import (
 	"bytes"
 	"context"
-<<<<<<< HEAD
+	"fmt"
 	"github.com/zoobc/zoobc-core/common/constant"
-=======
-	"fmt"
->>>>>>> 3e728b97
 
 	"github.com/sirupsen/logrus"
 	log "github.com/sirupsen/logrus"
