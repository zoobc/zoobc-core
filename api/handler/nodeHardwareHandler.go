package handler

import (
	"io"

	"github.com/zoobc/zoobc-core/api/service"
	rpcService "github.com/zoobc/zoobc-core/common/service"
<<<<<<< HEAD
=======
	"time"
>>>>>>> b1579242
)

type NodeHardwareHandler struct {
	Service service.NodeHardwareServiceInterface
}

func (nhh *NodeHardwareHandler) GetNodeHardware(
	stream rpcService.NodeHardwareService_GetNodeHardwareServer,
) error {
	in, err := stream.Recv()
	if err == io.EOF {
		return nil
	}
	if in == nil {
		return nil
	}
	for {
		nodeHardware, err := nhh.Service.GetNodeHardware(in)
		if err != nil {
			return err
		}
		err = stream.Send(nodeHardware)
		if err != nil {
			return err // close connection if sending response to client result in error
		}
		time.Sleep(500 * time.Millisecond)
	}
}<|MERGE_RESOLUTION|>--- conflicted
+++ resolved
@@ -3,12 +3,10 @@
 import (
 	"io"
 
+	"time"
+
 	"github.com/zoobc/zoobc-core/api/service"
 	rpcService "github.com/zoobc/zoobc-core/common/service"
-<<<<<<< HEAD
-=======
-	"time"
->>>>>>> b1579242
 )
 
 type NodeHardwareHandler struct {
