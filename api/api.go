--- conflicted
+++ resolved
@@ -92,12 +92,9 @@
 		receiptService,
 		transactionCoreService,
 	)
-<<<<<<< HEAD
 	participationScoreService := coreService.NewParticipationScoreService(query.NewParticipationScoreQuery(), queryExecutor)
-=======
 
 	publishedReceiptUtil := coreUtil.NewPublishedReceiptUtil(query.NewPublishedReceiptQuery(), queryExecutor)
->>>>>>> a83c8144
 	// *************************************
 	// RPC Services Init
 	// *************************************
@@ -181,10 +178,9 @@
 			queryExecutor,
 		),
 	})
-<<<<<<< HEAD
 	rpcService.RegisterParticipationScoreServiceServer(grpcServer, &handler.ParticipationScoreHandler{
 		Service: service.NewParticipationScoreService(participationScoreService),
-=======
+	})
 
 	// Set GRPC handler for published receipt
 	rpcService.RegisterPublishedReceiptServiceServer(grpcServer, &handler.PublishedReceiptHandler{
@@ -197,7 +193,6 @@
 			query.NewSkippedBlocksmithQuery(),
 			queryExecutor,
 		),
->>>>>>> a83c8144
 	})
 	go func() {
 		// serve rpc
