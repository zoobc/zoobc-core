--- conflicted
+++ resolved
@@ -66,10 +66,7 @@
         - gochecknoglobals
         - gochecknoinits
         - gocognit
-<<<<<<< HEAD
-=======
         - ineffassign
->>>>>>> 6c84f97d
     fast: false
 run:
     skip-dirs:
