BIN_DIR := $(GOPATH)/bin
GOLANGCILINT := $(BIN_DIR)/golangci-lint
GOLANGCILINT_VERSION := v1.23.8
XGO := $(BIN_DIR)/xgo
VERSION ?= latest
ZBCPATH ?= dist
BINARY_CORE_NAME := zoobc
BINARY_CLI_NAME := zcmd
CORE_OUPUT := $(ZBCPATH)/$(BINARY_CORE_NAME)-$(VERSION)
CLI_OUPUT := $(ZBCPATH)/$(BINARY_CLI_NAME)-$(VERSION)
GITHUB_TOKEN ?= $(shell cat github.token)
genesis := false
gen-target:= alpha
gen-output := resource

.PHONY: test
test: go-fmt golangci-lint
	$(info    running unit tests...)
	go test `go list ./... | egrep -v 'common/model|common/service'` --short -count=1

$(GOLANGCILINT):
	$(info    fetching golangci-lint...)
	curl -sSfL https://raw.githubusercontent.com/golangci/golangci-lint/master/install.sh | sh -s -- -b $(GOPATH)/bin $(GOLANGCILINT_VERSION)

$(XGO):
	$(info    fetching zoobc/xgo...)
	go get github.com/zoobc/xgo

.PHONY: golangci-lint
golangci-lint: $(GOLANGCILINT)
	$(info    running linter...)
	golangci-lint run --timeout=20m -v

.PHONY: go-fmt
go-fmt:
	$(info    running go-fmt...)
	go fmt `go list ./... | egrep -v 'common/model|common/service|vendor'`

.PHONY: generate-gen
generate-gen:
	$(info generating new genesis file and replace old genesis file ...)
	go run cmd/main.go genesis generate -e ${gen-target} -o ${gen-output}
	cp ./${gen-output}/generated/genesis/genesis*.go ./common/constant/


.PHONY: build
build:
ifdef genesis
	$(MAKE) generate-gen
endif
	$(info    build core with host os as target...)
	mkdir -p $(ZBCPATH)
	go build -o release/$(BINARY_CORE_NAME)-$(VERSION)

.PHONY: core-linux
core-linux: $(XGO)
	$(info    build core with linux as target...)
	mkdir -p $(ZBCPATH)
	xgo --targets=linux/amd64 -out=$(CORE_OUPUT) --go-private=github.com/zoobc/* --github-token=$(GITHUB_TOKEN)  ./

.PHONY: core-arm
core-arm: $(XGO)
<<<<<<< HEAD
	$(info    build core with linux/arm-7 as target...)
	mkdir -p $(ZBCPATH)
	xgo --targets=linux/arm-7 -out=$(CORE_OUPUT) --go-private=github.com/zoobc/* --github-token=$(GITHUB_TOKEN)  ./
=======
	$(info    build core with linux/arm as target...)
	mkdir -p $(ZBCPATH)
	xgo --targets=linux/arm -out=$(CORE_OUPUT) --go-private=github.com/zoobc/* --github-token=$(GITHUB_TOKEN)  ./
>>>>>>> 08542f23

.PHONY: core-windows
core-windows: $(XGO)
	$(info    build core with windows as target...)
	mkdir -p $(ZBCPATH)
	xgo --targets=windows/* -out=$(CORE_OUPUT) --go-private=github.com/zoobc/* --github-token=$(GITHUB_TOKEN)  ./

.PHONY: core-darwin
core-darwin: $(XGO)
	$(info    build core with darwin/macos as target...)
	mkdir -p $(ZBCPATH)
	xgo --targets=darwin/* -out=$(CORE_OUPUT) --go-private=github.com/zoobc/* --github-token=$(GITHUB_TOKEN)  ./

.PHONY: cmd-darwin
cmd-darwin: $(XGO)
	$(info    build cmd with darwin/macos as target...)
	mkdir -p $(ZBCPATH)
	xgo --targets=darwin/* -out=$(CLI_OUPUT) --go-private=github.com/zoobc/* --github-token=$(GITHUB_TOKEN)  ./cmd/

.PHONY: cmd-linux
cmd-linux: $(XGO)
	$(info    build cmd with linux as target...)
	mkdir -p $(ZBCPATH)
	xgo --targets=linux/amd64 -out=$(CLI_OUPUT) --go-private=github.com/zoobc/* --github-token=$(GITHUB_TOKEN)  ./cmd/

.PHONY: cmd-arm
cmd-arm: $(XGO)
<<<<<<< HEAD
	$(info    build cmd with linux/arm-7 as target...)
	mkdir -p $(ZBCPATH)
	xgo --targets=linux/arm-7 -out=$(CLI_OUPUT) --go-private=github.com/zoobc/* --github-token=$(GITHUB_TOKEN)  ./cmd/
=======
	$(info    build cmd with linux/arm as target...)
	mkdir -p $(ZBCPATH)
	xgo --targets=linux/arm -out=$(CLI_OUPUT) --go-private=github.com/zoobc/* --github-token=$(GITHUB_TOKEN)  ./cmd/
>>>>>>> 08542f23

.PHONY: cmd-windows
cmd-windows: $(XGO)
	$(info    build cmd with windows as target...)
	mkdir -p $(ZBCPATH)
	xgo --targets=windows/* -out=$(CLI_OUPUT) --go-private=github.com/zoobc/* --github-token=$(GITHUB_TOKEN)  ./cmd/


.PHONY: core-common-os
core-common-os: $(XGO)
	$(info    build core with windows, linux & darwin as targets...)
	mkdir -p $(ZBCPATH)/linux $(ZBCPATH)/windows $(ZBCPATH)/darwin
	xgo --targets=windows/*,linux/amd64,darwin/amd64 -out=$(CORE_OUPUT) --go-private=github.com/zoobc/* --github-token=$(GITHUB_TOKEN)  ./
	mv $(CORE_OUPUT)-linux* $(ZBCPATH)/linux/$(BINARY_CORE_NAME)
	mv $(CORE_OUPUT)-windows*386.exe $(ZBCPATH)/windows/$(BINARY_CORE_NAME)-32bit.exe
	mv $(CORE_OUPUT)-windows*amd64.exe $(ZBCPATH)/windows/$(BINARY_CORE_NAME)-64bit.exe
	mv $(CORE_OUPUT)-darwin* $(ZBCPATH)/darwin/$(BINARY_CORE_NAME)

.PHONY: cmd-common-os
cmd-common-os: $(XGO)
	$(info    build cmd with windows, linux & darwin as targets...)
	mkdir -p $(ZBCPATH)/linux $(ZBCPATH)/windows $(ZBCPATH)/darwin
	xgo --targets=windows/*,linux/amd64,darwin/amd64 -out=$(CLI_OUPUT) --go-private=github.com/zoobc/* --github-token=$(GITHUB_TOKEN)  ./cmd/
	mv $(CLI_OUPUT)-linux* $(ZBCPATH)/linux/$(BINARY_CLI_NAME)
	mv $(CLI_OUPUT)-windows*386.exe $(ZBCPATH)/windows/$(BINARY_CLI_NAME)-32bit.exe
	mv $(CLI_OUPUT)-windows*amd64.exe $(ZBCPATH)/windows/$(BINARY_CLI_NAME)-64bit.exe
	mv $(CLI_OUPUT)-darwin* $(ZBCPATH)/darwin/$(BINARY_CLI_NAME)

.PHONY: build-all-common
build-all-common: core-common-os cmd-common-os

.PHONY: build-raspi
build-raspi: cmd-arm core-arm

.PHONY: release-core
release-core: core-linux

.PHONY: release-cmd
release-cmd: cmd-linux

.PHONY: reset-data
reset-data: 
	rm -rf resource/*db resource/snapshots*<|MERGE_RESOLUTION|>--- conflicted
+++ resolved
@@ -60,15 +60,9 @@
 
 .PHONY: core-arm
 core-arm: $(XGO)
-<<<<<<< HEAD
 	$(info    build core with linux/arm-7 as target...)
 	mkdir -p $(ZBCPATH)
 	xgo --targets=linux/arm-7 -out=$(CORE_OUPUT) --go-private=github.com/zoobc/* --github-token=$(GITHUB_TOKEN)  ./
-=======
-	$(info    build core with linux/arm as target...)
-	mkdir -p $(ZBCPATH)
-	xgo --targets=linux/arm -out=$(CORE_OUPUT) --go-private=github.com/zoobc/* --github-token=$(GITHUB_TOKEN)  ./
->>>>>>> 08542f23
 
 .PHONY: core-windows
 core-windows: $(XGO)
@@ -96,15 +90,9 @@
 
 .PHONY: cmd-arm
 cmd-arm: $(XGO)
-<<<<<<< HEAD
 	$(info    build cmd with linux/arm-7 as target...)
 	mkdir -p $(ZBCPATH)
 	xgo --targets=linux/arm-7 -out=$(CLI_OUPUT) --go-private=github.com/zoobc/* --github-token=$(GITHUB_TOKEN)  ./cmd/
-=======
-	$(info    build cmd with linux/arm as target...)
-	mkdir -p $(ZBCPATH)
-	xgo --targets=linux/arm -out=$(CLI_OUPUT) --go-private=github.com/zoobc/* --github-token=$(GITHUB_TOKEN)  ./cmd/
->>>>>>> 08542f23
 
 .PHONY: cmd-windows
 cmd-windows: $(XGO)
