--- conflicted
+++ resolved
@@ -67,34 +67,14 @@
     -   common os (darwin, linux, windows) : `make VERSION=v1.10.1 cmd-common-os`
 #### Run
 
-<<<<<<< HEAD
-> If already build, just run the binary
-
-=======
->>>>>>> 7827e82a
 ```bash
 ./zoobc
 ```
-<<<<<<< HEAD
-
-> Main node application run manually
-
-```bash
-go run main.go
-```
-
--   Flags:
-    1. `debug` (bool): enters debug mode with capabilities like `prometheus monitoring` (uses port defined by `monitoringPort` in the config file).
-    2. `config-postfix` (string): defines which config file with defined postfix to use. It will use the config file in `./resource/config{postfix}`.toml.
-    3. `config-path` (string): defines the directory that will hold the resources and configs. by default it will use `./resource`. This will be useful particularly for robust resource placements, for example while used in Zoobc-Testing-Framework.
-    4. `cpu-profile` (bool): enable realtime profiling for the running instance, via http server.
-=======
 #### Flags:
 - `debug` (bool): enters debug mode with capabilities like `prometheus monitoring` (uses port defined by `monitoringPort` in the config file).
 - `config-postfix` (string): defines which config file with defined postfix to use. It will use the config file in `./resource/config{postfix}`.toml.
 - `config-path` (string): defines the directory that will hold the resources and configs. by default it will use `./resource`. This will be useful particularly for robust resource placements, for example while used in Zoobc-Testing-Framework.
 - `cpu-profile` (bool): enable realtime profiling for the running instance, via http server.
->>>>>>> 7827e82a
     See [http pprof](https://golang.org/pkg/net/http/pprof/) for documentation on how to use this tool 
     
 -   Command line tools
