package handler

import (
	"context"

	"github.com/zoobc/zoobc-core/common/blocker"
	"github.com/zoobc/zoobc-core/common/chaintype"
	"github.com/zoobc/zoobc-core/common/model"
	"github.com/zoobc/zoobc-core/common/monitoring"
	service2 "github.com/zoobc/zoobc-core/p2p/service"
)

// P2PServerHandler represent data service node as server
type P2PServerHandler struct {
	Service service2.P2PServerServiceInterface
}

func NewP2PServerHandler(
	p2pServerService service2.P2PServerServiceInterface,
) *P2PServerHandler {
	return &P2PServerHandler{
		Service: p2pServerService,
	}
}

// GetPeerInfo to return info of this host
<<<<<<< HEAD
func (ss *P2PServerHandler) GetPeerInfo(ctx context.Context, req *model.GetPeerInfoRequest) (*model.GetPeerInfoResponse, error) {
=======
func (ss *P2PServerHandler) GetPeerInfo(ctx context.Context, req *model.GetPeerInfoRequest) (*model.Node, error) {
	monitoring.IncrementGoRoutineActivity(monitoring.P2pGetPeerInfoServer)
	defer monitoring.DecrementGoRoutineActivity(monitoring.P2pGetPeerInfoServer)

>>>>>>> 5e69897c
	return ss.Service.GetPeerInfo(ctx, req)
}

// GetMorePeers contains info other peers
func (ss *P2PServerHandler) GetMorePeers(ctx context.Context, req *model.Empty) (*model.GetMorePeersResponse, error) {
	monitoring.IncrementGoRoutineActivity(monitoring.P2pGetMorePeersServer)
	defer monitoring.DecrementGoRoutineActivity(monitoring.P2pGetMorePeersServer)

	var nodes []*model.Node
	nodes, err := ss.Service.GetMorePeers(ctx, req)
	if err != nil {
		return nil, err
	}
	return &model.GetMorePeersResponse{
		Peers: nodes,
	}, nil
}

// SendPeers receives set of peers info from other node and put them into the unresolved peers
func (ss *P2PServerHandler) SendPeers(ctx context.Context, req *model.SendPeersRequest) (*model.Empty, error) {
	monitoring.IncrementGoRoutineActivity(monitoring.P2pSendPeersServer)
	defer monitoring.DecrementGoRoutineActivity(monitoring.P2pSendPeersServer)

	// TODO: only accept nodes that are already registered in the node registration
	if req.Peers == nil {
		return nil, blocker.NewBlocker(
			blocker.RequestParameterErr,
			"sendPeers node cannot be nil",
		)
	}
	// qrf fmt.Printf("send peers: %v\n", req.Peers)
	return ss.Service.SendPeers(ctx, req.Peers)
}

// GetCumulativeDifficulty responds to the request of the cumulative difficulty status of a node
func (ss *P2PServerHandler) GetCumulativeDifficulty(ctx context.Context,
	req *model.GetCumulativeDifficultyRequest,
) (*model.GetCumulativeDifficultyResponse, error) {
	monitoring.IncrementGoRoutineActivity(monitoring.P2pGetCumulativeDifficultyServer)
	defer monitoring.DecrementGoRoutineActivity(monitoring.P2pGetCumulativeDifficultyServer)

	return ss.Service.GetCumulativeDifficulty(ctx, chaintype.GetChainType(req.ChainType))
}

func (ss *P2PServerHandler) GetCommonMilestoneBlockIDs(ctx context.Context,
	req *model.GetCommonMilestoneBlockIdsRequest) (*model.GetCommonMilestoneBlockIdsResponse, error) {
	monitoring.IncrementGoRoutineActivity(monitoring.P2pGetCommonMilestoneBlockIDsServer)
	defer monitoring.DecrementGoRoutineActivity(monitoring.P2pGetCommonMilestoneBlockIDsServer)

	// if `lastBlockID` is supplied
	// check it the last `lastBlockID` got matches with the host's lastBlock then return the response as is
	chainType := chaintype.GetChainType(req.ChainType)
	if req.LastBlockID == 0 && req.LastMilestoneBlockID == 0 {
		return nil, blocker.NewBlocker(
			blocker.RequestParameterErr,
			"either LastBlockID or LastMilestoneBlockID has to be supplied",
		)
	}
	return ss.Service.GetCommonMilestoneBlockIDs(
		ctx, chainType, req.LastBlockID, req.LastMilestoneBlockID,
	)
}

func (ss *P2PServerHandler) GetNextBlockIDs(ctx context.Context, req *model.GetNextBlockIdsRequest) (*model.BlockIdsResponse, error) {
	monitoring.IncrementGoRoutineActivity(monitoring.P2pGetNextBlockIDsServer)
	defer monitoring.DecrementGoRoutineActivity(monitoring.P2pGetNextBlockIDsServer)

	chainType := chaintype.GetChainType(req.ChainType)
	blockIds, err := ss.Service.GetNextBlockIDs(ctx, chainType, req.Limit, req.BlockId)
	if err != nil {
		return nil, err
	}
	return &model.BlockIdsResponse{
		BlockIds: blockIds,
	}, nil
}

func (ss *P2PServerHandler) GetNextBlocks(ctx context.Context, req *model.GetNextBlocksRequest) (*model.BlocksData, error) {
	monitoring.IncrementGoRoutineActivity(monitoring.P2pGetNextBlocksServer)
	defer monitoring.DecrementGoRoutineActivity(monitoring.P2pGetNextBlocksServer)

	// TODO: getting data from cache
	chainType := chaintype.GetChainType(req.ChainType)
	return ss.Service.GetNextBlocks(
		ctx,
		chainType,
		req.BlockId,
		req.BlockIds,
	)
}

// SendBlock receive block from other node and calling BlockReceived Event
func (ss *P2PServerHandler) SendBlock(ctx context.Context, req *model.SendBlockRequest) (*model.SendBlockResponse, error) {
	monitoring.IncrementGoRoutineActivity(monitoring.P2pSendBlockServer)
	defer monitoring.DecrementGoRoutineActivity(monitoring.P2pSendBlockServer)

	// todo: validate request
	return ss.Service.SendBlock(
		ctx,
		chaintype.GetChainType(req.ChainType),
		req.Block,
		req.SenderPublicKey,
	)
}

// SendTransaction receive transaction from other node and calling TransactionReceived Event
func (ss *P2PServerHandler) SendTransaction(
	ctx context.Context,
	req *model.SendTransactionRequest,
) (*model.SendTransactionResponse, error) {
	monitoring.IncrementGoRoutineActivity(monitoring.P2pSendTransactionServer)
	defer monitoring.DecrementGoRoutineActivity(monitoring.P2pSendTransactionServer)

	return ss.Service.SendTransaction(
		ctx,
		chaintype.GetChainType(req.ChainType),
		req.TransactionBytes,
		req.SenderPublicKey,
	)
}

// SendTransaction receive transaction from other node and calling TransactionReceived Event
func (ss *P2PServerHandler) SendBlockTransactions(
	ctx context.Context,
	req *model.SendBlockTransactionsRequest,
) (*model.SendBlockTransactionsResponse, error) {
	return ss.Service.SendBlockTransactions(
		ctx,
		chaintype.GetChainType(req.ChainType),
		req.TransactionsBytes,
		req.SenderPublicKey,
	)
}

// RequestBlockTransactions receive requested transaction from another node
func (ss *P2PServerHandler) RequestBlockTransactions(
	ctx context.Context,
	req *model.RequestBlockTransactonsRequest,
) (*model.Empty, error) {
	return ss.Service.RequestBlockTransactions(
		ctx,
		chaintype.GetChainType(req.ChainType),
		req.TransactionIDs,
	)
}<|MERGE_RESOLUTION|>--- conflicted
+++ resolved
@@ -24,14 +24,10 @@
 }
 
 // GetPeerInfo to return info of this host
-<<<<<<< HEAD
 func (ss *P2PServerHandler) GetPeerInfo(ctx context.Context, req *model.GetPeerInfoRequest) (*model.GetPeerInfoResponse, error) {
-=======
-func (ss *P2PServerHandler) GetPeerInfo(ctx context.Context, req *model.GetPeerInfoRequest) (*model.Node, error) {
 	monitoring.IncrementGoRoutineActivity(monitoring.P2pGetPeerInfoServer)
 	defer monitoring.DecrementGoRoutineActivity(monitoring.P2pGetPeerInfoServer)
 
->>>>>>> 5e69897c
 	return ss.Service.GetPeerInfo(ctx, req)
 }
 
@@ -62,7 +58,6 @@
 			"sendPeers node cannot be nil",
 		)
 	}
-	// qrf fmt.Printf("send peers: %v\n", req.Peers)
 	return ss.Service.SendPeers(ctx, req.Peers)
 }
 
