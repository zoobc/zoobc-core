package service

import (
	"context"
	"encoding/base64"
	"fmt"

	"github.com/zoobc/zoobc-core/common/chaintype"
	"github.com/zoobc/zoobc-core/common/constant"
	"github.com/zoobc/zoobc-core/common/feedbacksystem"
	"github.com/zoobc/zoobc-core/common/model"
	"github.com/zoobc/zoobc-core/common/storage"
	"github.com/zoobc/zoobc-core/common/util"
	coreService "github.com/zoobc/zoobc-core/core/service"
	"github.com/zoobc/zoobc-core/observer"
	"github.com/zoobc/zoobc-core/p2p/strategy"
	p2pUtil "github.com/zoobc/zoobc-core/p2p/util"
	"google.golang.org/grpc/codes"
	"google.golang.org/grpc/metadata"
	"google.golang.org/grpc/status"
)

type (
	// P2PServerServiceInterface interface that contains registered methods of P2P Server Service
	P2PServerServiceInterface interface {
		GetNodeAddressesInfo(ctx context.Context, req *model.GetNodeAddressesInfoRequest) (*model.GetNodeAddressesInfoResponse, error)
		SendNodeAddressInfo(ctx context.Context, req *model.SendNodeAddressInfoRequest) (*model.Empty, error)
		GetNodeProofOfOrigin(ctx context.Context, req *model.GetNodeProofOfOriginRequest) (*model.ProofOfOrigin, error)
		GetPeerInfo(ctx context.Context, req *model.GetPeerInfoRequest) (*model.GetPeerInfoResponse, error)
		GetMorePeers(ctx context.Context, req *model.Empty) ([]*model.Node, error)
		SendPeers(ctx context.Context, peers []*model.Node) (*model.Empty, error)
		GetCumulativeDifficulty(
			ctx context.Context,
			chainType chaintype.ChainType,
		) (*model.GetCumulativeDifficultyResponse, error)
		GetCommonMilestoneBlockIDs(
			ctx context.Context,
			chainType chaintype.ChainType,
			lastBlockID,
			lastMilestoneBlockID int64,
		) (*model.GetCommonMilestoneBlockIdsResponse, error)
		GetNextBlockIDs(
			ctx context.Context,
			chainType chaintype.ChainType,
			reqLimit uint32,
			reqBlockID int64,
		) ([]int64, error)
		GetNextBlocks(
			ctx context.Context,
			chainType chaintype.ChainType,
			blockID int64,
			blockIDList []int64,
		) (*model.BlocksData, error)
		SendBlock(
			ctx context.Context,
			chainType chaintype.ChainType,
			block *model.Block,
			senderPublicKey []byte,
		) (*model.SendBlockResponse, error)
		SendTransaction(
			ctx context.Context,
			chainType chaintype.ChainType,
			transactionBytes,
			senderPublicKey []byte,
		) (*model.SendTransactionResponse, error)
		SendBlockTransactions(
			ctx context.Context,
			chainType chaintype.ChainType,
			transactionsBytes [][]byte,
			senderPublicKey []byte,
		) (*model.SendBlockTransactionsResponse, error)
		RequestBlockTransactions(
			ctx context.Context,
			chainType chaintype.ChainType,
			blockID int64,
			transactionsIDs []int64,
		) (*model.Empty, error)
		RequestDownloadFile(ctx context.Context, snapshotHash []byte, fileChunkNames []string) (*model.FileDownloadResponse, error)
	}
	// P2PServerService represent of P2P server service
	P2PServerService struct {
		NodeRegistrationService  coreService.NodeRegistrationServiceInterface
		FileService              coreService.FileServiceInterface
		NodeConfigurationService coreService.NodeConfigurationServiceInterface
		NodeAddressInfoService   coreService.NodeAddressInfoServiceInterface
		PeerExplorer             strategy.PeerExplorerStrategyInterface
		BlockServices            map[int32]coreService.BlockServiceInterface
		MempoolServices          map[int32]coreService.MempoolServiceInterface
		NodeSecretPhrase         string
		Observer                 *observer.Observer
		FeedbackStrategy         feedbacksystem.FeedbackStrategyInterface
		ScrambleNodeCache        storage.CacheStackStorageInterface
	}
)

// NewP2PServerService return new instance of P2P server service
func NewP2PServerService(
	nodeRegistrationService coreService.NodeRegistrationServiceInterface,
	fileService coreService.FileServiceInterface,
	nodeConfigurationService coreService.NodeConfigurationServiceInterface,
	nodeAddressInfoServiceInterface coreService.NodeAddressInfoServiceInterface,
	peerExplorer strategy.PeerExplorerStrategyInterface,
	blockServices map[int32]coreService.BlockServiceInterface,
	mempoolServices map[int32]coreService.MempoolServiceInterface,
	nodeSecretPhrase string,
	observer *observer.Observer,
	feedbackStrategy feedbacksystem.FeedbackStrategyInterface,
	scrambleNodeCache storage.CacheStackStorageInterface,
) *P2PServerService {
	return &P2PServerService{
		NodeRegistrationService:  nodeRegistrationService,
		FileService:              fileService,
		NodeConfigurationService: nodeConfigurationService,
		NodeAddressInfoService:   nodeAddressInfoServiceInterface,
		PeerExplorer:             peerExplorer,
		BlockServices:            blockServices,
		MempoolServices:          mempoolServices,
		NodeSecretPhrase:         nodeSecretPhrase,
		Observer:                 observer,
		FeedbackStrategy:         feedbackStrategy,
		ScrambleNodeCache:        scrambleNodeCache,
	}
}

// GetNodeAddressesInfo responds to the request of peers a (pending) node address info
// note: since we can return one address per nodeID and node addresses can have more than one state,
// 'confirmed' addresses will be preferred over 'pending' when a node has both versions, when retrieving addresses from a peer
func (ps *P2PServerService) GetNodeAddressesInfo(
	ctx context.Context,
	_ *model.GetNodeAddressesInfoRequest,
) (*model.GetNodeAddressesInfoResponse, error) {
	if ps.PeerExplorer.ValidateRequest(ctx) {
		if nodeAddressesInfo, err := ps.NodeAddressInfoService.GetAddressInfoTableWithConsolidatedAddresses(
			model.NodeAddressStatus_NodeAddressConfirmed,
		); err == nil {
			return &model.GetNodeAddressesInfoResponse{
				NodeAddressesInfo: nodeAddressesInfo,
			}, nil
		}
		return nil, status.Error(codes.Internal, "Internal Server Error")
	}
	return nil, status.Error(codes.Unauthenticated, "Rejected request")
}

// SendNodeAddressInfo receives a node address info from a peer
func (ps *P2PServerService) SendNodeAddressInfo(ctx context.Context, req *model.SendNodeAddressInfoRequest) (*model.Empty, error) {
	var (
		nodeAddressInfo = req.NodeAddressInfoMessage
	)
	if ps.PeerExplorer.ValidateRequest(ctx) {
		// if node receives own address don't do anything
		var nodeAddressInfosToReceive = make([]*model.NodeAddressInfo, 0)
		myAddress, errAddr := ps.NodeConfigurationService.GetMyAddress()
		myPort, errPort := ps.NodeConfigurationService.GetMyPeerPort()
		for _, info := range nodeAddressInfo {
			if errAddr == nil && errPort == nil && myAddress == info.GetAddress() && myPort == info.GetPort() {
				return &model.Empty{}, nil
			}
			// validate node address info message and signature
			if alreadyUpdated, err := ps.NodeAddressInfoService.ValidateNodeAddressInfo(info); err != nil {
				// TODO: blacklist peers that send invalid data (unless failed validation is because this node doesn't exist in nodeRegistry,
				//  or address is already in db or peer sent an old, but valid addressinfo)
				// if validation failed because we already have this address in db, don't return errors (that behavior could be exploited)
				// errorMsg := err.Error()
				// errCasted, ok := err.(blocker.Blocker)
				// if ok {
				// 	errorMsg = errCasted.Message
				// }
				// if errorMsg != "NodeIDNotFound" && errorMsg != "AddressAlreadyUpdatedForNode" && errorMsg != "OutdatedNodeAddressInfo" {
				// 	// blacklist peer!
				// }
			} else if !alreadyUpdated {
				nodeAddressInfosToReceive = append(nodeAddressInfosToReceive, info)
			}
		}
		if err := ps.PeerExplorer.ReceiveNodeAddressInfo(nodeAddressInfosToReceive); err != nil {
			return nil, status.Error(codes.Internal, err.Error())
		}

		return &model.Empty{}, nil
	}
	return nil, status.Error(codes.Unauthenticated, "Rejected request")
}

// GetNodeProofOfOrigin generate a proof of origin to be returned to the peer that requested it
func (ps *P2PServerService) GetNodeProofOfOrigin(ctx context.Context, req *model.GetNodeProofOfOriginRequest) (*model.ProofOfOrigin, error) {
	if ps.PeerExplorer.ValidateRequest(ctx) {
		return ps.PeerExplorer.GenerateProofOfOrigin(req.ChallengeMessage, req.Timestamp, ps.NodeSecretPhrase), nil

	}
	return nil, status.Error(codes.Unauthenticated, "Rejected request")
}

// GetPeerInfo responds to the request of peers a node info
func (ps *P2PServerService) GetPeerInfo(ctx context.Context, _ *model.GetPeerInfoRequest) (*model.GetPeerInfoResponse, error) {
	if ps.PeerExplorer.ValidateRequest(ctx) {
		return &model.GetPeerInfoResponse{
			HostInfo: ps.PeerExplorer.GetHostInfo(),
		}, nil
	}
	return nil, status.Error(codes.Unauthenticated, "Rejected request")
}

// GetMorePeers contains info other peers
func (ps *P2PServerService) GetMorePeers(ctx context.Context, _ *model.Empty) ([]*model.Node, error) {
	if ps.PeerExplorer.ValidateRequest(ctx) {
		var nodes []*model.Node
		// only sends the connected (resolved) peers
		for _, hostPeer := range ps.PeerExplorer.GetResolvedPeers() {
			nodes = append(nodes, hostPeer.GetInfo())
		}
		return nodes, nil
	}
	return nil, status.Error(codes.Unauthenticated, "Rejected request")
}

// SendPeers receives set of peers info from other node and put them into the unresolved peers
func (ps *P2PServerService) SendPeers(
	ctx context.Context,
	peers []*model.Node,
) (*model.Empty, error) {
	if ps.PeerExplorer.ValidateRequest(ctx) {
		// TODO: only accept nodes that are already registered in the node registration
		var compatiblePeers []*model.Node
		for _, peer := range peers {
			if err := p2pUtil.CheckPeerCompatibility(ps.PeerExplorer.GetHostInfo(), peer); err == nil {
				compatiblePeers = append(compatiblePeers, peer)
			}
		}
		err := ps.PeerExplorer.AddToUnresolvedPeers(compatiblePeers, true)
		if err != nil {
			return nil, status.Error(codes.Internal, err.Error())
		}
		return &model.Empty{}, nil
	}
	return nil, status.Error(codes.Unauthenticated, "Rejected request")
}

// GetCumulativeDifficulty responds to the request of the cumulative difficulty status of a node
func (ps *P2PServerService) GetCumulativeDifficulty(
	ctx context.Context,
	chainType chaintype.ChainType,
) (*model.GetCumulativeDifficultyResponse, error) {
	if ps.PeerExplorer.ValidateRequest(ctx) {
		blockService := ps.BlockServices[chainType.GetTypeInt()]
		if blockService == nil {
			return nil, status.Error(
				codes.InvalidArgument,
				"blockServiceNotFoundByThisChainType",
			)
		}
		lastBlock, err := blockService.GetLastBlock()
		if err != nil {
			return nil, status.Error(codes.Internal, err.Error())
		}
		return &model.GetCumulativeDifficultyResponse{
			CumulativeDifficulty: lastBlock.CumulativeDifficulty,
			Height:               lastBlock.Height,
		}, nil
	}
	return nil, status.Error(codes.Unauthenticated, "Rejected request")
}

func (ps P2PServerService) GetCommonMilestoneBlockIDs(
	ctx context.Context,
	chainType chaintype.ChainType,
	lastBlockID,
	lastMilestoneBlockID int64,
) (*model.GetCommonMilestoneBlockIdsResponse, error) {
	if ps.PeerExplorer.ValidateRequest(ctx) {
		// if `lastBlockID` is supplied
		// check it the last `lastBlockID` got matches with the host's lastBlock then return the response as is
		var (
			height, jump uint32
			blockIds     []int64
			blockService = ps.BlockServices[chainType.GetTypeInt()]
		)
		if blockService == nil {
			return nil, status.Error(
				codes.InvalidArgument,
				"blockServiceNotFoundByThisChainType",
			)
		}
		if lastBlockID == 0 && lastMilestoneBlockID == 0 {
			return nil, status.Error(codes.InvalidArgument, "either LastBlockID or LastMilestoneBlockID has to be supplied")
		}
		myLastBlock, err := blockService.GetLastBlockCacheFormat()
		if err != nil || myLastBlock == nil {
			return nil, status.Error(codes.Internal, fmt.Sprintf("failGetLastBlockErr: %v", err))
		}
		myLastBlockID := myLastBlock.ID
		myBlockchainHeight := myLastBlock.Height

		if _, err := blockService.GetBlockByID(lastBlockID, false); err == nil {
			preparedResponse := &model.GetCommonMilestoneBlockIdsResponse{
				BlockIds: []int64{lastBlockID},
			}
			if lastBlockID == myLastBlockID {
				preparedResponse.Last = true
			}
			return preparedResponse, nil
		}

		// if not, send (assumed) milestoneBlock of the host
		limit := constant.CommonMilestoneBlockIdsLimit
		if lastMilestoneBlockID != 0 {
			lastMilestoneBlock, err := blockService.GetBlockByID(lastMilestoneBlockID, false)
			// this error is handled because when lastMilestoneBlockID is provided, it was expected to be the one returned from this node
			if err != nil {
				return nil, status.Error(codes.Internal, err.Error())
			}
			height = lastMilestoneBlock.GetHeight()
			jump = util.MinUint32(constant.SafeBlockGap, util.MaxUint32(myBlockchainHeight, 1))
		} else if lastBlockID != 0 {
			// TODO: analyze difference of height jump
			height = myBlockchainHeight
			jump = 10
		}

	LoopBlocks:
		for ; limit > 0; limit-- {
			block, err := blockService.GetBlockByHeightCacheFormat(height)
			if err != nil {
				return nil, status.Error(codes.Internal, err.Error())
			}
			blockIds = append(blockIds, block.ID)
			switch {
			case height == 0:
				break LoopBlocks
			case height < jump:
				height = 0
			default:
				height -= jump
			}
		}

		return &model.GetCommonMilestoneBlockIdsResponse{BlockIds: blockIds}, nil
	}
	return nil, status.Error(codes.Unauthenticated, "Rejected request")
}

func (ps *P2PServerService) GetNextBlockIDs(
	ctx context.Context,
	chainType chaintype.ChainType,
	reqLimit uint32,
	reqBlockID int64,
) ([]int64, error) {
	if ps.PeerExplorer.ValidateRequest(ctx) {
		var (
			blockIds     []int64
			blockService = ps.BlockServices[chainType.GetTypeInt()]
		)
		if blockService == nil {
			return nil, status.Error(
				codes.InvalidArgument,
				"blockServiceNotFoundByThisChainType",
			)
		}
		limit := constant.PeerGetBlocksLimit
		if reqLimit != 0 && reqLimit < limit {
			limit = reqLimit
		}

		foundBlock, err := blockService.GetBlockByID(reqBlockID, false)
		if err != nil {
			return nil, status.Error(codes.Internal, err.Error())
		}
		blocks, err := blockService.GetBlocksFromHeight(foundBlock.Height, limit, false)
		if err != nil {
			return nil, status.Error(codes.Internal, "failedGetBlocks")
		}
		for _, block := range blocks {
			blockIds = append(blockIds, block.ID)
		}

		return blockIds, nil
	}
	return nil, status.Error(codes.Unauthenticated, "Rejected request")
}

func (ps *P2PServerService) GetNextBlocks(
	ctx context.Context,
	chainType chaintype.ChainType,
	blockID int64,
	blockIDList []int64,
) (*model.BlocksData, error) {
	if ps.PeerExplorer.ValidateRequest(ctx) {
		// TODO: getting data from cache
		var (
			blocksMessage []*model.Block
			blockService  = ps.BlockServices[chainType.GetTypeInt()]
		)
		if blockService == nil {
			return nil, status.Error(
				codes.InvalidArgument,
				"blockServiceNotFoundByThisChainType",
			)
		}
		commonBlock, err := blockService.GetBlockByID(blockID, false)
		if err != nil {
			return nil, status.Error(codes.InvalidArgument, err.Error())
		}
		blocks, err := blockService.GetBlocksFromHeight(commonBlock.Height, uint32(len(blockIDList)), true)
		if err != nil {
			return nil, status.Error(codes.InvalidArgument, err.Error())
		}

		for idx, block := range blocks {
			if block.ID != blockIDList[idx] {
				break
			}
			blocksMessage = append(blocksMessage, block)
		}
		return &model.BlocksData{NextBlocks: blocksMessage}, nil
	}
	return nil, status.Error(codes.Unauthenticated, "Rejected request")
}

// SendBlock receive block from other node
func (ps *P2PServerService) SendBlock(
	ctx context.Context,
	chainType chaintype.ChainType,
	block *model.Block,
	senderPublicKey []byte,
) (*model.SendBlockResponse, error) {
	if ps.PeerExplorer.ValidateRequest(ctx) {
		var (
			md, _ = metadata.FromIncomingContext(ctx)
			err   error
		)

		if len(md) == 0 {
			return nil, status.Error(
				codes.InvalidArgument,
				"InvalidContext",
			)
		}

		var (
			fullAddress = md.Get(p2pUtil.DefaultConnectionMetadata)[0]
			requester   *model.Node
			peer        *model.Peer
			receipts    []*model.Receipt
		)

		peer, err = p2pUtil.ParsePeer(fullAddress)
		if err != nil {
			return nil, status.Error(codes.InvalidArgument, "invalidPeer")
		}
		requester = p2pUtil.GetNodeInfo(fullAddress)

		blockService := ps.BlockServices[chainType.GetTypeInt()]
		if blockService == nil {
			return nil, status.Error(
				codes.InvalidArgument,
				"blockServiceNotFoundByThisChainType",
			)
		}
		lastBlock, err := blockService.GetLastBlock()
		if err != nil {
			return nil, status.Error(
				codes.Internal,
				"failGetLastBlock",
			)
		}

		receipts, err = ps.needToGenerateReceipt(requester, func(isGenerate bool) ([]*model.Receipt, error) {
			receipt, e := blockService.ReceiveBlock(senderPublicKey, lastBlock, block, ps.NodeSecretPhrase, peer, isGenerate)
			if e != nil {
				return []*model.Receipt{}, e
			}
			return []*model.Receipt{
				receipt,
			}, nil
		})
		if err != nil {
			return nil, status.Error(codes.Internal, err.Error())
		}

		return &model.SendBlockResponse{
			Receipt: receipts[0],
		}, nil
	}
	return nil, status.Error(codes.Unauthenticated, "Rejected request")
}

// SendTransaction receive transaction from other node and calling TransactionReceived Event
func (ps *P2PServerService) SendTransaction(
	ctx context.Context,
	chainType chaintype.ChainType,
	transactionBytes,
	senderPublicKey []byte,
) (*model.SendTransactionResponse, error) {
	// TODO: uncomment here to restore anti-spam filters for incoming p2p transactions (tx broadcast by others)
	// note: this had lead to the network falling out of sync because many nodes have different mempool,
	// so if we want to re-enable the behavior, we have to tune it so that tx are filtered only when strictly required
<<<<<<< HEAD
	// if limitReached, limitLevel := ps.FeedbackStrategy.IsCPULimitReached(constant.FeedbackCPUSampleTime); limitReached {
=======
	// if limitReached, limitLevel := ps.FeedbackStrategy.IsCPULimitReached(constant.FeedbackCPUMinSamples); limitReached {
>>>>>>> 07b95ef7
	// 	if limitLevel == constant.FeedbackLimitCritical {
	// 		monitoring.IncreaseP2PTxFilteredIncoming()
	// 		return nil, status.Error(codes.Internal, "NodeIsBusy")
	// 	}
	// }
	// if limitReached, limitLevel := ps.FeedbackStrategy.IsGoroutineLimitReached(constant.FeedbackMinSamples); limitReached {
	// 	if limitLevel == constant.FeedbackLimitHigh {
	// 		monitoring.IncreaseP2PTxFilteredIncoming()
	// 		return nil, status.Error(codes.Internal, "NodeIsBusy")
	// 	}
	// }
	// if limitReached, limitLevel := ps.FeedbackStrategy.IsP2PRequestLimitReached(constant.FeedbackMinSamples); limitReached {
	// 	if limitLevel == constant.FeedbackLimitCritical {
	// 		monitoring.IncreaseP2PTxFilteredIncoming()
	// 		return nil, status.Error(codes.Internal, "TooManyP2PRequests")
	// 	}
	// }

	if ps.PeerExplorer.ValidateRequest(ctx) {
		var blockService = ps.BlockServices[chainType.GetTypeInt()]
		if blockService == nil {
			return nil, status.Error(
				codes.InvalidArgument,
				"blockServiceNotFoundByThisChainType",
			)
		}
		lastBlockCacheFormat, err := blockService.GetLastBlockCacheFormat()
		if err != nil {
			return nil, status.Error(
				codes.Internal,
				fmt.Sprintf("failGetLastBlockErr: %v", err.Error()),
			)
		}
		var mempoolService = ps.MempoolServices[chainType.GetTypeInt()]
		if mempoolService == nil {
			return nil, status.Error(
				codes.InvalidArgument,
				"mempoolServiceNotFoundByThisChainType",
			)
		}
		var (
			md, _     = metadata.FromIncomingContext(ctx)
			requester *model.Node
			receipts  []*model.Receipt
		)

		requester = p2pUtil.GetNodeInfo(md.Get(p2pUtil.DefaultConnectionMetadata)[0])
		receipts, err = ps.needToGenerateReceipt(requester, func(isGenerate bool) ([]*model.Receipt, error) {
			receipt, e := mempoolService.ReceivedTransaction(senderPublicKey, transactionBytes, lastBlockCacheFormat, ps.NodeSecretPhrase, isGenerate)
			if e != nil {
				return []*model.Receipt{}, e
			}
			return []*model.Receipt{receipt}, nil
		})
		if err != nil {
			return nil, err
		}
		return &model.SendTransactionResponse{
			Receipt: receipts[0],
		}, nil
	}
	return nil, status.Error(codes.Unauthenticated, "Rejected request")
}

// SendBlockTransactions receive a list of transaction from other node and calling TransactionReceived Event
func (ps *P2PServerService) SendBlockTransactions(
	ctx context.Context,
	chainType chaintype.ChainType,
	transactionsBytes [][]byte,
	senderPublicKey []byte,
) (*model.SendBlockTransactionsResponse, error) {
	if ps.PeerExplorer.ValidateRequest(ctx) {
		var blockService = ps.BlockServices[chainType.GetTypeInt()]
		if blockService == nil {
			return nil, status.Error(
				codes.InvalidArgument,
				"blockServiceNotFoundByThisChainType",
			)
		}
		lastBlockCacheFormat, err := blockService.GetLastBlockCacheFormat()
		if err != nil {
			return nil, status.Error(
				codes.Internal,
				fmt.Sprintf("failGetLastBlockErr: %v", err.Error()),
			)
		}
		var mempoolService = ps.MempoolServices[chainType.GetTypeInt()]
		if mempoolService == nil {
			return nil, status.Error(
				codes.InvalidArgument,
				"mempoolServiceNotFoundByThisChainType",
			)
		}
		var (
			md, _     = metadata.FromIncomingContext(ctx)
			requester *model.Node
			receipts  []*model.Receipt
		)

		requester = p2pUtil.GetNodeInfo(md.Get(p2pUtil.DefaultConnectionMetadata)[0])
		receipts, err = ps.needToGenerateReceipt(requester, func(isGenerate bool) ([]*model.Receipt, error) {
			return mempoolService.ReceivedBlockTransactions(
				senderPublicKey,
				transactionsBytes,
				lastBlockCacheFormat,
				ps.NodeSecretPhrase,
			)
		})

		if err != nil {
			return nil, err
		}
		return &model.SendBlockTransactionsResponse{
			Receipts: receipts,
		}, nil
	}
	return nil, status.Error(codes.Unauthenticated, "Rejected request")
}

func (ps *P2PServerService) RequestBlockTransactions(
	ctx context.Context,
	chainType chaintype.ChainType,
	blockID int64,
	transactionsIDs []int64,
) (*model.Empty, error) {
	if ps.PeerExplorer.ValidateRequest(ctx) {
		var md, _ = metadata.FromIncomingContext(ctx)
		if len(md) == 0 {
			return nil, status.Error(
				codes.InvalidArgument,
				"invalidContext",
			)
		}
		var (
			fullAddress = md.Get(p2pUtil.DefaultConnectionMetadata)[0]
			peer, err   = p2pUtil.ParsePeer(fullAddress)
		)
		if err != nil {
			return nil, status.Error(codes.InvalidArgument, "invalidPeer")
		}
		ps.Observer.Notify(observer.BlockTransactionsRequested, transactionsIDs, chainType, blockID, peer)
		return &model.Empty{}, nil
	}
	return nil, status.Error(codes.Unauthenticated, "Rejected request")
}

func (ps *P2PServerService) RequestDownloadFile(
	ctx context.Context,
	snapshotHash []byte,
	fileChunkNames []string,
) (*model.FileDownloadResponse, error) {
	if ps.PeerExplorer.ValidateRequest(ctx) {
		var (
			fileChunks = make([][]byte, 0)
			failed     []string
		)
		for _, fileName := range fileChunkNames {
			chunk, err := ps.FileService.ReadFileFromDir(base64.URLEncoding.EncodeToString(snapshotHash), fileName)
			if err != nil {
				failed = append(failed, fileName)
			} else {
				fileChunks = append(fileChunks, chunk)
			}
		}
		res := &model.FileDownloadResponse{
			FileChunks: fileChunks,
			Failed:     failed,
		}
		return res, nil
	}
	return nil, status.Error(codes.Unauthenticated, "Rejected request")
}

func (ps *P2PServerService) needToGenerateReceipt(
	requester *model.Node,
	process func(isGenerate bool) ([]*model.Receipt, error),
) (receipts []*model.Receipt, err error) {
	var (
		scrambleNodes   model.ScrambledNodes
		generateReceipt bool
	)

	err = ps.ScrambleNodeCache.GetTop(&scrambleNodes)
	if err != nil {
		return []*model.Receipt{}, err
	}
	generateReceipt = ps.PeerExplorer.ValidatePriorityPeer(&scrambleNodes, requester, ps.NodeConfigurationService.GetHost().GetInfo())
	return process(generateReceipt)
}<|MERGE_RESOLUTION|>--- conflicted
+++ resolved
@@ -494,11 +494,7 @@
 	// TODO: uncomment here to restore anti-spam filters for incoming p2p transactions (tx broadcast by others)
 	// note: this had lead to the network falling out of sync because many nodes have different mempool,
 	// so if we want to re-enable the behavior, we have to tune it so that tx are filtered only when strictly required
-<<<<<<< HEAD
-	// if limitReached, limitLevel := ps.FeedbackStrategy.IsCPULimitReached(constant.FeedbackCPUSampleTime); limitReached {
-=======
 	// if limitReached, limitLevel := ps.FeedbackStrategy.IsCPULimitReached(constant.FeedbackCPUMinSamples); limitReached {
->>>>>>> 07b95ef7
 	// 	if limitLevel == constant.FeedbackLimitCritical {
 	// 		monitoring.IncreaseP2PTxFilteredIncoming()
 	// 		return nil, status.Error(codes.Internal, "NodeIsBusy")
