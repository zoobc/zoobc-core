package client

import (
	"context"
	"math"
	"sync"
	"time"

	log "github.com/sirupsen/logrus"
	"github.com/spf13/viper"
	"github.com/zoobc/zoobc-core/common/chaintype"
	"github.com/zoobc/zoobc-core/common/interceptor"
	"github.com/zoobc/zoobc-core/common/model"
	"github.com/zoobc/zoobc-core/common/monitoring"
	"github.com/zoobc/zoobc-core/common/query"
	"github.com/zoobc/zoobc-core/common/service"
	coreService "github.com/zoobc/zoobc-core/core/service"
	p2pUtil "github.com/zoobc/zoobc-core/p2p/util"
	"google.golang.org/grpc"
	"google.golang.org/grpc/codes"
	"google.golang.org/grpc/metadata"
)

type (
	// PeerServiceClientInterface acts as interface for PeerServiceClient
	PeerServiceClientInterface interface {
		GetPeerInfo(destPeer *model.Peer) (*model.GetPeerInfoResponse, error)
		GetMorePeers(destPeer *model.Peer) (*model.GetMorePeersResponse, error)
		SendPeers(destPeer *model.Peer, peersInfo []*model.Node) (*model.Empty, error)
		SendBlock(
			destPeer *model.Peer,
			block *model.Block,
			chainType chaintype.ChainType,
		) error
		SendTransaction(
			destPeer *model.Peer,
			transactionBytes []byte,
			chainType chaintype.ChainType,
		) error
		SendBlockTransactions(
			destPeer *model.Peer,
			transactionsBytes [][]byte,
			chainType chaintype.ChainType,
		) error
		RequestBlockTransactions(
			destPeer *model.Peer,
			transactonIDs []int64,
			chainType chaintype.ChainType,
		) error
		GetCumulativeDifficulty(*model.Peer, chaintype.ChainType) (*model.GetCumulativeDifficultyResponse, error)
		GetCommonMilestoneBlockIDs(destPeer *model.Peer, chaintype chaintype.ChainType, lastBlockID,
			astMilestoneBlockID int64) (*model.GetCommonMilestoneBlockIdsResponse, error)
		GetNextBlockIDs(destPeer *model.Peer, chaintype chaintype.ChainType, blockID int64, limit uint32) (*model.BlockIdsResponse, error)
		GetNextBlocks(destPeer *model.Peer, chaintype chaintype.ChainType, blockIds []int64, blockID int64) (*model.BlocksData, error)
		// connection managements
		DeleteConnection(destPeer *model.Peer) error
		GetConnection(destPeer *model.Peer) (*grpc.ClientConn, error)
	}
	// PeerServiceClient represent peer service
	PeerServiceClient struct {
		Dialer              Dialer
		Logger              *log.Logger
		QueryExecutor       query.ExecutorInterface
		NodeReceiptQuery    query.NodeReceiptQueryInterface
		BatchReceiptQuery   query.BatchReceiptQueryInterface
		MerkleTreeQuery     query.MerkleTreeQueryInterface
		ReceiptService      coreService.ReceiptServiceInterface
		NodePublicKey       []byte
		Host                *model.Host
		PeerConnections     map[string]*grpc.ClientConn
		PeerConnectionsLock sync.RWMutex
	}
	// Dialer represent peer service
	Dialer func(destinationPeer *model.Peer) (*grpc.ClientConn, error)
)

// NewPeerServiceClient to get instance of singleton peer service, this should only be instantiated from main.go
func NewPeerServiceClient(
	queryExecutor query.ExecutorInterface,
	nodeReceiptQuery query.NodeReceiptQueryInterface,
	nodePublicKey []byte,
	batchReceiptQuery query.BatchReceiptQueryInterface,
	merkleTreeQuery query.MerkleTreeQueryInterface,
	receiptService coreService.ReceiptServiceInterface,
	host *model.Host,
	logger *log.Logger,
) PeerServiceClientInterface {
	// set to current struct log
	return &PeerServiceClient{
		Dialer: func(destinationPeer *model.Peer) (*grpc.ClientConn, error) {
			conn, err := grpc.Dial(
				p2pUtil.GetFullAddressPeer(destinationPeer),
				grpc.WithInsecure(),
				grpc.WithUnaryInterceptor(interceptor.NewClientInterceptor(
					logger,
					map[codes.Code]string{
						codes.Unavailable:     "indicates the destination service is currently unavailable",
						codes.InvalidArgument: "indicates the argument request is invalid",
						codes.Unauthenticated: "indicates the request is unauthenticated",
					},
				)),
			)
			if err != nil {
				return nil, err
			}
			return conn, nil
		},
		QueryExecutor:     queryExecutor,
		NodeReceiptQuery:  nodeReceiptQuery,
		BatchReceiptQuery: batchReceiptQuery,
		MerkleTreeQuery:   merkleTreeQuery,
		ReceiptService:    receiptService,
		NodePublicKey:     nodePublicKey,
		Logger:            logger,
		Host:              host,
		PeerConnections:   make(map[string]*grpc.ClientConn),
	}
}

// saveNewConnection cache the connection to peer to keep an open connection, this avoid the overhead of open/close
// connection on every request
func (psc *PeerServiceClient) saveNewConnection(destPeer *model.Peer) (*grpc.ClientConn, error) {
	psc.PeerConnectionsLock.Lock()
	defer psc.PeerConnectionsLock.Unlock()
	connection, err := psc.Dialer(destPeer)
	if err != nil {
		return nil, err
	}
	psc.PeerConnections[p2pUtil.GetFullAddressPeer(destPeer)] = connection
	return connection, nil
}

// DeleteConnection delete the cached connection in psc.PeerConnections
func (psc *PeerServiceClient) DeleteConnection(destPeer *model.Peer) error {
	psc.PeerConnectionsLock.Lock()
	defer psc.PeerConnectionsLock.Unlock()
	connection := psc.PeerConnections[p2pUtil.GetFullAddressPeer(destPeer)]
	if connection == nil {
		return nil
	}
	err := connection.Close()
	if err != nil {
		return err
	}
	delete(psc.PeerConnections, p2pUtil.GetFullAddressPeer(destPeer))
	return nil
}

func (psc *PeerServiceClient) GetConnection(destPeer *model.Peer) (*grpc.ClientConn, error) {
	var (
		exist *grpc.ClientConn
		err   error
	)
	psc.PeerConnectionsLock.RLock()
	exist = psc.PeerConnections[p2pUtil.GetFullAddressPeer(destPeer)]
	psc.PeerConnectionsLock.RUnlock()
	if exist == nil {
		exist, err = psc.saveNewConnection(destPeer)
		if err != nil {
			return nil, err
		}
	}
	// add a copy to avoid pointer delete
	return exist, nil
}

// setDefaultMetadata use to set default metadata.
// It will use in validation request
func (psc *PeerServiceClient) setDefaultMetadata() map[string]string {
	return map[string]string{p2pUtil.DefaultConnectionMetadata: p2pUtil.GetFullAddress(psc.Host.GetInfo())}
}

// getDefaultContext use to get default context with deadline & default metadata
func (psc *PeerServiceClient) getDefaultContext(requestTimeOut time.Duration) (context.Context, context.CancelFunc) {
	if requestTimeOut == 0 {
		requestTimeOut = math.MaxInt64
	}
	var (
		header                      = metadata.New(psc.setDefaultMetadata())
		clientDeadline              = time.Now().Add(requestTimeOut)
		ctxWithDeadline, cancelFunc = context.WithDeadline(context.Background(), clientDeadline)
	)
	return metadata.NewOutgoingContext(ctxWithDeadline, header), cancelFunc
}

// GetPeerInfo to get Peer info
<<<<<<< HEAD
func (psc *PeerServiceClient) GetPeerInfo(destPeer *model.Peer) (*model.GetPeerInfoResponse, error) {
=======
func (psc *PeerServiceClient) GetPeerInfo(destPeer *model.Peer) (*model.Node, error) {
	monitoring.IncrementGoRoutineActivity(monitoring.P2pGetPeerInfoClient)
	defer monitoring.DecrementGoRoutineActivity(monitoring.P2pGetPeerInfoClient)

>>>>>>> 5e69897c
	// add a copy to avoid pointer delete
	connection, err := psc.GetConnection(destPeer)
	if err != nil {
		return nil, err
	}
	var (
		p2pClient      = service.NewP2PCommunicationClient(connection)
		ctx, cancelReq = psc.getDefaultContext(10 * time.Second)
	)
	defer func() {
		cancelReq()
	}()

	// context still not use ctx := cs.buildContext()
	res, err := p2pClient.GetPeerInfo(
		ctx,
		&model.GetPeerInfoRequest{
			HostInfo: &model.Node{
				Version:  viper.GetString("Version"),
				CodeName: viper.GetString("CodeName"),
			},
		},
	)
	if err != nil {
		return nil, err
	}
	return res, err
}

// GetMorePeers to collect more peers available
func (psc *PeerServiceClient) GetMorePeers(destPeer *model.Peer) (*model.GetMorePeersResponse, error) {
	monitoring.IncrementGoRoutineActivity(monitoring.P2pGetMorePeersClient)
	defer monitoring.DecrementGoRoutineActivity(monitoring.P2pGetMorePeersClient)

	connection, err := psc.GetConnection(destPeer)
	if err != nil {
		return nil, err
	}
	var (
		p2pClient      = service.NewP2PCommunicationClient(connection)
		ctx, cancelReq = psc.getDefaultContext(10 * time.Second)
	)
	defer func() {
		cancelReq()
	}()

	// context still not use ctx := cs.buildContext()
	res, err := p2pClient.GetMorePeers(ctx, &model.Empty{})
	if err != nil {
		return nil, err
	}
	return res, err
}

// SendPeers sends set of peers to other node (to populate the network)
func (psc *PeerServiceClient) SendPeers(destPeer *model.Peer, peersInfo []*model.Node) (*model.Empty, error) {
	monitoring.IncrementGoRoutineActivity(monitoring.P2pSendPeersClient)
	defer monitoring.DecrementGoRoutineActivity(monitoring.P2pSendPeersClient)

	connection, err := psc.GetConnection(destPeer)
	if err != nil {
		return nil, err
	}
	var (
		p2pClient      = service.NewP2PCommunicationClient(connection)
		ctx, cancelReq = psc.getDefaultContext(10 * time.Second)
	)
	defer func() {
		cancelReq()
	}()
	res, err := p2pClient.SendPeers(ctx, &model.SendPeersRequest{
		Peers: peersInfo,
	})
	if err != nil {
		return nil, err
	}
	return res, err
}

// SendBlock send block to selected peer, got Receipt
func (psc *PeerServiceClient) SendBlock(
	destPeer *model.Peer,
	block *model.Block,
	chainType chaintype.ChainType,
) error {
	monitoring.IncrementGoRoutineActivity(monitoring.P2pSendBlockClient)
	defer monitoring.DecrementGoRoutineActivity(monitoring.P2pSendBlockClient)

	connection, err := psc.GetConnection(destPeer)
	if err != nil {
		return err
	}
	var (
		response       *model.SendBlockResponse
		p2pClient      = service.NewP2PCommunicationClient(connection)
		ctx, cancelReq = psc.getDefaultContext(25 * time.Second)
	)
	defer func() {
		cancelReq()
	}()
	response, err = p2pClient.SendBlock(ctx, &model.SendBlockRequest{
		SenderPublicKey: psc.NodePublicKey,
		Block:           block,
		ChainType:       chainType.GetTypeInt(),
	})
	if err != nil {
		return err
	}
	if response == nil || response.BatchReceipt == nil {
		return err
	}
	// validate receipt before storing
	err = psc.ReceiptService.ValidateReceipt(response.BatchReceipt)
	if err != nil {
		return err
	}
	err = psc.storeReceipt(response.BatchReceipt)
	return err
}

// SendTransaction send transaction to selected peer
func (psc *PeerServiceClient) SendTransaction(
	destPeer *model.Peer,
	transactionBytes []byte,
	chainType chaintype.ChainType,
) error {
	monitoring.IncrementGoRoutineActivity(monitoring.P2pSendTransactionClient)
	defer monitoring.DecrementGoRoutineActivity(monitoring.P2pSendTransactionClient)

	connection, err := psc.GetConnection(destPeer)
	if err != nil {
		return err
	}
	var (
		response       *model.SendTransactionResponse
		p2pClient      = service.NewP2PCommunicationClient(connection)
		ctx, cancelReq = psc.getDefaultContext(20 * time.Second)
	)
	defer func() {
		cancelReq()
	}()

	response, err = p2pClient.SendTransaction(ctx, &model.SendTransactionRequest{
		SenderPublicKey:  psc.NodePublicKey,
		TransactionBytes: transactionBytes,
		ChainType:        chainType.GetTypeInt(),
	})
	if err != nil {
		return err
	}
	if response == nil || response.BatchReceipt == nil {
		return nil
	}
	err = psc.ReceiptService.ValidateReceipt(response.BatchReceipt)
	if err != nil {
		return err
	}
	err = psc.storeReceipt(response.BatchReceipt)
	return err
}

// SendBlockTransactions sends transactions required by a block requested by the peer
func (psc *PeerServiceClient) SendBlockTransactions(
	destPeer *model.Peer,
	transactionsBytes [][]byte,
	chainType chaintype.ChainType,
) error {
	connection, err := psc.GetConnection(destPeer)
	if err != nil {
		return err
	}
	var (
		response       *model.SendBlockTransactionsResponse
		p2pClient      = service.NewP2PCommunicationClient(connection)
		ctx, cancelReq = psc.getDefaultContext(20 * time.Second)
	)
	defer func() {
		cancelReq()
	}()

	response, err = p2pClient.SendBlockTransactions(ctx, &model.SendBlockTransactionsRequest{
		SenderPublicKey:   psc.NodePublicKey,
		TransactionsBytes: transactionsBytes,
		ChainType:         chainType.GetTypeInt(),
	})
	if err != nil {
		return err
	}
	if response == nil || response.BatchReceipts == nil || len(response.BatchReceipts) == 0 {
		return nil
	}

	for _, batchReceipt := range response.BatchReceipts {
		// continue even though some receipts are failing
		_ = psc.ReceiptService.ValidateReceipt(batchReceipt)
		_ = psc.storeReceipt(batchReceipt)
	}
	return err
}

func (psc *PeerServiceClient) RequestBlockTransactions(
	destPeer *model.Peer,
	transactonIDs []int64,
	chainType chaintype.ChainType,
) error {
	monitoring.IncrementGoRoutineActivity(monitoring.P2pRequestBlockTransactionsClient)
	defer monitoring.DecrementGoRoutineActivity(monitoring.P2pRequestBlockTransactionsClient)

	connection, err := psc.GetConnection(destPeer)
	if err != nil {
		return err
	}
	var (
		p2pClient      = service.NewP2PCommunicationClient(connection)
		ctx, cancelReq = psc.getDefaultContext(20 * time.Second)
	)
	defer func() {
		cancelReq()
	}()
	_, err = p2pClient.RequestBlockTransactions(ctx, &model.RequestBlockTransactonsRequest{
		TransactionIDs: transactonIDs,
		ChainType:      chainType.GetTypeInt(),
	})
	if err != nil {
		return err
	}
	return nil
}

// GetCumulativeDifficulty request the cumulative difficulty status of a node
func (psc *PeerServiceClient) GetCumulativeDifficulty(
	destPeer *model.Peer,
	chaintype chaintype.ChainType,
) (*model.GetCumulativeDifficultyResponse, error) {
	monitoring.IncrementGoRoutineActivity(monitoring.P2pGetCumulativeDifficultyClient)
	defer monitoring.DecrementGoRoutineActivity(monitoring.P2pGetCumulativeDifficultyClient)

	connection, err := psc.GetConnection(destPeer)
	if err != nil {
		return nil, err
	}
	var (
		p2pClient      = service.NewP2PCommunicationClient(connection)
		ctx, cancelReq = psc.getDefaultContext(15 * time.Second)
	)
	defer func() {
		cancelReq()
	}()

	res, err := p2pClient.GetCumulativeDifficulty(ctx, &model.GetCumulativeDifficultyRequest{
		ChainType: chaintype.GetTypeInt(),
	})
	if err != nil {
		psc.Logger.Infof("could not greet %v: %v\n", p2pUtil.GetFullAddressPeer(destPeer), err)
		return nil, err
	}
	return res, err
}

// GetCommonMilestoneBlockIDs request the blockIds that may act as milestone block
func (psc *PeerServiceClient) GetCommonMilestoneBlockIDs(
	destPeer *model.Peer,
	chaintype chaintype.ChainType,
	lastBlockID, lastMilestoneBlockID int64,
) (*model.GetCommonMilestoneBlockIdsResponse, error) {
	monitoring.IncrementGoRoutineActivity(monitoring.P2pGetCommonMilestoneBlockIDsClient)
	defer monitoring.DecrementGoRoutineActivity(monitoring.P2pGetCommonMilestoneBlockIDsClient)

	connection, err := psc.GetConnection(destPeer)
	if err != nil {
		return nil, err
	}
	var (
		p2pClient      = service.NewP2PCommunicationClient(connection)
		ctx, cancelReq = psc.getDefaultContext(15 * time.Second)
	)
	defer func() {
		cancelReq()
	}()

	res, err := p2pClient.GetCommonMilestoneBlockIDs(ctx, &model.GetCommonMilestoneBlockIdsRequest{
		ChainType:            chaintype.GetTypeInt(),
		LastBlockID:          lastBlockID,
		LastMilestoneBlockID: lastMilestoneBlockID,
	})
	if err != nil {
		psc.Logger.Infof("could not greet %v: %v\n", p2pUtil.GetFullAddressPeer(destPeer), err)
		return nil, err
	}
	return res, err
}

// GetNextBlockIDs request the blockIds of the next blocks requested
func (psc *PeerServiceClient) GetNextBlockIDs(
	destPeer *model.Peer,
	chaintype chaintype.ChainType,
	blockID int64,
	limit uint32,
) (*model.BlockIdsResponse, error) {
	monitoring.IncrementGoRoutineActivity(monitoring.P2pGetNextBlockIDsClient)
	defer monitoring.DecrementGoRoutineActivity(monitoring.P2pGetNextBlockIDsClient)

	connection, err := psc.GetConnection(destPeer)
	if err != nil {
		return nil, err
	}
	var (
		p2pClient      = service.NewP2PCommunicationClient(connection)
		ctx, cancelReq = psc.getDefaultContext(15 * time.Second)
	)
	defer func() {
		cancelReq()
	}()

	res, err := p2pClient.GetNextBlockIDs(ctx, &model.GetNextBlockIdsRequest{
		ChainType: chaintype.GetTypeInt(),
		BlockId:   blockID,
		Limit:     limit,
	})
	if err != nil {
		psc.Logger.Warnf("could not greet %v: %v\n", p2pUtil.GetFullAddressPeer(destPeer), err)
		return nil, err
	}
	return res, err
}

// GetNextBlocks request the next blocks matching the array of blockIds
func (psc *PeerServiceClient) GetNextBlocks(
	destPeer *model.Peer,
	chaintype chaintype.ChainType,
	blockIds []int64,
	blockID int64,
) (*model.BlocksData, error) {
	monitoring.IncrementGoRoutineActivity(monitoring.P2pGetNextBlocksClient)
	defer monitoring.DecrementGoRoutineActivity(monitoring.P2pGetNextBlocksClient)

	connection, err := psc.GetConnection(destPeer)
	if err != nil {
		return nil, err
	}

	var (
		p2pClient      = service.NewP2PCommunicationClient(connection)
		ctx, cancelReq = psc.getDefaultContext(15 * time.Second)
	)
	defer func() {
		cancelReq()
	}()

	res, err := p2pClient.GetNextBlocks(
		ctx,
		&model.GetNextBlocksRequest{
			ChainType: chaintype.GetTypeInt(),
			BlockId:   blockID,
			BlockIds:  blockIds,
		},
	)
	if err != nil {
		return nil, err
	}
	return res, err
}

// storeReceipt function will decide to storing receipt into node_receipt or batch_receipt
// and will generate _merkle_root_
func (psc *PeerServiceClient) storeReceipt(batchReceipt *model.BatchReceipt) error {
	var (
		err error
	)

	psc.Logger.Info("Insert Batch Receipt")
	insertBatchReceiptQ, argsInsertBatchReceiptQ := psc.BatchReceiptQuery.InsertBatchReceipt(batchReceipt)
	_, err = psc.QueryExecutor.ExecuteStatement(insertBatchReceiptQ, argsInsertBatchReceiptQ...)
	if err != nil {
		return err
	}

	monitoring.IncrementReceiptCounter()
	return nil
}<|MERGE_RESOLUTION|>--- conflicted
+++ resolved
@@ -184,14 +184,10 @@
 }
 
 // GetPeerInfo to get Peer info
-<<<<<<< HEAD
 func (psc *PeerServiceClient) GetPeerInfo(destPeer *model.Peer) (*model.GetPeerInfoResponse, error) {
-=======
-func (psc *PeerServiceClient) GetPeerInfo(destPeer *model.Peer) (*model.Node, error) {
 	monitoring.IncrementGoRoutineActivity(monitoring.P2pGetPeerInfoClient)
 	defer monitoring.DecrementGoRoutineActivity(monitoring.P2pGetPeerInfoClient)
 
->>>>>>> 5e69897c
 	// add a copy to avoid pointer delete
 	connection, err := psc.GetConnection(destPeer)
 	if err != nil {
