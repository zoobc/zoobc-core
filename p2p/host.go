package p2p

import (
	"fmt"
	"os"
	"os/signal"
	"syscall"
	"time"

	"github.com/zoobc/zoobc-core/common/contract"
	"github.com/zoobc/zoobc-core/common/model"
	"github.com/zoobc/zoobc-core/p2p/util"
	"google.golang.org/grpc"
)

/*
HostService is
*/
type HostService struct {
	Host       *model.Host
	GrpcServer *grpc.Server
	ChainType  contract.ChainType
}

var hostServiceInstance *HostService

const (
	resolvePeersGapSecond uint8 = 10
)

// InitHostService to start peer process
func InitHostService(myAddress string, port uint32, wellknownPeers []string) (*HostService, error) {
	if hostServiceInstance == nil {
		knownPeersResult, err := util.ParseKnownPeers(wellknownPeers)
		if err != nil {
			return nil, err
		}

		host := util.NewHost(myAddress, port, knownPeersResult)
		hostServiceInstance = &HostService{
			Host: host,
		}
	}
	return hostServiceInstance, nil
}

// NewHostService Get instance of intialized host service
func NewHostService(chaintype contract.ChainType) *HostService {
	fmt.Printf("chaintype %v\n", chaintype)
	host := new(HostService)
	host.ChainType = chaintype
	fmt.Println(host)

	hostServiceInstance.ChainType = chaintype

	return hostServiceInstance
}

// ResolvePeersThread to checking UnresolvedPeer
func (hs HostService) ResolvePeersThread() {
	go hs.resolvePeers()
	ticker := time.NewTicker(time.Duration(resolvePeersGapSecond) * time.Second)
	sigs := make(chan os.Signal, 1)
	signal.Notify(sigs, syscall.SIGINT, syscall.SIGTERM)
	for {
		select {
		case <-ticker.C:
			go hs.resolvePeers()
		case <-sigs:
			ticker.Stop()
			return
		}
	}
}

func (hs HostService) resolvePeers() {
	// hs.Host.Log("resolving peers")

	for _, peer := range hs.Host.GetUnresolvedPeers() {
		go hs.resolvePeer(peer)
	}
}

func (hs HostService) resolvePeer(destPeer *model.Peer) {
	_, err := NewPeerService(0).GetPeerInfo(destPeer)
	if err != nil {
		return
	}
	// hs.Host.Log(util.GetFullAddressPeer(destPeer) + " success")
	updatedHost := util.ResolvedPeer(hs.Host, destPeer)
	hs.Host = updatedHost
}

<<<<<<< HEAD
// GetMorePeersThread to Get More Peers
func (hs HostService) GetMorePeersThread() {
	go hs.getMorePeers()
	ticker := time.NewTicker(time.Duration(resolvePeersGapSecond) * time.Second)
	sigs := make(chan os.Signal, 1)
	signal.Notify(sigs, syscall.SIGINT, syscall.SIGTERM)
	for {
		select {
		case <-ticker.C:
			go hs.getMorePeers()
		case <-sigs:
			ticker.Stop()
			return
		}
	}
}

func (hs HostService) getMorePeers() {
	peer := util.GetAnyPeer(hs.Host)
	if peer != nil {
		go NewPeerService(0).GetMorePeers(peer)
	}
=======
// UpdateBlacklistedStatus go routine that checks, every 60sec if there are blacklisted peers to unblacklist
func (hs HostService) UpdateBlacklistedStatus() {
	ticker := time.NewTicker(60 * time.Second)
	sigs := make(chan os.Signal, 1)
	signal.Notify(sigs, syscall.SIGINT, syscall.SIGTERM)
	BlacklistingPeriodSeconds := uint32(5) // ---> draft
	go func() {
		for {
			select {
			case <-ticker.C:
				curTime := uint32(time.Now().Unix())
				for _, p := range hs.Host.GetKnownPeers() {
					if p.GetState() == model.PeerState_BLACKLISTED && p.GetBlacklistingTime() > 0 && p.GetBlacklistingTime()+BlacklistingPeriodSeconds <= curTime {
						p = util.PeerUnblacklist(p)
					}
				}
			case <-sigs:
				ticker.Stop()
				return
			}
		}
	}()
>>>>>>> 6bc249b7
}<|MERGE_RESOLUTION|>--- conflicted
+++ resolved
@@ -91,7 +91,6 @@
 	hs.Host = updatedHost
 }
 
-<<<<<<< HEAD
 // GetMorePeersThread to Get More Peers
 func (hs HostService) GetMorePeersThread() {
 	go hs.getMorePeers()
@@ -114,7 +113,8 @@
 	if peer != nil {
 		go NewPeerService(0).GetMorePeers(peer)
 	}
-=======
+}
+
 // UpdateBlacklistedStatus go routine that checks, every 60sec if there are blacklisted peers to unblacklist
 func (hs HostService) UpdateBlacklistedStatus() {
 	ticker := time.NewTicker(60 * time.Second)
@@ -137,5 +137,4 @@
 			}
 		}
 	}()
->>>>>>> 6bc249b7
 }