package p2p

import (
	log "github.com/sirupsen/logrus"
	"github.com/zoobc/zoobc-core/common/blocker"
	"github.com/zoobc/zoobc-core/common/chaintype"
	"github.com/zoobc/zoobc-core/common/crypto"
	"github.com/zoobc/zoobc-core/common/interceptor"
	"github.com/zoobc/zoobc-core/common/model"
	"github.com/zoobc/zoobc-core/common/query"
	"github.com/zoobc/zoobc-core/common/service"
	"github.com/zoobc/zoobc-core/common/transaction"
	"github.com/zoobc/zoobc-core/common/util"
	coreService "github.com/zoobc/zoobc-core/core/service"
	"github.com/zoobc/zoobc-core/observer"
	"github.com/zoobc/zoobc-core/p2p/client"
	"github.com/zoobc/zoobc-core/p2p/handler"
	p2pService "github.com/zoobc/zoobc-core/p2p/service"
	"github.com/zoobc/zoobc-core/p2p/strategy"
	p2pUtil "github.com/zoobc/zoobc-core/p2p/util"
	"google.golang.org/grpc"
	"google.golang.org/grpc/codes"
)

type (
	Peer2PeerServiceInterface interface {
		StartP2P(
			myAddress string,
			peerPort uint32,
			nodeSecretPhrase string,
			queryExecutor query.ExecutorInterface,
			blockServices map[int32]coreService.BlockServiceInterface,
			mempoolServices map[int32]coreService.MempoolServiceInterface,
			fileService coreService.FileServiceInterface,
			observer *observer.Observer,
		)
		// exposed api list
		GetHostInfo() *model.Host
		GetResolvedPeers() map[string]*model.Peer
		GetUnresolvedPeers() map[string]*model.Peer
		GetPriorityPeers() map[string]*model.Peer

		// event listener that relate to p2p communication
		SendBlockListener() observer.Listener
		SendTransactionListener() observer.Listener
		RequestBlockTransactionsListener() observer.Listener
		SendBlockTransactionsListener() observer.Listener
		DownloadFilesFromPeer(fileChunksNames []string, retryCount uint32) (failed []string, err error)
	}
	Peer2PeerService struct {
		Host              *model.Host
		PeerExplorer      strategy.PeerExplorerStrategyInterface
		PeerServiceClient client.PeerServiceClientInterface
		Logger            *log.Logger
		TransactionUtil   transaction.UtilInterface
		FileService       coreService.FileServiceInterface
	}
)

// NewP2PService to initialize peer to peer service wrapper
func NewP2PService(
	host *model.Host,
	peerServiceClient client.PeerServiceClientInterface,
	peerExplorer strategy.PeerExplorerStrategyInterface,
	logger *log.Logger,
	transactionUtil transaction.UtilInterface,
	fileService coreService.FileServiceInterface,
) (Peer2PeerServiceInterface, error) {
	return &Peer2PeerService{
		Host:              host,
		PeerServiceClient: peerServiceClient,
		Logger:            logger,
		PeerExplorer:      peerExplorer,
		TransactionUtil:   transactionUtil,
		FileService:       fileService,
	}, nil
}

// StartP2P initiate all p2p dependencies and run all p2p thread service
func (s *Peer2PeerService) StartP2P(
	myAddress string,
	peerPort uint32,
	nodeSecretPhrase string,
	queryExecutor query.ExecutorInterface,
	blockServices map[int32]coreService.BlockServiceInterface,
	mempoolServices map[int32]coreService.MempoolServiceInterface,
	fileService coreService.FileServiceInterface,
	observer *observer.Observer,
) {
	// peer to peer service layer | under p2p handler
	p2pServerService := p2pService.NewP2PServerService(
		fileService,
		s.PeerExplorer,
		blockServices,
		mempoolServices,
		nodeSecretPhrase,
		observer,
	)
	// start listening on peer port
	go func() { // register handlers and listening to incoming p2p request
		var (
			ownerAddress = crypto.NewEd25519Signature().GetAddressFromSeed(nodeSecretPhrase)
			grpcServer   = grpc.NewServer(
				grpc.UnaryInterceptor(interceptor.NewServerInterceptor(
					s.Logger,
					ownerAddress,
					map[codes.Code]string{
						codes.Unavailable:     "indicates the destination service is currently unavailable",
						codes.InvalidArgument: "indicates the argument request is invalid",
						codes.Unauthenticated: "indicates the request is unauthenticated",
					},
				)),
			)
		)

		service.RegisterP2PCommunicationServer(grpcServer, handler.NewP2PServerHandler(
			p2pServerService,
		))
		if err := grpcServer.Serve(p2pUtil.ServerListener(int(s.Host.GetInfo().GetPort()))); err != nil {
			s.Logger.Fatal(err.Error())
		}
	}()
	go s.PeerExplorer.Start()
}

// GetHostInfo exposed the p2p host information to the client
func (s *Peer2PeerService) GetHostInfo() *model.Host {
	return s.Host
}

// GetResolvedPeers exposed current node resolved peer list
func (s *Peer2PeerService) GetResolvedPeers() map[string]*model.Peer {
	return s.PeerExplorer.GetResolvedPeers()
}

// GetUnresolvedPeers exposed current node unresolved peer list.
func (s *Peer2PeerService) GetUnresolvedPeers() map[string]*model.Peer {
	return s.PeerExplorer.GetUnresolvedPeers()
}

// GetPriorityPeers exposed current node priority peer list.
func (s *Peer2PeerService) GetPriorityPeers() map[string]*model.Peer {
	return s.PeerExplorer.GetPriorityPeers()
}

// SendBlockListener setup listener for send block to the list peer
func (s *Peer2PeerService) SendBlockListener() observer.Listener {
	return observer.Listener{
		OnNotify: func(block interface{}, args ...interface{}) {
			var (
				b         *model.Block
				chainType chaintype.ChainType
				ok        bool
			)
			b, ok = block.(*model.Block)
			if !ok {
				s.Logger.Fatalln("Block casting failures in SendBlockListener")
			}

			chainType, ok = args[0].(chaintype.ChainType)
			if !ok {
				s.Logger.Fatalln("chainType casting failures in SendBlockListener")
			}

			peers := s.PeerExplorer.GetResolvedPeers()
			for _, peer := range peers {
				go func(p *model.Peer) {
					_ = s.PeerServiceClient.SendBlock(p, b, chainType)
				}(peer)
			}
		},
	}
}

// SendTransactionListener setup listener for transaction to the list peer
func (s *Peer2PeerService) SendTransactionListener() observer.Listener {
	return observer.Listener{
		OnNotify: func(transactionBytes interface{}, args ...interface{}) {
			var (
				t         []byte
				chainType chaintype.ChainType
				ok        bool
			)
			t, ok = transactionBytes.([]byte)
			if !ok {
				s.Logger.Fatalln("transactionBytes casting failures in SendTransactionListener")
			}

			chainType, ok = args[0].(chaintype.ChainType)
			if !ok {
				s.Logger.Fatalln("chainType casting failures in SendTransactionListener")
			}
			peers := s.PeerExplorer.GetResolvedPeers()
			for _, peer := range peers {
				go func(p *model.Peer) {
					_ = s.PeerServiceClient.SendTransaction(p, t, chainType)

				}(peer)
			}
		},
	}
}

func (s *Peer2PeerService) RequestBlockTransactionsListener() observer.Listener {
	return observer.Listener{
		OnNotify: func(transactionIDs interface{}, args ...interface{}) {
			var (
				txIDs     = transactionIDs.([]int64)
				peer      *model.Peer
				chainType chaintype.ChainType
				blockID   int64
				ok        bool
			)

			// check number of arguments before casting the argument type
			if len(args) < 3 {
				s.Logger.Fatalln("number of needed arguments too few in RequestBlockTransactionsListener")
				return
			}

			blockID, ok = args[0].(int64)
			if !ok {
				s.Logger.Fatalln("blockID casting failures in RequestBlockTransactionsListener")
			}

			chainType, ok = args[1].(chaintype.ChainType)
			if !ok {
				s.Logger.Fatalln("chainType casting failures in RequestBlockTransactionsListener")
			}

			peer, ok = args[2].(*model.Peer)
			if !ok {
				s.Logger.Fatalln("peer casting failures in RequestBlockTransactionsListener")
			}

			go func(p *model.Peer) {
				_ = s.PeerServiceClient.RequestBlockTransactions(p, txIDs, chainType, blockID)
			}(peer)
		},
	}
}

func (s *Peer2PeerService) SendBlockTransactionsListener() observer.Listener {
	return observer.Listener{
		OnNotify: func(transactionsInterface interface{}, args ...interface{}) {
			var (
				txsBytes  [][]byte
				txs       []*model.Transaction
				chainType chaintype.ChainType
				peer      *model.Peer
				ok        bool
			)

			txs, ok = transactionsInterface.([]*model.Transaction)
			if !ok {
				s.Logger.Fatalln("Transaction casting failures in SendBlockTransactionsListener")
			}

			chainType, ok = args[0].(chaintype.ChainType)
			if !ok {
				s.Logger.Fatalln("chainType casting failures in SendBlockTransactionsListener")
			}

			peer, ok = args[1].(*model.Peer)
			if !ok {
				s.Logger.Fatalln("Peer casting failures in SendBlockTransactionsListener")
			}

			for _, tx := range txs {
				txByte, err := s.TransactionUtil.GetTransactionBytes(tx, true)
				if err != nil {
					continue
				}
				txsBytes = append(txsBytes, txByte)
			}
			go func(p *model.Peer) {
				_ = s.PeerServiceClient.SendBlockTransactions(p, txsBytes, chainType)
			}(peer)
		},
	}
}

// DownloadFilesFromPeer download a file from a random peer
func (s *Peer2PeerService) DownloadFilesFromPeer(fileChunksNames []string, maxRetryCount uint32) ([]string, error) {
	var (
		peer          *model.Peer
		resolvedPeers = s.PeerExplorer.GetResolvedPeers()
		peerKey       string
		retryCount    uint32
	)
	// Retry downloading from different peers until all chunks are downloaded or retry limit is reached
	if len(resolvedPeers) < 1 {
		return nil, blocker.NewBlocker(blocker.P2PPeerError, "no resolved peer can be found")
	}
	// convert the slice to a map to make it easier to find elements in it
	fileChunkNamesMap := make(map[string]string)
	for _, s := range fileChunksNames {
		fileChunkNamesMap[s] = s
	}
	fileChunksToDownload := fileChunksNames
	r := util.GetFastRandomSeed()
	for retryCount < maxRetryCount+1 {
		retryCount++

		// randomly select one of the resolved peers to download files from
		// (no need for secure random here. we just want to get a quick pseudo random index)
		randomIdx := int(util.GetFastRandom(r, len(resolvedPeers)))
		if randomIdx != 0 {
			randomIdx %= len(resolvedPeers)
		}
		idx := 0
		for peerKey, peer = range resolvedPeers {
			if idx == randomIdx {
				// remove selected peer from map to avoid selecting it again
				delete(resolvedPeers, peerKey)
				break
			}
			idx++
		}

		// download the files
		fileDownloadResponse, err := s.PeerServiceClient.RequestDownloadFile(peer, fileChunksToDownload)
		if err != nil {
<<<<<<< HEAD
=======
			log.Warnf("error download: %v\nchunks: %v\npeer: %v\n", err, fileChunksToDownload, peer)
>>>>>>> f151c43c
			return nil, err
		}

		// check first that all chunks returned are valid
		skipFilesFromPeer := false
		for _, fileChunk := range fileDownloadResponse.GetFileChunks() {
			fileChunkComputedName := s.FileService.GetFileNameFromBytes(fileChunk)
			if _, ok := fileChunkNamesMap[fileChunkComputedName]; !ok {
				s.Logger.Errorf("peer returned an invalid file chunk: %s", fileChunkComputedName)
				skipFilesFromPeer = true
				break
			}
		}
		// never trust a peer that returns wrong data, just skip all files downloaded from it
		if skipFilesFromPeer {
			continue
		}

		// save downloaded chunks to storage as soon as possible to avoid keeping in memory large arrays
		for _, fileChunk := range fileDownloadResponse.GetFileChunks() {
			fileChunkComputedName := s.FileService.GetFileNameFromBytes(fileChunk)
			err = s.FileService.SaveBytesToFile(s.FileService.GetDownloadPath(), fileChunkComputedName, fileChunk)
			if err != nil {
				s.Logger.Errorf("failed saving file to storage: %s", err)
				return nil, err
			}
		}

		// set next files to download = previous files that failed to download
		fileChunksToDownload = fileDownloadResponse.GetFailed()
		// break download loop either if all files have been successfully downloaded or there are no more peers to connect to
		if len(fileChunksToDownload) == 0 || len(resolvedPeers) == 0 {
			if len(fileChunksToDownload) > 0 && len(resolvedPeers) == 0 {
				s.Logger.Debug("no more resolved peers to download files from. Already tried them all!")
			}
			break
		}
	}

	return fileChunksToDownload, nil
}<|MERGE_RESOLUTION|>--- conflicted
+++ resolved
@@ -321,10 +321,7 @@
 		// download the files
 		fileDownloadResponse, err := s.PeerServiceClient.RequestDownloadFile(peer, fileChunksToDownload)
 		if err != nil {
-<<<<<<< HEAD
-=======
 			log.Warnf("error download: %v\nchunks: %v\npeer: %v\n", err, fileChunksToDownload, peer)
->>>>>>> f151c43c
 			return nil, err
 		}
 
