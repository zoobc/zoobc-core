package p2p

import (
	log "github.com/sirupsen/logrus"
	"github.com/zoobc/zoobc-core/common/blocker"
	"github.com/zoobc/zoobc-core/common/chaintype"
	"github.com/zoobc/zoobc-core/common/crypto"
	"github.com/zoobc/zoobc-core/common/interceptor"
	"github.com/zoobc/zoobc-core/common/model"
	"github.com/zoobc/zoobc-core/common/query"
	"github.com/zoobc/zoobc-core/common/service"
	"github.com/zoobc/zoobc-core/common/transaction"
	"github.com/zoobc/zoobc-core/common/util"
	coreService "github.com/zoobc/zoobc-core/core/service"
	"github.com/zoobc/zoobc-core/observer"
	"github.com/zoobc/zoobc-core/p2p/client"
	"github.com/zoobc/zoobc-core/p2p/handler"
	p2pService "github.com/zoobc/zoobc-core/p2p/service"
	"github.com/zoobc/zoobc-core/p2p/strategy"
	p2pUtil "github.com/zoobc/zoobc-core/p2p/util"
	"google.golang.org/grpc"
	"google.golang.org/grpc/codes"
)

type (
	Peer2PeerServiceInterface interface {
		StartP2P(
			myAddress string,
			peerPort uint32,
			nodeSecretPhrase string,
			queryExecutor query.ExecutorInterface,
			blockServices map[int32]coreService.BlockServiceInterface,
			mempoolServices map[int32]coreService.MempoolServiceInterface,
			fileService coreService.FileServiceInterface,
			observer *observer.Observer,
		)
		// exposed api list
		GetHostInfo() *model.Host
		GetResolvedPeers() map[string]*model.Peer
		GetUnresolvedPeers() map[string]*model.Peer
		GetPriorityPeers() map[string]*model.Peer

		// event listener that relate to p2p communication
		SendBlockListener() observer.Listener
		SendTransactionListener() observer.Listener
		RequestBlockTransactionsListener() observer.Listener
		SendBlockTransactionsListener() observer.Listener
		DownloadFilesFromPeer(fileChunksNames []string, retryCount uint32) (failed []string, err error)
	}
	Peer2PeerService struct {
		Host              *model.Host
		PeerExplorer      strategy.PeerExplorerStrategyInterface
		PeerServiceClient client.PeerServiceClientInterface
		Logger            *log.Logger
		TransactionUtil   transaction.UtilInterface
		FileService       coreService.FileServiceInterface
	}
)

// NewP2PService to initialize peer to peer service wrapper
func NewP2PService(
	host *model.Host,
	peerServiceClient client.PeerServiceClientInterface,
	peerExplorer strategy.PeerExplorerStrategyInterface,
	logger *log.Logger,
	transactionUtil transaction.UtilInterface,
	fileService coreService.FileServiceInterface,
) (Peer2PeerServiceInterface, error) {
	return &Peer2PeerService{
		Host:              host,
		PeerServiceClient: peerServiceClient,
		Logger:            logger,
		PeerExplorer:      peerExplorer,
		TransactionUtil:   transactionUtil,
		FileService:       fileService,
	}, nil
}

// StartP2P initiate all p2p dependencies and run all p2p thread service
func (s *Peer2PeerService) StartP2P(
	myAddress string,
	peerPort uint32,
	nodeSecretPhrase string,
	queryExecutor query.ExecutorInterface,
	blockServices map[int32]coreService.BlockServiceInterface,
	mempoolServices map[int32]coreService.MempoolServiceInterface,
	fileService coreService.FileServiceInterface,
	observer *observer.Observer,
) {
	// peer to peer service layer | under p2p handler
	p2pServerService := p2pService.NewP2PServerService(
		fileService,
		s.PeerExplorer,
		blockServices,
		mempoolServices,
		nodeSecretPhrase,
		observer,
	)
	// start listening on peer port
	go func() { // register handlers and listening to incoming p2p request
		var (
			ownerAddress = crypto.NewEd25519Signature().GetAddressFromSeed(nodeSecretPhrase)
			grpcServer   = grpc.NewServer(
				grpc.UnaryInterceptor(interceptor.NewServerInterceptor(
					s.Logger,
					ownerAddress,
					map[codes.Code]string{
						codes.Unavailable:     "indicates the destination service is currently unavailable",
						codes.InvalidArgument: "indicates the argument request is invalid",
						codes.Unauthenticated: "indicates the request is unauthenticated",
					},
				)),
			)
		)

		service.RegisterP2PCommunicationServer(grpcServer, handler.NewP2PServerHandler(
			p2pServerService,
		))
		if err := grpcServer.Serve(p2pUtil.ServerListener(int(s.Host.GetInfo().GetPort()))); err != nil {
			s.Logger.Fatal(err.Error())
		}
	}()
	go s.PeerExplorer.Start()
}

// GetHostInfo exposed the p2p host information to the client
func (s *Peer2PeerService) GetHostInfo() *model.Host {
	return s.Host
}

// GetResolvedPeers exposed current node resolved peer list
func (s *Peer2PeerService) GetResolvedPeers() map[string]*model.Peer {
	return s.PeerExplorer.GetResolvedPeers()
}

// GetUnresolvedPeers exposed current node unresolved peer list.
func (s *Peer2PeerService) GetUnresolvedPeers() map[string]*model.Peer {
	return s.PeerExplorer.GetUnresolvedPeers()
}

// GetPriorityPeers exposed current node priority peer list.
func (s *Peer2PeerService) GetPriorityPeers() map[string]*model.Peer {
	return s.PeerExplorer.GetPriorityPeers()
}

// SendBlockListener setup listener for send block to the list peer
func (s *Peer2PeerService) SendBlockListener() observer.Listener {
	return observer.Listener{
		OnNotify: func(block interface{}, args ...interface{}) {
			var (
				b         *model.Block
				chainType chaintype.ChainType
				ok        bool
			)
			b, ok = block.(*model.Block)
			if !ok {
				s.Logger.Fatalln("Block casting failures in SendBlockListener")
			}

			chainType, ok = args[0].(chaintype.ChainType)
			if !ok {
				s.Logger.Fatalln("chainType casting failures in SendBlockListener")
			}

			peers := s.PeerExplorer.GetResolvedPeers()
			for _, peer := range peers {
				go func(p *model.Peer) {
					_ = s.PeerServiceClient.SendBlock(p, b, chainType)
				}(peer)
			}
		},
	}
}

// SendTransactionListener setup listener for transaction to the list peer
func (s *Peer2PeerService) SendTransactionListener() observer.Listener {
	return observer.Listener{
		OnNotify: func(transactionBytes interface{}, args ...interface{}) {
			var (
				t         []byte
				chainType chaintype.ChainType
				ok        bool
			)
			t, ok = transactionBytes.([]byte)
			if !ok {
				s.Logger.Fatalln("transactionBytes casting failures in SendTransactionListener")
			}

			chainType, ok = args[0].(chaintype.ChainType)
			if !ok {
				s.Logger.Fatalln("chainType casting failures in SendTransactionListener")
			}
			peers := s.PeerExplorer.GetResolvedPeers()
			for _, peer := range peers {
				go func(p *model.Peer) {
					_ = s.PeerServiceClient.SendTransaction(p, t, chainType)

				}(peer)
			}
		},
	}
}

func (s *Peer2PeerService) RequestBlockTransactionsListener() observer.Listener {
	return observer.Listener{
		OnNotify: func(transactionIDs interface{}, args ...interface{}) {
			var (
				txIDs     = transactionIDs.([]int64)
				peer      *model.Peer
				chainType chaintype.ChainType
				blockID   int64
				ok        bool
			)

			// check number of arguments before casting the argument type
			if len(args) < 3 {
				s.Logger.Fatalln("number of needed arguments too few in RequestBlockTransactionsListener")
				return
			}

			blockID, ok = args[0].(int64)
			if !ok {
				s.Logger.Fatalln("blockID casting failures in RequestBlockTransactionsListener")
			}

			chainType, ok = args[1].(chaintype.ChainType)
			if !ok {
				s.Logger.Fatalln("chainType casting failures in RequestBlockTransactionsListener")
			}

			peer, ok = args[2].(*model.Peer)
			if !ok {
				s.Logger.Fatalln("peer casting failures in RequestBlockTransactionsListener")
			}

			go func(p *model.Peer) {
				_ = s.PeerServiceClient.RequestBlockTransactions(p, txIDs, chainType, blockID)
			}(peer)
		},
	}
}

func (s *Peer2PeerService) SendBlockTransactionsListener() observer.Listener {
	return observer.Listener{
		OnNotify: func(transactionsInterface interface{}, args ...interface{}) {
			var (
				txsBytes  [][]byte
				txs       []*model.Transaction
				chainType chaintype.ChainType
				peer      *model.Peer
				ok        bool
			)

			txs, ok = transactionsInterface.([]*model.Transaction)
			if !ok {
				s.Logger.Fatalln("Transaction casting failures in SendBlockTransactionsListener")
			}

			chainType, ok = args[0].(chaintype.ChainType)
			if !ok {
				s.Logger.Fatalln("chainType casting failures in SendBlockTransactionsListener")
			}

			peer, ok = args[1].(*model.Peer)
			if !ok {
				s.Logger.Fatalln("Peer casting failures in SendBlockTransactionsListener")
			}

			for _, tx := range txs {
				txByte, err := s.TransactionUtil.GetTransactionBytes(tx, true)
				if err != nil {
					continue
				}
				txsBytes = append(txsBytes, txByte)
			}
			go func(p *model.Peer) {
				_ = s.PeerServiceClient.SendBlockTransactions(p, txsBytes, chainType)
			}(peer)
		},
	}
}

// DownloadFilesFromPeer download a file from a random peer
func (s *Peer2PeerService) DownloadFilesFromPeer(fileChunksNames []string, maxRetryCount uint32) ([]string, error) {
	var (
		peer          *model.Peer
		resolvedPeers = s.PeerExplorer.GetResolvedPeers()
		peerKey       string
		retryCount    uint32
	)
	// Retry downloading from different peers until all chunks are downloaded or retry limit is reached
	if len(resolvedPeers) < 1 {
<<<<<<< HEAD
		return nil, blocker.NewBlocker(blocker.P2PNetworkConnectionErr, "no resolved peer can be found")
=======
		return nil, blocker.NewBlocker(blocker.P2PPeerError, "no resolved peer can be found")
>>>>>>> 6c84f97d
	}
	// convert the slice to a map to make it easier to find elements in it
	fileChunkNamesMap := make(map[string]string)
	for _, s := range fileChunksNames {
		fileChunkNamesMap[s] = s
	}
	fileChunksToDownload := fileChunksNames
	r := util.GetFastRandomSeed()
	for retryCount < maxRetryCount+1 {
		retryCount++

		// randomly select one of the resolved peers to download files from
		// (no need for secure random here. we just want to get a quick pseudo random index)
		randomIdx := int(util.GetFastRandom(r, len(resolvedPeers)))
		if randomIdx != 0 {
			randomIdx %= len(resolvedPeers)
		}
		idx := 0
		for peerKey, peer = range resolvedPeers {
			if idx == randomIdx {
				// remove selected peer from map to avoid selecting it again
				delete(resolvedPeers, peerKey)
				break
			}
			idx++
		}

		// download the files
		fileDownloadResponse, err := s.PeerServiceClient.RequestDownloadFile(peer, fileChunksToDownload)
		if err != nil {
			return nil, err
		}

		// check first that all chunks returned are valid
		skipFilesFromPeer := false
		for _, fileChunk := range fileDownloadResponse.GetFileChunks() {
			fileChunkComputedName := s.FileService.GetFileNameFromBytes(fileChunk)
			if _, ok := fileChunkNamesMap[fileChunkComputedName]; !ok {
				s.Logger.Errorf("peer returned an invalid file chunk: %s", fileChunkComputedName)
				skipFilesFromPeer = true
				break
			}
		}
		// never trust a peer that returns wrong data, just skip all files downloaded from it
		if skipFilesFromPeer {
			continue
		}

		// save downloaded chunks to storage as soon as possible to avoid keeping in memory large arrays
		for _, fileChunk := range fileDownloadResponse.GetFileChunks() {
			fileChunkComputedName := s.FileService.GetFileNameFromBytes(fileChunk)
			err = s.FileService.SaveBytesToFile(s.FileService.GetDownloadPath(), fileChunkComputedName, fileChunk)
			if err != nil {
				s.Logger.Errorf("failed saving file to storage: %s", err)
				return nil, err
			}
		}

		// set next files to download = previous files that failed to download
		fileChunksToDownload = fileDownloadResponse.GetFailed()
		// break download loop either if all files have been successfully downloaded or there are no more peers to connect to
		if len(fileChunksToDownload) == 0 || len(resolvedPeers) == 0 {
			if len(fileChunksToDownload) > 0 && len(resolvedPeers) == 0 {
				s.Logger.Debug("no more resolved peers to download files from. Already tried them all!")
			}
			break
		}
	}

	return fileChunksToDownload, nil
}<|MERGE_RESOLUTION|>--- conflicted
+++ resolved
@@ -290,11 +290,7 @@
 	)
 	// Retry downloading from different peers until all chunks are downloaded or retry limit is reached
 	if len(resolvedPeers) < 1 {
-<<<<<<< HEAD
-		return nil, blocker.NewBlocker(blocker.P2PNetworkConnectionErr, "no resolved peer can be found")
-=======
 		return nil, blocker.NewBlocker(blocker.P2PPeerError, "no resolved peer can be found")
->>>>>>> 6c84f97d
 	}
 	// convert the slice to a map to make it easier to find elements in it
 	fileChunkNamesMap := make(map[string]string)
