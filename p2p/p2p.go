--- conflicted
+++ resolved
@@ -4,7 +4,6 @@
 	log "github.com/sirupsen/logrus"
 	"github.com/zoobc/zoobc-core/common/blocker"
 	"github.com/zoobc/zoobc-core/common/chaintype"
-	"github.com/zoobc/zoobc-core/common/crypto"
 	"github.com/zoobc/zoobc-core/common/interceptor"
 	"github.com/zoobc/zoobc-core/common/model"
 	"github.com/zoobc/zoobc-core/common/query"
@@ -101,18 +100,10 @@
 	// start listening on peer port
 	go func() { // register handlers and listening to incoming p2p request
 		var (
-<<<<<<< HEAD
-			ownerAddress = crypto.NewEd25519Signature().GetAddressFromSeed(nodeSecretPhrase)
-			grpcServer   = grpc.NewServer(
-				grpc.UnaryInterceptor(interceptor.NewServerInterceptor(
-					s.Logger,
-					ownerAddress,
-=======
 			grpcServer = grpc.NewServer(
 				grpc.UnaryInterceptor(interceptor.NewServerInterceptor(
 					s.Logger,
 					ownerAccountAddress,
->>>>>>> 88549b96
 					map[codes.Code]string{
 						codes.Unavailable:     "indicates the destination service is currently unavailable",
 						codes.InvalidArgument: "indicates the argument request is invalid",
