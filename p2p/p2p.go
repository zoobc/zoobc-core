--- conflicted
+++ resolved
@@ -4,11 +4,6 @@
 	log "github.com/sirupsen/logrus"
 	"github.com/zoobc/zoobc-core/common/blocker"
 	"github.com/zoobc/zoobc-core/common/chaintype"
-<<<<<<< HEAD
-	constant2 "github.com/zoobc/zoobc-core/common/constant"
-	"github.com/zoobc/zoobc-core/common/crypto"
-=======
->>>>>>> 538d6d99
 	"github.com/zoobc/zoobc-core/common/interceptor"
 	"github.com/zoobc/zoobc-core/common/model"
 	"github.com/zoobc/zoobc-core/common/query"
@@ -119,12 +114,7 @@
 	// start listening on peer port
 	go func() { // register handlers and listening to incoming p2p request
 		var (
-<<<<<<< HEAD
-			ownerAddress = crypto.NewEd25519Signature().GetAddressFromSeed(constant2.PrefixZoobcNormalAccount, nodeSecretPhrase)
-			grpcServer   = grpc.NewServer(
-=======
 			grpcServer = grpc.NewServer(
->>>>>>> 538d6d99
 				grpc.UnaryInterceptor(interceptor.NewServerInterceptor(
 					s.Logger,
 					ownerAccountAddress,
