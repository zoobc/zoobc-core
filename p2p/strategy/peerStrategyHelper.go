--- conflicted
+++ resolved
@@ -50,10 +50,11 @@
 package strategy
 
 import (
+	"sync"
+
 	"github.com/zoobc/zoobc-core/common/model"
 	"github.com/zoobc/zoobc-core/common/util"
 	p2pUtil "github.com/zoobc/zoobc-core/p2p/util"
-	"sync"
 )
 
 type (
@@ -79,10 +80,6 @@
 		idx  uint64
 	)
 	randomIdx := uint64(util.GetSecurePositiveRandom()) % uint64(len(peers))
-<<<<<<< HEAD
-	idx := 0
-=======
->>>>>>> f72a37f4
 	for _, knownPeer := range peers {
 		if uint64(idx) == randomIdx {
 			peer = knownPeer
