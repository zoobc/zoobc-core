--- conflicted
+++ resolved
@@ -842,12 +842,8 @@
 	}
 	for _, tt := range tests {
 		t.Run(tt.name, func(t *testing.T) {
-<<<<<<< HEAD
 			ps := NewPriorityStrategy(nil, nil, nil, nil,
-				log.New(), nil, tt.args.nodeConfigurationService, nil, nil)
-=======
-			ps := NewPriorityStrategy(nil, nil, nil, log.New(), nil, tt.args.nodeConfigurationService, nil, nil, nil)
->>>>>>> a78af51c
+				log.New(), nil, tt.args.nodeConfigurationService, nil, nil, nil)
 			changeMaxUnresolvedPeers(ps, tt.args.MaxUnresolvedPeers)
 			err := ps.AddToUnresolvedPeers([]*model.Node{tt.args.newNode}, tt.args.toForceAdd)
 			if (err != nil) != tt.wantErr {
@@ -918,12 +914,7 @@
 	}
 	for _, tt := range tests {
 		t.Run(tt.name, func(t *testing.T) {
-<<<<<<< HEAD
-			ps := NewPriorityStrategy(nil, nil, nil, nil, nil,
-				nil, tt.args.nodeConfigurationService, nil, nil)
-=======
-			ps := NewPriorityStrategy(nil, nil, nil, nil, nil, tt.args.nodeConfigurationService, nil, nil, nil)
->>>>>>> a78af51c
+			ps := NewPriorityStrategy(nil, nil, nil, nil, nil, nil, tt.args.nodeConfigurationService, nil, nil, nil)
 			err := ps.RemoveUnresolvedPeer(tt.args.peerToRemove)
 			if (err != nil) != tt.wantErr {
 				t.Errorf("RemoveUnresolvedPeer() error = %v, wantErr %v", err, tt.wantErr)
@@ -970,12 +961,7 @@
 	}
 	for _, tt := range tests {
 		t.Run(tt.name, func(t *testing.T) {
-<<<<<<< HEAD
-			ps := NewPriorityStrategy(nil, nil, nil, nil,
-				nil, nil, tt.args.nodeConfigurationService, nil, nil)
-=======
-			ps := NewPriorityStrategy(nil, nil, nil, nil, nil, tt.args.nodeConfigurationService, nil, nil, nil)
->>>>>>> a78af51c
+			ps := NewPriorityStrategy(nil, nil, nil, nil, nil, nil, tt.args.nodeConfigurationService, nil, nil, nil)
 			if got := ps.GetBlacklistedPeers(); !reflect.DeepEqual(got, tt.want) {
 				t.Errorf("GetBlacklistedPeers() = %v, want %v", got, tt.want)
 			}
@@ -1033,12 +1019,7 @@
 	}
 	for _, tt := range tests {
 		t.Run(tt.name, func(t *testing.T) {
-<<<<<<< HEAD
-			ps := NewPriorityStrategy(nil, nil, nil, nil,
-				nil, nil, tt.args.nodeConfigurationService, nil, nil)
-=======
-			ps := NewPriorityStrategy(nil, nil, nil, nil, nil, tt.args.nodeConfigurationService, nil, nil, nil)
->>>>>>> a78af51c
+			ps := NewPriorityStrategy(nil, nil, nil, nil, nil, nil, tt.args.nodeConfigurationService, nil, nil, nil)
 			err := ps.AddToBlacklistedPeer(tt.args.newPeer, tt.reason)
 			if (err != nil) != tt.wantErr {
 				t.Errorf("AddToBlacklistedPeer error = %v, wantErr %v", err, tt.wantErr)
@@ -1103,12 +1084,7 @@
 	}
 	for _, tt := range tests {
 		t.Run(tt.name, func(t *testing.T) {
-<<<<<<< HEAD
-			ps := NewPriorityStrategy(nil, nil, nil, nil,
-				nil, nil, tt.args.nodeConfigurationService, nil, nil)
-=======
-			ps := NewPriorityStrategy(nil, nil, nil, nil, nil, tt.args.nodeConfigurationService, nil, nil, nil)
->>>>>>> a78af51c
+			ps := NewPriorityStrategy(nil, nil, nil, nil, nil, nil, tt.args.nodeConfigurationService, nil, nil, nil)
 			err := ps.RemoveBlacklistedPeer(tt.args.peerToRemove)
 			if (err != nil) != tt.wantErr {
 				t.Errorf("RemoveBlacklistedPeer() error = %v, wantErr %v", err, tt.wantErr)
@@ -1153,12 +1129,7 @@
 	}
 	for _, tt := range tests {
 		t.Run(tt.name, func(t *testing.T) {
-<<<<<<< HEAD
-			ps := NewPriorityStrategy(nil, nil, nil, nil,
-				nil, nil, tt.args.nodeConfigurationService, nil, nil)
-=======
-			ps := NewPriorityStrategy(nil, nil, nil, nil, nil, tt.args.nodeConfigurationService, nil, nil, nil)
->>>>>>> a78af51c
+			ps := NewPriorityStrategy(nil, nil, nil, nil, nil, nil, tt.args.nodeConfigurationService, nil, nil, nil)
 			if got := ps.GetAnyKnownPeer(); !reflect.DeepEqual(got, tt.want) {
 				t.Errorf("GetAnyKnownPeer() = %v, want %v", got, tt.want)
 			}
@@ -1173,12 +1144,8 @@
 		},
 	}
 	mockNodeRegistrationService := &p2pMockNodeRegistraionService{}
-<<<<<<< HEAD
-	ps := NewPriorityStrategy(nil, mockNodeRegistrationService, &mockNodeAddressInfoServiceSuccess{}, nil, nil,
-		nil, mockNodeConfigurationService, nil, nil)
-=======
-	ps := NewPriorityStrategy(nil, mockNodeRegistrationService, nil, nil, nil, mockNodeConfigurationService, nil, nil, nil)
->>>>>>> a78af51c
+	ps := NewPriorityStrategy(nil, mockNodeRegistrationService, &mockNodeAddressInfoServiceSuccess{},
+		nil, nil, nil, mockNodeConfigurationService, nil, nil, nil)
 	changeMaxUnresolvedPeers(ps, 1)
 
 	var expectedResult, exceedMaxUnresolvedPeers int32
@@ -1210,11 +1177,7 @@
 			ResolvedPeers: make(map[string]*model.Peer),
 		},
 	}
-<<<<<<< HEAD
-	ps := NewPriorityStrategy(nil, nil, nil, nil, nil, nil, mockNodeConfigurationService, nil, nil)
-=======
-	ps := NewPriorityStrategy(nil, nil, nil, nil, nil, mockNodeConfigurationService, nil, nil, nil)
->>>>>>> a78af51c
+	ps := NewPriorityStrategy(nil, nil, nil, nil, nil, nil, mockNodeConfigurationService, nil, nil, nil)
 	changeMaxResolvedPeers(ps, 1)
 
 	var expectedResult, exceedMaxResolvedPeers int32
@@ -1521,11 +1484,8 @@
 	type fields struct {
 		NodeConfigurationService coreService.NodeConfigurationServiceInterface
 		NodeRegistrationService  coreService.NodeRegistrationServiceInterface
-<<<<<<< HEAD
 		NodeAddressesInfoService coreService.NodeAddressInfoServiceInterface
-=======
 		ScrambleNodeService      coreService.ScrambleNodeServiceInterface
->>>>>>> a78af51c
 		Logger                   *log.Logger
 	}
 	type args struct {
@@ -1546,13 +1506,9 @@
 						Info:            mockGoodScrambledNodes.AddressNodes[0].GetInfo(),
 					},
 				},
-<<<<<<< HEAD
 				NodeRegistrationService:  mockNodeRegistrationServiceInstance,
 				NodeAddressesInfoService: &mockNodeAddressInfoServiceSuccess{},
-=======
-				NodeRegistrationService: mockNodeRegistrationServiceInstance,
-				ScrambleNodeService:     &mockScrambleNodeServiceValidateRequestSuccess{},
->>>>>>> a78af51c
+				ScrambleNodeService:      &mockScrambleNodeServiceValidateRequestSuccess{},
 			},
 			args: args{
 				ctx: mockGoodMetadata,
@@ -1565,13 +1521,9 @@
 				NodeConfigurationService: &p2pMockNodeConfigurationService{
 					host: priorityStrategyGoodHostInstance,
 				},
-<<<<<<< HEAD
 				NodeRegistrationService:  mockNodeRegistrationServiceInstance,
 				NodeAddressesInfoService: &mockNodeAddressInfoServiceSuccess{},
-=======
-				NodeRegistrationService: mockNodeRegistrationServiceInstance,
-				ScrambleNodeService:     &mockScrambleNodeServiceValidateRequestEmptyScramble{},
->>>>>>> a78af51c
+				ScrambleNodeService:      &mockScrambleNodeServiceValidateRequestEmptyScramble{},
 			},
 			args: args{
 				ctx: mockGoodMetadata,
@@ -1600,11 +1552,8 @@
 			ps := &PriorityStrategy{
 				NodeConfigurationService: tt.fields.NodeConfigurationService,
 				NodeRegistrationService:  tt.fields.NodeRegistrationService,
-<<<<<<< HEAD
 				NodeAddressInfoService:   tt.fields.NodeAddressesInfoService,
-=======
 				ScrambleNodeService:      tt.fields.ScrambleNodeService,
->>>>>>> a78af51c
 				BlockMainService:         &mockBlockMainServiceSuccess{},
 			}
 			if got := ps.ValidateRequest(tt.args.ctx); got != tt.want {
@@ -1646,19 +1595,12 @@
 				NodeConfigurationService: &p2pMockNodeConfigurationService{
 					host: priorityStrategyGoodHostInstance,
 				},
-<<<<<<< HEAD
 				NodeRegistrationService:  mockNodeRegistrationServiceInstance,
 				NodeAddressesInfoService: &mockNodeAddressInfoServiceSuccess{},
+				ScrambleNodeService:      &mockScrambleNodeServiceConnectPriorityPeersGraduallySuccess{},
 				MaxResolvedPeers:         2,
 				MaxUnresolvedPeers:       2,
 				Logger:                   log.New(),
-=======
-				NodeRegistrationService: mockNodeRegistrationServiceInstance,
-				ScrambleNodeService:     &mockScrambleNodeServiceConnectPriorityPeersGraduallySuccess{},
-				MaxResolvedPeers:        2,
-				MaxUnresolvedPeers:      2,
-				Logger:                  log.New(),
->>>>>>> a78af51c
 			},
 		},
 	}
