--- conflicted
+++ resolved
@@ -366,11 +366,7 @@
 		return nil
 	}
 	randomIdx := uint64(util.GetSecurePositiveRandom()) % uint64(len(unresolvedPeers))
-<<<<<<< HEAD
-	idx := 0
-=======
 	var idx uint64
->>>>>>> f72a37f4
 	for _, peer := range unresolvedPeers {
 		if uint64(idx) == randomIdx {
 			return peer
@@ -498,11 +494,7 @@
 		panic("No well known peer is found")
 	}
 	randomIdx := uint64(util.GetSecurePositiveRandom()) % uint64(len(knownPeers))
-<<<<<<< HEAD
-	idx := 0
-=======
 	var idx uint64
->>>>>>> f72a37f4
 	for _, peer := range knownPeers {
 		if uint64(idx) == randomIdx {
 			return peer
