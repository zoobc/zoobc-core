package strategy

import (
	"context"
	"errors"
	"fmt"
	"github.com/zoobc/zoobc-core/common/crypto"
	"github.com/zoobc/zoobc-core/common/signaturetype"
	"os"
	"os/signal"
	"sync"
	"syscall"
	"time"

	log "github.com/sirupsen/logrus"
	"github.com/zoobc/zoobc-core/common/blocker"
	"github.com/zoobc/zoobc-core/common/chaintype"
	"github.com/zoobc/zoobc-core/common/constant"
	"github.com/zoobc/zoobc-core/common/model"
	"github.com/zoobc/zoobc-core/common/monitoring"
	"github.com/zoobc/zoobc-core/common/util"
	coreService "github.com/zoobc/zoobc-core/core/service"
	"github.com/zoobc/zoobc-core/p2p/client"
	p2pUtil "github.com/zoobc/zoobc-core/p2p/util"
	"google.golang.org/grpc/metadata"
)

type (
	// PriorityStrategy represent data service node as server
	PriorityStrategy struct {
		BlockchainStatusService  coreService.BlockchainStatusServiceInterface
		NodeConfigurationService coreService.NodeConfigurationServiceInterface
		PeerServiceClient        client.PeerServiceClientInterface
		NodeRegistrationService  coreService.NodeRegistrationServiceInterface
		NodeAddressInfoService   coreService.NodeAddressInfoServiceInterface
		BlockMainService         coreService.BlockServiceInterface
		ResolvedPeersLock        sync.RWMutex
		UnresolvedPeersLock      sync.RWMutex
		BlacklistedPeersLock     sync.RWMutex
		MaxUnresolvedPeers       int32
		MaxResolvedPeers         int32
		Logger                   *log.Logger
		PeerStrategyHelper       PeerStrategyHelperInterface
		Signature                crypto.SignatureInterface
		ScrambleNodeService      coreService.ScrambleNodeServiceInterface
		// PendingNodeAddresses map containing node full address -> timestamp of last time the node tried to connect to that address
		NodeAddressesLastTryConnect     map[string]int64
		NodeAddressesLastTryConnectLock sync.RWMutex
	}
)

func NewPriorityStrategy(
	peerServiceClient client.PeerServiceClientInterface,
	nodeRegistrationService coreService.NodeRegistrationServiceInterface,
	nodeAddressInfoService coreService.NodeAddressInfoServiceInterface,
	blockMainService coreService.BlockServiceInterface,
	logger *log.Logger,
	peerStrategyHelper PeerStrategyHelperInterface,
	nodeConfigurationService coreService.NodeConfigurationServiceInterface,
	blockchainStatusService coreService.BlockchainStatusServiceInterface,
	signature crypto.SignatureInterface,
	scrambleNodeService coreService.ScrambleNodeServiceInterface,
) *PriorityStrategy {
	return &PriorityStrategy{
		BlockchainStatusService:     blockchainStatusService,
		NodeConfigurationService:    nodeConfigurationService,
		PeerServiceClient:           peerServiceClient,
		NodeRegistrationService:     nodeRegistrationService,
		NodeAddressInfoService:      nodeAddressInfoService,
		BlockMainService:            blockMainService,
		MaxUnresolvedPeers:          constant.MaxUnresolvedPeers,
		MaxResolvedPeers:            constant.MaxResolvedPeers,
		Logger:                      logger,
		PeerStrategyHelper:          peerStrategyHelper,
		Signature:                   signature,
		ScrambleNodeService:         scrambleNodeService,
		NodeAddressesLastTryConnect: map[string]int64{},
	}
}

// Start method to start threads which mean goroutines for PriorityStrategy
func (ps *PriorityStrategy) Start() {
	monitoring.SetUnresolvedPeersCount(len(ps.NodeConfigurationService.GetHost().UnresolvedPeers))

	// start p2p process threads
	go ps.ResolvePeersThread()
	go ps.GetMorePeersThread()
	go ps.UpdateBlacklistedStatusThread()
	go ps.ConnectPriorityPeersThread()
	time.Sleep(2 * time.Second)
	go ps.UpdateNodeAddressThread()
	// wait until there is at least one connected (resolved) peer we can communicate to before sync the address info table
	go ps.SyncNodeAddressInfoTableThread()
}

func (ps *PriorityStrategy) ConnectPriorityPeersThread() {
	go ps.ConnectPriorityPeersGradually()
	ticker := time.NewTicker(time.Duration(constant.ConnectPriorityPeersGap) * time.Second)
	sigs := make(chan os.Signal, 1)
	signal.Notify(sigs, syscall.SIGINT, syscall.SIGTERM)
	for {
		select {
		case <-ticker.C:
			go ps.ConnectPriorityPeersGradually()
		case <-sigs:
			ticker.Stop()
			return
		}
	}
}

// getPriorityPeersByFullAddress build a priority peers map with only peers that have and address
func (ps *PriorityStrategy) GetPriorityPeersByFullAddress(priorityPeers map[string]*model.Peer) map[string]*model.Peer {
	var priorityPeersByAddr = make(map[string]*model.Peer)
	for _, pp := range priorityPeers {
		if pp.GetInfo().Address != "" && pp.GetInfo().Port != 0 {
			priorityPeersByAddr[p2pUtil.GetFullAddress(pp.GetInfo())] = pp
		}
	}
	return priorityPeersByAddr
}

func (ps *PriorityStrategy) ConnectPriorityPeersGradually() {
	var (
		i                            int
		unresolvedPriorityPeersCount int
		resolvedPriorityPeersCount   int
		blacklistedPeers             = ps.GetBlacklistedPeers()
		exceedMaxUnresolvedPeers     = ps.GetExceedMaxUnresolvedPeers() - 1
		priorityPeers                = ps.GetPriorityPeersByFullAddress(ps.GetPriorityPeers())
		hostModelPeer                = &model.Peer{
			Info: ps.NodeConfigurationService.GetHost().Info,
		}
		hostAddress = p2pUtil.GetFullAddressPeer(hostModelPeer)
	)
	ps.Logger.Infoln("Connecting to priority lists...")
	for _, peer := range priorityPeers {
		if i >= constant.NumberOfPriorityPeersToBeAdded {
			break
		}
		priorityNodeAddress := p2pUtil.GetFullAddressPeer(peer)
		if ps.GetUnresolvedPeerByAddressPort(priorityNodeAddress) == nil &&
			ps.GetResolvedPeerByAddressPort(priorityNodeAddress) == nil &&
			blacklistedPeers[priorityNodeAddress] == nil &&
			hostAddress != priorityNodeAddress {
			var (
				newPeer         = *peer
				unresolvedPeers = ps.GetUnresolvedPeers()
			)

			// removing non priority peers and replacing if no space
			if exceedMaxUnresolvedPeers >= 0 {
				for _, unresolvedPeer := range unresolvedPeers {
					unresolvedNodeAddress := p2pUtil.GetFullAddressPeer(unresolvedPeer)
					if priorityPeers[unresolvedNodeAddress] == nil {
						err := ps.RemoveUnresolvedPeer(unresolvedPeer)
						if err != nil {
							ps.Logger.Error(err.Error())
							continue
						}
						delete(unresolvedPeers, unresolvedNodeAddress)
						break
					}
				}
			}

			// add the priority peers to unresolvedPeers
			err := ps.AddToUnresolvedPeer(&newPeer)
			if err != nil {
				ps.Logger.Error(err)
			}
			unresolvedPeers[priorityNodeAddress] = &newPeer
			exceedMaxUnresolvedPeers++
			i++
		}
	}

	if monitoring.IsMonitoringActive() {
		for _, peer := range priorityPeers {
			priorityNodeAddress := p2pUtil.GetFullAddressPeer(peer)
			if ps.GetUnresolvedPeerByAddressPort(priorityNodeAddress) != nil {
				unresolvedPriorityPeersCount++
			}
			if ps.GetResolvedPeerByAddressPort(priorityNodeAddress) != nil {
				resolvedPriorityPeersCount++
			}
		}
		// metrics monitoring
		monitoring.SetResolvedPriorityPeersCount(resolvedPriorityPeersCount)
		monitoring.SetUnresolvedPriorityPeersCount(unresolvedPriorityPeersCount)
	}
}

// GetPriorityPeers, to get a list peer should connect if host in scramble node
func (ps *PriorityStrategy) GetPriorityPeers() map[string]*model.Peer {
	var (
		priorityPeers = make(map[string]*model.Peer)
		host          = ps.NodeConfigurationService.GetHost()
	)
	lastBlock, err := ps.BlockMainService.GetLastBlockCacheFormat()
	if err != nil {
		return priorityPeers
	}
	scrambledNodes, err := ps.ScrambleNodeService.GetScrambleNodesByHeight(lastBlock.Height)
	if err != nil {
		return priorityPeers
	}

	if ps.ValidateScrambleNode(scrambledNodes, host.GetInfo()) {
		if hostID, err := ps.NodeConfigurationService.GetHostID(); err == nil {
			var (
				hostIDStr     = fmt.Sprintf("%d", hostID)
				hostIndex     = scrambledNodes.IndexNodes[hostIDStr]
				startPeers    = p2pUtil.GetStartIndexPriorityPeer(*hostIndex, scrambledNodes)
				addedPosition = 0
			)
			for addedPosition < constant.PriorityStrategyMaxPriorityPeers {
				var (
					peersPosition = (startPeers + addedPosition + 1) % (len(scrambledNodes.IndexNodes))
					peer          = scrambledNodes.AddressNodes[peersPosition]
					peerIDStr     = fmt.Sprintf("%d", peer.GetInfo().ID)
				)
				if priorityPeers[peerIDStr] != nil {
					break
				}
				if peerIDStr != hostIDStr {
					priorityPeers[peerIDStr] = peer
				}
				addedPosition++
			}
		}
	}
	return priorityPeers
}

// ValidateScrambleNode, check node in scramble or not
func (ps *PriorityStrategy) ValidateScrambleNode(scrambledNodes *model.ScrambledNodes, node *model.Node) bool {
	var nodeID = node.GetID()
	if nodeID == 0 {
		if node.Address != "" && node.Port != 0 {
			nais, err := ps.NodeAddressInfoService.GetAddressInfoByAddressPort(node.Address, node.Port,
				[]model.NodeAddressStatus{model.NodeAddressStatus_NodeAddressPending,
					model.NodeAddressStatus_NodeAddressConfirmed})
			if err != nil || len(nais) == 0 {
				return false
			}
			for _, nai := range nais {
				naiIDStr := fmt.Sprintf("%d", nai.GetNodeID())
				if scrambledNodes.IndexNodes[naiIDStr] != nil {
					if ps.NodeConfigurationService.GetHost().GetInfo().GetAddress() == node.Address &&
						ps.NodeConfigurationService.GetHost().GetInfo().GetPort() == node.Port { // only reset host.NodeID if nai is host
						ps.NodeConfigurationService.SetHostID(nai.GetNodeID())
					}
					return true
				}
			}
		}
		return false
	}
	var nodeIDStr = fmt.Sprintf("%d", nodeID)
	return scrambledNodes.IndexNodes[nodeIDStr] != nil
}

// ValidatePriorityPeer, check peer is in priority list peer of host node
func (ps *PriorityStrategy) ValidatePriorityPeer(scrambledNodes *model.ScrambledNodes, host, peer *model.Node) bool {
	if ps.ValidateScrambleNode(scrambledNodes, host) && ps.ValidateScrambleNode(scrambledNodes, peer) {
		if host.GetID() == 0 || peer.GetID() == 0 {
			return false
		}
		priorityPeers, err := p2pUtil.GetPriorityPeersByNodeID(host.GetID(), scrambledNodes)
		if err != nil {
			return false
		}
		peerIDStr := fmt.Sprintf("%d", peer.GetID())
		return priorityPeers[peerIDStr] != nil
	}
	return false
}

func (ps *PriorityStrategy) ValidateRangePriorityPeers(peerIndex, hostStartPeerIndex, hostEndPeerIndex int) bool {
	if hostEndPeerIndex > hostStartPeerIndex {
		return peerIndex >= hostStartPeerIndex && peerIndex <= hostEndPeerIndex
	}
	if peerIndex >= hostStartPeerIndex {
		return true
	}
	return peerIndex <= hostEndPeerIndex
}

// ValidateRequest to validate incoming request based on metadata in context and Priority strategy
func (ps *PriorityStrategy) ValidateRequest(ctx context.Context) bool {
	if ctx != nil {
		md, ok := metadata.FromIncomingContext(ctx) // check ok
		if !ok {
			return false
		}
		// Check have default context
		if len(md.Get(p2pUtil.DefaultConnectionMetadata)) != 0 {
			var (
				host     = ps.NodeConfigurationService.GetHost()
				version  = md.Get("version")[0]
				codename = md.Get("codename")[0]
			)

			// validate peer compatibility
			if err := p2pUtil.CheckPeerCompatibility(host.GetInfo(), &model.Node{Version: version, CodeName: codename}); err != nil {
				return false
			}

			// get scramble node
			lastBlock, err := ps.BlockMainService.GetLastBlockCacheFormat()
			if err != nil {
				ps.Logger.Errorf("ValidateRequestFailGetLastBlock: %v", err)
				return false
			}
			scrambledNodes, err := ps.ScrambleNodeService.GetScrambleNodesByHeight(lastBlock.Height)
			if err != nil {
				ps.Logger.Errorf("FailGetScrambleNodesByHeight: %v", err)
				return false
			}

			// this validates always the local node's host against scramble nodes
			// Check host in scramble nodes
			if ps.ValidateScrambleNode(scrambledNodes, host.GetInfo()) {
				var (
					fullAddress         = md.Get(p2pUtil.DefaultConnectionMetadata)[0]
					nodeRequester       = p2pUtil.GetNodeInfo(fullAddress)
					blacklistedPeers    = ps.GetBlacklistedPeers()
					isAddedToUnresolved = false
				)

				if ps.GetUnresolvedPeerByAddressPort(fullAddress) == nil && blacklistedPeers[fullAddress] == nil {
					if ps.GetTotalUnresolvedPeers() < constant.MaxUnresolvedPeers {
						if err = ps.AddToUnresolvedPeer(&model.Peer{Info: nodeRequester}); err != nil {
							ps.Logger.Error(err.Error())
						} else {
							isAddedToUnresolved = true
						}
					} else {
						for _, peer := range ps.GetUnresolvedPeers() {
							// add peer requester into unresolved and remove the old one in unresolved peers
							// removing one of unresolved peers will do when already stayed more than max stayed
							// and not priority peers
							if peer.UnresolvingTime >= constant.PriorityStrategyMaxStayedInUnresolvedPeers &&
								!ps.ValidatePriorityPeer(scrambledNodes, host.GetInfo(), peer.GetInfo()) {
								if err = ps.RemoveUnresolvedPeer(peer); err == nil {
									if err = ps.AddToUnresolvedPeer(&model.Peer{Info: nodeRequester}); err != nil {
										ps.Logger.Error(err.Error())
										break
									}
									isAddedToUnresolved = true
									break
								}
							}
						}
					}
				}

				// Check host is in priority peer list of requester
				// Or requester is in priority peers of host
				// Or requester is in resolved peers of host
				// Or requester is in unresolved peers of host And not in blacklisted peer
				// Or requester added into unresolved peers
				return ps.ValidatePriorityPeer(scrambledNodes, nodeRequester, host.GetInfo()) ||
					ps.ValidatePriorityPeer(scrambledNodes, host.GetInfo(), nodeRequester) ||
					(ps.GetResolvedPeerByAddressPort(fullAddress) != nil) ||
					(ps.GetUnresolvedPeerByAddressPort(fullAddress) != nil) ||
					isAddedToUnresolved
			}
			return true
		}
	}
	return false
}

// ============================================
// Thread resolving peers
// ============================================

// ResolvePeersThread to periodically try get response from peers in UnresolvedPeer list
func (ps *PriorityStrategy) ResolvePeersThread() {
	go ps.ResolvePeers()
	ticker := time.NewTicker(time.Duration(constant.ResolvePeersGap) * time.Second)
	ticker1 := time.NewTicker(time.Duration(constant.ResolvePendingPeersGap) * time.Second)
	sigs := make(chan os.Signal, 1)
	signal.Notify(sigs, syscall.SIGINT, syscall.SIGTERM)
	for {
		select {
		case <-ticker.C:
			go ps.ResolvePeers()
			go ps.UpdateResolvedPeers()
		case <-ticker1.C:
			go ps.resolvePendingAddresses()
		case <-sigs:
			ticker.Stop()
			ticker1.Stop()
			return
		}
	}
}

// ResolvePeers looping unresolved peers and adding to (resolve) Peers if get response
func (ps *PriorityStrategy) ResolvePeers() {
	exceedMaxResolvedPeers := ps.GetExceedMaxResolvedPeers()
	priorityPeers := ps.GetPriorityPeersByFullAddress(ps.GetPriorityPeers())
	resolvedPeers := ps.GetResolvedPeers()
	var (
		removedResolvedPeers    int32
		priorityUnresolvedPeers = make(map[string]*model.Peer)
	)

	// collecting unresolved peers that are priority
	for _, unresolvedPeer := range ps.GetUnresolvedPeers() {
		fullAddr := p2pUtil.GetFullAddressPeer(unresolvedPeer)
		if priorityPeers[fullAddr] != nil {
			// remove unresolved priority peers when already in resolved peers
			if resolvedPeers[fullAddr] != nil {
				if err := ps.RemoveUnresolvedPeer(unresolvedPeer); err != nil {
					ps.Logger.Warn(err)
				}
				continue
			}
			// override unresolved peer info, since priority peers have nodeID and node address status too
			unresolvedPeer.Info = priorityPeers[fullAddr].GetInfo()
			priorityUnresolvedPeers[fullAddr] = unresolvedPeer
		}
	}

	// making room in the resolvedPeers list for the priority peers
	maxToRemove := exceedMaxResolvedPeers - int32(1) + int32(len(priorityUnresolvedPeers))
	for _, resolvedPeer := range resolvedPeers {
		if removedResolvedPeers >= maxToRemove {
			break
		}

		if priorityPeers[p2pUtil.GetFullAddressPeer(resolvedPeer)] == nil {
			ps.DisconnectPeer(resolvedPeer)
			removedResolvedPeers++
		}
	}

	// resolving to priority unresolvedPeers until the resolvedPeers list is full
	var i int32
	maxAddedPeers := removedResolvedPeers - exceedMaxResolvedPeers + int32(1)
	for _, priorityUnresolvedPeer := range priorityUnresolvedPeers {
		if i >= maxAddedPeers {
			break
		}
		go ps.resolvePeer(priorityUnresolvedPeer, true)
		i++
	}

	// resolving other peers that are not priority if resolvedPeers is not full yet
	for _, peer := range ps.GetUnresolvedPeers() {
		if i >= maxAddedPeers {
			break
		}

		if priorityUnresolvedPeers[p2pUtil.GetFullAddressPeer(peer)] == nil {
			// unresolved peer that non priority when failed connect will remove permanently
			go ps.resolvePeer(peer, false)
			i++
		}
	}
}

// UpdateResolvedPeers use to maintaining resolved peers
func (ps *PriorityStrategy) UpdateResolvedPeers() {
	var (
		priorityPeers = ps.GetPriorityPeersByFullAddress(ps.GetPriorityPeers())
		currentTime   = time.Now().UTC()
	)
	for _, peer := range ps.GetResolvedPeers() {
		fullAddr := p2pUtil.GetFullAddressPeer(peer)
		if priorityPeers[fullAddr] != nil {
			// override resolved peer info, since priority peers have nodeID and node address status too
			peer.Info = priorityPeers[fullAddr].Info
		}
		// priority peers no need to maintenance
		if priorityPeers[fullAddr] == nil && currentTime.Unix()-peer.GetResolvingTime() >= constant.SecondsToUpdatePeersConnection {
			go ps.resolvePeer(peer, true)
		}
	}
}

// resolvePeer send request to a peer and add to resolved peer if get response
func (ps *PriorityStrategy) resolvePeer(destPeer *model.Peer, wantToKeep bool) {
	var (
		errPoorig, errNodeAddressInfo, errGetPeerInfo error
		pendingAddressesInfo, confirmedAddressesInfo  []*model.NodeAddressInfo
		poorig                                        *model.ProofOfOrigin
		peerInfoResult                                *model.GetPeerInfoResponse
		destPeerInfo                                  = destPeer.GetInfo()
		peerNodeID                                    = destPeerInfo.GetID()
	)

	// if peer nodeID = 0, check if the address is a pending  node address info
	if peerNodeID == 0 {
		nais, err := ps.NodeAddressInfoService.GetAddressInfoByAddressPort(
			destPeerInfo.GetAddress(),
			destPeerInfo.GetPort(),
			[]model.NodeAddressStatus{model.NodeAddressStatus_NodeAddressPending},
		)
		if err != nil {
			ps.Logger.Warn(blocker.NewBlocker(
				blocker.P2PPeerError,
				fmt.Sprintln("resolvePeer node address info :  ", err.Error()),
			))
		}
		if len(nais) > 0 {
			nai := nais[0]
			destPeer.Info.ID = nai.GetNodeID()
			destPeer.Info.AddressStatus = nai.GetStatus()
			peerNodeID = nai.GetNodeID()
		}
	}

	// only validate priority peers addresses (the ones with nodeID)
	if peerNodeID != 0 {
		if pendingAddressesInfo, errNodeAddressInfo = ps.NodeAddressInfoService.GetAddressInfoByNodeID(
			peerNodeID,
			[]model.NodeAddressStatus{model.NodeAddressStatus_NodeAddressPending},
		); errNodeAddressInfo == nil {
			if len(pendingAddressesInfo) > 0 {
				// validate node address by asking a proof of origin to destPeer and if valid, confirm address info in db
				poorig, errPoorig = ps.PeerServiceClient.GetNodeProofOfOrigin(destPeer)
				if errPoorig == nil && poorig != nil {
					if errNodeAddressInfo = ps.NodeAddressInfoService.ConfirmNodeAddressInfo(
						pendingAddressesInfo[0],
					); errNodeAddressInfo == nil {
						destPeer.Info.AddressStatus = model.NodeAddressStatus_NodeAddressConfirmed
					}
				} else if confirmedAddressesInfo, errNodeAddressInfo = ps.NodeAddressInfoService.GetAddressInfoByNodeID(
					pendingAddressesInfo[0].GetNodeID(),
					[]model.NodeAddressStatus{model.NodeAddressStatus_NodeAddressConfirmed},
				); errNodeAddressInfo == nil && len(confirmedAddressesInfo) > 0 {
					nai := confirmedAddressesInfo[0]
					// validate node address by asking a proof of origin to destPeer and if valid, confirm address info in db
					tmpDestPeer := &model.Peer{Info: &model.Node{
						ID:            nai.NodeID,
						Address:       nai.Address,
						SharedAddress: nai.Address,
						Port:          nai.Port,
						AddressStatus: nai.Status,
					}}
					poorig, errPoorig = ps.PeerServiceClient.GetNodeProofOfOrigin(tmpDestPeer)
					if errPoorig == nil && poorig != nil {
						// previous confirmed address is re-confirmed and pending address failed validation, so remove pending address
						_ = ps.NodeAddressInfoService.DeletePendingNodeAddressInfo(pendingAddressesInfo[0].GetNodeID())
						// remove also unresolved peer who failed validation and change it with the new, confirmed, peer
						_ = ps.RemoveUnresolvedPeer(destPeer)
						destPeer = tmpDestPeer
						// this is an extra safe for the edge case where destPeer reports a different address status from what is in db
						destPeer.Info.AddressStatus = model.NodeAddressStatus_NodeAddressConfirmed
					}
				}
			}
		}
	}

	if poorig == nil && errPoorig == nil {
		peerInfoResult, errGetPeerInfo = ps.PeerServiceClient.GetPeerInfo(destPeer)
	}

	if errPoorig != nil || errGetPeerInfo != nil {
		// TODO: add mechanism to blacklist failing peers
		// will add into unresolved peer list if want to keep
		// otherwise remove permanently
		if wantToKeep {
			ps.DisconnectPeer(destPeer)
			return
		}
		if err := ps.RemoveResolvedPeer(destPeer); err != nil {
			ps.Logger.Warn(err)
		}
		if err := ps.RemoveUnresolvedPeer(destPeer); err != nil {
			ps.Logger.Warn(err)
		}
		return
	}
	if destPeer != nil {
		destPeer.ResolvingTime = time.Now().UTC().Unix()
		destPeer.Info.Version = peerInfoResult.GetHostInfo().GetVersion()
		destPeer.Info.CodeName = peerInfoResult.GetHostInfo().GetCodeName()
	}
	if err := ps.RemoveUnresolvedPeer(destPeer); err != nil {
		ps.Logger.Error(err.Error())
	}

	if err := ps.AddToResolvedPeer(destPeer); err != nil {
		ps.Logger.Error(err.Error())
	}
}

// resolvePendingAddresses get the list of pending addresses and resolve them
func (ps *PriorityStrategy) resolvePendingAddresses() {
	// get all pending nodeAddressInfo
	nais, err := ps.NodeAddressInfoService.GetAddressInfoByStatus(
		[]model.NodeAddressStatus{model.NodeAddressStatus_NodeAddressPending})
	if err != nil {
		return
	}

	for _, nai := range nais {
		go func(nai *model.NodeAddressInfo) {
			ps.rndDelay()
			destPeer := &model.Peer{
				Info: &model.Node{
					ID:            nai.NodeID,
					Address:       nai.Address,
					SharedAddress: nai.Address,
					Port:          nai.Port,
				},
			}
			// validate node address by asking a proof of origin to destPeer and if valid, confirm address info in db
			if poorig, errPoorig := ps.PeerServiceClient.GetNodeProofOfOrigin(destPeer); errPoorig != nil || poorig == nil {
				fullAddress := fmt.Sprintf("%s:%d", nai.GetAddress(), nai.GetPort())
				ps.NodeAddressesLastTryConnectLock.Lock()
				defer ps.NodeAddressesLastTryConnectLock.Unlock()
				if _, ok := ps.NodeAddressesLastTryConnect[fullAddress]; !ok {
					ps.NodeAddressesLastTryConnect[fullAddress] = time.Now().Unix()
					return
				}
				// delete expired pending node addresses
				if time.Now().Unix() > ps.NodeAddressesLastTryConnect[fullAddress]+constant.UnresolvedPendingPeerExpirationTimeOffset {
					if err := ps.NodeAddressInfoService.DeletePendingNodeAddressInfo(nai.GetNodeID()); err != nil {
						ps.Logger.Errorf("cannot delete pending address for node %d", nai.GetNodeID())
						return
					}
					delete(ps.NodeAddressesLastTryConnect, fullAddress)
					// remove unresolved/resolved peers with this node address, if there are any
					if err := ps.RemoveUnresolvedPeer(destPeer); err != nil {
						if err := ps.RemoveResolvedPeer(destPeer); err != nil {
							ps.Logger.Error(err)
						}
					}
					return
				}
			}
			if errNodeAddressInfo := ps.NodeAddressInfoService.ConfirmNodeAddressInfo(nai); errNodeAddressInfo != nil {
				ps.Logger.Error(errNodeAddressInfo)
				return
			}
			destPeer.Info.AddressStatus = model.NodeAddressStatus_NodeAddressConfirmed
			if err := ps.AddToResolvedPeer(destPeer); err != nil {
				ps.Logger.Error(err)
			}
		}(nai)
	}
}

// GetMorePeersHandler request peers to random peer in list and if get new peers will add to unresolved peer
func (ps *PriorityStrategy) GetMorePeersHandler() (*model.Peer, error) {
	peer := ps.GetAnyResolvedPeer()
	if peer != nil {
		newPeers, err := ps.PeerServiceClient.GetMorePeers(peer)
		if err != nil {
			ps.Logger.Infof("getMorePeers Error: %v\n", err)
			return nil, err
		}
		err = ps.AddToUnresolvedPeers(newPeers.GetPeers(), false)
		if err != nil {
			ps.Logger.Warnf("getMorePeers error: %v\n", err)
			return nil, err
		}
		return peer, nil
	}
	return peer, nil
}

// ===========================================
// 	Thread for gettingMorePeers
// ===========================================

// GetMorePeersThread to periodically request more peers from another node in Peers list
func (ps *PriorityStrategy) GetMorePeersThread() {
	syncPeers := func() {
		var (
			nodes []*model.Node
			peer  *model.Peer
			err   error
		)

		peer, err = ps.GetMorePeersHandler()
		if err != nil {
			ps.Logger.Warn(err.Error())
			return
		}
		myResolvedPeers := ps.GetResolvedPeers()
		for _, p := range myResolvedPeers {
			nodes = append(nodes, p.Info)
		}
		if peer == nil {
			return
		}

		nodes = append(nodes, ps.NodeConfigurationService.GetHost().GetInfo())
		_, _ = ps.PeerServiceClient.SendPeers(
			peer,
			nodes,
		)
	}

	go syncPeers()
	ticker := time.NewTicker(time.Duration(constant.ResolvePeersGap) * time.Second)
	sigs := make(chan os.Signal, 1)
	signal.Notify(sigs, syscall.SIGINT, syscall.SIGTERM)
	for {
		select {
		case <-ticker.C:
			go syncPeers()
		case <-sigs:
			ticker.Stop()
			return
		}
	}
}

// UpdateNodeAddressThread to periodically update node own's dynamic address and broadcast it
// note: if address is dynamic, if will be fetched periodically from internet, but will be re-broadcast only if it is changed
func (ps *PriorityStrategy) UpdateNodeAddressThread() {
	var (
		timeInterval uint
	)
	currentAddr, err := ps.NodeConfigurationService.GetMyAddress()
	myAddressDynamic := ps.NodeConfigurationService.IsMyAddressDynamic()
	if myAddressDynamic {
		timeInterval = constant.UpdateNodeAddressGap
	} else {
		// if can't connect to any resolved peers, wait till we hopefully get some more from the network
		timeInterval = constant.ResolvePeersGap * 2
	}
	ticker := time.NewTicker(time.Duration(timeInterval) * time.Second)
	sigs := make(chan os.Signal, 1)
	signal.Notify(sigs, syscall.SIGINT, syscall.SIGTERM)
	if err != nil {
		ps.Logger.Warnf("Cannot get address from node. %s", err)
	}

	for {
		var (
			host = ps.NodeConfigurationService.GetHost()
			err  error
		)

		if !ps.NodeConfigurationService.IsMyAddressDynamic() {
			err = ps.UpdateOwnNodeAddressInfo(
				currentAddr,
				host.GetInfo().GetPort(),
				true,
			)
			if err != nil {
				errCasted, ok := err.(blocker.Blocker)
				if ok && errCasted.Message == "AddressAlreadyUpdatedForNode" {
					// break the loop if address is static (from config file)
					ticker.Stop()
					return
				}
			}
			// get node's public ip address from external source internet and check if differs from current one
		} else if ipAddr, err := (&util.IPUtil{}).DiscoverNodeAddress(); err == nil && ipAddr != nil {
			if err = ps.UpdateOwnNodeAddressInfo(
				ipAddr.String(),
				host.GetInfo().GetPort(),
				false,
			); err != nil {
				ps.Logger.Error(err)
			}
		} else {
			ps.Logger.Error("Cannot get node address from external source")
		}
		select {
		case <-ticker.C:
			continue
		case <-sigs:
			ticker.Stop()
			return
		}
	}
}

func (ps *PriorityStrategy) SyncNodeAddressInfoTableThread() {
	ps.rndDelay()
	var (
		// first sync cycle: wait until the blockchain is fully downloaded, then sync
<<<<<<< HEAD
		// bootstrapTicker = time.NewTicker(time.Duration(constant.ResolvePeersGap*2) * time.Second)
		bootstrapTicker = time.NewTicker(time.Duration(constant.ResolvePeersGap) * time.Minute)
=======
		bootstrapTicker = time.NewTicker(time.Duration(constant.ResolvePeersGap*2) * time.Second)
		// make sure to not trigger the second ticker until the first cycle is concluded
		sigs = make(chan os.Signal, 1)
		// first sync error (before first download finish)
		syncErr error
	)
	signal.Notify(sigs, syscall.SIGINT, syscall.SIGTERM)
	for syncErr != nil && !ps.BlockchainStatusService.IsFirstDownloadFinished(&chaintype.MainChain{}) {
		// sync the registry with nodeAddressInfo from p2p network as soon as node starts,
		// to have as many priority peers as possible to download the bc from
		syncErr = ps.getRegistryAndSyncAddressInfoTable()
		select {
		case <-bootstrapTicker.C:
			continue
		case <-sigs:
			bootstrapTicker.Stop()
			return
		}
	}
	bootstrapTicker.Stop()
	// wait until bc has finished downloading and sync nodeAddressInfo table again, to make sure we have
	// all updated addresses note: when bc is full downloaded the node should be able to validate all address
	// info messages
	var (
>>>>>>> cca3e329
		// second sync life cycle: after first cycle is complete,
		// sync every hour to make sure node has an updated address info table
		ticker = time.NewTicker(time.Duration(constant.SyncNodeAddressGap) * time.Minute)
	)
	for {
		err := ps.getRegistryAndSyncAddressInfoTable()
		if err != nil {
			ps.Logger.Errorf("syncNodeAddressFail: %v - [non-blocking]", err)
		}
		select {
		case <-ticker.C:
			continue
		case <-sigs:
			ticker.Stop()
			return
		}
	}
}

// getRegistryAndSyncAddressInfoTable synchronize node address info table with the network
func (ps *PriorityStrategy) getRegistryAndSyncAddressInfoTable() error {
	if nodeRegistry, err := ps.NodeRegistrationService.GetActiveRegisteredNodes(); err != nil {
		return err
	} else if _, err := ps.SyncNodeAddressInfoTable(nodeRegistry); err != nil {
		return err
	}
	return nil
}

// UpdateBlacklistedStatusThread to periodically check blacklisting time of black listed peer,
// every 60sec if there are blacklisted peers to unblacklist
func (ps *PriorityStrategy) UpdateBlacklistedStatusThread() {
	ticker := time.NewTicker(time.Duration(constant.UpdateBlacklistedStatusGap) * time.Second)
	sigs := make(chan os.Signal, 1)
	signal.Notify(sigs, syscall.SIGINT, syscall.SIGTERM)
	go func() {
		for {
			select {
			case <-ticker.C:
				curTime := uint64(time.Now().Unix())
				for _, p := range ps.NodeConfigurationService.GetHost().GetBlacklistedPeers() {
					if p.GetBlacklistingTime() > 0 &&
						p.GetBlacklistingTime()+constant.BlacklistingPeriod <= curTime {
						_ = ps.PeerUnblacklist(p)
					}
				}
				break
			case <-sigs:
				ticker.Stop()
				return
			}
		}
	}()
}

/* 	========================================
 *	Resolved Peers Operations
 *	========================================
 */

func (ps *PriorityStrategy) GetHostInfo() *model.Node {
	return ps.NodeConfigurationService.GetHost().GetInfo()
}

// GetResolvedPeers returns resolved peers in thread-safe manner
func (ps *PriorityStrategy) GetResolvedPeers() map[string]*model.Peer {
	ps.ResolvedPeersLock.RLock()
	defer ps.ResolvedPeersLock.RUnlock()

	var newResolvedPeers = make(map[string]*model.Peer)
	for key, resolvedPeer := range ps.NodeConfigurationService.GetHost().ResolvedPeers {
		newResolvedPeers[key] = resolvedPeer
	}
	return newResolvedPeers
}

func (ps *PriorityStrategy) GetResolvedPeerByAddressPort(addressPort string) (peer *model.Peer) {
	ps.ResolvedPeersLock.RLock()
	if ps.NodeConfigurationService.GetHost() != nil {
		peer = ps.NodeConfigurationService.GetHost().ResolvedPeers[addressPort]
	}
	ps.ResolvedPeersLock.RUnlock()
	return
}

func (ps *PriorityStrategy) GetTotalResolvedPeers() (totalResolvedPeers int32) {
	ps.ResolvedPeersLock.RLock()
	totalResolvedPeers = int32(len(ps.NodeConfigurationService.GetHost().ResolvedPeers))
	ps.ResolvedPeersLock.RUnlock()
	return
}

// GetAnyResolvedPeer Get any random resolved peer
func (ps *PriorityStrategy) GetAnyResolvedPeer() *model.Peer {
	resolvedPeers := ps.GetResolvedPeers()
	if len(resolvedPeers) < 1 {
		return nil
	}
	randomIdx := int(util.GetSecureRandom())
	if randomIdx != 0 {
		randomIdx %= len(resolvedPeers)
	}
	idx := 0
	for _, peer := range resolvedPeers {
		if idx == randomIdx {
			return peer
		}
		idx++
	}
	return nil
}

// AddToResolvedPeer to add a peer into resolved peer
func (ps *PriorityStrategy) AddToResolvedPeer(peer *model.Peer) error {
	if peer == nil {
		return errors.New("peer is nil")
	}
	var (
		host = ps.NodeConfigurationService.GetHost()
	)
	ps.ResolvedPeersLock.Lock()
	defer func() {
		ps.ResolvedPeersLock.Unlock()
		monitoring.SetResolvedPeersCount(len(ps.NodeConfigurationService.GetHost().ResolvedPeers))
	}()

	host.ResolvedPeers[p2pUtil.GetFullAddressPeer(peer)] = peer
	return nil
}

// RemoveResolvedPeer removes peer from Resolved peer list
func (ps *PriorityStrategy) RemoveResolvedPeer(peer *model.Peer) error {
	if peer == nil {
		return errors.New("peer is nil")
	}
	var (
		host = ps.NodeConfigurationService.GetHost()
	)
	ps.ResolvedPeersLock.Lock()
	defer func() {
		ps.ResolvedPeersLock.Unlock()
		monitoring.SetResolvedPeersCount(len(host.ResolvedPeers))
	}()
	err := ps.PeerServiceClient.DeleteConnection(peer)
	if err != nil {
		return err
	}

	delete(host.ResolvedPeers, p2pUtil.GetFullAddressPeer(peer))
	return nil
}

/* 	========================================
 *	Unresolved Peers Operations
 *	========================================
 */

// GetUnresolvedPeers returns unresolved peers in thread-safe manner
func (ps *PriorityStrategy) GetUnresolvedPeers() map[string]*model.Peer {
	var (
		host = ps.NodeConfigurationService.GetHost()
	)
	ps.UnresolvedPeersLock.Lock()
	defer ps.UnresolvedPeersLock.Unlock()

	var newUnresolvedPeers = make(map[string]*model.Peer)

	// Add known peers into unresolved peer list if the unresolved peers is empty
	if len(host.UnresolvedPeers) == 0 {
		ps.intilizeUnresolvedPeersFromWellKnown()
	}

	for key, UnresolvedPeer := range host.UnresolvedPeers {
		newUnresolvedPeers[key] = UnresolvedPeer
	}
	return newUnresolvedPeers
}

// intilizeUnresolvedPeersFromWellKnown add well know
func (ps *PriorityStrategy) intilizeUnresolvedPeersFromWellKnown() {
	// putting this initialization in a condition to prevent unneeded lock of resolvedPeers and blacklistedPeers
	var (
		blacklistedPeers = ps.GetBlacklistedPeers()
		host             = ps.NodeConfigurationService.GetHost()
		hostAddressPeer  = &model.Peer{
			Info: host.Info,
		}
		hostAddress = p2pUtil.GetFullAddressPeer(hostAddressPeer)
		counter     int32
	)

	for key, peer := range host.GetKnownPeers() {
		if counter >= constant.MaxUnresolvedPeers {
			break
		}
		peerAddress := p2pUtil.GetFullAddressPeer(peer)
		if ps.GetResolvedPeerByAddressPort(peerAddress) == nil &&
			blacklistedPeers[peerAddress] == nil &&
			peerAddress != hostAddress {
			newPeer := *peer
			host.UnresolvedPeers[key] = &newPeer
		}
		counter++
	}
}

// GetUnresolvedPeerByAddressPort to get unresolved peer by full address port peer
func (ps *PriorityStrategy) GetUnresolvedPeerByAddressPort(addressPort string) (peer *model.Peer) {
	ps.UnresolvedPeersLock.RLock()
	if ps.NodeConfigurationService.GetHost() != nil {
		if len(ps.NodeConfigurationService.GetHost().UnresolvedPeers) == 0 {
			ps.intilizeUnresolvedPeersFromWellKnown()
		}
		peer = ps.NodeConfigurationService.GetHost().UnresolvedPeers[addressPort]
	}
	ps.UnresolvedPeersLock.RUnlock()
	return
}

// GetTotalUnresolvedPeers to get a number of unresloved peers
func (ps *PriorityStrategy) GetTotalUnresolvedPeers() (totalResolvedPeers int32) {
	ps.UnresolvedPeersLock.RLock()
	if len(ps.NodeConfigurationService.GetHost().UnresolvedPeers) == 0 {
		ps.intilizeUnresolvedPeersFromWellKnown()
	}
	totalResolvedPeers = int32(len(ps.NodeConfigurationService.GetHost().UnresolvedPeers))
	ps.UnresolvedPeersLock.RUnlock()
	return
}

// GetAnyUnresolvedPeer Get any unresolved peer
func (ps *PriorityStrategy) GetAnyUnresolvedPeer() *model.Peer {
	unresolvedPeers := ps.GetUnresolvedPeers()
	if len(unresolvedPeers) < 1 {
		return nil
	}
	randomIdx := int(util.GetSecureRandom()) % len(unresolvedPeers)
	idx := 0
	for _, peer := range unresolvedPeers {
		if idx == randomIdx {
			return peer
		}
		idx++
	}
	return nil
}

// AddToUnresolvedPeer to add a peer into unresolved peer
func (ps *PriorityStrategy) AddToUnresolvedPeer(peer *model.Peer) error {
	if peer == nil {
		return errors.New("AddToUnresolvedPeer Err, peer is nil")
	}
	var (
		host             = ps.NodeConfigurationService.GetHost()
		blacklistedPeers = ps.GetBlacklistedPeers()
		peerAddress      = p2pUtil.GetFullAddressPeer(peer)
		hostAddressInfo  = &model.Peer{
			Info: host.Info,
		}
		hostAddress       = p2pUtil.GetFullAddressPeer(hostAddressInfo)
		isInResolvedPeers = ps.GetResolvedPeerByAddressPort(peerAddress) != nil
	)
	_, isInBlacklistedPeers := blacklistedPeers[peerAddress]
	if peerAddress == hostAddress || isInResolvedPeers || isInBlacklistedPeers {
		return nil
	}

	ps.UnresolvedPeersLock.Lock()
	defer func() {
		ps.UnresolvedPeersLock.Unlock()
		monitoring.SetUnresolvedPeersCount(len(host.UnresolvedPeers))
	}()
	peer.UnresolvingTime = time.Now().UTC().Unix()
	// in case it doesn't have a nodeID, check if this unresolved peer is in address info table and assign proper id and address status
	if peer.GetInfo() != nil && peer.Info.ID == 0 {
		if nais, err := ps.NodeAddressInfoService.GetAddressInfoByAddressPort(
			peer.Info.Address,
			peer.Info.Port,
			[]model.NodeAddressStatus{model.NodeAddressStatus_NodeAddressPending, model.NodeAddressStatus_NodeAddressConfirmed},
		); err == nil {
			// the record set is ordered by status, so excluding records with 'unset' status,
			// we get pending addresses first and if not present, confirmed
			for _, nai := range nais {
				if nai.GetStatus() != model.NodeAddressStatus_Unset {
					peer.Info.ID = nai.GetNodeID()
					peer.Info.AddressStatus = nai.GetStatus()
				}
			}
		} else {
			ps.Logger.Warnln("AddToUnresolvedPeer: ", err.Error())
		}
	}
	host.UnresolvedPeers[p2pUtil.GetFullAddressPeer(peer)] = peer
	return nil
}

// AddToUnresolvedPeers to add incoming peers to UnresolvedPeers list
// toForce: this parameter is not used in the PriorityStrategy because
//			only priority nodes can forcefully get into peers list
func (ps *PriorityStrategy) AddToUnresolvedPeers(newNodes []*model.Node, toForce bool) error {
	var exceedMaxUnresolvedPeers = ps.GetExceedMaxUnresolvedPeers()

	// do not force a peer to go to unresolved list if the list is full
	if exceedMaxUnresolvedPeers >= 1 {
		var rejectedPeers = "rejected peers when unresolved full: "
		for _, node := range newNodes {
			rejectedPeers = fmt.Sprintf("%s %s,", rejectedPeers, p2pUtil.GetFullAddress(node))
		}
		ps.Logger.Warn(rejectedPeers)
		return errors.New("unresolvedPeers are full")
	}
	var (
		peersAdded      int32
		hostAddressPort = p2pUtil.GetFullAddress(ps.NodeConfigurationService.GetHost().Info)
	)
	for _, node := range newNodes {
		peer := &model.Peer{
			Info: node,
		}
		if ps.GetUnresolvedPeerByAddressPort(p2pUtil.GetFullAddressPeer(peer)) == nil &&
			ps.GetResolvedPeerByAddressPort(p2pUtil.GetFullAddressPeer(peer)) == nil &&
			hostAddressPort != p2pUtil.GetFullAddressPeer(peer) {
			if err := ps.AddToUnresolvedPeer(peer); err != nil {
				ps.Logger.Error(err.Error())
			}
			peersAdded++
		}

		if exceedMaxUnresolvedPeers+peersAdded > 1 {
			break
		}
	}
	return nil
}

// RemoveUnresolvedPeer removes peer from unresolved peer list
func (ps *PriorityStrategy) RemoveUnresolvedPeer(peer *model.Peer) error {
	var (
		host = ps.NodeConfigurationService.GetHost()
	)
	if peer == nil {
		return errors.New("RemoveUnresolvedPeer Err, peer is nil")
	}
	ps.UnresolvedPeersLock.Lock()
	defer func() {
		ps.UnresolvedPeersLock.Unlock()
		monitoring.SetUnresolvedPeersCount(len(host.UnresolvedPeers))
	}()
	delete(host.UnresolvedPeers, p2pUtil.GetFullAddressPeer(peer))
	return nil
}

/* 	========================================
 *	Blacklisted Peers Operations
 *	========================================
 */

// GetBlacklistedPeers returns resolved peers in thread-safe manner
func (ps *PriorityStrategy) GetBlacklistedPeers() map[string]*model.Peer {
	ps.BlacklistedPeersLock.RLock()
	defer ps.BlacklistedPeersLock.RUnlock()

	var newBlacklistedPeers = make(map[string]*model.Peer)
	for key, resolvedPeer := range ps.NodeConfigurationService.GetHost().BlacklistedPeers {
		newBlacklistedPeers[key] = resolvedPeer
	}
	return newBlacklistedPeers
}

// AddToBlacklistedPeer to add a peer into blacklisted peer
func (ps *PriorityStrategy) AddToBlacklistedPeer(peer *model.Peer, cause string) error {
	if peer == nil {
		return errors.New("AddToBlacklisted Peer Err, peer is nil")
	}
	var (
		host = ps.NodeConfigurationService.GetHost()
	)
	// don't blacklist if only have 1 known peer
	if host.KnownPeers[p2pUtil.GetFullAddressPeer(peer)] != nil && len(host.KnownPeers) == 1 {
		return nil
	}

	peer.BlacklistingTime = uint64(time.Now().UTC().Unix())
	peer.BlacklistingCause = cause

	ps.BlacklistedPeersLock.Lock()
	defer ps.BlacklistedPeersLock.Unlock()
	host.BlacklistedPeers[p2pUtil.GetFullAddressPeer(peer)] = peer
	return nil

}

// RemoveBlacklistedPeer removes peer from Blacklisted peer list
func (ps *PriorityStrategy) RemoveBlacklistedPeer(peer *model.Peer) error {
	if peer == nil {
		return errors.New("peer is nil")
	}
	var (
		host = ps.NodeConfigurationService.GetHost()
	)
	ps.BlacklistedPeersLock.Lock()
	defer ps.BlacklistedPeersLock.Unlock()
	delete(host.BlacklistedPeers, p2pUtil.GetFullAddressPeer(peer))
	return nil
}

// ======================================================
// Exposed Functions
// ======================================================

// GetAnyKnownPeer Get any known peer
func (ps *PriorityStrategy) GetAnyKnownPeer() *model.Peer {
	knownPeers := ps.NodeConfigurationService.GetHost().KnownPeers
	if len(knownPeers) < 1 {
		panic("No well known peer is found")
	}
	randomIdx := int(util.GetSecureRandom()) % len(knownPeers)
	idx := 0
	for _, peer := range knownPeers {
		if idx == randomIdx {
			return peer
		}
		idx++
	}
	return nil
}

// GetExceedMaxUnresolvedPeers returns number of peers exceeding max number of the unresolved peers
func (ps *PriorityStrategy) GetExceedMaxUnresolvedPeers() int32 {
	return ps.GetTotalUnresolvedPeers() - ps.MaxUnresolvedPeers + 1
}

// GetExceedMaxResolvedPeers returns number of peers exceeding max number of the resolved peers
func (ps *PriorityStrategy) GetExceedMaxResolvedPeers() int32 {
	return ps.GetTotalResolvedPeers() - ps.MaxResolvedPeers + 1
}

// PeerBlacklist process adding peer into blacklist
func (ps *PriorityStrategy) PeerBlacklist(peer *model.Peer, cause string) error {
	if err := ps.AddToBlacklistedPeer(peer, cause); err != nil {
		ps.Logger.Warn(err.Error())
		return err
	}
	if err := ps.RemoveUnresolvedPeer(peer); err != nil {
		ps.Logger.Warn(err.Error())
		return err
	}
	if err := ps.RemoveResolvedPeer(peer); err != nil {
		ps.Logger.Warn(err.Error())
		return err
	}

	return nil
}

// PeerUnblacklist to update Peer state of peer
func (ps *PriorityStrategy) PeerUnblacklist(peer *model.Peer) *model.Peer {
	peer.BlacklistingCause = ""
	peer.BlacklistingTime = 0
	if err := ps.RemoveBlacklistedPeer(peer); err != nil {
		ps.Logger.Error(err.Error())
	}
	if err := ps.AddToUnresolvedPeers([]*model.Node{peer.Info}, false); err != nil {
		ps.Logger.Warn(err.Error())
	}

	return peer
}

// DisconnectPeer moves connected peer to unresolved peer
// if the unresolved peer is full (maybe) it should not go to the unresolved peer
func (ps *PriorityStrategy) DisconnectPeer(peer *model.Peer) {
	if err := ps.RemoveResolvedPeer(peer); err != nil {
		ps.Logger.Error(err.Error())
	}

	if ps.GetExceedMaxUnresolvedPeers() <= 0 {
		if err := ps.AddToUnresolvedPeer(peer); err != nil {
			ps.Logger.Error(err.Error())
		}
	}
}

// SyncNodeAddressInfoTable synchronize node_address_info table by downloading and merging all addresses from peers
// Note: the node will try to rebroadcast every node address that is updated (new or updated version of an existing one)
func (ps *PriorityStrategy) SyncNodeAddressInfoTable(nodeRegistrations []*model.NodeRegistration) (map[int64]*model.NodeAddressInfo, error) {
	resolvedPeers := ps.GetResolvedPeers()
	if len(resolvedPeers) < 1 {
		return nil, blocker.NewBlocker(blocker.AppErr, "SyncNodeAddressInfoTable: No resolved peers found")
	}
	var (
		finished               bool
		nodeAddressesInfo      = make(map[int64]*model.NodeAddressInfo)
		mutex                  = &sync.Mutex{}
		syncMyAddressWithPeers bool
		myAddressInfo          *model.NodeAddressInfo
		curNodeRegistration    *model.NodeRegistration
		err                    error
	)
	nodeID, err := ps.NodeConfigurationService.GetHostID()
	if err != nil {
		return nil, err
	}
	// if current node is registered, broadcast it back to its peers, in case they don't know its address
	if curNodeRegistration, err = ps.NodeRegistrationService.GetActiveNodeRegistrationByNodeID(nodeID); err != nil {
		return nil, err
	} else if curNodeRegistration != nil {
		// node own address is always 'confirmed'
		if myAddressesInfo, err := ps.NodeAddressInfoService.GetAddressInfoByNodeID(curNodeRegistration.GetNodeID(),
			[]model.NodeAddressStatus{model.NodeAddressStatus_NodeAddressConfirmed}); err != nil {
			return nil, err
		} else if len(myAddressesInfo) > 0 {
			myAddressInfo = myAddressesInfo[0]
			syncMyAddressWithPeers = true
		} else if myAddress, err := ps.NodeConfigurationService.GetMyAddress(); err == nil {
			// in case we current node is registered but its address isn't in node_address_info table (that shouldn't happen at this point),
			// try generating a new node address info, update node db and broadcast the address
			if myPort, err := ps.NodeConfigurationService.GetMyPeerPort(); err == nil {
				if err = ps.UpdateOwnNodeAddressInfo(myAddress, myPort, true); err != nil {
					ps.Logger.Errorf("Cannot update own address info. "+
						"Other nodes might not be able to add it to their priority peers: %s", err)
				}
			}
		}
	}

	for len(resolvedPeers) > 0 && !finished {
		peer := ps.PeerStrategyHelper.GetRandomPeerWithoutRepetition(resolvedPeers, mutex)
		res, err := ps.PeerServiceClient.GetNodeAddressesInfo(peer, nodeRegistrations)
		if err != nil {
			ps.Logger.Warn(err)
			continue
		}

		// validate and sync downloaded address list
		// if local node address is not part of received list, send it back to the peer
		var (
			myAddressFound = false
		)
		for _, nodeAddressInfo := range res.NodeAddressesInfo {
			if myAddressInfo != nil && myAddressInfo.GetNodeID() == nodeAddressInfo.GetNodeID() {
				if nodeAddressInfo.GetAddress() == myAddressInfo.GetAddress() &&
					nodeAddressInfo.GetPort() == myAddressInfo.GetPort() {
					myAddressFound = true
				} else {
					// don't re-broadcast own address if doesn't match with the one the node has
					ps.Logger.Debugf(
						"Wrong node address for this node reported by: %s:%d",
						peer.GetInfo().GetAddress(),
						peer.GetInfo().GetPort(),
					)
					continue
				}
			}

			if alreadyUpdated, err := ps.NodeAddressInfoService.ValidateNodeAddressInfo(nodeAddressInfo); err != nil || alreadyUpdated {
				continue
			}

			// only keep most updated version of nodeAddressInfo for same nodeID (eg. if already downloaded an outdated record)
			curNodeAddressInfo, ok := nodeAddressesInfo[nodeAddressInfo.NodeID]
			if !ok || (ok && curNodeAddressInfo.BlockHeight < nodeAddressInfo.BlockHeight) {
				nodeAddressesInfo[nodeAddressInfo.NodeID] = nodeAddressInfo

			}
		}

		if syncMyAddressWithPeers && !myAddressFound {
			go ps.sendAddressInfoToPeer(peer, []*model.NodeAddressInfo{myAddressInfo})
		}
		// all address info have been fetched
		if len(nodeAddressesInfo) == len(nodeRegistrations) {
			finished = true
		}
	}
	nodeAddressesInfoArr := make([]*model.NodeAddressInfo, len(nodeAddressesInfo))
	var i = 0
	for _, nodeAddressInfo := range nodeAddressesInfo {
		nodeAddressesInfoArr[i] = nodeAddressInfo
		i++
	}
	if err := ps.ReceiveNodeAddressInfo(nodeAddressesInfoArr); err != nil {
		ps.Logger.Error(err)
	}
	return nodeAddressesInfo, nil
}

// ReceiveNodeAddressInfo receive a node address info from a peer and save it to db
func (ps *PriorityStrategy) ReceiveNodeAddressInfo(nodeAddressInfo []*model.NodeAddressInfo) error {
	// skip if received address is own address
	myAddress, errAddr := ps.NodeConfigurationService.GetMyAddress()
	myPort, errPort := ps.NodeConfigurationService.GetMyPeerPort()

	var (
		nodeAddressInfosToBroadcast = make([]*model.NodeAddressInfo, 0)
	)
	for _, info := range nodeAddressInfo {
		if errAddr == nil &&
			errPort == nil &&
			info.GetAddress() == myAddress &&
			info.GetPort() == myPort {
			continue
		}
		// check if received node is in active registered node (status = model.NodeRegistrationState_NodeRegistered)
		_, err := ps.NodeRegistrationService.GetActiveNodeRegistrationByNodeID(info.NodeID)
		if err != nil {
			castedBlocker := err.(blocker.Blocker)
			if castedBlocker.Type == blocker.NotFound {
				return nil
			}
			ps.Logger.Errorf("ReceiveNodeAddressInfo-Err: nodeID: %d - %v", info.NodeID, err)
			continue
		}
		// add it to nodeAddressInfo table
		if updated, _ := ps.NodeAddressInfoService.UpdateOrInsertAddressInfo(info, model.NodeAddressStatus_NodeAddressPending); updated {
			nodeAddressInfosToBroadcast = append(nodeAddressInfosToBroadcast, info)
		}
	}
	if len(nodeAddressInfosToBroadcast) > 0 {
		// re-broadcast updated node address info
		for _, peer := range ps.GetResolvedPeers() {
			go ps.sendAddressInfoToPeer(peer, nodeAddressInfosToBroadcast)
		}
	}

	// do not add to address info if still in queue or node got deleted
	return nil
}

// UpdateOwnNodeAddressInfo check if nodeAddress in db must be updated and broadcast the new address
func (ps *PriorityStrategy) UpdateOwnNodeAddressInfo(nodeAddress string, port uint32, forceBroadcast bool) error {
	if nodeAddress == "" || port == 0 {
		return blocker.NewBlocker(
			blocker.P2PPeerError,
			fmt.Sprintf("Invalid own address or port info %s:%d", nodeAddress, port),
		)
	}

	var (
		updated          bool
		nodeAddressInfo  *model.NodeAddressInfo
		nodeSecretPhrase = ps.NodeConfigurationService.GetNodeSecretPhrase()
		nodePublicKey    = signaturetype.NewEd25519Signature().GetPublicKeyFromSeed(nodeSecretPhrase)
		resolvedPeers    = ps.GetResolvedPeers()
		hostInfo         = ps.GetHostInfo()
	)
	// first update the host address to the newest
	if hostInfo.GetAddress() != nodeAddress {
		ps.NodeConfigurationService.SetMyAddress(nodeAddress, port)
	}
	nr, err := ps.NodeRegistrationService.GetNodeRegistrationByNodePublicKey(nodePublicKey)
	if nr != nil && err == nil {
		if nodeAddressInfo, err = ps.NodeAddressInfoService.GenerateNodeAddressInfo(
			nr.GetNodeID(),
			nodeAddress,
			port,
			nodeSecretPhrase); err != nil {
			return err
		}
		// set status to 'confirmed' when updating own address
		if nr.GetRegistrationStatus() == uint32(model.NodeRegistrationState_NodeRegistered) {
			// only update own address info table if node is registered (out of queue or not removed)
			updated, err = ps.NodeAddressInfoService.UpdateOrInsertAddressInfo(
				nodeAddressInfo,
				model.NodeAddressStatus_NodeAddressConfirmed,
			)
			if err != nil {
				ps.Logger.Warnf("cannot update nodeAddressInfo: %s", err)
			}
		}

		// broadcast, wether or not node is in queue
		if updated || forceBroadcast {
			if len(resolvedPeers) == 0 {
				return blocker.NewBlocker(blocker.P2PPeerError,
					fmt.Sprintf("Address %s:%d cannot be broadcast now because there are no resolved peers. "+
						"Retrying later...",
						nodeAddress, port))
			}
			for _, peer := range resolvedPeers {
				go ps.sendAddressInfoToPeer(peer, []*model.NodeAddressInfo{nodeAddressInfo})
			}
		}
	}
	return nil
}

// GenerateProofOfOrigin generate a proof of origin message from a challenge request and sign it
func (ps *PriorityStrategy) GenerateProofOfOrigin(
	challenge []byte,
	timestamp int64,
	nodeSecretPhrase string,
) *model.ProofOfOrigin {
	poorig := &model.ProofOfOrigin{
		MessageBytes: challenge,
		Timestamp:    timestamp,
	}

	poorig.Signature = ps.Signature.SignByNode(
		util.GetProofOfOriginUnsignedBytes(poorig),
		nodeSecretPhrase,
	)
	return poorig
}

// rndDelay introduce a delay of 0 to 10 seconds (steps are in millis) to avoid sending all requests at once
func (ps *PriorityStrategy) rndDelay() {
	rndTimer := util.GetFastRandom(util.GetFastRandomSeed(), constant.SyncNodeAddressDelay)
	time.Sleep(time.Duration(rndTimer) * time.Millisecond)
}

func (ps *PriorityStrategy) sendAddressInfoToPeer(peer *model.Peer, nodeAddressInfos []*model.NodeAddressInfo) {
	ps.rndDelay()
	var (
		addressInfosToBroadcast = make([]*model.NodeAddressInfo, 0)
	)
	peerInfo := peer.GetInfo()
	// don't broadcast to peer with same address to be broadcast
	for _, info := range nodeAddressInfos {
		if peerInfo.Address == info.Address && peerInfo.Port == info.Port {
			continue
		}
		addressInfosToBroadcast = append(addressInfosToBroadcast, info)
		ps.Logger.Debugf("Broadcasting node addresses %s:%d to %s:%d. timestamp: %d",
			info.Address,
			info.Port,
			peerInfo.Address,
			peerInfo.Port,
			time.Now().Unix())
	}

	if _, err := ps.PeerServiceClient.SendNodeAddressInfo(peer, addressInfosToBroadcast); err != nil {
		ps.Logger.Warnf("Cannot send node address info message to peer %s:%d. Error: %s",
			peer.Info.Address,
			peer.Info.Port,
			err.Error())
	}
}<|MERGE_RESOLUTION|>--- conflicted
+++ resolved
@@ -4,13 +4,14 @@
 	"context"
 	"errors"
 	"fmt"
-	"github.com/zoobc/zoobc-core/common/crypto"
-	"github.com/zoobc/zoobc-core/common/signaturetype"
 	"os"
 	"os/signal"
 	"sync"
 	"syscall"
 	"time"
+
+	"github.com/zoobc/zoobc-core/common/crypto"
+	"github.com/zoobc/zoobc-core/common/signaturetype"
 
 	log "github.com/sirupsen/logrus"
 	"github.com/zoobc/zoobc-core/common/blocker"
@@ -783,10 +784,6 @@
 	ps.rndDelay()
 	var (
 		// first sync cycle: wait until the blockchain is fully downloaded, then sync
-<<<<<<< HEAD
-		// bootstrapTicker = time.NewTicker(time.Duration(constant.ResolvePeersGap*2) * time.Second)
-		bootstrapTicker = time.NewTicker(time.Duration(constant.ResolvePeersGap) * time.Minute)
-=======
 		bootstrapTicker = time.NewTicker(time.Duration(constant.ResolvePeersGap*2) * time.Second)
 		// make sure to not trigger the second ticker until the first cycle is concluded
 		sigs = make(chan os.Signal, 1)
@@ -811,7 +808,6 @@
 	// all updated addresses note: when bc is full downloaded the node should be able to validate all address
 	// info messages
 	var (
->>>>>>> cca3e329
 		// second sync life cycle: after first cycle is complete,
 		// sync every hour to make sure node has an updated address info table
 		ticker = time.NewTicker(time.Duration(constant.SyncNodeAddressGap) * time.Minute)
