package strategy

import (
	"context"
	"errors"
	"fmt"
	"os"
	"os/signal"
	"sync"
	"syscall"
	"time"

	log "github.com/sirupsen/logrus"
	"github.com/zoobc/zoobc-core/common/constant"
	"github.com/zoobc/zoobc-core/common/model"
	"github.com/zoobc/zoobc-core/common/monitoring"
	"github.com/zoobc/zoobc-core/common/query"
	"github.com/zoobc/zoobc-core/common/util"
	coreService "github.com/zoobc/zoobc-core/core/service"
	"github.com/zoobc/zoobc-core/p2p/client"
	p2pUtil "github.com/zoobc/zoobc-core/p2p/util"
	"google.golang.org/grpc/metadata"
)

type (
	// PriorityStrategy represent data service node as server
	PriorityStrategy struct {
		Host                    *model.Host
		PeerServiceClient       client.PeerServiceClientInterface
		NodeRegistrationService coreService.NodeRegistrationServiceInterface
		QueryExecutor           query.ExecutorInterface
		BlockQuery              query.BlockQueryInterface
		ResolvedPeersLock       sync.RWMutex
		UnresolvedPeersLock     sync.RWMutex
		BlacklistedPeersLock    sync.RWMutex
		MaxUnresolvedPeers      int32
		MaxResolvedPeers        int32
		Logger                  *log.Logger
	}
)

func NewPriorityStrategy(
	host *model.Host,
	peerServiceClient client.PeerServiceClientInterface,
	nodeRegistrationService coreService.NodeRegistrationServiceInterface,
	queryExecutor query.ExecutorInterface,
	blockQuery query.BlockQueryInterface,
	logger *log.Logger,
) *PriorityStrategy {
	return &PriorityStrategy{
		Host:                    host,
		PeerServiceClient:       peerServiceClient,
		NodeRegistrationService: nodeRegistrationService,
		QueryExecutor:           queryExecutor,
		BlockQuery:              blockQuery,
		MaxUnresolvedPeers:      constant.MaxUnresolvedPeers,
		MaxResolvedPeers:        constant.MaxResolvedPeers,
		Logger:                  logger,
	}
}

// Start method to start threads which mean goroutines for PriorityStrategy
func (ps *PriorityStrategy) Start() {
	// start p2p process threads
	go ps.ResolvePeersThread()
	go ps.GetMorePeersThread()
	go ps.UpdateBlacklistedStatusThread()
	go ps.ConnectPriorityPeersThread()
}

func (ps *PriorityStrategy) ConnectPriorityPeersThread() {
	go ps.ConnectPriorityPeersGradually()
	ticker := time.NewTicker(time.Duration(constant.ConnectPriorityPeersGap) * time.Second)
	sigs := make(chan os.Signal, 1)
	signal.Notify(sigs, syscall.SIGINT, syscall.SIGTERM)
	for {
		select {
		case <-ticker.C:
			go ps.ConnectPriorityPeersGradually()
		case <-sigs:
			ticker.Stop()
			return
		}
	}
}

func (ps *PriorityStrategy) ConnectPriorityPeersGradually() {
	var (
		i                            int
		unresolvedPriorityPeersCount int
		resolvedPriorityPeersCount   int
		unresolvedPeers              = ps.GetUnresolvedPeers()
		resolvedPeers                = ps.GetResolvedPeers()
		blacklistedPeers             = ps.GetBlacklistedPeers()
		exceedMaxUnresolvedPeers     = ps.GetExceedMaxUnresolvedPeers() - 1
		priorityPeers                = ps.GetPriorityPeers()
		hostModelPeer                = &model.Peer{
			Info: ps.Host.Info,
		}
		hostAddress = p2pUtil.GetFullAddressPeer(hostModelPeer)
	)
	ps.Logger.Infoln("Connecting to priority lists...")

	for _, peer := range priorityPeers {
		if i >= constant.NumberOfPriorityPeersToBeAdded {
			break
		}
		priorityPeerAddress := p2pUtil.GetFullAddressPeer(peer)

		if unresolvedPeers[priorityPeerAddress] == nil &&
			resolvedPeers[priorityPeerAddress] == nil &&
			blacklistedPeers[priorityPeerAddress] == nil &&
			hostAddress != priorityPeerAddress {

			newPeer := *peer

			// removing non priority peers and replacing if no space
			if exceedMaxUnresolvedPeers >= 0 {
				for _, unresolvedPeer := range unresolvedPeers {
					unresolvedPeerAddress := p2pUtil.GetFullAddressPeer(unresolvedPeer)
					if priorityPeers[unresolvedPeerAddress] == nil {
						err := ps.RemoveUnresolvedPeer(unresolvedPeer)
						if err != nil {
							ps.Logger.Error(err.Error())
							continue
						}
						delete(unresolvedPeers, unresolvedPeerAddress)
						break
					}
				}
			}

			// add the priority peers to unresolvedPeers
			err := ps.AddToUnresolvedPeer(&newPeer)
			if err != nil {
				ps.Logger.Error(err)
			}
			unresolvedPeers[priorityPeerAddress] = &newPeer
			exceedMaxUnresolvedPeers++
			i++
		}
	}

	// metrics monitoring
	if monitoring.IsMonitoringActive() {
		for _, peer := range priorityPeers {
			priorityPeerAddress := p2pUtil.GetFullAddressPeer(peer)
			if unresolvedPeers[priorityPeerAddress] != nil {
				unresolvedPriorityPeersCount++
			}
			if resolvedPeers[priorityPeerAddress] != nil {
				resolvedPriorityPeersCount++
			}
		}
	}
	monitoring.SetResolvedPriorityPeersCount(resolvedPriorityPeersCount)
	monitoring.SetUnresolvedPriorityPeersCount(unresolvedPriorityPeersCount)
}

// GetPriorityPeers, to get a list peer should connect if host in scramble node
func (ps *PriorityStrategy) GetPriorityPeers() map[string]*model.Peer {
	var (
		priorityPeers   = make(map[string]*model.Peer)
		hostFullAddress = p2pUtil.GetFullAddressPeer(&model.Peer{
			Info: ps.Host.GetInfo(),
		})
	)
	lastBlock, err := util.GetLastBlock(ps.QueryExecutor, ps.BlockQuery)
	if err != nil {
		return priorityPeers
	}
	scrambledNodes, err := ps.NodeRegistrationService.GetScrambleNodesByHeight(lastBlock.Height)
	if err != nil {
		return priorityPeers
	}

	if ps.ValidateScrambleNode(scrambledNodes, ps.Host.GetInfo()) {
		var (
			hostIndex     = scrambledNodes.IndexNodes[hostFullAddress]
			startPeers    = p2pUtil.GetStartIndexPriorityPeer(*hostIndex, scrambledNodes)
			addedPosition = 0
		)
		for addedPosition < constant.PriorityStrategyMaxPriorityPeers {
			var (
				peersPosition = (startPeers + addedPosition + 1) % (len(scrambledNodes.IndexNodes))
				peer          = scrambledNodes.AddressNodes[peersPosition]
				addressPeer   = p2pUtil.GetFullAddressPeer(peer)
			)
			if priorityPeers[addressPeer] != nil {
				break
			}
			if addressPeer != hostFullAddress {
				priorityPeers[addressPeer] = peer
			}
			addedPosition++
		}

	}
	return priorityPeers
}

// ValidateScrambleNode, check node in scramble or not
func (ps *PriorityStrategy) ValidateScrambleNode(scrambledNodes *model.ScrambledNodes, node *model.Node) bool {
	var address = p2pUtil.GetFullAddress(node)
	return scrambledNodes.IndexNodes[address] != nil
}

// ValidatePriorityPeer, check peer is in priority list peer of host node
func (ps *PriorityStrategy) ValidatePriorityPeer(scrambledNodes *model.ScrambledNodes, host, peer *model.Node) bool {
	if ps.ValidateScrambleNode(scrambledNodes, host) && ps.ValidateScrambleNode(scrambledNodes, peer) {
		priorityPeers, err := p2pUtil.GetPriorityPeersByNodeFullAddress(p2pUtil.GetFullAddress(host), scrambledNodes)
		if err != nil {
			return false
		}
		return priorityPeers[p2pUtil.GetFullAddress(peer)] != nil
	}
	return false
}

func (ps *PriorityStrategy) ValidateRangePriorityPeers(peerIndex, hostStartPeerIndex, hostEndPeerIndex int) bool {
	if hostEndPeerIndex > hostStartPeerIndex {
		return peerIndex >= hostStartPeerIndex && peerIndex <= hostEndPeerIndex
	}
	if peerIndex >= hostStartPeerIndex {
		return true
	}
	return peerIndex <= hostEndPeerIndex
}

<<<<<<< HEAD
// ValidateRequest , to validate incoming request based on metadata in context and Priority strategy
=======
// ValidateRequest to validate incoming request based on metadata in context and Priority strategy
>>>>>>> 3373f6c7
func (ps *PriorityStrategy) ValidateRequest(ctx context.Context) bool {

	if ctx != nil {

		md, _ := metadata.FromIncomingContext(ctx)

		// Check have default context
		if len(md.Get(p2pUtil.DefaultConnectionMetadata)) != 0 {

			// get scramble node
			lastBlock, err := util.GetLastBlock(ps.QueryExecutor, ps.BlockQuery)
			if err != nil {
				ps.Logger.Errorf("FailGetLastBlock: %v", err)
				return false
			}
			scrambledNodes, err := ps.NodeRegistrationService.GetScrambleNodesByHeight(lastBlock.Height)

			if err != nil {
				ps.Logger.Errorf("FailGetScrambleNodesByHeight: %v", err)
				return false
			}

			// Check host in scramble nodes
			if ps.ValidateScrambleNode(scrambledNodes, ps.Host.GetInfo()) {
				var (
					fullAddress         = md.Get(p2pUtil.DefaultConnectionMetadata)[0]
					nodeRequester       = p2pUtil.GetNodeInfo(fullAddress)
					resolvedPeers       = ps.GetResolvedPeers()
					unresolvedPeers     = ps.GetUnresolvedPeers()
					blacklistedPeers    = ps.GetBlacklistedPeers()
					isAddedToUnresolved = false
				)

				if unresolvedPeers[fullAddress] == nil && blacklistedPeers[fullAddress] == nil {

					for _, peer := range unresolvedPeers {
						// add peer requester into unresolved and remove the old one in unresolved peers
						// removing one of unresolved peers will do when already stayed more than max stayed
						// and not priority peers

						if peer.UnresolvingTime >= constant.PriorityStrategyMaxStayedInUnresolvedPeers &&
							!ps.ValidatePriorityPeer(scrambledNodes, ps.Host.GetInfo(), peer.GetInfo()) {
							if err = ps.RemoveUnresolvedPeer(peer); err == nil {
								if err = ps.AddToUnresolvedPeer(&model.Peer{Info: nodeRequester}); err != nil {
									ps.Logger.Error(err.Error())
									break
								}
								isAddedToUnresolved = true
								break
							}
						}
					}
				}

				// Check host is in priority peer list of requester
				// Or requester is in priority peers of host
				// Or requester is in resolved peers of host
				// Or requester is in unresolved peers of host And not in blacklisted peer
				// Or requester added into unresolved peers
				return ps.ValidatePriorityPeer(scrambledNodes, nodeRequester, ps.Host.GetInfo()) ||
					ps.ValidatePriorityPeer(scrambledNodes, ps.Host.GetInfo(), nodeRequester) ||
					(resolvedPeers[fullAddress] != nil) ||
					(unresolvedPeers[fullAddress] != nil) ||
					isAddedToUnresolved
			}

			return true
		}
	}
	return false
}

// ============================================
// Thread resolving peers
// ============================================

// ResolvePeersThread to periodically try get response from peers in UnresolvedPeer list
func (ps *PriorityStrategy) ResolvePeersThread() {
	go ps.ResolvePeers()
	ticker := time.NewTicker(time.Duration(constant.ResolvePeersGap) * time.Second)
	sigs := make(chan os.Signal, 1)
	signal.Notify(sigs, syscall.SIGINT, syscall.SIGTERM)
	for {
		select {
		case <-ticker.C:
			go ps.ResolvePeers()
			go ps.UpdateResolvedPeers()
		case <-sigs:
			ticker.Stop()
			return
		}
	}
}

// ResolvePeers looping unresolved peers and adding to (resolve) Peers if get response
func (ps *PriorityStrategy) ResolvePeers() {
	exceedMaxResolvedPeers := ps.GetExceedMaxResolvedPeers()
	priorityPeers := ps.GetPriorityPeers()
	resolvedPeers := ps.GetResolvedPeers()
	unresolvedPeers := ps.GetUnresolvedPeers()
	var (
		removedResolvedPeers    int32
		priorityUnresolvedPeers = make(map[string]*model.Peer)
	)

	// collecting unresolved peers that are priority
	for _, unresolvedPeer := range unresolvedPeers {
		if priorityPeers[p2pUtil.GetFullAddressPeer(unresolvedPeer)] != nil && resolvedPeers[p2pUtil.GetFullAddressPeer(unresolvedPeer)] == nil {
			priorityUnresolvedPeers[p2pUtil.GetFullAddressPeer(unresolvedPeer)] = unresolvedPeer
		}
	}

	// making room in the resolvedPeers list for the priority peers
	maxToRemove := exceedMaxResolvedPeers - int32(1) + int32(len(priorityUnresolvedPeers))
	for _, resolvedPeer := range resolvedPeers {
		if removedResolvedPeers >= maxToRemove {
			break
		}

		if priorityPeers[p2pUtil.GetFullAddressPeer(resolvedPeer)] == nil {
			ps.DisconnectPeer(resolvedPeer)
			removedResolvedPeers++
		}
	}

	// resolving to priority unresolvedPeers until the resolvedPeers list is full
	var i int32
	maxAddedPeers := removedResolvedPeers - exceedMaxResolvedPeers + int32(1)
	for _, priorityUnresolvedPeer := range priorityUnresolvedPeers {
		if i >= maxAddedPeers {
			break
		}
		go ps.resolvePeer(priorityUnresolvedPeer, true)
		i++
	}

	// resolving other peers that are not priority if resolvedPeers is not full yet
	for _, peer := range ps.GetUnresolvedPeers() {
		if i >= maxAddedPeers {
			break
		}

		if priorityUnresolvedPeers[p2pUtil.GetFullAddressPeer(peer)] == nil {
			// unresolved peer that non priority when failed connet will remove permanently
			go ps.resolvePeer(peer, false)
			i++
		}
	}
}

// UpdateResolvedPeers use to maintaining resolved peers
func (ps *PriorityStrategy) UpdateResolvedPeers() {
	var (
		priorityPeers = ps.GetPriorityPeers()
		currentTime   = time.Now().UTC()
	)
	for _, peer := range ps.GetResolvedPeers() {
		// priority peers no need to maintenance
		if priorityPeers[p2pUtil.GetFullAddressPeer(peer)] == nil {
			if currentTime.Unix()-peer.GetResolvingTime() >= constant.SecondsToUpdatePeersConnection {
				go ps.resolvePeer(peer, true)
			}
		}
	}
}

// resolvePeer send request to a peer and add to resolved peer if get response
func (ps *PriorityStrategy) resolvePeer(destPeer *model.Peer, wantToKeep bool) {
	_, err := ps.PeerServiceClient.GetPeerInfo(destPeer)
	if err != nil {
		// TODO: add mechanism to blacklist failing peers
		// will add into unresolved peer list if want to keep
		// sotherwise remove permanently
		if wantToKeep {
			ps.DisconnectPeer(destPeer)
			return
		}
		if err := ps.RemoveResolvedPeer(destPeer); err != nil {
			ps.Logger.Warn(err)
		}
		if err := ps.RemoveUnresolvedPeer(destPeer); err != nil {
			ps.Logger.Warn(err)
		}
		return
	}
	if destPeer != nil {
		destPeer.ResolvingTime = time.Now().UTC().Unix()
	}
	if err = ps.RemoveUnresolvedPeer(destPeer); err != nil {
		ps.Logger.Error(err.Error())
	}

	if err = ps.AddToResolvedPeer(destPeer); err != nil {
		ps.Logger.Error(err.Error())
	}
}

// GetMorePeersHandler request peers to random peer in list and if get new peers will add to unresolved peer
func (ps *PriorityStrategy) GetMorePeersHandler() (*model.Peer, error) {
	peer := ps.GetAnyResolvedPeer()
	if peer != nil {
		newPeers, err := ps.PeerServiceClient.GetMorePeers(peer)
		if err != nil {
			ps.Logger.Infof("getMorePeers Error: %v\n", err)
			return nil, err
		}
		err = ps.AddToUnresolvedPeers(newPeers.GetPeers(), false)
		if err != nil {
			ps.Logger.Warnf("getMorePeers error: %v\n", err)
			return nil, err
		}
		return peer, nil
	}
	return peer, nil
}

// ===========================================
// 	Thread for gettingMorePeers
// ===========================================

// GetMorePeersThread to periodically request more peers from another node in Peers list
func (ps *PriorityStrategy) GetMorePeersThread() {
	syncPeers := func() {
		var (
			nodes []*model.Node
			peer  *model.Peer
			err   error
		)

		peer, err = ps.GetMorePeersHandler()
		if err != nil {
			ps.Logger.Warn(err.Error())
			return
		}
		myResolvedPeers := ps.GetResolvedPeers()
		for _, p := range myResolvedPeers {
			nodes = append(nodes, p.Info)
		}
		if peer == nil {
			return
		}

		nodes = append(nodes, ps.Host.GetInfo())
		_, _ = ps.PeerServiceClient.SendPeers(
			peer,
			nodes,
		)
	}

	go syncPeers()
	ticker := time.NewTicker(time.Duration(constant.ResolvePeersGap) * time.Second)
	sigs := make(chan os.Signal, 1)
	signal.Notify(sigs, syscall.SIGINT, syscall.SIGTERM)
	for {
		select {
		case <-ticker.C:
			go syncPeers()
		case <-sigs:
			ticker.Stop()
			return
		}
	}
}

// UpdateBlacklistedStatusThread to periodically check blacklisting time of black listed peer,
// every 60sec if there are blacklisted peers to unblacklist
func (ps *PriorityStrategy) UpdateBlacklistedStatusThread() {
	ticker := time.NewTicker(time.Duration(constant.UpdateBlacklistedStatusGap) * time.Second)
	sigs := make(chan os.Signal, 1)
	signal.Notify(sigs, syscall.SIGINT, syscall.SIGTERM)
	go func() {
		for {
			select {
			case <-ticker.C:
				curTime := uint64(time.Now().Unix())
				for _, p := range ps.Host.GetBlacklistedPeers() {
					if p.GetBlacklistingTime() > 0 &&
						p.GetBlacklistingTime()+constant.BlacklistingPeriod <= curTime {
						_ = ps.PeerUnblacklist(p)
					}
				}
				break
			case <-sigs:
				ticker.Stop()
				return
			}
		}
	}()
}

/* 	========================================
 *	Resolved Peers Operations
 *	========================================
 */

func (ps *PriorityStrategy) GetHostInfo() *model.Node {
	return ps.Host.GetInfo()
}

// GetResolvedPeers returns resolved peers in thread-safe manner
func (ps *PriorityStrategy) GetResolvedPeers() map[string]*model.Peer {
	ps.ResolvedPeersLock.RLock()
	defer ps.ResolvedPeersLock.RUnlock()

	var newResolvedPeers = make(map[string]*model.Peer)
	for key, resolvedPeer := range ps.Host.ResolvedPeers {
		newResolvedPeers[key] = resolvedPeer
	}
	return newResolvedPeers
}

// GetAnyResolvedPeer Get any random resolved peer
func (ps *PriorityStrategy) GetAnyResolvedPeer() *model.Peer {
	resolvedPeers := ps.GetResolvedPeers()
	if len(resolvedPeers) < 1 {
		return nil
	}
	randomIdx := int(util.GetSecureRandom())
	if randomIdx != 0 {
		randomIdx %= len(resolvedPeers)
	}
	idx := 0
	for _, peer := range resolvedPeers {
		if idx == randomIdx {
			return peer
		}
		idx++
	}
	return nil
}

// AddToResolvedPeer to add a peer into resolved peer
func (ps *PriorityStrategy) AddToResolvedPeer(peer *model.Peer) error {
	if peer == nil {
		return errors.New("peer is nil")
	}
	ps.ResolvedPeersLock.Lock()
	defer func() {
		ps.ResolvedPeersLock.Unlock()
		monitoring.SetResolvedPeersCount(len(ps.Host.ResolvedPeers))
	}()

	ps.Host.ResolvedPeers[p2pUtil.GetFullAddressPeer(peer)] = peer
	return nil
}

// RemoveResolvedPeer removes peer from Resolved peer list
func (ps *PriorityStrategy) RemoveResolvedPeer(peer *model.Peer) error {
	if peer == nil {
		return errors.New("peer is nil")
	}
	ps.ResolvedPeersLock.Lock()
	defer func() {
		ps.ResolvedPeersLock.Unlock()
		monitoring.SetResolvedPeersCount(len(ps.Host.ResolvedPeers))
	}()
	err := ps.PeerServiceClient.DeleteConnection(peer)
	if err != nil {
		return err
	}
	delete(ps.Host.ResolvedPeers, p2pUtil.GetFullAddressPeer(peer))
	return nil
}

/* 	========================================
 *	Unresolved Peers Operations
 *	========================================
 */

// GetUnresolvedPeers returns unresolved peers in thread-safe manner
func (ps *PriorityStrategy) GetUnresolvedPeers() map[string]*model.Peer {
	ps.UnresolvedPeersLock.Lock()
	defer ps.UnresolvedPeersLock.Unlock()

	var newUnresolvedPeers = make(map[string]*model.Peer)

	// Add known peers into unresolved peer list if the unresolved peers is empty
	if len(ps.Host.UnresolvedPeers) == 0 {
		// putting this initialization in a condition to prevent unneeded lock of resolvedPeers and blacklistedPeers
		var (
			resolvedPeers    = ps.GetResolvedPeers()
			blacklistedPeers = ps.GetBlacklistedPeers()
			hostAddressPeer  = &model.Peer{
				Info: ps.Host.Info,
			}
			hostAddress = p2pUtil.GetFullAddressPeer(hostAddressPeer)
			counter     int32
		)

		for key, peer := range ps.Host.GetKnownPeers() {
			if counter >= constant.MaxUnresolvedPeers {
				break
			}
			peerAddress := p2pUtil.GetFullAddressPeer(peer)
			if resolvedPeers[peerAddress] == nil &&
				blacklistedPeers[peerAddress] == nil &&
				peerAddress != hostAddress {
				newPeer := *peer
				ps.Host.UnresolvedPeers[key] = &newPeer
			}
			counter++
		}
	}

	for key, UnresolvedPeer := range ps.Host.UnresolvedPeers {
		newUnresolvedPeers[key] = UnresolvedPeer
	}

	return newUnresolvedPeers
}

// GetAnyUnresolvedPeer Get any unresolved peer
func (ps *PriorityStrategy) GetAnyUnresolvedPeer() *model.Peer {
	unresolvedPeers := ps.GetUnresolvedPeers()
	if len(unresolvedPeers) < 1 {
		return nil
	}
	randomIdx := int(util.GetSecureRandom()) % len(unresolvedPeers)
	idx := 0
	for _, peer := range unresolvedPeers {
		if idx == randomIdx {
			return peer
		}
		idx++
	}
	return nil
}

// AddToUnresolvedPeer to add a peer into unresolved peer
func (ps *PriorityStrategy) AddToUnresolvedPeer(peer *model.Peer) error {
	if peer == nil {
		return errors.New("AddToUnresolvedPeer Err, peer is nil")
	}
	ps.UnresolvedPeersLock.Lock()
	defer func() {
		ps.UnresolvedPeersLock.Unlock()
		monitoring.SetUnresolvedPeersCount(len(ps.Host.UnresolvedPeers))
	}()
	peer.UnresolvingTime = time.Now().UTC().Unix()
	ps.Host.UnresolvedPeers[p2pUtil.GetFullAddressPeer(peer)] = peer
	return nil
}

// AddToUnresolvedPeers to add incoming peers to UnresolvedPeers list
// toForce: this parameter is not used in the PriorityStrategy because
//			only priority nodes can forcefully get into peers list
func (ps *PriorityStrategy) AddToUnresolvedPeers(newNodes []*model.Node, toForce bool) error {
	var exceedMaxUnresolvedPeers = ps.GetExceedMaxUnresolvedPeers()

	// do not force a peer to go to unresolved list if the list is full
	if exceedMaxUnresolvedPeers >= 1 {
		var rejectedPeers = "rejected peers when unresolved full: "
		for _, node := range newNodes {
			rejectedPeers = fmt.Sprintf("%s %s,", rejectedPeers, p2pUtil.GetFullAddress(node))
		}
		ps.Logger.Warn(rejectedPeers)
		return errors.New("unresolvedPeers are full")
	}
	var (
		peersAdded      int32
		unresolvedPeers = ps.GetUnresolvedPeers()
		resolvedPeers   = ps.GetResolvedPeers()
		hostAddress     = &model.Peer{
			Info: ps.Host.Info,
		}
	)
	for _, node := range newNodes {
		peer := &model.Peer{
			Info: node,
		}
		if unresolvedPeers[p2pUtil.GetFullAddressPeer(peer)] == nil &&
			resolvedPeers[p2pUtil.GetFullAddressPeer(peer)] == nil &&
			p2pUtil.GetFullAddressPeer(hostAddress) != p2pUtil.GetFullAddressPeer(peer) {
			if err := ps.AddToUnresolvedPeer(peer); err != nil {
				ps.Logger.Error(err.Error())
			}
			peersAdded++
		}

		if exceedMaxUnresolvedPeers+peersAdded > 1 {
			break
		}
	}
	return nil
}

// RemoveUnresolvedPeer removes peer from unresolved peer list
func (ps *PriorityStrategy) RemoveUnresolvedPeer(peer *model.Peer) error {
	if peer == nil {
		return errors.New("RemoveUnresolvedPeer Err, peer is nil")
	}
	ps.UnresolvedPeersLock.Lock()
	defer func() {
		ps.UnresolvedPeersLock.Unlock()
		monitoring.SetUnresolvedPeersCount(len(ps.Host.UnresolvedPeers))
	}()
	delete(ps.Host.UnresolvedPeers, p2pUtil.GetFullAddressPeer(peer))
	return nil
}

/* 	========================================
 *	Blacklisted Peers Operations
 *	========================================
 */

// GetBlacklistedPeers returns resolved peers in thread-safe manner
func (ps *PriorityStrategy) GetBlacklistedPeers() map[string]*model.Peer {
	ps.BlacklistedPeersLock.RLock()
	defer ps.BlacklistedPeersLock.RUnlock()

	var newBlacklistedPeers = make(map[string]*model.Peer)
	for key, resolvedPeer := range ps.Host.BlacklistedPeers {
		newBlacklistedPeers[key] = resolvedPeer
	}
	return newBlacklistedPeers
}

// AddToBlacklistedPeer to add a peer into blacklisted peer
func (ps *PriorityStrategy) AddToBlacklistedPeer(peer *model.Peer, cause string) error {

	if peer == nil {
		return errors.New("AddToBlacklisted Peer Err, peer is nil")
	}

	peer.BlacklistingTime = uint64(time.Now().UTC().Unix())
	peer.BlacklistingCause = cause

	ps.BlacklistedPeersLock.Lock()
	defer ps.BlacklistedPeersLock.Unlock()
	ps.Host.BlacklistedPeers[p2pUtil.GetFullAddressPeer(peer)] = peer
	return nil

}

// RemoveBlacklistedPeer removes peer from Blacklisted peer list
func (ps *PriorityStrategy) RemoveBlacklistedPeer(peer *model.Peer) error {
	if peer == nil {
		return errors.New("peer is nil")
	}
	ps.BlacklistedPeersLock.Lock()
	defer ps.BlacklistedPeersLock.Unlock()
	delete(ps.Host.BlacklistedPeers, p2pUtil.GetFullAddressPeer(peer))
	return nil
}

// ======================================================
// Exposed Functions
// ======================================================

// GetAnyKnownPeer Get any known peer
func (ps *PriorityStrategy) GetAnyKnownPeer() *model.Peer {
	knownPeers := ps.Host.KnownPeers
	if len(knownPeers) < 1 {
		panic("No well known peer is found")
	}
	randomIdx := int(util.GetSecureRandom()) % len(knownPeers)
	idx := 0
	for _, peer := range knownPeers {
		if idx == randomIdx {
			return peer
		}
		idx++
	}
	return nil
}

// GetExceedMaxUnresolvedPeers returns number of peers exceeding max number of the unresolved peers
func (ps *PriorityStrategy) GetExceedMaxUnresolvedPeers() int32 {
	return int32(len(ps.GetUnresolvedPeers())) - ps.MaxUnresolvedPeers + 1
}

// GetExceedMaxResolvedPeers returns number of peers exceeding max number of the resolved peers
func (ps *PriorityStrategy) GetExceedMaxResolvedPeers() int32 {
	return int32(len(ps.GetResolvedPeers())) - ps.MaxResolvedPeers + 1
}

// PeerBlacklist process adding peer into blacklist
func (ps *PriorityStrategy) PeerBlacklist(peer *model.Peer, cause string) error {
	if err := ps.AddToBlacklistedPeer(peer, cause); err != nil {
		ps.Logger.Warn(err.Error())
		return err
	}
	if err := ps.RemoveUnresolvedPeer(peer); err != nil {
		ps.Logger.Warn(err.Error())
		return err
	}
	if err := ps.RemoveResolvedPeer(peer); err != nil {
		ps.Logger.Warn(err.Error())
		return err
	}

	return nil
}

// PeerUnblacklist to update Peer state of peer
func (ps *PriorityStrategy) PeerUnblacklist(peer *model.Peer) *model.Peer {
	peer.BlacklistingCause = ""
	peer.BlacklistingTime = 0
	if err := ps.RemoveBlacklistedPeer(peer); err != nil {
		ps.Logger.Error(err.Error())
	}
	if err := ps.AddToUnresolvedPeers([]*model.Node{peer.Info}, false); err != nil {
		ps.Logger.Warn(err.Error())
	}

	return peer
}

// DisconnectPeer moves connected peer to unresolved peer
// if the unresolved peer is full (maybe) it should not go to the unresolved peer
func (ps *PriorityStrategy) DisconnectPeer(peer *model.Peer) {
	if err := ps.RemoveResolvedPeer(peer); err != nil {
		ps.Logger.Error(err.Error())
	}

	if ps.GetExceedMaxUnresolvedPeers() <= 0 {
		if err := ps.AddToUnresolvedPeer(peer); err != nil {
			ps.Logger.Error(err.Error())
		}
	}
}<|MERGE_RESOLUTION|>--- conflicted
+++ resolved
@@ -227,11 +227,7 @@
 	return peerIndex <= hostEndPeerIndex
 }
 
-<<<<<<< HEAD
-// ValidateRequest , to validate incoming request based on metadata in context and Priority strategy
-=======
 // ValidateRequest to validate incoming request based on metadata in context and Priority strategy
->>>>>>> 3373f6c7
 func (ps *PriorityStrategy) ValidateRequest(ctx context.Context) bool {
 
 	if ctx != nil {
