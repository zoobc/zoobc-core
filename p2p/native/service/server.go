--- conflicted
+++ resolved
@@ -13,11 +13,8 @@
 	"github.com/zoobc/zoobc-core/common/model"
 	"github.com/zoobc/zoobc-core/common/service"
 	"github.com/zoobc/zoobc-core/common/util"
-<<<<<<< HEAD
 	coreService "github.com/zoobc/zoobc-core/core/service"
-=======
 	"github.com/zoobc/zoobc-core/observer"
->>>>>>> 21b47ed7
 
 	"google.golang.org/grpc"
 )
@@ -28,11 +25,8 @@
 
 // ServerService represent data service node as server
 type ServerService struct {
-<<<<<<< HEAD
 	BlockServices map[int32]coreService.BlockServiceInterface
-=======
-	Observer *observer.Observer
->>>>>>> 21b47ed7
+	Observer      *observer.Observer
 }
 
 var serverServiceInstance *ServerService
@@ -44,17 +38,11 @@
 	}
 }
 
-<<<<<<< HEAD
-func NewServerService(blockServices map[int32]coreService.BlockServiceInterface) *ServerService {
+func NewServerService(blockServices map[int32]coreService.BlockServiceInterface, obsr *observer.Observer) *ServerService {
 	if serverServiceInstance == nil {
 		serverServiceInstance = &ServerService{
 			BlockServices: blockServices,
-=======
-func NewServerService(obsr *observer.Observer) *ServerService {
-	if serverServiceInstance == nil {
-		serverServiceInstance = &ServerService{
-			Observer: obsr,
->>>>>>> 21b47ed7
+			Observer:      obsr,
 		}
 	}
 	return serverServiceInstance
@@ -121,7 +109,6 @@
 	return &model.Empty{}, nil
 }
 
-<<<<<<< HEAD
 // GetCumulativeDifficulty responds to the request of the cummulative difficulty status of a node
 func (ss *ServerService) GetCumulativeDifficulty(ctx context.Context, req *model.GetCumulativeDifficultyRequest) (*model.GetCumulativeDifficultyResponse, error) {
 	blockService := ss.BlockServices[req.ChainType]
@@ -262,7 +249,8 @@
 		blocksMessage = append(blocksMessage, block)
 	}
 	return &model.BlocksData{Blocks: blocksMessage}, nil
-=======
+}
+
 // SendBlock receive block from other node and calling BlockReceived Event
 func (ss *ServerService) SendBlock(ctx context.Context, req *model.Block) (*model.Empty, error) {
 	ss.Observer.Notify(observer.BlockReceived, req, nil)
@@ -273,5 +261,4 @@
 func (ss *ServerService) SendTransaction(ctx context.Context, req *model.SendTransactionRequest) (*model.Empty, error) {
 	ss.Observer.Notify(observer.TransactionReceived, req.GetTransactionBytes(), nil)
 	return &model.Empty{}, nil
->>>>>>> 21b47ed7
 }