--- conflicted
+++ resolved
@@ -58,13 +58,8 @@
 	for _, tt := range tests {
 		t.Run(tt.name, func(t *testing.T) {
 			hostServiceInstance = CreateHostService(tt.fields.Host)
-<<<<<<< HEAD
-
-			ss := NewServerService(nil)
-=======
 			obsr := &observer.Observer{}
-			ss := NewServerService(obsr)
->>>>>>> 21b47ed7
+			ss := NewServerService(nil, obsr)
 			got, err := ss.GetPeerInfo(tt.args.ctx, tt.args.req)
 			if (err != nil) != tt.wantErr {
 				t.Errorf("HostService.GetPeerInfo() error = %v, wantErr %v", err, tt.wantErr)
@@ -134,12 +129,8 @@
 	for _, tt := range tests {
 		t.Run(tt.name, func(t *testing.T) {
 			hostServiceInstance = CreateHostService(tt.fields.Host)
-<<<<<<< HEAD
-			ss := NewServerService(nil)
-=======
 			obsr := &observer.Observer{}
-			ss := NewServerService(obsr)
->>>>>>> 21b47ed7
+			ss := NewServerService(nil, obsr)
 			got, err := ss.GetMorePeers(tt.args.ctx, tt.args.req)
 			if (err != nil) != tt.wantErr {
 				t.Errorf("HostService.GetMorePeers() error = %v, wantErr %v", err, tt.wantErr)
